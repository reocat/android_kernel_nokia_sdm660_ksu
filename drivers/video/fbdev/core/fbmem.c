/*
 *  linux/drivers/video/fbmem.c
 *
 *  Copyright (C) 1994 Martin Schaller
 *
 *	2001 - Documented with DocBook
 *	- Brad Douglas <brad@neruo.com>
 *
 * This file is subject to the terms and conditions of the GNU General Public
 * License.  See the file COPYING in the main directory of this archive
 * for more details.
 */

#include <linux/module.h>

#include <linux/compat.h>
#include <linux/types.h>
#include <linux/errno.h>
#include <linux/kernel.h>
#include <linux/major.h>
#include <linux/slab.h>
#include <linux/mm.h>
#include <linux/mman.h>
#include <linux/vt.h>
#include <linux/init.h>
#include <linux/linux_logo.h>
#include <linux/proc_fs.h>
#include <linux/seq_file.h>
#include <linux/console.h>
#include <linux/kmod.h>
#include <linux/err.h>
#include <linux/device.h>
#include <linux/efi.h>
#include <linux/fb.h>
<<<<<<< HEAD
#include <linux/overflow.h>
=======
#include <linux/fbcon.h>
#include <linux/mem_encrypt.h>
>>>>>>> 286cd8c7

#include <asm/fb.h>


    /*
     *  Frame buffer device initialization and setup routines
     */

#define FBPIXMAPSIZE	(1024 * 8)

static DEFINE_MUTEX(registration_lock);

struct fb_info *registered_fb[FB_MAX] __read_mostly;
EXPORT_SYMBOL(registered_fb);

int num_registered_fb __read_mostly;
EXPORT_SYMBOL(num_registered_fb);

static struct fb_info *get_fb_info(unsigned int idx)
{
	struct fb_info *fb_info;

	if (idx >= FB_MAX)
		return ERR_PTR(-ENODEV);

	mutex_lock(&registration_lock);
	fb_info = registered_fb[idx];
	if (fb_info)
		atomic_inc(&fb_info->count);
	mutex_unlock(&registration_lock);

	return fb_info;
}

static void put_fb_info(struct fb_info *fb_info)
{
	if (!atomic_dec_and_test(&fb_info->count))
		return;
	if (fb_info->fbops->fb_destroy)
		fb_info->fbops->fb_destroy(fb_info);
}

int lock_fb_info(struct fb_info *info)
{
	mutex_lock(&info->lock);
	if (!info->fbops) {
		mutex_unlock(&info->lock);
		return 0;
	}
	return 1;
}
EXPORT_SYMBOL(lock_fb_info);

/*
 * Helpers
 */

int fb_get_color_depth(struct fb_var_screeninfo *var,
		       struct fb_fix_screeninfo *fix)
{
	int depth = 0;

	if (fix->visual == FB_VISUAL_MONO01 ||
	    fix->visual == FB_VISUAL_MONO10)
		depth = 1;
	else {
		if (var->green.length == var->blue.length &&
		    var->green.length == var->red.length &&
		    var->green.offset == var->blue.offset &&
		    var->green.offset == var->red.offset)
			depth = var->green.length;
		else
			depth = var->green.length + var->red.length +
				var->blue.length;
	}

	return depth;
}
EXPORT_SYMBOL(fb_get_color_depth);

/*
 * Data padding functions.
 */
void fb_pad_aligned_buffer(u8 *dst, u32 d_pitch, u8 *src, u32 s_pitch, u32 height)
{
	__fb_pad_aligned_buffer(dst, d_pitch, src, s_pitch, height);
}
EXPORT_SYMBOL(fb_pad_aligned_buffer);

void fb_pad_unaligned_buffer(u8 *dst, u32 d_pitch, u8 *src, u32 idx, u32 height,
				u32 shift_high, u32 shift_low, u32 mod)
{
	u8 mask = (u8) (0xfff << shift_high), tmp;
	int i, j;

	for (i = height; i--; ) {
		for (j = 0; j < idx; j++) {
			tmp = dst[j];
			tmp &= mask;
			tmp |= *src >> shift_low;
			dst[j] = tmp;
			tmp = *src << shift_high;
			dst[j+1] = tmp;
			src++;
		}
		tmp = dst[idx];
		tmp &= mask;
		tmp |= *src >> shift_low;
		dst[idx] = tmp;
		if (shift_high < mod) {
			tmp = *src << shift_high;
			dst[idx+1] = tmp;
		}
		src++;
		dst += d_pitch;
	}
}
EXPORT_SYMBOL(fb_pad_unaligned_buffer);

/*
 * we need to lock this section since fb_cursor
 * may use fb_imageblit()
 */
char* fb_get_buffer_offset(struct fb_info *info, struct fb_pixmap *buf, u32 size)
{
	u32 align = buf->buf_align - 1, offset;
	char *addr = buf->addr;

	/* If IO mapped, we need to sync before access, no sharing of
	 * the pixmap is done
	 */
	if (buf->flags & FB_PIXMAP_IO) {
		if (info->fbops->fb_sync && (buf->flags & FB_PIXMAP_SYNC))
			info->fbops->fb_sync(info);
		return addr;
	}

	/* See if we fit in the remaining pixmap space */
	offset = buf->offset + align;
	offset &= ~align;
	if (offset + size > buf->size) {
		/* We do not fit. In order to be able to re-use the buffer,
		 * we must ensure no asynchronous DMA'ing or whatever operation
		 * is in progress, we sync for that.
		 */
		if (info->fbops->fb_sync && (buf->flags & FB_PIXMAP_SYNC))
			info->fbops->fb_sync(info);
		offset = 0;
	}
	buf->offset = offset + size;
	addr += offset;

	return addr;
}
EXPORT_SYMBOL(fb_get_buffer_offset);

#ifdef CONFIG_LOGO

static inline unsigned safe_shift(unsigned d, int n)
{
	return n < 0 ? d >> -n : d << n;
}

static void fb_set_logocmap(struct fb_info *info,
				   const struct linux_logo *logo)
{
	struct fb_cmap palette_cmap;
	u16 palette_green[16];
	u16 palette_blue[16];
	u16 palette_red[16];
	int i, j, n;
	const unsigned char *clut = logo->clut;

	palette_cmap.start = 0;
	palette_cmap.len = 16;
	palette_cmap.red = palette_red;
	palette_cmap.green = palette_green;
	palette_cmap.blue = palette_blue;
	palette_cmap.transp = NULL;

	for (i = 0; i < logo->clutsize; i += n) {
		n = logo->clutsize - i;
		/* palette_cmap provides space for only 16 colors at once */
		if (n > 16)
			n = 16;
		palette_cmap.start = 32 + i;
		palette_cmap.len = n;
		for (j = 0; j < n; ++j) {
			palette_cmap.red[j] = clut[0] << 8 | clut[0];
			palette_cmap.green[j] = clut[1] << 8 | clut[1];
			palette_cmap.blue[j] = clut[2] << 8 | clut[2];
			clut += 3;
		}
		fb_set_cmap(&palette_cmap, info);
	}
}

static void  fb_set_logo_truepalette(struct fb_info *info,
					    const struct linux_logo *logo,
					    u32 *palette)
{
	static const unsigned char mask[] = { 0,0x80,0xc0,0xe0,0xf0,0xf8,0xfc,0xfe,0xff };
	unsigned char redmask, greenmask, bluemask;
	int redshift, greenshift, blueshift;
	int i;
	const unsigned char *clut = logo->clut;

	/*
	 * We have to create a temporary palette since console palette is only
	 * 16 colors long.
	 */
	/* Bug: Doesn't obey msb_right ... (who needs that?) */
	redmask   = mask[info->var.red.length   < 8 ? info->var.red.length   : 8];
	greenmask = mask[info->var.green.length < 8 ? info->var.green.length : 8];
	bluemask  = mask[info->var.blue.length  < 8 ? info->var.blue.length  : 8];
	redshift   = info->var.red.offset   - (8 - info->var.red.length);
	greenshift = info->var.green.offset - (8 - info->var.green.length);
	blueshift  = info->var.blue.offset  - (8 - info->var.blue.length);

	for ( i = 0; i < logo->clutsize; i++) {
		palette[i+32] = (safe_shift((clut[0] & redmask), redshift) |
				 safe_shift((clut[1] & greenmask), greenshift) |
				 safe_shift((clut[2] & bluemask), blueshift));
		clut += 3;
	}
}

static void fb_set_logo_directpalette(struct fb_info *info,
					     const struct linux_logo *logo,
					     u32 *palette)
{
	int redshift, greenshift, blueshift;
	int i;

	redshift = info->var.red.offset;
	greenshift = info->var.green.offset;
	blueshift = info->var.blue.offset;

	for (i = 32; i < 32 + logo->clutsize; i++)
		palette[i] = i << redshift | i << greenshift | i << blueshift;
}

static void fb_set_logo(struct fb_info *info,
			       const struct linux_logo *logo, u8 *dst,
			       int depth)
{
	int i, j, k;
	const u8 *src = logo->data;
	u8 xor = (info->fix.visual == FB_VISUAL_MONO01) ? 0xff : 0;
	u8 fg = 1, d;

	switch (fb_get_color_depth(&info->var, &info->fix)) {
	case 1:
		fg = 1;
		break;
	case 2:
		fg = 3;
		break;
	default:
		fg = 7;
		break;
	}

	if (info->fix.visual == FB_VISUAL_MONO01 ||
	    info->fix.visual == FB_VISUAL_MONO10)
		fg = ~((u8) (0xfff << info->var.green.length));

	switch (depth) {
	case 4:
		for (i = 0; i < logo->height; i++)
			for (j = 0; j < logo->width; src++) {
				*dst++ = *src >> 4;
				j++;
				if (j < logo->width) {
					*dst++ = *src & 0x0f;
					j++;
				}
			}
		break;
	case 1:
		for (i = 0; i < logo->height; i++) {
			for (j = 0; j < logo->width; src++) {
				d = *src ^ xor;
				for (k = 7; k >= 0 && j < logo->width; k--) {
					*dst++ = ((d >> k) & 1) ? fg : 0;
					j++;
				}
			}
		}
		break;
	}
}

/*
 * Three (3) kinds of logo maps exist.  linux_logo_clut224 (>16 colors),
 * linux_logo_vga16 (16 colors) and linux_logo_mono (2 colors).  Depending on
 * the visual format and color depth of the framebuffer, the DAC, the
 * pseudo_palette, and the logo data will be adjusted accordingly.
 *
 * Case 1 - linux_logo_clut224:
 * Color exceeds the number of console colors (16), thus we set the hardware DAC
 * using fb_set_cmap() appropriately.  The "needs_cmapreset"  flag will be set.
 *
 * For visuals that require color info from the pseudo_palette, we also construct
 * one for temporary use. The "needs_directpalette" or "needs_truepalette" flags
 * will be set.
 *
 * Case 2 - linux_logo_vga16:
 * The number of colors just matches the console colors, thus there is no need
 * to set the DAC or the pseudo_palette.  However, the bitmap is packed, ie,
 * each byte contains color information for two pixels (upper and lower nibble).
 * To be consistent with fb_imageblit() usage, we therefore separate the two
 * nibbles into separate bytes. The "depth" flag will be set to 4.
 *
 * Case 3 - linux_logo_mono:
 * This is similar with Case 2.  Each byte contains information for 8 pixels.
 * We isolate each bit and expand each into a byte. The "depth" flag will
 * be set to 1.
 */
static struct logo_data {
	int depth;
	int needs_directpalette;
	int needs_truepalette;
	int needs_cmapreset;
	const struct linux_logo *logo;
} fb_logo __read_mostly;

static void fb_rotate_logo_ud(const u8 *in, u8 *out, u32 width, u32 height)
{
	u32 size = width * height, i;

	out += size - 1;

	for (i = size; i--; )
		*out-- = *in++;
}

static void fb_rotate_logo_cw(const u8 *in, u8 *out, u32 width, u32 height)
{
	int i, j, h = height - 1;

	for (i = 0; i < height; i++)
		for (j = 0; j < width; j++)
				out[height * j + h - i] = *in++;
}

static void fb_rotate_logo_ccw(const u8 *in, u8 *out, u32 width, u32 height)
{
	int i, j, w = width - 1;

	for (i = 0; i < height; i++)
		for (j = 0; j < width; j++)
			out[height * (w - j) + i] = *in++;
}

static void fb_rotate_logo(struct fb_info *info, u8 *dst,
			   struct fb_image *image, int rotate)
{
	u32 tmp;

	if (rotate == FB_ROTATE_UD) {
		fb_rotate_logo_ud(image->data, dst, image->width,
				  image->height);
		image->dx = info->var.xres - image->width - image->dx;
		image->dy = info->var.yres - image->height - image->dy;
	} else if (rotate == FB_ROTATE_CW) {
		fb_rotate_logo_cw(image->data, dst, image->width,
				  image->height);
		tmp = image->width;
		image->width = image->height;
		image->height = tmp;
		tmp = image->dy;
		image->dy = image->dx;
		image->dx = info->var.xres - image->width - tmp;
	} else if (rotate == FB_ROTATE_CCW) {
		fb_rotate_logo_ccw(image->data, dst, image->width,
				   image->height);
		tmp = image->width;
		image->width = image->height;
		image->height = tmp;
		tmp = image->dx;
		image->dx = image->dy;
		image->dy = info->var.yres - image->height - tmp;
	}

	image->data = dst;
}

static void fb_do_show_logo(struct fb_info *info, struct fb_image *image,
			    int rotate, unsigned int num)
{
	unsigned int x;

	if (image->width > info->var.xres || image->height > info->var.yres)
		return;

	if (rotate == FB_ROTATE_UR) {
		for (x = 0;
		     x < num && image->dx + image->width <= info->var.xres;
		     x++) {
			info->fbops->fb_imageblit(info, image);
			image->dx += image->width + 8;
		}
	} else if (rotate == FB_ROTATE_UD) {
		u32 dx = image->dx;

		for (x = 0; x < num && image->dx <= dx; x++) {
			info->fbops->fb_imageblit(info, image);
			image->dx -= image->width + 8;
		}
	} else if (rotate == FB_ROTATE_CW) {
		for (x = 0;
		     x < num && image->dy + image->height <= info->var.yres;
		     x++) {
			info->fbops->fb_imageblit(info, image);
			image->dy += image->height + 8;
		}
	} else if (rotate == FB_ROTATE_CCW) {
		u32 dy = image->dy;

		for (x = 0; x < num && image->dy <= dy; x++) {
			info->fbops->fb_imageblit(info, image);
			image->dy -= image->height + 8;
		}
	}
}

static int fb_show_logo_line(struct fb_info *info, int rotate,
			     const struct linux_logo *logo, int y,
			     unsigned int n)
{
	u32 *palette = NULL, *saved_pseudo_palette = NULL;
	unsigned char *logo_new = NULL, *logo_rotate = NULL;
	struct fb_image image;

	/* Return if the frame buffer is not mapped or suspended */
	if (logo == NULL || info->state != FBINFO_STATE_RUNNING ||
	    info->fbops->owner)
		return 0;

	image.depth = 8;
	image.data = logo->data;

	if (fb_logo.needs_cmapreset)
		fb_set_logocmap(info, logo);

	if (fb_logo.needs_truepalette ||
	    fb_logo.needs_directpalette) {
		palette = kmalloc(256 * 4, GFP_KERNEL);
		if (palette == NULL)
			return 0;

		if (fb_logo.needs_truepalette)
			fb_set_logo_truepalette(info, logo, palette);
		else
			fb_set_logo_directpalette(info, logo, palette);

		saved_pseudo_palette = info->pseudo_palette;
		info->pseudo_palette = palette;
	}

	if (fb_logo.depth <= 4) {
		logo_new = kmalloc_array(logo->width, logo->height,
					 GFP_KERNEL);
		if (logo_new == NULL) {
			kfree(palette);
			if (saved_pseudo_palette)
				info->pseudo_palette = saved_pseudo_palette;
			return 0;
		}
		image.data = logo_new;
		fb_set_logo(info, logo, logo_new, fb_logo.depth);
	}

	image.dx = 0;
	image.dy = y;
	image.width = logo->width;
	image.height = logo->height;

	if (rotate) {
		logo_rotate = kmalloc_array(logo->width, logo->height,
					    GFP_KERNEL);
		if (logo_rotate)
			fb_rotate_logo(info, logo_rotate, &image, rotate);
	}

	fb_do_show_logo(info, &image, rotate, n);

	kfree(palette);
	if (saved_pseudo_palette != NULL)
		info->pseudo_palette = saved_pseudo_palette;
	kfree(logo_new);
	kfree(logo_rotate);
	return logo->height;
}


#ifdef CONFIG_FB_LOGO_EXTRA

#define FB_LOGO_EX_NUM_MAX 10
static struct logo_data_extra {
	const struct linux_logo *logo;
	unsigned int n;
} fb_logo_ex[FB_LOGO_EX_NUM_MAX];
static unsigned int fb_logo_ex_num;

void fb_append_extra_logo(const struct linux_logo *logo, unsigned int n)
{
	if (!n || fb_logo_ex_num == FB_LOGO_EX_NUM_MAX)
		return;

	fb_logo_ex[fb_logo_ex_num].logo = logo;
	fb_logo_ex[fb_logo_ex_num].n = n;
	fb_logo_ex_num++;
}

static int fb_prepare_extra_logos(struct fb_info *info, unsigned int height,
				  unsigned int yres)
{
	unsigned int i;

	/* FIXME: logo_ex supports only truecolor fb. */
	if (info->fix.visual != FB_VISUAL_TRUECOLOR)
		fb_logo_ex_num = 0;

	for (i = 0; i < fb_logo_ex_num; i++) {
		if (fb_logo_ex[i].logo->type != fb_logo.logo->type) {
			fb_logo_ex[i].logo = NULL;
			continue;
		}
		height += fb_logo_ex[i].logo->height;
		if (height > yres) {
			height -= fb_logo_ex[i].logo->height;
			fb_logo_ex_num = i;
			break;
		}
	}
	return height;
}

static int fb_show_extra_logos(struct fb_info *info, int y, int rotate)
{
	unsigned int i;

	for (i = 0; i < fb_logo_ex_num; i++)
		y += fb_show_logo_line(info, rotate,
				       fb_logo_ex[i].logo, y, fb_logo_ex[i].n);

	return y;
}

#else /* !CONFIG_FB_LOGO_EXTRA */

static inline int fb_prepare_extra_logos(struct fb_info *info,
					 unsigned int height,
					 unsigned int yres)
{
	return height;
}

static inline int fb_show_extra_logos(struct fb_info *info, int y, int rotate)
{
	return y;
}

#endif /* CONFIG_FB_LOGO_EXTRA */


int fb_prepare_logo(struct fb_info *info, int rotate)
{
	int depth = fb_get_color_depth(&info->var, &info->fix);
	unsigned int yres;

	memset(&fb_logo, 0, sizeof(struct logo_data));

	if (info->flags & FBINFO_MISC_TILEBLITTING ||
	    info->fbops->owner)
		return 0;

	if (info->fix.visual == FB_VISUAL_DIRECTCOLOR) {
		depth = info->var.blue.length;
		if (info->var.red.length < depth)
			depth = info->var.red.length;
		if (info->var.green.length < depth)
			depth = info->var.green.length;
	}

	if (info->fix.visual == FB_VISUAL_STATIC_PSEUDOCOLOR && depth > 4) {
		/* assume console colormap */
		depth = 4;
	}

	/* Return if no suitable logo was found */
	fb_logo.logo = fb_find_logo(depth);

	if (!fb_logo.logo) {
		return 0;
	}

	if (rotate == FB_ROTATE_UR || rotate == FB_ROTATE_UD)
		yres = info->var.yres;
	else
		yres = info->var.xres;

	if (fb_logo.logo->height > yres) {
		fb_logo.logo = NULL;
		return 0;
	}

	/* What depth we asked for might be different from what we get */
	if (fb_logo.logo->type == LINUX_LOGO_CLUT224)
		fb_logo.depth = 8;
	else if (fb_logo.logo->type == LINUX_LOGO_VGA16)
		fb_logo.depth = 4;
	else
		fb_logo.depth = 1;


 	if (fb_logo.depth > 4 && depth > 4) {
 		switch (info->fix.visual) {
 		case FB_VISUAL_TRUECOLOR:
 			fb_logo.needs_truepalette = 1;
 			break;
 		case FB_VISUAL_DIRECTCOLOR:
 			fb_logo.needs_directpalette = 1;
 			fb_logo.needs_cmapreset = 1;
 			break;
 		case FB_VISUAL_PSEUDOCOLOR:
 			fb_logo.needs_cmapreset = 1;
 			break;
 		}
 	}

	return fb_prepare_extra_logos(info, fb_logo.logo->height, yres);
}

int fb_show_logo(struct fb_info *info, int rotate)
{
	int y;

	y = fb_show_logo_line(info, rotate, fb_logo.logo, 0,
			      num_online_cpus());
	y = fb_show_extra_logos(info, y, rotate);

	return y;
}
#else
int fb_prepare_logo(struct fb_info *info, int rotate) { return 0; }
int fb_show_logo(struct fb_info *info, int rotate) { return 0; }
#endif /* CONFIG_LOGO */
EXPORT_SYMBOL(fb_prepare_logo);
EXPORT_SYMBOL(fb_show_logo);

static void *fb_seq_start(struct seq_file *m, loff_t *pos)
{
	mutex_lock(&registration_lock);
	return (*pos < FB_MAX) ? pos : NULL;
}

static void *fb_seq_next(struct seq_file *m, void *v, loff_t *pos)
{
	(*pos)++;
	return (*pos < FB_MAX) ? pos : NULL;
}

static void fb_seq_stop(struct seq_file *m, void *v)
{
	mutex_unlock(&registration_lock);
}

static int fb_seq_show(struct seq_file *m, void *v)
{
	int i = *(loff_t *)v;
	struct fb_info *fi = registered_fb[i];

	if (fi)
		seq_printf(m, "%d %s\n", fi->node, fi->fix.id);
	return 0;
}

static const struct seq_operations proc_fb_seq_ops = {
	.start	= fb_seq_start,
	.next	= fb_seq_next,
	.stop	= fb_seq_stop,
	.show	= fb_seq_show,
};

/*
 * We hold a reference to the fb_info in file->private_data,
 * but if the current registered fb has changed, we don't
 * actually want to use it.
 *
 * So look up the fb_info using the inode minor number,
 * and just verify it against the reference we have.
 */
static struct fb_info *file_fb_info(struct file *file)
{
	struct inode *inode = file_inode(file);
	int fbidx = iminor(inode);
	struct fb_info *info = registered_fb[fbidx];

	if (info != file->private_data)
		info = NULL;
	return info;
}

static ssize_t
fb_read(struct file *file, char __user *buf, size_t count, loff_t *ppos)
{
	unsigned long p = *ppos;
	struct fb_info *info = file_fb_info(file);
	u8 *buffer, *dst;
	u8 __iomem *src;
	int c, cnt = 0, err = 0;
	unsigned long total_size;

	if (!info || ! info->screen_base)
		return -ENODEV;

	if (info->state != FBINFO_STATE_RUNNING)
		return -EPERM;

	if (info->fbops->fb_read)
		return info->fbops->fb_read(info, buf, count, ppos);
	
	total_size = info->screen_size;

	if (total_size == 0)
		total_size = info->fix.smem_len;

	if (p >= total_size)
		return 0;

	if (count >= total_size)
		count = total_size;

	if (count + p > total_size)
		count = total_size - p;

	buffer = kmalloc((count > PAGE_SIZE) ? PAGE_SIZE : count,
			 GFP_KERNEL);
	if (!buffer)
		return -ENOMEM;

	src = (u8 __iomem *) (info->screen_base + p);

	if (info->fbops->fb_sync)
		info->fbops->fb_sync(info);

	while (count) {
		c  = (count > PAGE_SIZE) ? PAGE_SIZE : count;
		dst = buffer;
		fb_memcpy_fromfb(dst, src, c);
		dst += c;
		src += c;

		if (copy_to_user(buf, buffer, c)) {
			err = -EFAULT;
			break;
		}
		*ppos += c;
		buf += c;
		cnt += c;
		count -= c;
	}

	kfree(buffer);

	return (err) ? err : cnt;
}

static ssize_t
fb_write(struct file *file, const char __user *buf, size_t count, loff_t *ppos)
{
	unsigned long p = *ppos;
	struct fb_info *info = file_fb_info(file);
	u8 *buffer, *src;
	u8 __iomem *dst;
	int c, cnt = 0, err = 0;
	unsigned long total_size;

	if (!info || !info->screen_base)
		return -ENODEV;

	if (info->state != FBINFO_STATE_RUNNING)
		return -EPERM;

	if (info->fbops->fb_write)
		return info->fbops->fb_write(info, buf, count, ppos);
	
	total_size = info->screen_size;

	if (total_size == 0)
		total_size = info->fix.smem_len;

	if (p > total_size)
		return -EFBIG;

	if (count > total_size) {
		err = -EFBIG;
		count = total_size;
	}

	if (count + p > total_size) {
		if (!err)
			err = -ENOSPC;

		count = total_size - p;
	}

	buffer = kmalloc((count > PAGE_SIZE) ? PAGE_SIZE : count,
			 GFP_KERNEL);
	if (!buffer)
		return -ENOMEM;

	dst = (u8 __iomem *) (info->screen_base + p);

	if (info->fbops->fb_sync)
		info->fbops->fb_sync(info);

	while (count) {
		c = (count > PAGE_SIZE) ? PAGE_SIZE : count;
		src = buffer;

		if (copy_from_user(src, buf, c)) {
			err = -EFAULT;
			break;
		}

		fb_memcpy_tofb(dst, src, c);
		dst += c;
		src += c;
		*ppos += c;
		buf += c;
		cnt += c;
		count -= c;
	}

	kfree(buffer);

	return (cnt) ? cnt : err;
}

int
fb_pan_display(struct fb_info *info, struct fb_var_screeninfo *var)
{
	struct fb_fix_screeninfo *fix = &info->fix;
	unsigned int yres = info->var.yres;
	int err = 0;

	if (var->yoffset > 0) {
		if (var->vmode & FB_VMODE_YWRAP) {
			if (!fix->ywrapstep || (var->yoffset % fix->ywrapstep))
				err = -EINVAL;
			else
				yres = 0;
		} else if (!fix->ypanstep || (var->yoffset % fix->ypanstep))
			err = -EINVAL;
	}

	if (var->xoffset > 0 && (!fix->xpanstep ||
				 (var->xoffset % fix->xpanstep)))
		err = -EINVAL;

	if (err || !info->fbops->fb_pan_display ||
	    var->yoffset > info->var.yres_virtual - yres ||
	    var->xoffset > info->var.xres_virtual - info->var.xres)
		return -EINVAL;

	if ((err = info->fbops->fb_pan_display(var, info)))
		return err;
	info->var.xoffset = var->xoffset;
	info->var.yoffset = var->yoffset;
	if (var->vmode & FB_VMODE_YWRAP)
		info->var.vmode |= FB_VMODE_YWRAP;
	else
		info->var.vmode &= ~FB_VMODE_YWRAP;
	return 0;
}
EXPORT_SYMBOL(fb_pan_display);

static int fb_check_caps(struct fb_info *info, struct fb_var_screeninfo *var,
			 u32 activate)
{
	struct fb_event event;
	struct fb_blit_caps caps, fbcaps;
	int err = 0;

	memset(&caps, 0, sizeof(caps));
	memset(&fbcaps, 0, sizeof(fbcaps));
	caps.flags = (activate & FB_ACTIVATE_ALL) ? 1 : 0;
	event.info = info;
	event.data = &caps;
	fb_notifier_call_chain(FB_EVENT_GET_REQ, &event);
	info->fbops->fb_get_caps(info, &fbcaps, var);

	if (((fbcaps.x ^ caps.x) & caps.x) ||
	    ((fbcaps.y ^ caps.y) & caps.y) ||
	    (fbcaps.len < caps.len))
		err = -EINVAL;

	return err;
}

int
fb_set_var(struct fb_info *info, struct fb_var_screeninfo *var)
{
	int flags = info->flags;
	int ret = 0;

	if (var->activate & FB_ACTIVATE_INV_MODE) {
		struct fb_videomode mode1, mode2;

		fb_var_to_videomode(&mode1, var);
		fb_var_to_videomode(&mode2, &info->var);
		/* make sure we don't delete the videomode of current var */
		ret = fb_mode_is_equal(&mode1, &mode2);

		if (!ret) {
		    struct fb_event event;

		    event.info = info;
		    event.data = &mode1;
		    ret = fb_notifier_call_chain(FB_EVENT_MODE_DELETE, &event);
		}

		if (!ret)
		    fb_delete_videomode(&mode1, &info->modelist);


		ret = (ret) ? -EINVAL : 0;
		goto done;
	}

	if ((var->activate & FB_ACTIVATE_FORCE) ||
	    memcmp(&info->var, var, sizeof(struct fb_var_screeninfo))) {
		u32 activate = var->activate;
		u32 unused;

		/* When using FOURCC mode, make sure the red, green, blue and
		 * transp fields are set to 0.
		 */
		if ((info->fix.capabilities & FB_CAP_FOURCC) &&
		    var->grayscale > 1) {
			if (var->red.offset     || var->green.offset    ||
			    var->blue.offset    || var->transp.offset   ||
			    var->red.length     || var->green.length    ||
			    var->blue.length    || var->transp.length   ||
			    var->red.msb_right  || var->green.msb_right ||
			    var->blue.msb_right || var->transp.msb_right)
				return -EINVAL;
		}

		if (!info->fbops->fb_check_var) {
			*var = info->var;
			goto done;
		}

		/* bitfill_aligned() assumes that it's at least 8x8 */
		if (var->xres < 8 || var->yres < 8)
			return -EINVAL;

		/* Too huge resolution causes multiplication overflow. */
		if (check_mul_overflow(var->xres, var->yres, &unused) ||
		    check_mul_overflow(var->xres_virtual, var->yres_virtual, &unused))
			return -EINVAL;

		ret = info->fbops->fb_check_var(var, info);

		if (ret)
			goto done;

		if ((var->activate & FB_ACTIVATE_MASK) == FB_ACTIVATE_NOW) {
			struct fb_var_screeninfo old_var;
			struct fb_videomode mode;

			if (info->fbops->fb_get_caps) {
				ret = fb_check_caps(info, var, activate);

				if (ret)
					goto done;
			}

			old_var = info->var;
			info->var = *var;

			if (info->fbops->fb_set_par) {
				ret = info->fbops->fb_set_par(info);

				if (ret) {
					info->var = old_var;
					printk(KERN_WARNING "detected "
						"fb_set_par error, "
						"error code: %d\n", ret);
					goto done;
				}
			}

			fb_pan_display(info, &info->var);
			fb_set_cmap(&info->cmap, info);
			fb_var_to_videomode(&mode, &info->var);

			if (info->modelist.prev && info->modelist.next &&
			    !list_empty(&info->modelist))
				ret = fb_add_videomode(&mode, &info->modelist);

			if (!ret && (flags & FBINFO_MISC_USEREVENT)) {
				struct fb_event event;
				int evnt = (activate & FB_ACTIVATE_ALL) ?
					FB_EVENT_MODE_CHANGE_ALL :
					FB_EVENT_MODE_CHANGE;

				info->flags &= ~FBINFO_MISC_USEREVENT;
				event.info = info;
				event.data = &mode;
				fb_notifier_call_chain(evnt, &event);
			}
		}
	}

 done:
	return ret;
}
EXPORT_SYMBOL(fb_set_var);

int
fb_blank(struct fb_info *info, int blank)
{	
	struct fb_event event;
	int ret = -EINVAL, early_ret;

 	if (blank > FB_BLANK_POWERDOWN)
 		blank = FB_BLANK_POWERDOWN;

	event.info = info;
	event.data = &blank;

	early_ret = fb_notifier_call_chain(FB_EARLY_EVENT_BLANK, &event);

	if (info->fbops->fb_blank)
 		ret = info->fbops->fb_blank(blank, info);

	if (!ret)
		fb_notifier_call_chain(FB_EVENT_BLANK, &event);
	else {
		/*
		 * if fb_blank is failed then revert effects of
		 * the early blank event.
		 */
		if (!early_ret)
			fb_notifier_call_chain(FB_R_EARLY_EVENT_BLANK, &event);
	}

 	return ret;
}
EXPORT_SYMBOL(fb_blank);

static long do_fb_ioctl(struct fb_info *info, unsigned int cmd,
			unsigned long arg, struct file *file)
{
	struct fb_ops *fb;
	struct fb_var_screeninfo var;
	struct fb_fix_screeninfo fix;
	struct fb_con2fbmap con2fb;
	struct fb_cmap cmap_from;
	struct fb_cmap_user cmap;
	struct fb_event event;
	void __user *argp = (void __user *)arg;
	long ret = 0;

	memset(&var, 0, sizeof(var));
	memset(&fix, 0, sizeof(fix));
	memset(&con2fb, 0, sizeof(con2fb));
	memset(&cmap_from, 0, sizeof(cmap_from));
	memset(&cmap, 0, sizeof(cmap));
	memset(&event, 0, sizeof(event));

	switch (cmd) {
	case FBIOGET_VSCREENINFO:
		if (!lock_fb_info(info))
			return -ENODEV;
		var = info->var;
		unlock_fb_info(info);

		ret = copy_to_user(argp, &var, sizeof(var)) ? -EFAULT : 0;
		break;
	case FBIOPUT_VSCREENINFO:
		if (copy_from_user(&var, argp, sizeof(var)))
			return -EFAULT;
		console_lock();
		if (!lock_fb_info(info)) {
			console_unlock();
			return -ENODEV;
		}
		info->flags |= FBINFO_MISC_USEREVENT;
		ret = fb_set_var(info, &var);
		info->flags &= ~FBINFO_MISC_USEREVENT;
		unlock_fb_info(info);
		console_unlock();
		if (!ret && copy_to_user(argp, &var, sizeof(var)))
			ret = -EFAULT;
		break;
	case FBIOGET_FSCREENINFO:
		if (!lock_fb_info(info))
			return -ENODEV;
		memcpy(&fix, &info->fix, sizeof(fix));
		unlock_fb_info(info);

		ret = copy_to_user(argp, &fix, sizeof(fix)) ? -EFAULT : 0;
		break;
	case FBIOPUTCMAP:
		if (copy_from_user(&cmap, argp, sizeof(cmap)))
			return -EFAULT;
		ret = fb_set_user_cmap(&cmap, info);
		break;
	case FBIOGETCMAP:
		if (copy_from_user(&cmap, argp, sizeof(cmap)))
			return -EFAULT;
		if (!lock_fb_info(info))
			return -ENODEV;
		cmap_from = info->cmap;
		unlock_fb_info(info);
		ret = fb_cmap_to_user(&cmap_from, &cmap);
		break;
	case FBIOPAN_DISPLAY:
		if (copy_from_user(&var, argp, sizeof(var)))
			return -EFAULT;
		console_lock();
		if (!lock_fb_info(info)) {
			console_unlock();
			return -ENODEV;
		}
		ret = fb_pan_display(info, &var);
		unlock_fb_info(info);
		console_unlock();
		if (ret == 0 && copy_to_user(argp, &var, sizeof(var)))
			return -EFAULT;
		break;
	case FBIO_CURSOR:
		ret = -EINVAL;
		break;
	case FBIOGET_CON2FBMAP:
		if (copy_from_user(&con2fb, argp, sizeof(con2fb)))
			return -EFAULT;
		if (con2fb.console < 1 || con2fb.console > MAX_NR_CONSOLES)
			return -EINVAL;
		con2fb.framebuffer = -1;
		event.data = &con2fb;
		if (!lock_fb_info(info))
			return -ENODEV;
		event.info = info;
		fb_notifier_call_chain(FB_EVENT_GET_CONSOLE_MAP, &event);
		unlock_fb_info(info);
		ret = copy_to_user(argp, &con2fb, sizeof(con2fb)) ? -EFAULT : 0;
		break;
	case FBIOPUT_CON2FBMAP:
		if (copy_from_user(&con2fb, argp, sizeof(con2fb)))
			return -EFAULT;
		if (con2fb.console < 1 || con2fb.console > MAX_NR_CONSOLES ||
			(con2fb.framebuffer >= FB_MAX))
			return -EINVAL;
		if (!registered_fb[con2fb.framebuffer])
			request_module("fb%d", con2fb.framebuffer);
		if (!registered_fb[con2fb.framebuffer]) {
			ret = -EINVAL;
			break;
		}
		event.data = &con2fb;
		console_lock();
		if (!lock_fb_info(info)) {
			console_unlock();
			return -ENODEV;
		}
		event.info = info;
		ret = fb_notifier_call_chain(FB_EVENT_SET_CONSOLE_MAP, &event);
		unlock_fb_info(info);
		console_unlock();
		break;
	case FBIOBLANK:
		console_lock();
		if (!lock_fb_info(info)) {
			console_unlock();
			return -ENODEV;
		}
		info->flags |= FBINFO_MISC_USEREVENT;
		ret = fb_blank(info, arg);
		info->flags &= ~FBINFO_MISC_USEREVENT;
		unlock_fb_info(info);
		console_unlock();
		break;
	default:
		fb = info->fbops;
		if (fb->fb_ioctl_v2)
			ret = fb->fb_ioctl_v2(info, cmd, arg, file);
		else if (fb->fb_ioctl)
			ret = fb->fb_ioctl(info, cmd, arg);
		else
			ret = -ENOTTY;
	}
	return ret;
}

static long fb_ioctl(struct file *file, unsigned int cmd, unsigned long arg)
{
	struct fb_info *info = file_fb_info(file);

	if (!info)
		return -ENODEV;
	return do_fb_ioctl(info, cmd, arg, file);
}

#ifdef CONFIG_COMPAT
struct fb_fix_screeninfo32 {
	char			id[16];
	compat_caddr_t		smem_start;
	u32			smem_len;
	u32			type;
	u32			type_aux;
	u32			visual;
	u16			xpanstep;
	u16			ypanstep;
	u16			ywrapstep;
	u32			line_length;
	compat_caddr_t		mmio_start;
	u32			mmio_len;
	u32			accel;
	u16			reserved[3];
};

struct fb_cmap32 {
	u32			start;
	u32			len;
	compat_caddr_t	red;
	compat_caddr_t	green;
	compat_caddr_t	blue;
	compat_caddr_t	transp;
};

static int fb_getput_cmap(struct fb_info *info, unsigned int cmd,
			  unsigned long arg, struct file *file)
{
	struct fb_cmap_user __user *cmap;
	struct fb_cmap32 __user *cmap32;
	__u32 data;
	int err;

	cmap = compat_alloc_user_space(sizeof(*cmap));
	cmap32 = compat_ptr(arg);

	if (copy_in_user(&cmap->start, &cmap32->start, 2 * sizeof(__u32)))
		return -EFAULT;

	if (get_user(data, &cmap32->red) ||
	    put_user(compat_ptr(data), &cmap->red) ||
	    get_user(data, &cmap32->green) ||
	    put_user(compat_ptr(data), &cmap->green) ||
	    get_user(data, &cmap32->blue) ||
	    put_user(compat_ptr(data), &cmap->blue) ||
	    get_user(data, &cmap32->transp) ||
	    put_user(compat_ptr(data), &cmap->transp))
		return -EFAULT;

	err = do_fb_ioctl(info, cmd, (unsigned long) cmap, file);

	if (!err) {
		if (copy_in_user(&cmap32->start,
				 &cmap->start,
				 2 * sizeof(__u32)))
			err = -EFAULT;
	}
	return err;
}

static int do_fscreeninfo_to_user(struct fb_fix_screeninfo *fix,
				  struct fb_fix_screeninfo32 __user *fix32)
{
	__u32 data;
	int err;

	err = copy_to_user(&fix32->id, &fix->id, sizeof(fix32->id));

	data = (__u32) (unsigned long) fix->smem_start;
	err |= put_user(data, &fix32->smem_start);

	err |= put_user(fix->smem_len, &fix32->smem_len);
	err |= put_user(fix->type, &fix32->type);
	err |= put_user(fix->type_aux, &fix32->type_aux);
	err |= put_user(fix->visual, &fix32->visual);
	err |= put_user(fix->xpanstep, &fix32->xpanstep);
	err |= put_user(fix->ypanstep, &fix32->ypanstep);
	err |= put_user(fix->ywrapstep, &fix32->ywrapstep);
	err |= put_user(fix->line_length, &fix32->line_length);

	data = (__u32) (unsigned long) fix->mmio_start;
	err |= put_user(data, &fix32->mmio_start);

	err |= put_user(fix->mmio_len, &fix32->mmio_len);
	err |= put_user(fix->accel, &fix32->accel);
	err |= copy_to_user(fix32->reserved, fix->reserved,
			    sizeof(fix->reserved));

	if (err)
		return -EFAULT;
	return 0;
}

static int fb_get_fscreeninfo(struct fb_info *info, unsigned int cmd,
			      unsigned long arg, struct file *file)
{
	struct fb_fix_screeninfo fix;
<<<<<<< HEAD
	struct fb_fix_screeninfo32 __user *fix32;
	int err;

	fix32 = compat_ptr(arg);

	old_fs = get_fs();
	set_fs(KERNEL_DS);
	err = do_fb_ioctl(info, cmd, (unsigned long) &fix, file);
	set_fs(old_fs);
=======
>>>>>>> 286cd8c7

	if (!lock_fb_info(info))
		return -ENODEV;
	fix = info->fix;
	unlock_fb_info(info);
	return do_fscreeninfo_to_user(&fix, compat_ptr(arg));
}

static long fb_compat_ioctl(struct file *file, unsigned int cmd,
			    unsigned long arg)
{
	struct fb_info *info = file_fb_info(file);
	struct fb_ops *fb;
	long ret = -ENOIOCTLCMD;

	if (!info)
		return -ENODEV;
	fb = info->fbops;
	switch(cmd) {
	case FBIOGET_VSCREENINFO:
	case FBIOPUT_VSCREENINFO:
	case FBIOPAN_DISPLAY:
	case FBIOGET_CON2FBMAP:
	case FBIOPUT_CON2FBMAP:
		arg = (unsigned long) compat_ptr(arg);
		/* fall through */
	case FBIOBLANK:
		ret = do_fb_ioctl(info, cmd, arg, file);
		break;

	case FBIOGET_FSCREENINFO:
		ret = fb_get_fscreeninfo(info, cmd, arg, file);
		break;

	case FBIOGETCMAP:
	case FBIOPUTCMAP:
		ret = fb_getput_cmap(info, cmd, arg, file);
		break;

	default:
		if (fb->fb_compat_ioctl_v2)
			ret = fb->fb_compat_ioctl_v2(info, cmd, arg, file);
		else if (fb->fb_compat_ioctl)
			ret = fb->fb_compat_ioctl(info, cmd, arg);
		break;
	}
	return ret;
}
#endif

static int
fb_mmap(struct file *file, struct vm_area_struct * vma)
{
	struct fb_info *info = file_fb_info(file);
	struct fb_ops *fb;
	unsigned long mmio_pgoff;
	unsigned long start;
	u32 len;

	if (!info)
		return -ENODEV;
	fb = info->fbops;
	if (!fb)
		return -ENODEV;
	mutex_lock(&info->mm_lock);
	if (fb->fb_mmap) {
		int res;

		/*
		 * The framebuffer needs to be accessed decrypted, be sure
		 * SME protection is removed ahead of the call
		 */
		vma->vm_page_prot = pgprot_decrypted(vma->vm_page_prot);
		res = fb->fb_mmap(info, vma);
		mutex_unlock(&info->mm_lock);
		return res;
	}

	/*
	 * Ugh. This can be either the frame buffer mapping, or
	 * if pgoff points past it, the mmio mapping.
	 */
	start = info->fix.smem_start;
	len = info->fix.smem_len;
	mmio_pgoff = PAGE_ALIGN((start & ~PAGE_MASK) + len) >> PAGE_SHIFT;
	if (vma->vm_pgoff >= mmio_pgoff) {
		if (info->var.accel_flags) {
			mutex_unlock(&info->mm_lock);
			return -EINVAL;
		}

		vma->vm_pgoff -= mmio_pgoff;
		start = info->fix.mmio_start;
		len = info->fix.mmio_len;
	}
	mutex_unlock(&info->mm_lock);

	vma->vm_page_prot = vm_get_page_prot(vma->vm_flags);
	/*
	 * The framebuffer needs to be accessed decrypted, be sure
	 * SME protection is removed
	 */
	vma->vm_page_prot = pgprot_decrypted(vma->vm_page_prot);
	fb_pgprotect(file, vma, start);

	return vm_iomap_memory(vma, start, len);
}

static int
fb_open(struct inode *inode, struct file *file)
__acquires(&info->lock)
__releases(&info->lock)
{
	int fbidx = iminor(inode);
	struct fb_info *info;
	int res = 0;

	info = get_fb_info(fbidx);
	if (!info) {
		request_module("fb%d", fbidx);
		info = get_fb_info(fbidx);
		if (!info)
			return -ENODEV;
	}
	if (IS_ERR(info))
		return PTR_ERR(info);

	mutex_lock(&info->lock);
	if (!try_module_get(info->fbops->owner)) {
		res = -ENODEV;
		goto out;
	}
	file->private_data = info;
	info->file = file;
	if (info->fbops->fb_open) {
		res = info->fbops->fb_open(info,1);
		if (res)
			module_put(info->fbops->owner);
	}
#ifdef CONFIG_FB_DEFERRED_IO
	if (info->fbdefio)
		fb_deferred_io_open(info, inode, file);
#endif
out:
	mutex_unlock(&info->lock);
	if (res)
		put_fb_info(info);
	return res;
}

static int 
fb_release(struct inode *inode, struct file *file)
__acquires(&info->lock)
__releases(&info->lock)
{
	struct fb_info * const info = file->private_data;

	mutex_lock(&info->lock);
	info->file = file;
	if (info->fbops->fb_release)
		info->fbops->fb_release(info,1);
	module_put(info->fbops->owner);
	mutex_unlock(&info->lock);
	put_fb_info(info);
	return 0;
}

#if defined(CONFIG_FB_PROVIDE_GET_FB_UNMAPPED_AREA) && !defined(CONFIG_MMU)
unsigned long get_fb_unmapped_area(struct file *filp,
				   unsigned long addr, unsigned long len,
				   unsigned long pgoff, unsigned long flags)
{
	struct fb_info * const info = filp->private_data;
	unsigned long fb_size = PAGE_ALIGN(info->fix.smem_len);

	if (pgoff > fb_size || len > fb_size - pgoff)
		return -EINVAL;

	return (unsigned long)info->screen_base + pgoff;
}
#endif

static const struct file_operations fb_fops = {
	.owner =	THIS_MODULE,
	.read =		fb_read,
	.write =	fb_write,
	.unlocked_ioctl = fb_ioctl,
#ifdef CONFIG_COMPAT
	.compat_ioctl = fb_compat_ioctl,
#endif
	.mmap =		fb_mmap,
	.open =		fb_open,
	.release =	fb_release,
#if defined(HAVE_ARCH_FB_UNMAPPED_AREA) || \
	(defined(CONFIG_FB_PROVIDE_GET_FB_UNMAPPED_AREA) && \
	 !defined(CONFIG_MMU))
	.get_unmapped_area = get_fb_unmapped_area,
#endif
#ifdef CONFIG_FB_DEFERRED_IO
	.fsync =	fb_deferred_io_fsync,
#endif
	.llseek =	default_llseek,
};

struct class *fb_class;
EXPORT_SYMBOL(fb_class);

static int fb_check_foreignness(struct fb_info *fi)
{
	const bool foreign_endian = fi->flags & FBINFO_FOREIGN_ENDIAN;

	fi->flags &= ~FBINFO_FOREIGN_ENDIAN;

#ifdef __BIG_ENDIAN
	fi->flags |= foreign_endian ? 0 : FBINFO_BE_MATH;
#else
	fi->flags |= foreign_endian ? FBINFO_BE_MATH : 0;
#endif /* __BIG_ENDIAN */

	if (fi->flags & FBINFO_BE_MATH && !fb_be_math(fi)) {
		pr_err("%s: enable CONFIG_FB_BIG_ENDIAN to "
		       "support this framebuffer\n", fi->fix.id);
		return -ENOSYS;
	} else if (!(fi->flags & FBINFO_BE_MATH) && fb_be_math(fi)) {
		pr_err("%s: enable CONFIG_FB_LITTLE_ENDIAN to "
		       "support this framebuffer\n", fi->fix.id);
		return -ENOSYS;
	}

	return 0;
}

static bool apertures_overlap(struct aperture *gen, struct aperture *hw)
{
	/* is the generic aperture base the same as the HW one */
	if (gen->base == hw->base)
		return true;
	/* is the generic aperture base inside the hw base->hw base+size */
	if (gen->base > hw->base && gen->base < hw->base + hw->size)
		return true;
	return false;
}

static bool fb_do_apertures_overlap(struct apertures_struct *gena,
				    struct apertures_struct *hwa)
{
	int i, j;
	if (!hwa || !gena)
		return false;

	for (i = 0; i < hwa->count; ++i) {
		struct aperture *h = &hwa->ranges[i];
		for (j = 0; j < gena->count; ++j) {
			struct aperture *g = &gena->ranges[j];
			printk(KERN_DEBUG "checking generic (%llx %llx) vs hw (%llx %llx)\n",
				(unsigned long long)g->base,
				(unsigned long long)g->size,
				(unsigned long long)h->base,
				(unsigned long long)h->size);
			if (apertures_overlap(g, h))
				return true;
		}
	}

	return false;
}

static int do_unregister_framebuffer(struct fb_info *fb_info);

#define VGA_FB_PHYS 0xA0000
static int do_remove_conflicting_framebuffers(struct apertures_struct *a,
					      const char *name, bool primary)
{
	int i, ret;

	/* check all firmware fbs and kick off if the base addr overlaps */
	for_each_registered_fb(i) {
		struct apertures_struct *gen_aper;

		if (!(registered_fb[i]->flags & FBINFO_MISC_FIRMWARE))
			continue;

		gen_aper = registered_fb[i]->apertures;
		if (fb_do_apertures_overlap(gen_aper, a) ||
			(primary && gen_aper && gen_aper->count &&
			 gen_aper->ranges[0].base == VGA_FB_PHYS)) {

			printk(KERN_INFO "fb: switching to %s from %s\n",
			       name, registered_fb[i]->fix.id);
			ret = do_unregister_framebuffer(registered_fb[i]);
			if (ret)
				return ret;
		}
	}

	return 0;
}

static bool lockless_register_fb;
module_param_named_unsafe(lockless_register_fb, lockless_register_fb, bool, 0400);
MODULE_PARM_DESC(lockless_register_fb,
	"Lockless framebuffer registration for debugging [default=off]");

static int do_register_framebuffer(struct fb_info *fb_info)
{
	int i, ret;
	struct fb_event event;
	struct fb_videomode mode;

	if (fb_check_foreignness(fb_info))
		return -ENOSYS;

	ret = do_remove_conflicting_framebuffers(fb_info->apertures,
						 fb_info->fix.id,
						 fb_is_primary_device(fb_info));
	if (ret)
		return ret;

	if (num_registered_fb == FB_MAX)
		return -ENXIO;

	num_registered_fb++;
	for (i = 0 ; i < FB_MAX; i++)
		if (!registered_fb[i])
			break;
	fb_info->node = i;
	atomic_set(&fb_info->count, 1);
	mutex_init(&fb_info->lock);
	mutex_init(&fb_info->mm_lock);

	fb_info->dev = device_create(fb_class, fb_info->device,
				     MKDEV(FB_MAJOR, i), NULL, "fb%d", i);
	if (IS_ERR(fb_info->dev)) {
		/* Not fatal */
		printk(KERN_WARNING "Unable to create device for framebuffer %d; errno = %ld\n", i, PTR_ERR(fb_info->dev));
		fb_info->dev = NULL;
	} else
		fb_init_device(fb_info);

	if (fb_info->pixmap.addr == NULL) {
		fb_info->pixmap.addr = kmalloc(FBPIXMAPSIZE, GFP_KERNEL);
		if (fb_info->pixmap.addr) {
			fb_info->pixmap.size = FBPIXMAPSIZE;
			fb_info->pixmap.buf_align = 1;
			fb_info->pixmap.scan_align = 1;
			fb_info->pixmap.access_align = 32;
			fb_info->pixmap.flags = FB_PIXMAP_DEFAULT;
		}
	}	
	fb_info->pixmap.offset = 0;

	if (!fb_info->pixmap.blit_x)
		fb_info->pixmap.blit_x = ~(u32)0;

	if (!fb_info->pixmap.blit_y)
		fb_info->pixmap.blit_y = ~(u32)0;

	if (!fb_info->modelist.prev || !fb_info->modelist.next)
		INIT_LIST_HEAD(&fb_info->modelist);

	if (fb_info->skip_vt_switch)
		pm_vt_switch_required(fb_info->dev, false);
	else
		pm_vt_switch_required(fb_info->dev, true);

	fb_var_to_videomode(&mode, &fb_info->var);
	fb_add_videomode(&mode, &fb_info->modelist);
	registered_fb[i] = fb_info;

	event.info = fb_info;
	if (!lockless_register_fb)
		console_lock();
	else
		atomic_inc(&ignore_console_lock_warning);
	if (!lock_fb_info(fb_info)) {
		ret = -ENODEV;
		goto unlock_console;
	}
	ret = 0;

	fb_notifier_call_chain(FB_EVENT_FB_REGISTERED, &event);
	unlock_fb_info(fb_info);
unlock_console:
	if (!lockless_register_fb)
		console_unlock();
	else
		atomic_dec(&ignore_console_lock_warning);
	return ret;
}

static int unbind_console(struct fb_info *fb_info)
{
	struct fb_event event;
	int ret;
	int i = fb_info->node;

	if (i < 0 || i >= FB_MAX || registered_fb[i] != fb_info)
		return -EINVAL;

	console_lock();
	if (!lock_fb_info(fb_info)) {
		console_unlock();
		return -ENODEV;
	}

	event.info = fb_info;
	ret = fb_notifier_call_chain(FB_EVENT_FB_UNBIND, &event);
	unlock_fb_info(fb_info);
	console_unlock();

	return ret;
}

static int __unlink_framebuffer(struct fb_info *fb_info);

static int do_unregister_framebuffer(struct fb_info *fb_info)
{
	struct fb_event event;
	int ret;

	ret = unbind_console(fb_info);

	if (ret)
		return -EINVAL;

	pm_vt_switch_unregister(fb_info->dev);

	__unlink_framebuffer(fb_info);
	if (fb_info->pixmap.addr &&
	    (fb_info->pixmap.flags & FB_PIXMAP_DEFAULT))
		kfree(fb_info->pixmap.addr);
	fb_destroy_modelist(&fb_info->modelist);
	registered_fb[fb_info->node] = NULL;
	num_registered_fb--;
	fb_cleanup_device(fb_info);
	event.info = fb_info;
	console_lock();
	fb_notifier_call_chain(FB_EVENT_FB_UNREGISTERED, &event);
	console_unlock();

	/* this may free fb info */
	put_fb_info(fb_info);
	return 0;
}

static int __unlink_framebuffer(struct fb_info *fb_info)
{
	int i;

	i = fb_info->node;
	if (i < 0 || i >= FB_MAX || registered_fb[i] != fb_info)
		return -EINVAL;

	if (fb_info->dev) {
		device_destroy(fb_class, MKDEV(FB_MAJOR, i));
		fb_info->dev = NULL;
	}

	return 0;
}

int unlink_framebuffer(struct fb_info *fb_info)
{
	int ret;

	ret = __unlink_framebuffer(fb_info);
	if (ret)
		return ret;

	unbind_console(fb_info);

	return 0;
}
EXPORT_SYMBOL(unlink_framebuffer);

int remove_conflicting_framebuffers(struct apertures_struct *a,
				    const char *name, bool primary)
{
	int ret;

	mutex_lock(&registration_lock);
	ret = do_remove_conflicting_framebuffers(a, name, primary);
	mutex_unlock(&registration_lock);

	return ret;
}
EXPORT_SYMBOL(remove_conflicting_framebuffers);

/**
 *	register_framebuffer - registers a frame buffer device
 *	@fb_info: frame buffer info structure
 *
 *	Registers a frame buffer device @fb_info.
 *
 *	Returns negative errno on error, or zero for success.
 *
 */
int
register_framebuffer(struct fb_info *fb_info)
{
	int ret;

	mutex_lock(&registration_lock);
	ret = do_register_framebuffer(fb_info);
	mutex_unlock(&registration_lock);

	return ret;
}
EXPORT_SYMBOL(register_framebuffer);

/**
 *	unregister_framebuffer - releases a frame buffer device
 *	@fb_info: frame buffer info structure
 *
 *	Unregisters a frame buffer device @fb_info.
 *
 *	Returns negative errno on error, or zero for success.
 *
 *      This function will also notify the framebuffer console
 *      to release the driver.
 *
 *      This is meant to be called within a driver's module_exit()
 *      function. If this is called outside module_exit(), ensure
 *      that the driver implements fb_open() and fb_release() to
 *      check that no processes are using the device.
 */
int
unregister_framebuffer(struct fb_info *fb_info)
{
	int ret;

	mutex_lock(&registration_lock);
	ret = do_unregister_framebuffer(fb_info);
	mutex_unlock(&registration_lock);

	return ret;
}
EXPORT_SYMBOL(unregister_framebuffer);

/**
 *	fb_set_suspend - low level driver signals suspend
 *	@info: framebuffer affected
 *	@state: 0 = resuming, !=0 = suspending
 *
 *	This is meant to be used by low level drivers to
 * 	signal suspend/resume to the core & clients.
 *	It must be called with the console semaphore held
 */
void fb_set_suspend(struct fb_info *info, int state)
{
	struct fb_event event;

	event.info = info;
	if (state) {
		fb_notifier_call_chain(FB_EVENT_SUSPEND, &event);
		info->state = FBINFO_STATE_SUSPENDED;
	} else {
		info->state = FBINFO_STATE_RUNNING;
		fb_notifier_call_chain(FB_EVENT_RESUME, &event);
	}
}
EXPORT_SYMBOL(fb_set_suspend);

/**
 *	fbmem_init - init frame buffer subsystem
 *
 *	Initialize the frame buffer subsystem.
 *
 *	NOTE: This function is _only_ to be called by drivers/char/mem.c.
 *
 */

static int __init
fbmem_init(void)
{
	int ret;

	if (!proc_create_seq("fb", 0, NULL, &proc_fb_seq_ops))
		return -ENOMEM;

	ret = register_chrdev(FB_MAJOR, "fb", &fb_fops);
	if (ret) {
		printk("unable to get major %d for fb devs\n", FB_MAJOR);
		goto err_chrdev;
	}

	fb_class = class_create(THIS_MODULE, "graphics");
	if (IS_ERR(fb_class)) {
		ret = PTR_ERR(fb_class);
		pr_warn("Unable to create fb class; errno = %d\n", ret);
		fb_class = NULL;
		goto err_class;
	}

	fb_console_init();

	return 0;

err_class:
	unregister_chrdev(FB_MAJOR, "fb");
err_chrdev:
	remove_proc_entry("fb", NULL);
	return ret;
}

#ifdef MODULE
module_init(fbmem_init);
static void __exit
fbmem_exit(void)
{
	fb_console_exit();

	remove_proc_entry("fb", NULL);
	class_destroy(fb_class);
	unregister_chrdev(FB_MAJOR, "fb");
}

module_exit(fbmem_exit);
MODULE_LICENSE("GPL");
MODULE_DESCRIPTION("Framebuffer base");
#else
subsys_initcall(fbmem_init);
#endif

int fb_new_modelist(struct fb_info *info)
{
	struct fb_event event;
	struct fb_var_screeninfo var = info->var;
	struct list_head *pos, *n;
	struct fb_modelist *modelist;
	struct fb_videomode *m, mode;
	int err = 1;

	list_for_each_safe(pos, n, &info->modelist) {
		modelist = list_entry(pos, struct fb_modelist, list);
		m = &modelist->mode;
		fb_videomode_to_var(&var, m);
		var.activate = FB_ACTIVATE_TEST;
		err = fb_set_var(info, &var);
		fb_var_to_videomode(&mode, &var);
		if (err || !fb_mode_is_equal(m, &mode)) {
			list_del(pos);
			kfree(pos);
		}
	}

	err = 1;

	if (!list_empty(&info->modelist)) {
		event.info = info;
		err = fb_notifier_call_chain(FB_EVENT_NEW_MODELIST, &event);
	}

	return err;
}

MODULE_LICENSE("GPL");<|MERGE_RESOLUTION|>--- conflicted
+++ resolved
@@ -32,12 +32,8 @@
 #include <linux/device.h>
 #include <linux/efi.h>
 #include <linux/fb.h>
-<<<<<<< HEAD
-#include <linux/overflow.h>
-=======
 #include <linux/fbcon.h>
 #include <linux/mem_encrypt.h>
->>>>>>> 286cd8c7
 
 #include <asm/fb.h>
 
@@ -1348,18 +1344,6 @@
 			      unsigned long arg, struct file *file)
 {
 	struct fb_fix_screeninfo fix;
-<<<<<<< HEAD
-	struct fb_fix_screeninfo32 __user *fix32;
-	int err;
-
-	fix32 = compat_ptr(arg);
-
-	old_fs = get_fs();
-	set_fs(KERNEL_DS);
-	err = do_fb_ioctl(info, cmd, (unsigned long) &fix, file);
-	set_fs(old_fs);
-=======
->>>>>>> 286cd8c7
 
 	if (!lock_fb_info(info))
 		return -ENODEV;
