--- conflicted
+++ resolved
@@ -1405,10 +1405,6 @@
 }
 void fb_edid_to_monspecs(unsigned char *edid, struct fb_monspecs *specs)
 {
-<<<<<<< HEAD
-	specs = NULL;
-=======
->>>>>>> 286cd8c7
 }
 void fb_destroy_modedb(struct fb_videomode *modedb)
 {
