--- conflicted
+++ resolved
@@ -35,17 +35,7 @@
 static void *videomemory;
 static u_long videomemorysize = VIDEOMEMSIZE;
 module_param(videomemorysize, ulong, 0);
-<<<<<<< HEAD
-static char *mode_option;
-static int bpp = 8;
-
-module_param(mode_option, charp, 0);
-MODULE_PARM_DESC(mode_option, "Initial video mode e.g. '648x480-8@60'");
-module_param(bpp, int, 0);
-
-=======
 MODULE_PARM_DESC(videomemorysize, "RAM available to frame buffer (in bytes)");
->>>>>>> 286cd8c7
 
 static char *mode_option = NULL;
 module_param(mode_option, charp, 0);
@@ -422,17 +412,7 @@
 		/* Test disable for backwards compatibility */
 		if (!strcmp(this_opt, "disable"))
 			vfb_enable = 0;
-<<<<<<< HEAD
-		else if (!strncmp(this_opt, "bpp=", 4)) {
-			if (kstrtoint(this_opt + 4, 0, &bpp) < 0)
-				bpp = 8;
-		} else if (!strncmp(this_opt, "memsize=", 8)) {
-			if (kstrtoul(this_opt + 8, 0, &videomemorysize) < 0)
-				videomemorysize = VIDEOMEMSIZE;
-		} else
-=======
 		else
->>>>>>> 286cd8c7
 			mode_option = this_opt;
 	}
 	return 1;
@@ -462,17 +442,12 @@
 	info->screen_base = (char __iomem *)videomemory;
 	info->fbops = &vfb_ops;
 
-<<<<<<< HEAD
-	retval = fb_find_mode(&info->var, info, mode_option,
-			      NULL, 0, NULL, bpp);
-=======
 	if (!fb_find_mode(&info->var, info, mode_option,
 			  NULL, 0, &vfb_default, 8)){
 		fb_err(info, "Unable to find usable video mode.\n");
 		retval = -EINVAL;
 		goto err1;
 	}
->>>>>>> 286cd8c7
 
 	vfb_fix.smem_start = (unsigned long) videomemory;
 	vfb_fix.smem_len = videomemorysize;
