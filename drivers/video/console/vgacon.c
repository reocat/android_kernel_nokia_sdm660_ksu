/*
 *  linux/drivers/video/vgacon.c -- Low level VGA based console driver
 *
 *	Created 28 Sep 1997 by Geert Uytterhoeven
 *
 *	Rewritten by Martin Mares <mj@ucw.cz>, July 1998
 *
 *  This file is based on the old console.c, vga.c and vesa_blank.c drivers.
 *
 *	Copyright (C) 1991, 1992  Linus Torvalds
 *			    1995  Jay Estabrook
 *
 *	User definable mapping table and font loading by Eugene G. Crosser,
 *	<crosser@average.org>
 *
 *	Improved loadable font/UTF-8 support by H. Peter Anvin
 *	Feb-Sep 1995 <peter.anvin@linux.org>
 *
 *	Colour palette handling, by Simon Tatham
 *	17-Jun-95 <sgt20@cam.ac.uk>
 *
 *	if 512 char mode is already enabled don't re-enable it,
 *	because it causes screen to flicker, by Mitja Horvat
 *	5-May-96 <mitja.horvat@guest.arnes.si>
 *
 *	Use 2 outw instead of 4 outb_p to reduce erroneous text
 *	flashing on RHS of screen during heavy console scrolling .
 *	Oct 1996, Paul Gortmaker.
 *
 *
 *  This file is subject to the terms and conditions of the GNU General Public
 *  License.  See the file COPYING in the main directory of this archive for
 *  more details.
 */

#include <linux/module.h>
#include <linux/types.h>
#include <linux/fs.h>
#include <linux/kernel.h>
#include <linux/console.h>
#include <linux/string.h>
#include <linux/kd.h>
#include <linux/slab.h>
#include <linux/vt_kern.h>
#include <linux/sched.h>
#include <linux/selection.h>
#include <linux/spinlock.h>
#include <linux/ioport.h>
#include <linux/init.h>
#include <linux/screen_info.h>
#include <video/vga.h>
#include <asm/io.h>

static DEFINE_RAW_SPINLOCK(vga_lock);
static int cursor_size_lastfrom;
static int cursor_size_lastto;
static u32 vgacon_xres;
static u32 vgacon_yres;
static struct vgastate vgastate;

#define BLANK 0x0020

#define VGA_FONTWIDTH       8   /* VGA does not support fontwidths != 8 */
/*
 *  Interface used by the world
 */

static const char *vgacon_startup(void);
static void vgacon_init(struct vc_data *c, int init);
static void vgacon_deinit(struct vc_data *c);
static void vgacon_cursor(struct vc_data *c, int mode);
static int vgacon_switch(struct vc_data *c);
static int vgacon_blank(struct vc_data *c, int blank, int mode_switch);
static void vgacon_scrolldelta(struct vc_data *c, int lines);
static int vgacon_set_origin(struct vc_data *c);
static void vgacon_save_screen(struct vc_data *c);
static void vgacon_invert_region(struct vc_data *c, u16 * p, int count);
static struct uni_pagedir *vgacon_uni_pagedir;
static int vgacon_refcount;

/* Description of the hardware situation */
static bool		vga_init_done;
static unsigned long	vga_vram_base		__read_mostly;	/* Base of video memory */
static unsigned long	vga_vram_end		__read_mostly;	/* End of video memory */
static unsigned int	vga_vram_size		__read_mostly;	/* Size of video memory */
static u16		vga_video_port_reg	__read_mostly;	/* Video register select port */
static u16		vga_video_port_val	__read_mostly;	/* Video register value port */
static unsigned int	vga_video_num_columns;			/* Number of text columns */
static unsigned int	vga_video_num_lines;			/* Number of text lines */
static bool		vga_can_do_color;			/* Do we support colors? */
static unsigned int	vga_default_font_height __read_mostly;	/* Height of default screen font */
static unsigned char	vga_video_type		__read_mostly;	/* Card type */
static bool		vga_font_is_default = true;
static int		vga_vesa_blanked;
static bool 		vga_palette_blanked;
static bool 		vga_is_gfx;
static bool 		vga_512_chars;
static int 		vga_video_font_height;
static int 		vga_scan_lines		__read_mostly;
static unsigned int 	vga_rolled_over;

static bool vgacon_text_mode_force;
static bool vga_hardscroll_enabled;
static bool vga_hardscroll_user_enable = true;

bool vgacon_text_force(void)
{
	return vgacon_text_mode_force;
}
EXPORT_SYMBOL(vgacon_text_force);

static int __init text_mode(char *str)
{
	vgacon_text_mode_force = true;

	pr_warning("You have booted with nomodeset. This means your GPU drivers are DISABLED\n");
	pr_warning("Any video related functionality will be severely degraded, and you may not even be able to suspend the system properly\n");
	pr_warning("Unless you actually understand what nomodeset does, you should reboot without enabling it\n");

	return 1;
}

/* force text mode - used by kernel modesetting */
__setup("nomodeset", text_mode);

static int __init no_scroll(char *str)
{
	/*
	 * Disabling scrollback is required for the Braillex ib80-piezo
	 * Braille reader made by F.H. Papenmeier (Germany).
	 * Use the "no-scroll" bootflag.
	 */
	vga_hardscroll_user_enable = vga_hardscroll_enabled = false;
	return 1;
}

__setup("no-scroll", no_scroll);

/*
 * By replacing the four outb_p with two back to back outw, we can reduce
 * the window of opportunity to see text mislocated to the RHS of the
 * console during heavy scrolling activity. However there is the remote
 * possibility that some pre-dinosaur hardware won't like the back to back
 * I/O. Since the Xservers get away with it, we should be able to as well.
 */
static inline void write_vga(unsigned char reg, unsigned int val)
{
	unsigned int v1, v2;
	unsigned long flags;

	/*
	 * ddprintk might set the console position from interrupt
	 * handlers, thus the write has to be IRQ-atomic.
	 */
	raw_spin_lock_irqsave(&vga_lock, flags);
	v1 = reg + (val & 0xff00);
	v2 = reg + 1 + ((val << 8) & 0xff00);
	outw(v1, vga_video_port_reg);
	outw(v2, vga_video_port_reg);
	raw_spin_unlock_irqrestore(&vga_lock, flags);
}

static inline void vga_set_mem_top(struct vc_data *c)
{
	write_vga(12, (c->vc_visible_origin - vga_vram_base) / 2);
}

static void vgacon_restore_screen(struct vc_data *c)
{
	if (c->vc_origin != c->vc_visible_origin)
		vgacon_scrolldelta(c, 0);
}

static void vgacon_scrolldelta(struct vc_data *c, int lines)
{
	vc_scrolldelta_helper(c, lines, vga_rolled_over, (void *)vga_vram_base,
			vga_vram_size);
	vga_set_mem_top(c);
}

static const char *vgacon_startup(void)
{
	const char *display_desc = NULL;
	u16 saved1, saved2;
	volatile u16 *p;

	if (screen_info.orig_video_isVGA == VIDEO_TYPE_VLFB ||
	    screen_info.orig_video_isVGA == VIDEO_TYPE_EFI) {
	      no_vga:
#ifdef CONFIG_DUMMY_CONSOLE
		conswitchp = &dummy_con;
		return conswitchp->con_startup();
#else
		return NULL;
#endif
	}

	/* boot_params.screen_info reasonably initialized? */
	if ((screen_info.orig_video_lines == 0) ||
	    (screen_info.orig_video_cols  == 0))
		goto no_vga;

	/* VGA16 modes are not handled by VGACON */
	if ((screen_info.orig_video_mode == 0x0D) ||	/* 320x200/4 */
	    (screen_info.orig_video_mode == 0x0E) ||	/* 640x200/4 */
	    (screen_info.orig_video_mode == 0x10) ||	/* 640x350/4 */
	    (screen_info.orig_video_mode == 0x12) ||	/* 640x480/4 */
	    (screen_info.orig_video_mode == 0x6A))	/* 800x600/4 (VESA) */
		goto no_vga;

	vga_video_num_lines = screen_info.orig_video_lines;
	vga_video_num_columns = screen_info.orig_video_cols;
	vgastate.vgabase = NULL;

	if (screen_info.orig_video_mode == 7) {
		/* Monochrome display */
		vga_vram_base = 0xb0000;
		vga_video_port_reg = VGA_CRT_IM;
		vga_video_port_val = VGA_CRT_DM;
		if ((screen_info.orig_video_ega_bx & 0xff) != 0x10) {
			static struct resource ega_console_resource =
			    { .name	= "ega",
			      .flags	= IORESOURCE_IO,
			      .start	= 0x3B0,
			      .end	= 0x3BF };
			vga_video_type = VIDEO_TYPE_EGAM;
			vga_vram_size = 0x8000;
			display_desc = "EGA+";
			request_resource(&ioport_resource,
					 &ega_console_resource);
		} else {
			static struct resource mda1_console_resource =
			    { .name	= "mda",
			      .flags	= IORESOURCE_IO,
			      .start	= 0x3B0,
			      .end	= 0x3BB };
			static struct resource mda2_console_resource =
			    { .name	= "mda",
			      .flags	= IORESOURCE_IO,
			      .start	= 0x3BF,
			      .end	= 0x3BF };
			vga_video_type = VIDEO_TYPE_MDA;
			vga_vram_size = 0x2000;
			display_desc = "*MDA";
			request_resource(&ioport_resource,
					 &mda1_console_resource);
			request_resource(&ioport_resource,
					 &mda2_console_resource);
			vga_video_font_height = 14;
		}
	} else {
		/* If not, it is color. */
		vga_can_do_color = true;
		vga_vram_base = 0xb8000;
		vga_video_port_reg = VGA_CRT_IC;
		vga_video_port_val = VGA_CRT_DC;
		if ((screen_info.orig_video_ega_bx & 0xff) != 0x10) {
			int i;

			vga_vram_size = 0x8000;

			if (!screen_info.orig_video_isVGA) {
				static struct resource ega_console_resource =
				    { .name	= "ega",
				      .flags	= IORESOURCE_IO,
				      .start	= 0x3C0,
				      .end	= 0x3DF };
				vga_video_type = VIDEO_TYPE_EGAC;
				display_desc = "EGA";
				request_resource(&ioport_resource,
						 &ega_console_resource);
			} else {
				static struct resource vga_console_resource =
				    { .name	= "vga+",
				      .flags	= IORESOURCE_IO,
				      .start	= 0x3C0,
				      .end	= 0x3DF };
				vga_video_type = VIDEO_TYPE_VGAC;
				display_desc = "VGA+";
				request_resource(&ioport_resource,
						 &vga_console_resource);

				/*
				 * Normalise the palette registers, to point
				 * the 16 screen colours to the first 16
				 * DAC entries.
				 */

				for (i = 0; i < 16; i++) {
					inb_p(VGA_IS1_RC);
					outb_p(i, VGA_ATT_W);
					outb_p(i, VGA_ATT_W);
				}
				outb_p(0x20, VGA_ATT_W);

				/*
				 * Now set the DAC registers back to their
				 * default values
				 */
				for (i = 0; i < 16; i++) {
					outb_p(color_table[i], VGA_PEL_IW);
					outb_p(default_red[i], VGA_PEL_D);
					outb_p(default_grn[i], VGA_PEL_D);
					outb_p(default_blu[i], VGA_PEL_D);
				}
			}
		} else {
			static struct resource cga_console_resource =
			    { .name	= "cga",
			      .flags	= IORESOURCE_IO,
			      .start	= 0x3D4,
			      .end	= 0x3D5 };
			vga_video_type = VIDEO_TYPE_CGA;
			vga_vram_size = 0x2000;
			display_desc = "*CGA";
			request_resource(&ioport_resource,
					 &cga_console_resource);
			vga_video_font_height = 8;
		}
	}

	vga_vram_base = VGA_MAP_MEM(vga_vram_base, vga_vram_size);
	vga_vram_end = vga_vram_base + vga_vram_size;

	/*
	 *      Find out if there is a graphics card present.
	 *      Are there smarter methods around?
	 */
	p = (volatile u16 *) vga_vram_base;
	saved1 = scr_readw(p);
	saved2 = scr_readw(p + 1);
	scr_writew(0xAA55, p);
	scr_writew(0x55AA, p + 1);
	if (scr_readw(p) != 0xAA55 || scr_readw(p + 1) != 0x55AA) {
		scr_writew(saved1, p);
		scr_writew(saved2, p + 1);
		goto no_vga;
	}
	scr_writew(0x55AA, p);
	scr_writew(0xAA55, p + 1);
	if (scr_readw(p) != 0x55AA || scr_readw(p + 1) != 0xAA55) {
		scr_writew(saved1, p);
		scr_writew(saved2, p + 1);
		goto no_vga;
	}
	scr_writew(saved1, p);
	scr_writew(saved2, p + 1);

	if (vga_video_type == VIDEO_TYPE_EGAC
	    || vga_video_type == VIDEO_TYPE_VGAC
	    || vga_video_type == VIDEO_TYPE_EGAM) {
		vga_hardscroll_enabled = vga_hardscroll_user_enable;
		vga_default_font_height = screen_info.orig_video_points;
		vga_video_font_height = screen_info.orig_video_points;
		/* This may be suboptimal but is a safe bet - go with it */
		vga_scan_lines =
		    vga_video_font_height * vga_video_num_lines;
	}

	vgacon_xres = screen_info.orig_video_cols * VGA_FONTWIDTH;
	vgacon_yres = vga_scan_lines;

<<<<<<< HEAD
	vga_init_done = 1;
=======
	vga_init_done = true;
>>>>>>> 286cd8c7

	return display_desc;
}

static void vgacon_init(struct vc_data *c, int init)
{
	struct uni_pagedir *p;

	/*
	 * We cannot be loaded as a module, therefore init will be 1
	 * if we are the default console, however if we are a fallback
	 * console, for example if fbcon has failed registration, then
	 * init will be 0, so we need to make sure our boot parameters
	 * have been copied to the console structure for vgacon_resize
	 * ultimately called by vc_resize.  Any subsequent calls to
	 * vgacon_init init will have init set to 0 too.
	 */
	c->vc_can_do_color = vga_can_do_color;
	c->vc_scan_lines = vga_scan_lines;
	c->vc_font.height = c->vc_cell_height = vga_video_font_height;

	/* set dimensions manually if init != 0 since vc_resize() will fail */
	if (init) {
		c->vc_cols = vga_video_num_columns;
		c->vc_rows = vga_video_num_lines;
	} else
		vc_resize(c, vga_video_num_columns, vga_video_num_lines);

	c->vc_complement_mask = 0x7700;
	if (vga_512_chars)
		c->vc_hi_font_mask = 0x0800;
	p = *c->vc_uni_pagedir_loc;
	if (c->vc_uni_pagedir_loc != &vgacon_uni_pagedir) {
		con_free_unimap(c);
		c->vc_uni_pagedir_loc = &vgacon_uni_pagedir;
		vgacon_refcount++;
	}
	if (!vgacon_uni_pagedir && p)
		con_set_default_unimap(c);

	/* Only set the default if the user didn't deliberately override it */
	if (global_cursor_default == -1)
		global_cursor_default =
			!(screen_info.flags & VIDEO_FLAGS_NOCURSOR);
}

static void vgacon_deinit(struct vc_data *c)
{
	/* When closing the active console, reset video origin */
	if (con_is_visible(c)) {
		c->vc_visible_origin = vga_vram_base;
		vga_set_mem_top(c);
	}

	if (!--vgacon_refcount)
		con_free_unimap(c);
	c->vc_uni_pagedir_loc = &c->vc_uni_pagedir;
	con_set_default_unimap(c);
}

static u8 vgacon_build_attr(struct vc_data *c, u8 color, u8 intensity,
			    u8 blink, u8 underline, u8 reverse, u8 italic)
{
	u8 attr = color;

	if (vga_can_do_color) {
		if (italic)
			attr = (attr & 0xF0) | c->vc_itcolor;
		else if (underline)
			attr = (attr & 0xf0) | c->vc_ulcolor;
		else if (intensity == 0)
			attr = (attr & 0xf0) | c->vc_halfcolor;
	}
	if (reverse)
		attr =
		    ((attr) & 0x88) | ((((attr) >> 4) | ((attr) << 4)) &
				       0x77);
	if (blink)
		attr ^= 0x80;
	if (intensity == 2)
		attr ^= 0x08;
	if (!vga_can_do_color) {
		if (italic)
			attr = (attr & 0xF8) | 0x02;
		else if (underline)
			attr = (attr & 0xf8) | 0x01;
		else if (intensity == 0)
			attr = (attr & 0xf0) | 0x08;
	}
	return attr;
}

static void vgacon_invert_region(struct vc_data *c, u16 * p, int count)
{
	const bool col = vga_can_do_color;

	while (count--) {
		u16 a = scr_readw(p);
		if (col)
			a = ((a) & 0x88ff) | (((a) & 0x7000) >> 4) |
			    (((a) & 0x0700) << 4);
		else
			a ^= ((a & 0x0700) == 0x0100) ? 0x7000 : 0x7700;
		scr_writew(a, p++);
	}
}

static void vgacon_set_cursor_size(int xpos, int from, int to)
{
	unsigned long flags;
	int curs, cure;

	if ((from == cursor_size_lastfrom) && (to == cursor_size_lastto))
		return;
	cursor_size_lastfrom = from;
	cursor_size_lastto = to;

	raw_spin_lock_irqsave(&vga_lock, flags);
	if (vga_video_type >= VIDEO_TYPE_VGAC) {
		outb_p(VGA_CRTC_CURSOR_START, vga_video_port_reg);
		curs = inb_p(vga_video_port_val);
		outb_p(VGA_CRTC_CURSOR_END, vga_video_port_reg);
		cure = inb_p(vga_video_port_val);
	} else {
		curs = 0;
		cure = 0;
	}

	curs = (curs & 0xc0) | from;
	cure = (cure & 0xe0) | to;

	outb_p(VGA_CRTC_CURSOR_START, vga_video_port_reg);
	outb_p(curs, vga_video_port_val);
	outb_p(VGA_CRTC_CURSOR_END, vga_video_port_reg);
	outb_p(cure, vga_video_port_val);
	raw_spin_unlock_irqrestore(&vga_lock, flags);
}

static void vgacon_cursor(struct vc_data *c, int mode)
{
	if (c->vc_mode != KD_TEXT)
		return;

	vgacon_restore_screen(c);

	switch (mode) {
	case CM_ERASE:
		write_vga(14, (c->vc_pos - vga_vram_base) / 2);
	        if (vga_video_type >= VIDEO_TYPE_VGAC)
			vgacon_set_cursor_size(c->vc_x, 31, 30);
		else
			vgacon_set_cursor_size(c->vc_x, 31, 31);
		break;

	case CM_MOVE:
	case CM_DRAW:
		write_vga(14, (c->vc_pos - vga_vram_base) / 2);
		switch (c->vc_cursor_type & 0x0f) {
		case CUR_UNDERLINE:
			vgacon_set_cursor_size(c->vc_x,
					       c->vc_cell_height -
					       (c->vc_cell_height <
						10 ? 2 : 3),
					       c->vc_cell_height -
					       (c->vc_cell_height <
						10 ? 1 : 2));
			break;
		case CUR_TWO_THIRDS:
			vgacon_set_cursor_size(c->vc_x,
					       c->vc_cell_height / 3,
					       c->vc_cell_height -
					       (c->vc_cell_height <
						10 ? 1 : 2));
			break;
		case CUR_LOWER_THIRD:
			vgacon_set_cursor_size(c->vc_x,
					       (c->vc_cell_height * 2) / 3,
					       c->vc_cell_height -
					       (c->vc_cell_height <
						10 ? 1 : 2));
			break;
		case CUR_LOWER_HALF:
			vgacon_set_cursor_size(c->vc_x,
					       c->vc_cell_height / 2,
					       c->vc_cell_height -
					       (c->vc_cell_height <
						10 ? 1 : 2));
			break;
		case CUR_NONE:
			if (vga_video_type >= VIDEO_TYPE_VGAC)
				vgacon_set_cursor_size(c->vc_x, 31, 30);
			else
				vgacon_set_cursor_size(c->vc_x, 31, 31);
			break;
		default:
			vgacon_set_cursor_size(c->vc_x, 1,
					       c->vc_cell_height);
			break;
		}
		break;
	}
}

static int vgacon_doresize(struct vc_data *c,
		unsigned int width, unsigned int height)
{
	unsigned long flags;
	unsigned int scanlines = height * c->vc_cell_height;
	u8 scanlines_lo = 0, r7 = 0, vsync_end = 0, mode, max_scan;

	raw_spin_lock_irqsave(&vga_lock, flags);

	vgacon_xres = width * VGA_FONTWIDTH;
	vgacon_yres = height * c->vc_cell_height;
	if (vga_video_type >= VIDEO_TYPE_VGAC) {
		outb_p(VGA_CRTC_MAX_SCAN, vga_video_port_reg);
		max_scan = inb_p(vga_video_port_val);

		if (max_scan & 0x80)
			scanlines <<= 1;

		outb_p(VGA_CRTC_MODE, vga_video_port_reg);
		mode = inb_p(vga_video_port_val);

		if (mode & 0x04)
			scanlines >>= 1;

		scanlines -= 1;
		scanlines_lo = scanlines & 0xff;

		outb_p(VGA_CRTC_OVERFLOW, vga_video_port_reg);
		r7 = inb_p(vga_video_port_val) & ~0x42;

		if (scanlines & 0x100)
			r7 |= 0x02;
		if (scanlines & 0x200)
			r7 |= 0x40;

		/* deprotect registers */
		outb_p(VGA_CRTC_V_SYNC_END, vga_video_port_reg);
		vsync_end = inb_p(vga_video_port_val);
		outb_p(VGA_CRTC_V_SYNC_END, vga_video_port_reg);
		outb_p(vsync_end & ~0x80, vga_video_port_val);
	}

	outb_p(VGA_CRTC_H_DISP, vga_video_port_reg);
	outb_p(width - 1, vga_video_port_val);
	outb_p(VGA_CRTC_OFFSET, vga_video_port_reg);
	outb_p(width >> 1, vga_video_port_val);

	if (vga_video_type >= VIDEO_TYPE_VGAC) {
		outb_p(VGA_CRTC_V_DISP_END, vga_video_port_reg);
		outb_p(scanlines_lo, vga_video_port_val);
		outb_p(VGA_CRTC_OVERFLOW, vga_video_port_reg);
		outb_p(r7,vga_video_port_val);

		/* reprotect registers */
		outb_p(VGA_CRTC_V_SYNC_END, vga_video_port_reg);
		outb_p(vsync_end, vga_video_port_val);
	}

	raw_spin_unlock_irqrestore(&vga_lock, flags);
	return 0;
}

static int vgacon_switch(struct vc_data *c)
{
	int x = c->vc_cols * VGA_FONTWIDTH;
	int y = c->vc_rows * c->vc_cell_height;
	int rows = screen_info.orig_video_lines * vga_default_font_height/
		c->vc_cell_height;
	/*
	 * We need to save screen size here as it's the only way
	 * we can spot the screen has been resized and we need to
	 * set size of freshly allocated screens ourselves.
	 */
	vga_video_num_columns = c->vc_cols;
	vga_video_num_lines = c->vc_rows;

	/* We can only copy out the size of the video buffer here,
	 * otherwise we get into VGA BIOS */

	if (!vga_is_gfx) {
		scr_memcpyw((u16 *) c->vc_origin, (u16 *) c->vc_screenbuf,
			    c->vc_screenbuf_size > vga_vram_size ?
				vga_vram_size : c->vc_screenbuf_size);

		if ((vgacon_xres != x || vgacon_yres != y) &&
		    (!(vga_video_num_columns % 2) &&
		     vga_video_num_columns <= screen_info.orig_video_cols &&
		     vga_video_num_lines <= rows))
			vgacon_doresize(c, c->vc_cols, c->vc_rows);
	}

	return 0;		/* Redrawing not needed */
}

static void vga_set_palette(struct vc_data *vc, const unsigned char *table)
{
	int i, j;

	vga_w(vgastate.vgabase, VGA_PEL_MSK, 0xff);
	for (i = j = 0; i < 16; i++) {
		vga_w(vgastate.vgabase, VGA_PEL_IW, table[i]);
		vga_w(vgastate.vgabase, VGA_PEL_D, vc->vc_palette[j++] >> 2);
		vga_w(vgastate.vgabase, VGA_PEL_D, vc->vc_palette[j++] >> 2);
		vga_w(vgastate.vgabase, VGA_PEL_D, vc->vc_palette[j++] >> 2);
	}
}

static void vgacon_set_palette(struct vc_data *vc, const unsigned char *table)
{
	if (vga_video_type != VIDEO_TYPE_VGAC || vga_palette_blanked
	    || !con_is_visible(vc))
		return;
	vga_set_palette(vc, table);
}

/* structure holding original VGA register settings */
static struct {
	unsigned char SeqCtrlIndex;	/* Sequencer Index reg.   */
	unsigned char CrtCtrlIndex;	/* CRT-Contr. Index reg.  */
	unsigned char CrtMiscIO;	/* Miscellaneous register */
	unsigned char HorizontalTotal;	/* CRT-Controller:00h */
	unsigned char HorizDisplayEnd;	/* CRT-Controller:01h */
	unsigned char StartHorizRetrace;	/* CRT-Controller:04h */
	unsigned char EndHorizRetrace;	/* CRT-Controller:05h */
	unsigned char Overflow;	/* CRT-Controller:07h */
	unsigned char StartVertRetrace;	/* CRT-Controller:10h */
	unsigned char EndVertRetrace;	/* CRT-Controller:11h */
	unsigned char ModeControl;	/* CRT-Controller:17h */
	unsigned char ClockingMode;	/* Seq-Controller:01h */
} vga_state;

static void vga_vesa_blank(struct vgastate *state, int mode)
{
	/* save original values of VGA controller registers */
	if (!vga_vesa_blanked) {
		raw_spin_lock_irq(&vga_lock);
		vga_state.SeqCtrlIndex = vga_r(state->vgabase, VGA_SEQ_I);
		vga_state.CrtCtrlIndex = inb_p(vga_video_port_reg);
		vga_state.CrtMiscIO = vga_r(state->vgabase, VGA_MIS_R);
		raw_spin_unlock_irq(&vga_lock);

		outb_p(0x00, vga_video_port_reg);	/* HorizontalTotal */
		vga_state.HorizontalTotal = inb_p(vga_video_port_val);
		outb_p(0x01, vga_video_port_reg);	/* HorizDisplayEnd */
		vga_state.HorizDisplayEnd = inb_p(vga_video_port_val);
		outb_p(0x04, vga_video_port_reg);	/* StartHorizRetrace */
		vga_state.StartHorizRetrace = inb_p(vga_video_port_val);
		outb_p(0x05, vga_video_port_reg);	/* EndHorizRetrace */
		vga_state.EndHorizRetrace = inb_p(vga_video_port_val);
		outb_p(0x07, vga_video_port_reg);	/* Overflow */
		vga_state.Overflow = inb_p(vga_video_port_val);
		outb_p(0x10, vga_video_port_reg);	/* StartVertRetrace */
		vga_state.StartVertRetrace = inb_p(vga_video_port_val);
		outb_p(0x11, vga_video_port_reg);	/* EndVertRetrace */
		vga_state.EndVertRetrace = inb_p(vga_video_port_val);
		outb_p(0x17, vga_video_port_reg);	/* ModeControl */
		vga_state.ModeControl = inb_p(vga_video_port_val);
		vga_state.ClockingMode = vga_rseq(state->vgabase, VGA_SEQ_CLOCK_MODE);
	}

	/* assure that video is enabled */
	/* "0x20" is VIDEO_ENABLE_bit in register 01 of sequencer */
	raw_spin_lock_irq(&vga_lock);
	vga_wseq(state->vgabase, VGA_SEQ_CLOCK_MODE, vga_state.ClockingMode | 0x20);

	/* test for vertical retrace in process.... */
	if ((vga_state.CrtMiscIO & 0x80) == 0x80)
		vga_w(state->vgabase, VGA_MIS_W, vga_state.CrtMiscIO & 0xEF);

	/*
	 * Set <End of vertical retrace> to minimum (0) and
	 * <Start of vertical Retrace> to maximum (incl. overflow)
	 * Result: turn off vertical sync (VSync) pulse.
	 */
	if (mode & VESA_VSYNC_SUSPEND) {
		outb_p(0x10, vga_video_port_reg);	/* StartVertRetrace */
		outb_p(0xff, vga_video_port_val);	/* maximum value */
		outb_p(0x11, vga_video_port_reg);	/* EndVertRetrace */
		outb_p(0x40, vga_video_port_val);	/* minimum (bits 0..3)  */
		outb_p(0x07, vga_video_port_reg);	/* Overflow */
		outb_p(vga_state.Overflow | 0x84, vga_video_port_val);	/* bits 9,10 of vert. retrace */
	}

	if (mode & VESA_HSYNC_SUSPEND) {
		/*
		 * Set <End of horizontal retrace> to minimum (0) and
		 *  <Start of horizontal Retrace> to maximum
		 * Result: turn off horizontal sync (HSync) pulse.
		 */
		outb_p(0x04, vga_video_port_reg);	/* StartHorizRetrace */
		outb_p(0xff, vga_video_port_val);	/* maximum */
		outb_p(0x05, vga_video_port_reg);	/* EndHorizRetrace */
		outb_p(0x00, vga_video_port_val);	/* minimum (0) */
	}

	/* restore both index registers */
	vga_w(state->vgabase, VGA_SEQ_I, vga_state.SeqCtrlIndex);
	outb_p(vga_state.CrtCtrlIndex, vga_video_port_reg);
	raw_spin_unlock_irq(&vga_lock);
}

static void vga_vesa_unblank(struct vgastate *state)
{
	/* restore original values of VGA controller registers */
	raw_spin_lock_irq(&vga_lock);
	vga_w(state->vgabase, VGA_MIS_W, vga_state.CrtMiscIO);

	outb_p(0x00, vga_video_port_reg);	/* HorizontalTotal */
	outb_p(vga_state.HorizontalTotal, vga_video_port_val);
	outb_p(0x01, vga_video_port_reg);	/* HorizDisplayEnd */
	outb_p(vga_state.HorizDisplayEnd, vga_video_port_val);
	outb_p(0x04, vga_video_port_reg);	/* StartHorizRetrace */
	outb_p(vga_state.StartHorizRetrace, vga_video_port_val);
	outb_p(0x05, vga_video_port_reg);	/* EndHorizRetrace */
	outb_p(vga_state.EndHorizRetrace, vga_video_port_val);
	outb_p(0x07, vga_video_port_reg);	/* Overflow */
	outb_p(vga_state.Overflow, vga_video_port_val);
	outb_p(0x10, vga_video_port_reg);	/* StartVertRetrace */
	outb_p(vga_state.StartVertRetrace, vga_video_port_val);
	outb_p(0x11, vga_video_port_reg);	/* EndVertRetrace */
	outb_p(vga_state.EndVertRetrace, vga_video_port_val);
	outb_p(0x17, vga_video_port_reg);	/* ModeControl */
	outb_p(vga_state.ModeControl, vga_video_port_val);
	/* ClockingMode */
	vga_wseq(state->vgabase, VGA_SEQ_CLOCK_MODE, vga_state.ClockingMode);

	/* restore index/control registers */
	vga_w(state->vgabase, VGA_SEQ_I, vga_state.SeqCtrlIndex);
	outb_p(vga_state.CrtCtrlIndex, vga_video_port_reg);
	raw_spin_unlock_irq(&vga_lock);
}

static void vga_pal_blank(struct vgastate *state)
{
	int i;

	vga_w(state->vgabase, VGA_PEL_MSK, 0xff);
	for (i = 0; i < 16; i++) {
		vga_w(state->vgabase, VGA_PEL_IW, i);
		vga_w(state->vgabase, VGA_PEL_D, 0);
		vga_w(state->vgabase, VGA_PEL_D, 0);
		vga_w(state->vgabase, VGA_PEL_D, 0);
	}
}

static int vgacon_blank(struct vc_data *c, int blank, int mode_switch)
{
	switch (blank) {
	case 0:		/* Unblank */
		if (vga_vesa_blanked) {
			vga_vesa_unblank(&vgastate);
			vga_vesa_blanked = 0;
		}
		if (vga_palette_blanked) {
			vga_set_palette(c, color_table);
			vga_palette_blanked = false;
			return 0;
		}
		vga_is_gfx = false;
		/* Tell console.c that it has to restore the screen itself */
		return 1;
	case 1:		/* Normal blanking */
	case -1:	/* Obsolete */
		if (!mode_switch && vga_video_type == VIDEO_TYPE_VGAC) {
			vga_pal_blank(&vgastate);
			vga_palette_blanked = true;
			return 0;
		}
		vgacon_set_origin(c);
		scr_memsetw((void *) vga_vram_base, BLANK,
			    c->vc_screenbuf_size);
		if (mode_switch)
			vga_is_gfx = true;
		return 1;
	default:		/* VESA blanking */
		if (vga_video_type == VIDEO_TYPE_VGAC) {
			vga_vesa_blank(&vgastate, blank - 1);
			vga_vesa_blanked = blank;
		}
		return 0;
	}
}

/*
 * PIO_FONT support.
 *
 * The font loading code goes back to the codepage package by
 * Joel Hoffman (joel@wam.umd.edu). (He reports that the original
 * reference is: "From: p. 307 of _Programmer's Guide to PC & PS/2
 * Video Systems_ by Richard Wilton. 1987.  Microsoft Press".)
 *
 * Change for certain monochrome monitors by Yury Shevchuck
 * (sizif@botik.yaroslavl.su).
 */

#define colourmap 0xa0000
/* Pauline Middelink <middelin@polyware.iaf.nl> reports that we
   should use 0xA0000 for the bwmap as well.. */
#define blackwmap 0xa0000
#define cmapsz 8192

static int vgacon_do_font_op(struct vgastate *state, char *arg, int set,
		bool ch512)
{
	unsigned short video_port_status = vga_video_port_reg + 6;
	int font_select = 0x00, beg, i;
	char *charmap;
	bool clear_attribs = false;
	if (vga_video_type != VIDEO_TYPE_EGAM) {
		charmap = (char *) VGA_MAP_MEM(colourmap, 0);
		beg = 0x0e;
	} else {
		charmap = (char *) VGA_MAP_MEM(blackwmap, 0);
		beg = 0x0a;
	}

#ifdef BROKEN_GRAPHICS_PROGRAMS
	/*
	 * All fonts are loaded in slot 0 (0:1 for 512 ch)
	 */

	if (!arg)
		return -EINVAL;	/* Return to default font not supported */

	vga_font_is_default = false;
	font_select = ch512 ? 0x04 : 0x00;
#else
	/*
	 * The default font is kept in slot 0 and is never touched.
	 * A custom font is loaded in slot 2 (256 ch) or 2:3 (512 ch)
	 */

	if (set) {
		vga_font_is_default = !arg;
		if (!arg)
			ch512 = false;	/* Default font is always 256 */
		font_select = arg ? (ch512 ? 0x0e : 0x0a) : 0x00;
	}

	if (!vga_font_is_default)
		charmap += 4 * cmapsz;
#endif

	raw_spin_lock_irq(&vga_lock);
	/* First, the Sequencer */
	vga_wseq(state->vgabase, VGA_SEQ_RESET, 0x1);
	/* CPU writes only to map 2 */
	vga_wseq(state->vgabase, VGA_SEQ_PLANE_WRITE, 0x04);	
	/* Sequential addressing */
	vga_wseq(state->vgabase, VGA_SEQ_MEMORY_MODE, 0x07);	
	/* Clear synchronous reset */
	vga_wseq(state->vgabase, VGA_SEQ_RESET, 0x03);

	/* Now, the graphics controller, select map 2 */
	vga_wgfx(state->vgabase, VGA_GFX_PLANE_READ, 0x02);		
	/* disable odd-even addressing */
	vga_wgfx(state->vgabase, VGA_GFX_MODE, 0x00);
	/* map start at A000:0000 */
	vga_wgfx(state->vgabase, VGA_GFX_MISC, 0x00);
	raw_spin_unlock_irq(&vga_lock);

	if (arg) {
		if (set)
			for (i = 0; i < cmapsz; i++) {
				vga_writeb(arg[i], charmap + i);
				cond_resched();
			}
		else
			for (i = 0; i < cmapsz; i++) {
				arg[i] = vga_readb(charmap + i);
				cond_resched();
			}

		/*
		 * In 512-character mode, the character map is not contiguous if
		 * we want to remain EGA compatible -- which we do
		 */

		if (ch512) {
			charmap += 2 * cmapsz;
			arg += cmapsz;
			if (set)
				for (i = 0; i < cmapsz; i++) {
					vga_writeb(arg[i], charmap + i);
					cond_resched();
				}
			else
				for (i = 0; i < cmapsz; i++) {
					arg[i] = vga_readb(charmap + i);
					cond_resched();
				}
		}
	}

	raw_spin_lock_irq(&vga_lock);
	/* First, the sequencer, Synchronous reset */
	vga_wseq(state->vgabase, VGA_SEQ_RESET, 0x01);	
	/* CPU writes to maps 0 and 1 */
	vga_wseq(state->vgabase, VGA_SEQ_PLANE_WRITE, 0x03);
	/* odd-even addressing */
	vga_wseq(state->vgabase, VGA_SEQ_MEMORY_MODE, 0x03);
	/* Character Map Select */
	if (set)
		vga_wseq(state->vgabase, VGA_SEQ_CHARACTER_MAP, font_select);
	/* clear synchronous reset */
	vga_wseq(state->vgabase, VGA_SEQ_RESET, 0x03);

	/* Now, the graphics controller, select map 0 for CPU */
	vga_wgfx(state->vgabase, VGA_GFX_PLANE_READ, 0x00);
	/* enable even-odd addressing */
	vga_wgfx(state->vgabase, VGA_GFX_MODE, 0x10);
	/* map starts at b800:0 or b000:0 */
	vga_wgfx(state->vgabase, VGA_GFX_MISC, beg);

	/* if 512 char mode is already enabled don't re-enable it. */
	if ((set) && (ch512 != vga_512_chars)) {
		vga_512_chars = ch512;
		/* 256-char: enable intensity bit
		   512-char: disable intensity bit */
		inb_p(video_port_status);	/* clear address flip-flop */
		/* color plane enable register */
		vga_wattr(state->vgabase, VGA_ATC_PLANE_ENABLE, ch512 ? 0x07 : 0x0f);
		/* Wilton (1987) mentions the following; I don't know what
		   it means, but it works, and it appears necessary */
		inb_p(video_port_status);
		vga_wattr(state->vgabase, VGA_AR_ENABLE_DISPLAY, 0);	
		clear_attribs = true;
	}
	raw_spin_unlock_irq(&vga_lock);

	if (clear_attribs) {
		for (i = 0; i < MAX_NR_CONSOLES; i++) {
			struct vc_data *c = vc_cons[i].d;
			if (c && c->vc_sw == &vga_con) {
				/* force hi font mask to 0, so we always clear
				   the bit on either transition */
				c->vc_hi_font_mask = 0x00;
				clear_buffer_attributes(c);
				c->vc_hi_font_mask = ch512 ? 0x0800 : 0;
			}
		}
	}
	return 0;
}

/*
 * Adjust the screen to fit a font of a certain height
 */
static int vgacon_adjust_height(struct vc_data *vc, unsigned fontheight)
{
	unsigned char ovr, vde, fsr;
	int rows, maxscan, i;

	rows = vc->vc_scan_lines / fontheight;	/* Number of video rows we end up with */
	maxscan = rows * fontheight - 1;	/* Scan lines to actually display-1 */

	/* Reprogram the CRTC for the new font size
	   Note: the attempt to read the overflow register will fail
	   on an EGA, but using 0xff for the previous value appears to
	   be OK for EGA text modes in the range 257-512 scan lines, so I
	   guess we don't need to worry about it.

	   The same applies for the spill bits in the font size and cursor
	   registers; they are write-only on EGA, but it appears that they
	   are all don't care bits on EGA, so I guess it doesn't matter. */

	raw_spin_lock_irq(&vga_lock);
	outb_p(0x07, vga_video_port_reg);	/* CRTC overflow register */
	ovr = inb_p(vga_video_port_val);
	outb_p(0x09, vga_video_port_reg);	/* Font size register */
	fsr = inb_p(vga_video_port_val);
	raw_spin_unlock_irq(&vga_lock);

	vde = maxscan & 0xff;	/* Vertical display end reg */
	ovr = (ovr & 0xbd) +	/* Overflow register */
	    ((maxscan & 0x100) >> 7) + ((maxscan & 0x200) >> 3);
	fsr = (fsr & 0xe0) + (fontheight - 1);	/*  Font size register */

	raw_spin_lock_irq(&vga_lock);
	outb_p(0x07, vga_video_port_reg);	/* CRTC overflow register */
	outb_p(ovr, vga_video_port_val);
	outb_p(0x09, vga_video_port_reg);	/* Font size */
	outb_p(fsr, vga_video_port_val);
	outb_p(0x12, vga_video_port_reg);	/* Vertical display limit */
	outb_p(vde, vga_video_port_val);
	raw_spin_unlock_irq(&vga_lock);
	vga_video_font_height = fontheight;

	for (i = 0; i < MAX_NR_CONSOLES; i++) {
		struct vc_data *c = vc_cons[i].d;

		if (c && c->vc_sw == &vga_con) {
			if (con_is_visible(c)) {
			        /* void size to cause regs to be rewritten */
				cursor_size_lastfrom = 0;
				cursor_size_lastto = 0;
				c->vc_sw->con_cursor(c, CM_DRAW);
			}
			c->vc_font.height = c->vc_cell_height = fontheight;
			vc_resize(c, 0, rows);	/* Adjust console size */
		}
	}
	return 0;
}

static int vgacon_font_set(struct vc_data *c, struct console_font *font,
			   unsigned int flags)
{
	unsigned charcount = font->charcount;
	int rc;

	if (vga_video_type < VIDEO_TYPE_EGAM)
		return -EINVAL;

	if (font->width != VGA_FONTWIDTH ||
	    (charcount != 256 && charcount != 512))
		return -EINVAL;

	rc = vgacon_do_font_op(&vgastate, font->data, 1, charcount == 512);
	if (rc)
		return rc;

	if (!(flags & KD_FONT_FLAG_DONT_RECALC))
		rc = vgacon_adjust_height(c, font->height);
	return rc;
}

static int vgacon_font_get(struct vc_data *c, struct console_font *font)
{
	if (vga_video_type < VIDEO_TYPE_EGAM)
		return -EINVAL;

	font->width = VGA_FONTWIDTH;
	font->height = c->vc_font.height;
	font->charcount = vga_512_chars ? 512 : 256;
	if (!font->data)
		return 0;
	return vgacon_do_font_op(&vgastate, font->data, 0, vga_512_chars);
}

static int vgacon_resize(struct vc_data *c, unsigned int width,
			 unsigned int height, unsigned int user)
{
	if ((width << 1) * height > vga_vram_size)
		return -EINVAL;

	if (user) {
		/*
		 * Ho ho!  Someone (svgatextmode, eh?) may have reprogrammed
		 * the video mode!  Set the new defaults then and go away.
		 */
		screen_info.orig_video_cols = width;
		screen_info.orig_video_lines = height;
		vga_default_font_height = c->vc_cell_height;
		return 0;
	}
	if (width % 2 || width > screen_info.orig_video_cols ||
	    height > (screen_info.orig_video_lines * vga_default_font_height)/
	    c->vc_cell_height)
		return -EINVAL;

	if (con_is_visible(c) && !vga_is_gfx) /* who knows */
		vgacon_doresize(c, width, height);
	return 0;
}

static int vgacon_set_origin(struct vc_data *c)
{
	if (vga_is_gfx ||	/* We don't play origin tricks in graphic modes */
	    (console_blanked && !vga_palette_blanked))	/* Nor we write to blanked screens */
		return 0;
	c->vc_origin = c->vc_visible_origin = vga_vram_base;
	vga_set_mem_top(c);
	vga_rolled_over = 0;
	return 1;
}

static void vgacon_save_screen(struct vc_data *c)
{
	static int vga_bootup_console = 0;

	if (!vga_bootup_console) {
		/* This is a gross hack, but here is the only place we can
		 * set bootup console parameters without messing up generic
		 * console initialization routines.
		 */
		vga_bootup_console = 1;
		c->vc_x = screen_info.orig_x;
		c->vc_y = screen_info.orig_y;
	}

	/* We can't copy in more than the size of the video buffer,
	 * or we'll be copying in VGA BIOS */

	if (!vga_is_gfx)
		scr_memcpyw((u16 *) c->vc_screenbuf, (u16 *) c->vc_origin,
			    c->vc_screenbuf_size > vga_vram_size ? vga_vram_size : c->vc_screenbuf_size);
}

static bool vgacon_scroll(struct vc_data *c, unsigned int t, unsigned int b,
		enum con_scroll dir, unsigned int lines)
{
	unsigned long oldo;
	unsigned int delta;

	if (t || b != c->vc_rows || vga_is_gfx || c->vc_mode != KD_TEXT)
		return false;

	if (!vga_hardscroll_enabled || lines >= c->vc_rows / 2)
		return false;

	vgacon_restore_screen(c);
	oldo = c->vc_origin;
	delta = lines * c->vc_size_row;
	if (dir == SM_UP) {
		if (c->vc_scr_end + delta >= vga_vram_end) {
			scr_memcpyw((u16 *) vga_vram_base,
				    (u16 *) (oldo + delta),
				    c->vc_screenbuf_size - delta);
			c->vc_origin = vga_vram_base;
			vga_rolled_over = oldo - vga_vram_base;
		} else
			c->vc_origin += delta;
		scr_memsetw((u16 *) (c->vc_origin + c->vc_screenbuf_size -
				     delta), c->vc_video_erase_char,
			    delta);
	} else {
		if (oldo - delta < vga_vram_base) {
			scr_memmovew((u16 *) (vga_vram_end -
					      c->vc_screenbuf_size +
					      delta), (u16 *) oldo,
				     c->vc_screenbuf_size - delta);
			c->vc_origin = vga_vram_end - c->vc_screenbuf_size;
			vga_rolled_over = 0;
		} else
			c->vc_origin -= delta;
		c->vc_scr_end = c->vc_origin + c->vc_screenbuf_size;
		scr_memsetw((u16 *) (c->vc_origin), c->vc_video_erase_char,
			    delta);
	}
	c->vc_scr_end = c->vc_origin + c->vc_screenbuf_size;
	c->vc_visible_origin = c->vc_origin;
	vga_set_mem_top(c);
	c->vc_pos = (c->vc_pos - oldo) + c->vc_origin;
	return true;
}

/*
 *  The console `switch' structure for the VGA based console
 */

static void vgacon_clear(struct vc_data *vc, int sy, int sx, int height,
			 int width) { }
static void vgacon_putc(struct vc_data *vc, int c, int ypos, int xpos) { }
static void vgacon_putcs(struct vc_data *vc, const unsigned short *s,
			 int count, int ypos, int xpos) { }

const struct consw vga_con = {
	.owner = THIS_MODULE,
	.con_startup = vgacon_startup,
	.con_init = vgacon_init,
	.con_deinit = vgacon_deinit,
	.con_clear = vgacon_clear,
	.con_putc = vgacon_putc,
	.con_putcs = vgacon_putcs,
	.con_cursor = vgacon_cursor,
	.con_scroll = vgacon_scroll,
	.con_switch = vgacon_switch,
	.con_blank = vgacon_blank,
	.con_font_set = vgacon_font_set,
	.con_font_get = vgacon_font_get,
	.con_resize = vgacon_resize,
	.con_set_palette = vgacon_set_palette,
	.con_scrolldelta = vgacon_scrolldelta,
	.con_set_origin = vgacon_set_origin,
	.con_save_screen = vgacon_save_screen,
	.con_build_attr = vgacon_build_attr,
	.con_invert_region = vgacon_invert_region,
};
EXPORT_SYMBOL(vga_con);

MODULE_LICENSE("GPL");<|MERGE_RESOLUTION|>--- conflicted
+++ resolved
@@ -360,11 +360,7 @@
 	vgacon_xres = screen_info.orig_video_cols * VGA_FONTWIDTH;
 	vgacon_yres = vga_scan_lines;
 
-<<<<<<< HEAD
-	vga_init_done = 1;
-=======
 	vga_init_done = true;
->>>>>>> 286cd8c7
 
 	return display_desc;
 }
