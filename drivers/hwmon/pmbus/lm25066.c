--- conflicted
+++ resolved
@@ -165,25 +165,6 @@
 	},
 	[lm5066] = {
 		[PSC_VOLTAGE_IN] = {
-<<<<<<< HEAD
-			.m = 4611,
-			.b = -642,
-			.R = -2,
-		},
-		[PSC_VOLTAGE_OUT] = {
-			.m = 4621,
-			.b = 423,
-			.R = -2,
-		},
-		[PSC_CURRENT_IN] = {
-			.m = 10742,
-			.b = 1552,
-			.R = -2,
-		},
-		[PSC_CURRENT_IN_L] = {
-			.m = 5456,
-			.b = 2118,
-=======
 			.m = 4587,
 			.b = -1200,
 			.R = -2,
@@ -201,26 +182,16 @@
 		[PSC_CURRENT_IN_L] = {
 			.m = 5405,
 			.b = -600,
->>>>>>> 286cd8c7
 			.R = -2,
 		},
 		[PSC_POWER] = {
 			.m = 1204,
-<<<<<<< HEAD
-			.b = 8524,
-			.R = -3,
-		},
-		[PSC_POWER_L] = {
-			.m = 612,
-			.b = 11202,
-=======
 			.b = -6000,
 			.R = -3,
 		},
 		[PSC_POWER_L] = {
 			.m = 605,
 			.b = -8000,
->>>>>>> 286cd8c7
 			.R = -3,
 		},
 		[PSC_TEMPERATURE] = {
@@ -229,35 +200,6 @@
 	},
 	[lm5066i] = {
 		[PSC_VOLTAGE_IN] = {
-<<<<<<< HEAD
-			.m = 4587,
-			.b = -1200,
-			.R = -2,
-		},
-		[PSC_VOLTAGE_OUT] = {
-			.m = 4587,
-			.b = -2400,
-			.R = -2,
-		},
-		[PSC_CURRENT_IN] = {
-			.m = 10753,
-			.b = -1200,
-			.R = -2,
-		},
-		[PSC_CURRENT_IN_L] = {
-			.m = 5405,
-			.b = -600,
-			.R = -2,
-		},
-		[PSC_POWER] = {
-			.m = 1204,
-			.b = -6000,
-			.R = -3,
-		},
-		[PSC_POWER_L] = {
-			.m = 605,
-			.b = -8000,
-=======
 			.m = 4617,
 			.b = -140,
 			.R = -2,
@@ -285,7 +227,6 @@
 		[PSC_POWER_L] = {
 			.m = 861,
 			.b = -965,
->>>>>>> 286cd8c7
 			.R = -3,
 		},
 		[PSC_TEMPERATURE] = {
