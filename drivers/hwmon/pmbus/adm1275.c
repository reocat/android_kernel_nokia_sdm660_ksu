/*
 * Hardware monitoring driver for Analog Devices ADM1275 Hot-Swap Controller
 * and Digital Power Monitor
 *
 * Copyright (c) 2011 Ericsson AB.
 * Copyright (c) 2018 Guenter Roeck
 *
 * This program is free software; you can redistribute it and/or modify
 * it under the terms of the GNU General Public License as published by
 * the Free Software Foundation; either version 2 of the License, or
 * (at your option) any later version.
 *
 * This program is distributed in the hope that it will be useful,
 * but WITHOUT ANY WARRANTY; without even the implied warranty of
 * MERCHANTABILITY or FITNESS FOR A PARTICULAR PURPOSE. See the
 * GNU General Public License for more details.
 */

#include <linux/kernel.h>
#include <linux/module.h>
#include <linux/init.h>
#include <linux/err.h>
#include <linux/slab.h>
#include <linux/i2c.h>
#include <linux/bitops.h>
#include "pmbus.h"

enum chips { adm1075, adm1272, adm1275, adm1276, adm1278, adm1293, adm1294 };

#define ADM1275_MFR_STATUS_IOUT_WARN2	BIT(0)
#define ADM1293_MFR_STATUS_VAUX_UV_WARN	BIT(5)
#define ADM1293_MFR_STATUS_VAUX_OV_WARN	BIT(6)

#define ADM1275_PEAK_IOUT		0xd0
#define ADM1275_PEAK_VIN		0xd1
#define ADM1275_PEAK_VOUT		0xd2
#define ADM1275_PMON_CONFIG		0xd4

#define ADM1275_VIN_VOUT_SELECT		BIT(6)
#define ADM1275_VRANGE			BIT(5)
#define ADM1075_IRANGE_50		BIT(4)
#define ADM1075_IRANGE_25		BIT(3)
#define ADM1075_IRANGE_MASK		(BIT(3) | BIT(4))

#define ADM1272_IRANGE			BIT(0)

#define ADM1278_TEMP1_EN		BIT(3)
#define ADM1278_VIN_EN			BIT(2)
#define ADM1278_VOUT_EN			BIT(1)

#define ADM1293_IRANGE_25		0
#define ADM1293_IRANGE_50		BIT(6)
#define ADM1293_IRANGE_100		BIT(7)
#define ADM1293_IRANGE_200		(BIT(6) | BIT(7))
#define ADM1293_IRANGE_MASK		(BIT(6) | BIT(7))

#define ADM1293_VIN_SEL_012		BIT(2)
#define ADM1293_VIN_SEL_074		BIT(3)
#define ADM1293_VIN_SEL_210		(BIT(2) | BIT(3))
#define ADM1293_VIN_SEL_MASK		(BIT(2) | BIT(3))

#define ADM1293_VAUX_EN			BIT(1)

#define ADM1278_PEAK_TEMP		0xd7
#define ADM1275_IOUT_WARN2_LIMIT	0xd7
#define ADM1275_DEVICE_CONFIG		0xd8

#define ADM1275_IOUT_WARN2_SELECT	BIT(4)

#define ADM1276_PEAK_PIN		0xda
#define ADM1075_READ_VAUX		0xdd
#define ADM1075_VAUX_OV_WARN_LIMIT	0xde
#define ADM1075_VAUX_UV_WARN_LIMIT	0xdf
#define ADM1293_IOUT_MIN		0xe3
#define ADM1293_PIN_MIN			0xe4
#define ADM1075_VAUX_STATUS		0xf6

#define ADM1075_VAUX_OV_WARN		BIT(7)
#define ADM1075_VAUX_UV_WARN		BIT(6)

struct adm1275_data {
	int id;
	bool have_oc_fault;
	bool have_uc_fault;
	bool have_vout;
	bool have_vaux_status;
	bool have_mfr_vaux_status;
	bool have_iout_min;
	bool have_pin_min;
	bool have_pin_max;
	bool have_temp_max;
	struct pmbus_driver_info info;
};

#define to_adm1275_data(x)  container_of(x, struct adm1275_data, info)

struct coefficients {
	s16 m;
	s16 b;
	s16 R;
};

static const struct coefficients adm1075_coefficients[] = {
	[0] = { 27169, 0, -1 },		/* voltage */
	[1] = { 806, 20475, -1 },	/* current, irange25 */
	[2] = { 404, 20475, -1 },	/* current, irange50 */
	[3] = { 8549, 0, -1 },		/* power, irange25 */
	[4] = { 4279, 0, -1 },		/* power, irange50 */
<<<<<<< HEAD
=======
};

static const struct coefficients adm1272_coefficients[] = {
	[0] = { 6770, 0, -2 },		/* voltage, vrange 60V */
	[1] = { 4062, 0, -2 },		/* voltage, vrange 100V */
	[2] = { 1326, 20480, -1 },	/* current, vsense range 15mV */
	[3] = { 663, 20480, -1 },	/* current, vsense range 30mV */
	[4] = { 3512, 0, -2 },		/* power, vrange 60V, irange 15mV */
	[5] = { 21071, 0, -3 },		/* power, vrange 100V, irange 15mV */
	[6] = { 17561, 0, -3 },		/* power, vrange 60V, irange 30mV */
	[7] = { 10535, 0, -3 },		/* power, vrange 100V, irange 30mV */
	[8] = { 42, 31871, -1 },	/* temperature */

>>>>>>> 286cd8c7
};

static const struct coefficients adm1275_coefficients[] = {
	[0] = { 19199, 0, -2 },		/* voltage, vrange set */
	[1] = { 6720, 0, -1 },		/* voltage, vrange not set */
	[2] = { 807, 20475, -1 },	/* current */
};

static const struct coefficients adm1276_coefficients[] = {
	[0] = { 19199, 0, -2 },		/* voltage, vrange set */
	[1] = { 6720, 0, -1 },		/* voltage, vrange not set */
	[2] = { 807, 20475, -1 },	/* current */
	[3] = { 6043, 0, -2 },		/* power, vrange set */
	[4] = { 2115, 0, -1 },		/* power, vrange not set */
};

static const struct coefficients adm1278_coefficients[] = {
	[0] = { 19599, 0, -2 },		/* voltage */
	[1] = { 800, 20475, -1 },	/* current */
	[2] = { 6123, 0, -2 },		/* power */
	[3] = { 42, 31880, -1 },	/* temperature */
};

static const struct coefficients adm1293_coefficients[] = {
	[0] = { 3333, -1, 0 },		/* voltage, vrange 1.2V */
	[1] = { 5552, -5, -1 },		/* voltage, vrange 7.4V */
	[2] = { 19604, -50, -2 },	/* voltage, vrange 21V */
	[3] = { 8000, -100, -2 },	/* current, irange25 */
	[4] = { 4000, -100, -2 },	/* current, irange50 */
	[5] = { 20000, -1000, -3 },	/* current, irange100 */
	[6] = { 10000, -1000, -3 },	/* current, irange200 */
	[7] = { 10417, 0, -1 },		/* power, 1.2V, irange25 */
	[8] = { 5208, 0, -1 },		/* power, 1.2V, irange50 */
	[9] = { 26042, 0, -2 },		/* power, 1.2V, irange100 */
	[10] = { 13021, 0, -2 },	/* power, 1.2V, irange200 */
	[11] = { 17351, 0, -2 },	/* power, 7.4V, irange25 */
	[12] = { 8676, 0, -2 },		/* power, 7.4V, irange50 */
	[13] = { 4338, 0, -2 },		/* power, 7.4V, irange100 */
	[14] = { 21689, 0, -3 },	/* power, 7.4V, irange200 */
	[15] = { 6126, 0, -2 },		/* power, 21V, irange25 */
	[16] = { 30631, 0, -3 },	/* power, 21V, irange50 */
	[17] = { 15316, 0, -3 },	/* power, 21V, irange100 */
	[18] = { 7658, 0, -3 },		/* power, 21V, irange200 */
};

static int adm1275_read_word_data(struct i2c_client *client, int page, int reg)
{
	const struct pmbus_driver_info *info = pmbus_get_driver_info(client);
	const struct adm1275_data *data = to_adm1275_data(info);
	int ret = 0;

	if (page > 0)
		return -ENXIO;

	switch (reg) {
	case PMBUS_IOUT_UC_FAULT_LIMIT:
		if (!data->have_uc_fault)
			return -ENXIO;
		ret = pmbus_read_word_data(client, 0, ADM1275_IOUT_WARN2_LIMIT);
		break;
	case PMBUS_IOUT_OC_FAULT_LIMIT:
		if (!data->have_oc_fault)
			return -ENXIO;
		ret = pmbus_read_word_data(client, 0, ADM1275_IOUT_WARN2_LIMIT);
		break;
	case PMBUS_VOUT_OV_WARN_LIMIT:
		if (data->have_vout)
			return -ENODATA;
		ret = pmbus_read_word_data(client, 0,
					   ADM1075_VAUX_OV_WARN_LIMIT);
		break;
	case PMBUS_VOUT_UV_WARN_LIMIT:
		if (data->have_vout)
			return -ENODATA;
		ret = pmbus_read_word_data(client, 0,
					   ADM1075_VAUX_UV_WARN_LIMIT);
		break;
	case PMBUS_READ_VOUT:
		if (data->have_vout)
			return -ENODATA;
		ret = pmbus_read_word_data(client, 0, ADM1075_READ_VAUX);
		break;
	case PMBUS_VIRT_READ_IOUT_MIN:
		if (!data->have_iout_min)
			return -ENXIO;
		ret = pmbus_read_word_data(client, 0, ADM1293_IOUT_MIN);
		break;
	case PMBUS_VIRT_READ_IOUT_MAX:
		ret = pmbus_read_word_data(client, 0, ADM1275_PEAK_IOUT);
		break;
	case PMBUS_VIRT_READ_VOUT_MAX:
		ret = pmbus_read_word_data(client, 0, ADM1275_PEAK_VOUT);
		break;
	case PMBUS_VIRT_READ_VIN_MAX:
		ret = pmbus_read_word_data(client, 0, ADM1275_PEAK_VIN);
		break;
	case PMBUS_VIRT_READ_PIN_MIN:
		if (!data->have_pin_min)
			return -ENXIO;
		ret = pmbus_read_word_data(client, 0, ADM1293_PIN_MIN);
		break;
	case PMBUS_VIRT_READ_PIN_MAX:
		if (!data->have_pin_max)
			return -ENXIO;
		ret = pmbus_read_word_data(client, 0, ADM1276_PEAK_PIN);
		break;
	case PMBUS_VIRT_READ_TEMP_MAX:
		if (!data->have_temp_max)
			return -ENXIO;
		ret = pmbus_read_word_data(client, 0, ADM1278_PEAK_TEMP);
		break;
	case PMBUS_VIRT_RESET_IOUT_HISTORY:
	case PMBUS_VIRT_RESET_VOUT_HISTORY:
	case PMBUS_VIRT_RESET_VIN_HISTORY:
		break;
	case PMBUS_VIRT_RESET_PIN_HISTORY:
		if (!data->have_pin_max)
			return -ENXIO;
		break;
	case PMBUS_VIRT_RESET_TEMP_HISTORY:
		if (!data->have_temp_max)
			return -ENXIO;
		break;
	default:
		ret = -ENODATA;
		break;
	}
	return ret;
}

static int adm1275_write_word_data(struct i2c_client *client, int page, int reg,
				   u16 word)
{
	const struct pmbus_driver_info *info = pmbus_get_driver_info(client);
	const struct adm1275_data *data = to_adm1275_data(info);
	int ret;

	if (page > 0)
		return -ENXIO;

	switch (reg) {
	case PMBUS_IOUT_UC_FAULT_LIMIT:
	case PMBUS_IOUT_OC_FAULT_LIMIT:
		ret = pmbus_write_word_data(client, 0, ADM1275_IOUT_WARN2_LIMIT,
					    word);
		break;
	case PMBUS_VIRT_RESET_IOUT_HISTORY:
		ret = pmbus_write_word_data(client, 0, ADM1275_PEAK_IOUT, 0);
		if (!ret && data->have_iout_min)
			ret = pmbus_write_word_data(client, 0,
						    ADM1293_IOUT_MIN, 0);
		break;
	case PMBUS_VIRT_RESET_VOUT_HISTORY:
		ret = pmbus_write_word_data(client, 0, ADM1275_PEAK_VOUT, 0);
		break;
	case PMBUS_VIRT_RESET_VIN_HISTORY:
		ret = pmbus_write_word_data(client, 0, ADM1275_PEAK_VIN, 0);
		break;
	case PMBUS_VIRT_RESET_PIN_HISTORY:
		ret = pmbus_write_word_data(client, 0, ADM1276_PEAK_PIN, 0);
		if (!ret && data->have_pin_min)
			ret = pmbus_write_word_data(client, 0,
						    ADM1293_PIN_MIN, 0);
		break;
	case PMBUS_VIRT_RESET_TEMP_HISTORY:
		ret = pmbus_write_word_data(client, 0, ADM1278_PEAK_TEMP, 0);
		break;
	default:
		ret = -ENODATA;
		break;
	}
	return ret;
}

static int adm1275_read_byte_data(struct i2c_client *client, int page, int reg)
{
	const struct pmbus_driver_info *info = pmbus_get_driver_info(client);
	const struct adm1275_data *data = to_adm1275_data(info);
	int mfr_status, ret;

	if (page > 0)
		return -ENXIO;

	switch (reg) {
	case PMBUS_STATUS_IOUT:
		ret = pmbus_read_byte_data(client, page, PMBUS_STATUS_IOUT);
		if (ret < 0)
			break;
		if (!data->have_oc_fault && !data->have_uc_fault)
			break;
		mfr_status = pmbus_read_byte_data(client, page,
						  PMBUS_STATUS_MFR_SPECIFIC);
		if (mfr_status < 0)
			return mfr_status;
		if (mfr_status & ADM1275_MFR_STATUS_IOUT_WARN2) {
			ret |= data->have_oc_fault ?
			  PB_IOUT_OC_FAULT : PB_IOUT_UC_FAULT;
		}
		break;
	case PMBUS_STATUS_VOUT:
		if (data->have_vout)
			return -ENODATA;
		ret = 0;
		if (data->have_vaux_status) {
			mfr_status = pmbus_read_byte_data(client, 0,
							  ADM1075_VAUX_STATUS);
			if (mfr_status < 0)
				return mfr_status;
			if (mfr_status & ADM1075_VAUX_OV_WARN)
				ret |= PB_VOLTAGE_OV_WARNING;
			if (mfr_status & ADM1075_VAUX_UV_WARN)
				ret |= PB_VOLTAGE_UV_WARNING;
		} else if (data->have_mfr_vaux_status) {
			mfr_status = pmbus_read_byte_data(client, page,
						PMBUS_STATUS_MFR_SPECIFIC);
			if (mfr_status < 0)
				return mfr_status;
			if (mfr_status & ADM1293_MFR_STATUS_VAUX_OV_WARN)
				ret |= PB_VOLTAGE_OV_WARNING;
			if (mfr_status & ADM1293_MFR_STATUS_VAUX_UV_WARN)
				ret |= PB_VOLTAGE_UV_WARNING;
		}
		break;
	default:
		ret = -ENODATA;
		break;
	}
	return ret;
}

static const struct i2c_device_id adm1275_id[] = {
	{ "adm1075", adm1075 },
	{ "adm1272", adm1272 },
	{ "adm1275", adm1275 },
	{ "adm1276", adm1276 },
	{ "adm1278", adm1278 },
	{ "adm1293", adm1293 },
	{ "adm1294", adm1294 },
	{ }
};
MODULE_DEVICE_TABLE(i2c, adm1275_id);

static int adm1275_probe(struct i2c_client *client,
			 const struct i2c_device_id *id)
{
	s32 (*config_read_fn)(const struct i2c_client *client, u8 reg);
	u8 block_buffer[I2C_SMBUS_BLOCK_MAX + 1];
	int config, device_config;
	int ret;
	struct pmbus_driver_info *info;
	struct adm1275_data *data;
	const struct i2c_device_id *mid;
	const struct coefficients *coefficients;
	int vindex = -1, voindex = -1, cindex = -1, pindex = -1;
	int tindex = -1;

	if (!i2c_check_functionality(client->adapter,
				     I2C_FUNC_SMBUS_READ_BYTE_DATA
				     | I2C_FUNC_SMBUS_BLOCK_DATA))
		return -ENODEV;

	ret = i2c_smbus_read_block_data(client, PMBUS_MFR_ID, block_buffer);
	if (ret < 0) {
		dev_err(&client->dev, "Failed to read Manufacturer ID\n");
		return ret;
	}
	if (ret != 3 || strncmp(block_buffer, "ADI", 3)) {
		dev_err(&client->dev, "Unsupported Manufacturer ID\n");
		return -ENODEV;
	}

	ret = i2c_smbus_read_block_data(client, PMBUS_MFR_MODEL, block_buffer);
	if (ret < 0) {
		dev_err(&client->dev, "Failed to read Manufacturer Model\n");
		return ret;
	}
	for (mid = adm1275_id; mid->name[0]; mid++) {
		if (!strncasecmp(mid->name, block_buffer, strlen(mid->name)))
			break;
	}
	if (!mid->name[0]) {
		dev_err(&client->dev, "Unsupported device\n");
		return -ENODEV;
	}

	if (id->driver_data != mid->driver_data)
		dev_notice(&client->dev,
			   "Device mismatch: Configured %s, detected %s\n",
			   id->name, mid->name);

	if (mid->driver_data == adm1272 || mid->driver_data == adm1278 ||
	    mid->driver_data == adm1293 || mid->driver_data == adm1294)
		config_read_fn = i2c_smbus_read_word_data;
	else
		config_read_fn = i2c_smbus_read_byte_data;
	config = config_read_fn(client, ADM1275_PMON_CONFIG);
	if (config < 0)
		return config;

	device_config = config_read_fn(client, ADM1275_DEVICE_CONFIG);
	if (device_config < 0)
		return device_config;

	data = devm_kzalloc(&client->dev, sizeof(struct adm1275_data),
			    GFP_KERNEL);
	if (!data)
		return -ENOMEM;

	data->id = mid->driver_data;

	info = &data->info;

	info->pages = 1;
	info->format[PSC_VOLTAGE_IN] = direct;
	info->format[PSC_VOLTAGE_OUT] = direct;
	info->format[PSC_CURRENT_OUT] = direct;
	info->format[PSC_POWER] = direct;
	info->format[PSC_TEMPERATURE] = direct;
	info->func[0] = PMBUS_HAVE_IOUT | PMBUS_HAVE_STATUS_IOUT;

	info->read_word_data = adm1275_read_word_data;
	info->read_byte_data = adm1275_read_byte_data;
	info->write_word_data = adm1275_write_word_data;

	switch (data->id) {
	case adm1075:
		if (device_config & ADM1275_IOUT_WARN2_SELECT)
			data->have_oc_fault = true;
		else
			data->have_uc_fault = true;
		data->have_pin_max = true;
		data->have_vaux_status = true;

		coefficients = adm1075_coefficients;
		vindex = 0;
		switch (config & ADM1075_IRANGE_MASK) {
		case ADM1075_IRANGE_25:
			cindex = 1;
			pindex = 3;
			break;
		case ADM1075_IRANGE_50:
			cindex = 2;
			pindex = 4;
			break;
		default:
			dev_err(&client->dev, "Invalid input current range");
			break;
		}

		info->func[0] |= PMBUS_HAVE_VIN | PMBUS_HAVE_PIN
		  | PMBUS_HAVE_STATUS_INPUT;
		if (config & ADM1275_VIN_VOUT_SELECT)
			info->func[0] |=
			  PMBUS_HAVE_VOUT | PMBUS_HAVE_STATUS_VOUT;
		break;
	case adm1272:
		data->have_vout = true;
		data->have_pin_max = true;
		data->have_temp_max = true;

		coefficients = adm1272_coefficients;
		vindex = (config & ADM1275_VRANGE) ? 1 : 0;
		cindex = (config & ADM1272_IRANGE) ? 3 : 2;
		/* pindex depends on the combination of the above */
		switch (config & (ADM1275_VRANGE | ADM1272_IRANGE)) {
		case 0:
		default:
			pindex = 4;
			break;
		case ADM1275_VRANGE:
			pindex = 5;
			break;
		case ADM1272_IRANGE:
			pindex = 6;
			break;
		case ADM1275_VRANGE | ADM1272_IRANGE:
			pindex = 7;
			break;
		}
		tindex = 8;

		info->func[0] |= PMBUS_HAVE_PIN | PMBUS_HAVE_STATUS_INPUT |
			PMBUS_HAVE_VOUT | PMBUS_HAVE_STATUS_VOUT;

		/* Enable VOUT if not enabled (it is disabled by default) */
		if (!(config & ADM1278_VOUT_EN)) {
			config |= ADM1278_VOUT_EN;
			ret = i2c_smbus_write_byte_data(client,
							ADM1275_PMON_CONFIG,
							config);
			if (ret < 0) {
				dev_err(&client->dev,
					"Failed to enable VOUT monitoring\n");
				return -ENODEV;
			}
		}

		if (config & ADM1278_TEMP1_EN)
			info->func[0] |=
				PMBUS_HAVE_TEMP | PMBUS_HAVE_STATUS_TEMP;
		if (config & ADM1278_VIN_EN)
			info->func[0] |= PMBUS_HAVE_VIN;
		break;
	case adm1275:
		if (device_config & ADM1275_IOUT_WARN2_SELECT)
			data->have_oc_fault = true;
		else
			data->have_uc_fault = true;
		data->have_vout = true;

		coefficients = adm1275_coefficients;
		vindex = (config & ADM1275_VRANGE) ? 0 : 1;
		cindex = 2;

		if (config & ADM1275_VIN_VOUT_SELECT)
			info->func[0] |=
			  PMBUS_HAVE_VOUT | PMBUS_HAVE_STATUS_VOUT;
		else
			info->func[0] |=
			  PMBUS_HAVE_VIN | PMBUS_HAVE_STATUS_INPUT;
		break;
	case adm1276:
		if (device_config & ADM1275_IOUT_WARN2_SELECT)
			data->have_oc_fault = true;
		else
			data->have_uc_fault = true;
		data->have_vout = true;
		data->have_pin_max = true;

		coefficients = adm1276_coefficients;
		vindex = (config & ADM1275_VRANGE) ? 0 : 1;
		cindex = 2;
		pindex = (config & ADM1275_VRANGE) ? 3 : 4;

		info->func[0] |= PMBUS_HAVE_VIN | PMBUS_HAVE_PIN
		  | PMBUS_HAVE_STATUS_INPUT;
		if (config & ADM1275_VIN_VOUT_SELECT)
			info->func[0] |=
			  PMBUS_HAVE_VOUT | PMBUS_HAVE_STATUS_VOUT;
		break;
	case adm1278:
		data->have_vout = true;
		data->have_pin_max = true;
		data->have_temp_max = true;

		coefficients = adm1278_coefficients;
		vindex = 0;
		cindex = 1;
		pindex = 2;
		tindex = 3;

		info->func[0] |= PMBUS_HAVE_PIN | PMBUS_HAVE_STATUS_INPUT |
			PMBUS_HAVE_VOUT | PMBUS_HAVE_STATUS_VOUT;

		/* Enable VOUT if not enabled (it is disabled by default) */
		if (!(config & ADM1278_VOUT_EN)) {
			config |= ADM1278_VOUT_EN;
			ret = i2c_smbus_write_byte_data(client,
							ADM1275_PMON_CONFIG,
							config);
			if (ret < 0) {
				dev_err(&client->dev,
					"Failed to enable VOUT monitoring\n");
				return -ENODEV;
			}
		}

		if (config & ADM1278_TEMP1_EN)
			info->func[0] |=
				PMBUS_HAVE_TEMP | PMBUS_HAVE_STATUS_TEMP;
		if (config & ADM1278_VIN_EN)
			info->func[0] |= PMBUS_HAVE_VIN;
		break;
	case adm1293:
	case adm1294:
		data->have_iout_min = true;
		data->have_pin_min = true;
		data->have_pin_max = true;
		data->have_mfr_vaux_status = true;

		coefficients = adm1293_coefficients;

		voindex = 0;
		switch (config & ADM1293_VIN_SEL_MASK) {
		case ADM1293_VIN_SEL_012:	/* 1.2V */
			vindex = 0;
			break;
		case ADM1293_VIN_SEL_074:	/* 7.4V */
			vindex = 1;
			break;
		case ADM1293_VIN_SEL_210:	/* 21V */
			vindex = 2;
			break;
		default:			/* disabled */
			break;
		}

		switch (config & ADM1293_IRANGE_MASK) {
		case ADM1293_IRANGE_25:
			cindex = 3;
			break;
		case ADM1293_IRANGE_50:
			cindex = 4;
			break;
		case ADM1293_IRANGE_100:
			cindex = 5;
			break;
		case ADM1293_IRANGE_200:
			cindex = 6;
			break;
		}

		if (vindex >= 0)
			pindex = 7 + vindex * 4 + (cindex - 3);

		if (config & ADM1293_VAUX_EN)
			info->func[0] |=
				PMBUS_HAVE_VOUT | PMBUS_HAVE_STATUS_VOUT;

		info->func[0] |= PMBUS_HAVE_PIN |
			PMBUS_HAVE_VIN | PMBUS_HAVE_STATUS_INPUT;

		break;
	default:
		dev_err(&client->dev, "Unsupported device\n");
		return -ENODEV;
	}

	if (voindex < 0)
		voindex = vindex;
	if (vindex >= 0) {
		info->m[PSC_VOLTAGE_IN] = coefficients[vindex].m;
		info->b[PSC_VOLTAGE_IN] = coefficients[vindex].b;
		info->R[PSC_VOLTAGE_IN] = coefficients[vindex].R;
	}
	if (voindex >= 0) {
		info->m[PSC_VOLTAGE_OUT] = coefficients[voindex].m;
		info->b[PSC_VOLTAGE_OUT] = coefficients[voindex].b;
		info->R[PSC_VOLTAGE_OUT] = coefficients[voindex].R;
	}
	if (cindex >= 0) {
		info->m[PSC_CURRENT_OUT] = coefficients[cindex].m;
		info->b[PSC_CURRENT_OUT] = coefficients[cindex].b;
		info->R[PSC_CURRENT_OUT] = coefficients[cindex].R;
	}
	if (pindex >= 0) {
		info->m[PSC_POWER] = coefficients[pindex].m;
		info->b[PSC_POWER] = coefficients[pindex].b;
		info->R[PSC_POWER] = coefficients[pindex].R;
	}
	if (tindex >= 0) {
		info->m[PSC_TEMPERATURE] = coefficients[tindex].m;
		info->b[PSC_TEMPERATURE] = coefficients[tindex].b;
		info->R[PSC_TEMPERATURE] = coefficients[tindex].R;
	}

	return pmbus_do_probe(client, id, info);
}

static struct i2c_driver adm1275_driver = {
	.driver = {
		   .name = "adm1275",
		   },
	.probe = adm1275_probe,
	.remove = pmbus_do_remove,
	.id_table = adm1275_id,
};

module_i2c_driver(adm1275_driver);

MODULE_AUTHOR("Guenter Roeck");
MODULE_DESCRIPTION("PMBus driver for Analog Devices ADM1275 and compatibles");
MODULE_LICENSE("GPL");<|MERGE_RESOLUTION|>--- conflicted
+++ resolved
@@ -106,8 +106,6 @@
 	[2] = { 404, 20475, -1 },	/* current, irange50 */
 	[3] = { 8549, 0, -1 },		/* power, irange25 */
 	[4] = { 4279, 0, -1 },		/* power, irange50 */
-<<<<<<< HEAD
-=======
 };
 
 static const struct coefficients adm1272_coefficients[] = {
@@ -121,7 +119,6 @@
 	[7] = { 10535, 0, -3 },		/* power, vrange 100V, irange 30mV */
 	[8] = { 42, 31871, -1 },	/* temperature */
 
->>>>>>> 286cd8c7
 };
 
 static const struct coefficients adm1275_coefficients[] = {
