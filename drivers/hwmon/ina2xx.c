--- conflicted
+++ resolved
@@ -462,11 +462,7 @@
 		return -ENOMEM;
 
 	/* set the device type */
-<<<<<<< HEAD
-	data->config = &ina2xx_config[id->driver_data];
-=======
 	data->config = &ina2xx_config[chip];
->>>>>>> 286cd8c7
 	mutex_init(&data->config_lock);
 
 	if (of_property_read_u32(dev->of_node, "shunt-resistor", &val) < 0) {
