/*
 *  Driver for the ADT7411 (I2C/SPI 8 channel 10 bit ADC & temperature-sensor)
 *
 *  Copyright (C) 2008, 2010 Pengutronix
 *
 *  This program is free software; you can redistribute it and/or modify
 *  it under the terms of the GNU General Public License version 2 as
 *  published by the Free Software Foundation.
 *
 *  TODO: SPI, use power-down mode for suspend?, interrupt handling?
 */

#include <linux/kernel.h>
#include <linux/module.h>
#include <linux/init.h>
#include <linux/err.h>
#include <linux/mutex.h>
#include <linux/jiffies.h>
#include <linux/i2c.h>
#include <linux/hwmon.h>
#include <linux/hwmon-sysfs.h>
#include <linux/slab.h>

#define ADT7411_REG_STAT_1			0x00
#define ADT7411_STAT_1_INT_TEMP_HIGH		BIT(0)
#define ADT7411_STAT_1_INT_TEMP_LOW		BIT(1)
#define ADT7411_STAT_1_EXT_TEMP_HIGH_AIN1	BIT(2)
#define ADT7411_STAT_1_EXT_TEMP_LOW		BIT(3)
#define ADT7411_STAT_1_EXT_TEMP_FAULT		BIT(4)
#define ADT7411_STAT_1_AIN2			BIT(5)
#define ADT7411_STAT_1_AIN3			BIT(6)
#define ADT7411_STAT_1_AIN4			BIT(7)
#define ADT7411_REG_STAT_2			0x01
#define ADT7411_STAT_2_AIN5			BIT(0)
#define ADT7411_STAT_2_AIN6			BIT(1)
#define ADT7411_STAT_2_AIN7			BIT(2)
#define ADT7411_STAT_2_AIN8			BIT(3)
#define ADT7411_STAT_2_VDD			BIT(4)
#define ADT7411_REG_INT_TEMP_VDD_LSB		0x03
#define ADT7411_REG_EXT_TEMP_AIN14_LSB		0x04
#define ADT7411_REG_VDD_MSB			0x06
#define ADT7411_REG_INT_TEMP_MSB		0x07
#define ADT7411_REG_EXT_TEMP_AIN1_MSB		0x08

#define ADT7411_REG_CFG1			0x18
<<<<<<< HEAD
#define ADT7411_CFG1_START_MONITOR		(1 << 0)
#define ADT7411_CFG1_RESERVED_BIT3		(1 << 3)
=======
#define ADT7411_CFG1_START_MONITOR		BIT(0)
#define ADT7411_CFG1_RESERVED_BIT1		BIT(1)
#define ADT7411_CFG1_EXT_TDM			BIT(2)
#define ADT7411_CFG1_RESERVED_BIT3		BIT(3)
>>>>>>> 286cd8c7

#define ADT7411_REG_CFG2			0x19
#define ADT7411_CFG2_DISABLE_AVG		BIT(5)

#define ADT7411_REG_CFG3			0x1a
#define ADT7411_CFG3_ADC_CLK_225		BIT(0)
#define ADT7411_CFG3_RESERVED_BIT1		BIT(1)
#define ADT7411_CFG3_RESERVED_BIT2		BIT(2)
#define ADT7411_CFG3_RESERVED_BIT3		BIT(3)
#define ADT7411_CFG3_REF_VDD			BIT(4)

#define ADT7411_REG_VDD_HIGH			0x23
#define ADT7411_REG_VDD_LOW			0x24
#define ADT7411_REG_TEMP_HIGH(nr)		(0x25 + 2 * (nr))
#define ADT7411_REG_TEMP_LOW(nr)		(0x26 + 2 * (nr))
#define ADT7411_REG_IN_HIGH(nr)		((nr) > 1 \
						  ? 0x2b + 2 * ((nr)-2) \
						  : 0x27)
#define ADT7411_REG_IN_LOW(nr)			((nr) > 1 \
						  ? 0x2c + 2 * ((nr)-2) \
						  : 0x28)

#define ADT7411_REG_DEVICE_ID			0x4d
#define ADT7411_REG_MANUFACTURER_ID		0x4e

#define ADT7411_DEVICE_ID			0x2
#define ADT7411_MANUFACTURER_ID			0x41

static const unsigned short normal_i2c[] = { 0x48, 0x4a, 0x4b, I2C_CLIENT_END };

static const u8 adt7411_in_alarm_reg[] = {
	ADT7411_REG_STAT_2,
	ADT7411_REG_STAT_1,
	ADT7411_REG_STAT_1,
	ADT7411_REG_STAT_1,
	ADT7411_REG_STAT_1,
	ADT7411_REG_STAT_2,
	ADT7411_REG_STAT_2,
	ADT7411_REG_STAT_2,
	ADT7411_REG_STAT_2,
};

static const u8 adt7411_in_alarm_bits[] = {
	ADT7411_STAT_2_VDD,
	ADT7411_STAT_1_EXT_TEMP_HIGH_AIN1,
	ADT7411_STAT_1_AIN2,
	ADT7411_STAT_1_AIN3,
	ADT7411_STAT_1_AIN4,
	ADT7411_STAT_2_AIN5,
	ADT7411_STAT_2_AIN6,
	ADT7411_STAT_2_AIN7,
	ADT7411_STAT_2_AIN8,
};

struct adt7411_data {
	struct mutex device_lock;	/* for "atomic" device accesses */
	struct mutex update_lock;
	unsigned long next_update;
	long vref_cached;
	struct i2c_client *client;
	bool use_ext_temp;
};

/*
 * When reading a register containing (up to 4) lsb, all associated
 * msb-registers get locked by the hardware. After _one_ of those msb is read,
 * _all_ are unlocked. In order to use this locking correctly, reading lsb/msb
 * is protected here with a mutex, too.
 */
static int adt7411_read_10_bit(struct i2c_client *client, u8 lsb_reg,
				u8 msb_reg, u8 lsb_shift)
{
	struct adt7411_data *data = i2c_get_clientdata(client);
	int val, tmp;

	mutex_lock(&data->device_lock);

	val = i2c_smbus_read_byte_data(client, lsb_reg);
	if (val < 0)
		goto exit_unlock;

	tmp = (val >> lsb_shift) & 3;
	val = i2c_smbus_read_byte_data(client, msb_reg);

	if (val >= 0)
		val = (val << 2) | tmp;

 exit_unlock:
	mutex_unlock(&data->device_lock);

	return val;
}

static int adt7411_modify_bit(struct i2c_client *client, u8 reg, u8 bit,
				bool flag)
{
	struct adt7411_data *data = i2c_get_clientdata(client);
	int ret, val;

	mutex_lock(&data->device_lock);

	ret = i2c_smbus_read_byte_data(client, reg);
	if (ret < 0)
		goto exit_unlock;

	if (flag)
		val = ret | bit;
	else
		val = ret & ~bit;

	ret = i2c_smbus_write_byte_data(client, reg, val);

 exit_unlock:
	mutex_unlock(&data->device_lock);
	return ret;
}

static ssize_t adt7411_show_bit(struct device *dev,
				struct device_attribute *attr, char *buf)
{
	struct sensor_device_attribute_2 *attr2 = to_sensor_dev_attr_2(attr);
	struct adt7411_data *data = dev_get_drvdata(dev);
	struct i2c_client *client = data->client;
	int ret = i2c_smbus_read_byte_data(client, attr2->index);

	return ret < 0 ? ret : sprintf(buf, "%u\n", !!(ret & attr2->nr));
}

static ssize_t adt7411_set_bit(struct device *dev,
			       struct device_attribute *attr, const char *buf,
			       size_t count)
{
	struct sensor_device_attribute_2 *s_attr2 = to_sensor_dev_attr_2(attr);
	struct adt7411_data *data = dev_get_drvdata(dev);
	struct i2c_client *client = data->client;
	int ret;
	unsigned long flag;

	ret = kstrtoul(buf, 0, &flag);
	if (ret || flag > 1)
		return -EINVAL;

	ret = adt7411_modify_bit(client, s_attr2->index, s_attr2->nr, flag);

	/* force update */
	mutex_lock(&data->update_lock);
	data->next_update = jiffies;
	mutex_unlock(&data->update_lock);

	return ret < 0 ? ret : count;
}

#define ADT7411_BIT_ATTR(__name, __reg, __bit) \
	SENSOR_DEVICE_ATTR_2(__name, S_IRUGO | S_IWUSR, adt7411_show_bit, \
	adt7411_set_bit, __bit, __reg)

static ADT7411_BIT_ATTR(no_average, ADT7411_REG_CFG2, ADT7411_CFG2_DISABLE_AVG);
static ADT7411_BIT_ATTR(fast_sampling, ADT7411_REG_CFG3, ADT7411_CFG3_ADC_CLK_225);
static ADT7411_BIT_ATTR(adc_ref_vdd, ADT7411_REG_CFG3, ADT7411_CFG3_REF_VDD);

static struct attribute *adt7411_attrs[] = {
	&sensor_dev_attr_no_average.dev_attr.attr,
	&sensor_dev_attr_fast_sampling.dev_attr.attr,
	&sensor_dev_attr_adc_ref_vdd.dev_attr.attr,
	NULL
};
ATTRIBUTE_GROUPS(adt7411);

static int adt7411_read_in_alarm(struct device *dev, int channel, long *val)
{
	struct adt7411_data *data = dev_get_drvdata(dev);
	struct i2c_client *client = data->client;
	int ret;

	ret = i2c_smbus_read_byte_data(client, adt7411_in_alarm_reg[channel]);
	if (ret < 0)
		return ret;
	*val = !!(ret & adt7411_in_alarm_bits[channel]);
	return 0;
}

static int adt7411_read_in_vdd(struct device *dev, u32 attr, long *val)
{
	struct adt7411_data *data = dev_get_drvdata(dev);
	struct i2c_client *client = data->client;
	int ret;

	switch (attr) {
	case hwmon_in_input:
		ret = adt7411_read_10_bit(client, ADT7411_REG_INT_TEMP_VDD_LSB,
					  ADT7411_REG_VDD_MSB, 2);
		if (ret < 0)
			return ret;
		*val = ret * 7000 / 1024;
		return 0;
	case hwmon_in_min:
		ret = i2c_smbus_read_byte_data(client, ADT7411_REG_VDD_LOW);
		if (ret < 0)
			return ret;
		*val = ret * 7000 / 256;
		return 0;
	case hwmon_in_max:
		ret = i2c_smbus_read_byte_data(client, ADT7411_REG_VDD_HIGH);
		if (ret < 0)
			return ret;
		*val = ret * 7000 / 256;
		return 0;
	case hwmon_in_alarm:
		return adt7411_read_in_alarm(dev, 0, val);
	default:
		return -EOPNOTSUPP;
	}
}

static int adt7411_update_vref(struct device *dev)
{
	struct adt7411_data *data = dev_get_drvdata(dev);
	struct i2c_client *client = data->client;
	int val;

	if (time_after_eq(jiffies, data->next_update)) {
		val = i2c_smbus_read_byte_data(client, ADT7411_REG_CFG3);
		if (val < 0)
			return val;

		if (val & ADT7411_CFG3_REF_VDD) {
			val = adt7411_read_in_vdd(dev, hwmon_in_input,
						  &data->vref_cached);
			if (val < 0)
				return val;
		} else {
			data->vref_cached = 2250;
		}

		data->next_update = jiffies + HZ;
	}

	return 0;
}

static int adt7411_read_in_chan(struct device *dev, u32 attr, int channel,
				long *val)
{
	struct adt7411_data *data = dev_get_drvdata(dev);
	struct i2c_client *client = data->client;

	int ret;
	int reg, lsb_reg, lsb_shift;
	int nr = channel - 1;

	mutex_lock(&data->update_lock);
	ret = adt7411_update_vref(dev);
	if (ret < 0)
		goto exit_unlock;

	switch (attr) {
	case hwmon_in_input:
		lsb_reg = ADT7411_REG_EXT_TEMP_AIN14_LSB + (nr >> 2);
		lsb_shift = 2 * (nr & 0x03);
		ret = adt7411_read_10_bit(client, lsb_reg,
					  ADT7411_REG_EXT_TEMP_AIN1_MSB + nr,
					  lsb_shift);
		if (ret < 0)
			goto exit_unlock;
		*val = ret * data->vref_cached / 1024;
		ret = 0;
		break;
	case hwmon_in_min:
	case hwmon_in_max:
		reg = (attr == hwmon_in_min)
			? ADT7411_REG_IN_LOW(channel)
			: ADT7411_REG_IN_HIGH(channel);
		ret = i2c_smbus_read_byte_data(client, reg);
		if (ret < 0)
			goto exit_unlock;
		*val = ret * data->vref_cached / 256;
		ret = 0;
		break;
	case hwmon_in_alarm:
		ret = adt7411_read_in_alarm(dev, channel, val);
		break;
	default:
		ret = -EOPNOTSUPP;
		break;
	}
 exit_unlock:
	mutex_unlock(&data->update_lock);
	return ret;
}

static int adt7411_read_in(struct device *dev, u32 attr, int channel,
			   long *val)
{
	if (channel == 0)
		return adt7411_read_in_vdd(dev, attr, val);
	else
		return adt7411_read_in_chan(dev, attr, channel, val);
}


static int adt7411_read_temp_alarm(struct device *dev, u32 attr, int channel,
				   long *val)
{
	struct adt7411_data *data = dev_get_drvdata(dev);
	struct i2c_client *client = data->client;
	int ret, bit;

	ret = i2c_smbus_read_byte_data(client, ADT7411_REG_STAT_1);
	if (ret < 0)
		return ret;

	switch (attr) {
	case hwmon_temp_min_alarm:
		bit = channel ? ADT7411_STAT_1_EXT_TEMP_LOW
			      : ADT7411_STAT_1_INT_TEMP_LOW;
		break;
	case hwmon_temp_max_alarm:
		bit = channel ? ADT7411_STAT_1_EXT_TEMP_HIGH_AIN1
			      : ADT7411_STAT_1_INT_TEMP_HIGH;
		break;
	case hwmon_temp_fault:
		bit = ADT7411_STAT_1_EXT_TEMP_FAULT;
		break;
	default:
		return -EOPNOTSUPP;
	}

	*val = !!(ret & bit);
	return 0;
}

static int adt7411_read_temp(struct device *dev, u32 attr, int channel,
			     long *val)
{
	struct adt7411_data *data = dev_get_drvdata(dev);
	struct i2c_client *client = data->client;
	int ret, reg, regl, regh;

	switch (attr) {
	case hwmon_temp_input:
		regl = channel ? ADT7411_REG_EXT_TEMP_AIN14_LSB :
				 ADT7411_REG_INT_TEMP_VDD_LSB;
		regh = channel ? ADT7411_REG_EXT_TEMP_AIN1_MSB :
				 ADT7411_REG_INT_TEMP_MSB;
		ret = adt7411_read_10_bit(client, regl, regh, 0);
		if (ret < 0)
			return ret;
		ret = ret & 0x200 ? ret - 0x400 : ret; /* 10 bit signed */
		*val = ret * 250;
		return 0;
	case hwmon_temp_min:
	case hwmon_temp_max:
		reg = (attr == hwmon_temp_min)
			? ADT7411_REG_TEMP_LOW(channel)
			: ADT7411_REG_TEMP_HIGH(channel);
		ret = i2c_smbus_read_byte_data(client, reg);
		if (ret < 0)
			return ret;
		ret = ret & 0x80 ? ret - 0x100 : ret; /* 8 bit signed */
		*val = ret * 1000;
		return 0;
	case hwmon_temp_min_alarm:
	case hwmon_temp_max_alarm:
	case hwmon_temp_fault:
		return adt7411_read_temp_alarm(dev, attr, channel, val);
	default:
		return -EOPNOTSUPP;
	}
}

static int adt7411_read(struct device *dev, enum hwmon_sensor_types type,
			u32 attr, int channel, long *val)
{
	switch (type) {
	case hwmon_in:
		return adt7411_read_in(dev, attr, channel, val);
	case hwmon_temp:
		return adt7411_read_temp(dev, attr, channel, val);
	default:
		return -EOPNOTSUPP;
	}
}

static int adt7411_write_in_vdd(struct device *dev, u32 attr, long val)
{
	struct adt7411_data *data = dev_get_drvdata(dev);
	struct i2c_client *client = data->client;
	int reg;

	val = clamp_val(val, 0, 255 * 7000 / 256);
	val = DIV_ROUND_CLOSEST(val * 256, 7000);

	switch (attr) {
	case hwmon_in_min:
		reg = ADT7411_REG_VDD_LOW;
		break;
	case hwmon_in_max:
		reg = ADT7411_REG_VDD_HIGH;
		break;
	default:
		return -EOPNOTSUPP;
	}

	return i2c_smbus_write_byte_data(client, reg, val);
}

static int adt7411_write_in_chan(struct device *dev, u32 attr, int channel,
				 long val)
{
	struct adt7411_data *data = dev_get_drvdata(dev);
	struct i2c_client *client = data->client;
	int ret, reg;

	mutex_lock(&data->update_lock);
	ret = adt7411_update_vref(dev);
	if (ret < 0)
		goto exit_unlock;
	val = clamp_val(val, 0, 255 * data->vref_cached / 256);
	val = DIV_ROUND_CLOSEST(val * 256, data->vref_cached);

	switch (attr) {
	case hwmon_in_min:
		reg = ADT7411_REG_IN_LOW(channel);
		break;
	case hwmon_in_max:
		reg = ADT7411_REG_IN_HIGH(channel);
		break;
	default:
		ret = -EOPNOTSUPP;
		goto exit_unlock;
	}

	ret = i2c_smbus_write_byte_data(client, reg, val);
 exit_unlock:
	mutex_unlock(&data->update_lock);
	return ret;
}

static int adt7411_write_in(struct device *dev, u32 attr, int channel,
			    long val)
{
	if (channel == 0)
		return adt7411_write_in_vdd(dev, attr, val);
	else
		return adt7411_write_in_chan(dev, attr, channel, val);
}

static int adt7411_write_temp(struct device *dev, u32 attr, int channel,
			      long val)
{
	struct adt7411_data *data = dev_get_drvdata(dev);
	struct i2c_client *client = data->client;
	int reg;

	val = clamp_val(val, -128000, 127000);
	val = DIV_ROUND_CLOSEST(val, 1000);

	switch (attr) {
	case hwmon_temp_min:
		reg = ADT7411_REG_TEMP_LOW(channel);
		break;
	case hwmon_temp_max:
		reg = ADT7411_REG_TEMP_HIGH(channel);
		break;
	default:
		return -EOPNOTSUPP;
	}

	return i2c_smbus_write_byte_data(client, reg, val);
}

static int adt7411_write(struct device *dev, enum hwmon_sensor_types type,
			 u32 attr, int channel, long val)
{
	switch (type) {
	case hwmon_in:
		return adt7411_write_in(dev, attr, channel, val);
	case hwmon_temp:
		return adt7411_write_temp(dev, attr, channel, val);
	default:
		return -EOPNOTSUPP;
	}
}

static umode_t adt7411_is_visible(const void *_data,
				  enum hwmon_sensor_types type,
				  u32 attr, int channel)
{
	const struct adt7411_data *data = _data;
	bool visible;

	switch (type) {
	case hwmon_in:
		visible = channel == 0 || channel >= 3 || !data->use_ext_temp;
		switch (attr) {
		case hwmon_in_input:
		case hwmon_in_alarm:
			return visible ? S_IRUGO : 0;
		case hwmon_in_min:
		case hwmon_in_max:
			return visible ? S_IRUGO | S_IWUSR : 0;
		}
		break;
	case hwmon_temp:
		visible = channel == 0 || data->use_ext_temp;
		switch (attr) {
		case hwmon_temp_input:
		case hwmon_temp_min_alarm:
		case hwmon_temp_max_alarm:
		case hwmon_temp_fault:
			return visible ? S_IRUGO : 0;
		case hwmon_temp_min:
		case hwmon_temp_max:
			return visible ? S_IRUGO | S_IWUSR : 0;
		}
		break;
	default:
		break;
	}
	return 0;
}

static int adt7411_detect(struct i2c_client *client,
			  struct i2c_board_info *info)
{
	int val;

	if (!i2c_check_functionality(client->adapter, I2C_FUNC_SMBUS_BYTE_DATA))
		return -ENODEV;

	val = i2c_smbus_read_byte_data(client, ADT7411_REG_MANUFACTURER_ID);
	if (val < 0 || val != ADT7411_MANUFACTURER_ID) {
		dev_dbg(&client->dev,
			"Wrong manufacturer ID. Got %d, expected %d\n",
			val, ADT7411_MANUFACTURER_ID);
		return -ENODEV;
	}

	val = i2c_smbus_read_byte_data(client, ADT7411_REG_DEVICE_ID);
	if (val < 0 || val != ADT7411_DEVICE_ID) {
		dev_dbg(&client->dev,
			"Wrong device ID. Got %d, expected %d\n",
			val, ADT7411_DEVICE_ID);
		return -ENODEV;
	}

	strlcpy(info->type, "adt7411", I2C_NAME_SIZE);

	return 0;
}

static int adt7411_init_device(struct adt7411_data *data)
{
	int ret;
	u8 val;

	ret = i2c_smbus_read_byte_data(data->client, ADT7411_REG_CFG3);
	if (ret < 0)
		return ret;

	/*
	 * We must only write zero to bit 1 and bit 2 and only one to bit 3
	 * according to the datasheet.
	 */
	val = ret;
	val &= ~(ADT7411_CFG3_RESERVED_BIT1 | ADT7411_CFG3_RESERVED_BIT2);
	val |= ADT7411_CFG3_RESERVED_BIT3;

	ret = i2c_smbus_write_byte_data(data->client, ADT7411_REG_CFG3, val);
	if (ret < 0)
		return ret;

	ret = i2c_smbus_read_byte_data(data->client, ADT7411_REG_CFG1);
	if (ret < 0)
		return ret;

	data->use_ext_temp = ret & ADT7411_CFG1_EXT_TDM;

	/*
	 * We must only write zero to bit 1 and only one to bit 3 according to
	 * the datasheet.
	 */
	val = ret;
	val &= ~ADT7411_CFG1_RESERVED_BIT1;
	val |= ADT7411_CFG1_RESERVED_BIT3;

	/* enable monitoring */
	val |= ADT7411_CFG1_START_MONITOR;

	return i2c_smbus_write_byte_data(data->client, ADT7411_REG_CFG1, val);
}

static const u32 adt7411_in_config[] = {
	HWMON_I_INPUT | HWMON_I_MIN | HWMON_I_MAX | HWMON_I_ALARM,
	HWMON_I_INPUT | HWMON_I_MIN | HWMON_I_MAX | HWMON_I_ALARM,
	HWMON_I_INPUT | HWMON_I_MIN | HWMON_I_MAX | HWMON_I_ALARM,
	HWMON_I_INPUT | HWMON_I_MIN | HWMON_I_MAX | HWMON_I_ALARM,
	HWMON_I_INPUT | HWMON_I_MIN | HWMON_I_MAX | HWMON_I_ALARM,
	HWMON_I_INPUT | HWMON_I_MIN | HWMON_I_MAX | HWMON_I_ALARM,
	HWMON_I_INPUT | HWMON_I_MIN | HWMON_I_MAX | HWMON_I_ALARM,
	HWMON_I_INPUT | HWMON_I_MIN | HWMON_I_MAX | HWMON_I_ALARM,
	HWMON_I_INPUT | HWMON_I_MIN | HWMON_I_MAX | HWMON_I_ALARM,
	0
};

static const struct hwmon_channel_info adt7411_in = {
	.type = hwmon_in,
	.config = adt7411_in_config,
};

static const u32 adt7411_temp_config[] = {
	HWMON_T_INPUT | HWMON_T_MIN | HWMON_T_MIN_ALARM |
		HWMON_T_MAX | HWMON_T_MAX_ALARM,
	HWMON_T_INPUT | HWMON_T_MIN | HWMON_T_MIN_ALARM |
		HWMON_T_MAX | HWMON_T_MAX_ALARM | HWMON_T_FAULT,
	0
};

static const struct hwmon_channel_info adt7411_temp = {
	.type = hwmon_temp,
	.config = adt7411_temp_config,
};

static const struct hwmon_channel_info *adt7411_info[] = {
	&adt7411_in,
	&adt7411_temp,
	NULL
};

static const struct hwmon_ops adt7411_hwmon_ops = {
	.is_visible = adt7411_is_visible,
	.read = adt7411_read,
	.write = adt7411_write,
};

static const struct hwmon_chip_info adt7411_chip_info = {
	.ops = &adt7411_hwmon_ops,
	.info = adt7411_info,
};

static int adt7411_probe(struct i2c_client *client,
				   const struct i2c_device_id *id)
{
	struct device *dev = &client->dev;
	struct adt7411_data *data;
	struct device *hwmon_dev;
	int ret;

	data = devm_kzalloc(dev, sizeof(*data), GFP_KERNEL);
	if (!data)
		return -ENOMEM;

	i2c_set_clientdata(client, data);
	data->client = client;
	mutex_init(&data->device_lock);
	mutex_init(&data->update_lock);

<<<<<<< HEAD
	/* According to the datasheet, we must only write 1 to bit 3 */
	ret = adt7411_modify_bit(client, ADT7411_REG_CFG1,
				 ADT7411_CFG1_RESERVED_BIT3
				 | ADT7411_CFG1_START_MONITOR, 1);
=======
	ret = adt7411_init_device(data);
>>>>>>> 286cd8c7
	if (ret < 0)
		return ret;

	/* force update on first occasion */
	data->next_update = jiffies;

	hwmon_dev = devm_hwmon_device_register_with_info(dev, client->name,
							 data,
							 &adt7411_chip_info,
							 adt7411_groups);
	return PTR_ERR_OR_ZERO(hwmon_dev);
}

static const struct i2c_device_id adt7411_id[] = {
	{ "adt7411", 0 },
	{ }
};
MODULE_DEVICE_TABLE(i2c, adt7411_id);

static struct i2c_driver adt7411_driver = {
	.driver		= {
		.name		= "adt7411",
	},
	.probe  = adt7411_probe,
	.id_table = adt7411_id,
	.detect = adt7411_detect,
	.address_list = normal_i2c,
	.class = I2C_CLASS_HWMON,
};

module_i2c_driver(adt7411_driver);

MODULE_AUTHOR("Sascha Hauer <s.hauer@pengutronix.de> and "
	"Wolfram Sang <w.sang@pengutronix.de>");
MODULE_DESCRIPTION("ADT7411 driver");
MODULE_LICENSE("GPL v2");<|MERGE_RESOLUTION|>--- conflicted
+++ resolved
@@ -43,15 +43,10 @@
 #define ADT7411_REG_EXT_TEMP_AIN1_MSB		0x08
 
 #define ADT7411_REG_CFG1			0x18
-<<<<<<< HEAD
-#define ADT7411_CFG1_START_MONITOR		(1 << 0)
-#define ADT7411_CFG1_RESERVED_BIT3		(1 << 3)
-=======
 #define ADT7411_CFG1_START_MONITOR		BIT(0)
 #define ADT7411_CFG1_RESERVED_BIT1		BIT(1)
 #define ADT7411_CFG1_EXT_TDM			BIT(2)
 #define ADT7411_CFG1_RESERVED_BIT3		BIT(3)
->>>>>>> 286cd8c7
 
 #define ADT7411_REG_CFG2			0x19
 #define ADT7411_CFG2_DISABLE_AVG		BIT(5)
@@ -709,14 +704,7 @@
 	mutex_init(&data->device_lock);
 	mutex_init(&data->update_lock);
 
-<<<<<<< HEAD
-	/* According to the datasheet, we must only write 1 to bit 3 */
-	ret = adt7411_modify_bit(client, ADT7411_REG_CFG1,
-				 ADT7411_CFG1_RESERVED_BIT3
-				 | ADT7411_CFG1_START_MONITOR, 1);
-=======
 	ret = adt7411_init_device(data);
->>>>>>> 286cd8c7
 	if (ret < 0)
 		return ret;
 
