--- conflicted
+++ resolved
@@ -20,8 +20,6 @@
 	  Android process, using Binder to identify, invoke and pass arguments
 	  between said processes.
 
-<<<<<<< HEAD
-=======
 config ANDROID_BINDERFS
 	bool "Android Binderfs filesystem"
 	depends on ANDROID_BINDER_IPC
@@ -34,26 +32,10 @@
 	  It can be used to dynamically allocate new binder IPC devices via
 	  ioctls.
 
->>>>>>> 286cd8c7
 config ANDROID_BINDER_DEVICES
 	string "Android Binder devices"
 	depends on ANDROID_BINDER_IPC
 	default "binder,hwbinder,vndbinder"
-<<<<<<< HEAD
-	---help---
-	  Default value for the binder.devices parameter.
-
-	  The binder.devices parameter is a comma-separated list of strings
-	  that specifies the names of the binder device nodes that will be
-	  created. Each binder device has its own context manager, and is
-	  therefore logically separated from the other devices.
-
-config ANDROID_BINDER_IPC_32BIT
-	bool
-	depends on !64BIT && ANDROID_BINDER_IPC
-	default y
-=======
->>>>>>> 286cd8c7
 	---help---
 	  Default value for the binder.devices parameter.
 
