/* binder.c
 *
 * Android IPC Subsystem
 *
 * Copyright (C) 2007-2008 Google, Inc.
 *
 * This software is licensed under the terms of the GNU General Public
 * License version 2, as published by the Free Software Foundation, and
 * may be copied, distributed, and modified under those terms.
 *
 * This program is distributed in the hope that it will be useful,
 * but WITHOUT ANY WARRANTY; without even the implied warranty of
 * MERCHANTABILITY or FITNESS FOR A PARTICULAR PURPOSE.  See the
 * GNU General Public License for more details.
 *
 */

/*
 * Locking overview
 *
 * There are 3 main spinlocks which must be acquired in the
 * order shown:
 *
 * 1) proc->outer_lock : protects binder_ref
 *    binder_proc_lock() and binder_proc_unlock() are
 *    used to acq/rel.
 * 2) node->lock : protects most fields of binder_node.
 *    binder_node_lock() and binder_node_unlock() are
 *    used to acq/rel
 * 3) proc->inner_lock : protects the thread and node lists
 *    (proc->threads, proc->waiting_threads, proc->nodes)
 *    and all todo lists associated with the binder_proc
 *    (proc->todo, thread->todo, proc->delivered_death and
 *    node->async_todo), as well as thread->transaction_stack
 *    binder_inner_proc_lock() and binder_inner_proc_unlock()
 *    are used to acq/rel
 *
 * Any lock under procA must never be nested under any lock at the same
 * level or below on procB.
 *
 * Functions that require a lock held on entry indicate which lock
 * in the suffix of the function name:
 *
 * foo_olocked() : requires node->outer_lock
 * foo_nlocked() : requires node->lock
 * foo_ilocked() : requires proc->inner_lock
 * foo_oilocked(): requires proc->outer_lock and proc->inner_lock
 * foo_nilocked(): requires node->lock and proc->inner_lock
 * ...
 */

#define pr_fmt(fmt) KBUILD_MODNAME ": " fmt

#include <asm/cacheflush.h>
#include <linux/fdtable.h>
#include <linux/file.h>
#include <linux/freezer.h>
#include <linux/fs.h>
#include <linux/list.h>
#include <linux/miscdevice.h>
#include <linux/module.h>
#include <linux/mutex.h>
#include <linux/nsproxy.h>
#include <linux/poll.h>
#include <linux/debugfs.h>
#include <linux/rbtree.h>
#include <linux/sched.h>
#include <linux/seq_file.h>
#include <linux/uaccess.h>
#include <linux/pid_namespace.h>
#include <linux/security.h>
#include <linux/spinlock.h>

#include <uapi/linux/android/binder.h>
#include "binder_alloc.h"
#include "binder_trace.h"

static HLIST_HEAD(binder_deferred_list);
static DEFINE_MUTEX(binder_deferred_lock);

static HLIST_HEAD(binder_devices);
static HLIST_HEAD(binder_procs);
static DEFINE_MUTEX(binder_procs_lock);

static HLIST_HEAD(binder_dead_nodes);
static DEFINE_SPINLOCK(binder_dead_nodes_lock);

static struct dentry *binder_debugfs_dir_entry_root;
static struct dentry *binder_debugfs_dir_entry_proc;
static atomic_t binder_last_id;
static struct workqueue_struct *binder_deferred_workqueue;

#define BINDER_DEBUG_ENTRY(name) \
static int binder_##name##_open(struct inode *inode, struct file *file) \
{ \
	return single_open(file, binder_##name##_show, inode->i_private); \
} \
\
static const struct file_operations binder_##name##_fops = { \
	.owner = THIS_MODULE, \
	.open = binder_##name##_open, \
	.read = seq_read, \
	.llseek = seq_lseek, \
	.release = single_release, \
}

static int binder_proc_show(struct seq_file *m, void *unused);
BINDER_DEBUG_ENTRY(proc);

/* This is only defined in include/asm-arm/sizes.h */
#ifndef SZ_1K
#define SZ_1K                               0x400
#endif

#ifndef SZ_4M
#define SZ_4M                               0x400000
#endif

#define FORBIDDEN_MMAP_FLAGS                (VM_WRITE)

#define BINDER_SMALL_BUF_SIZE (PAGE_SIZE * 64)

enum {
	BINDER_DEBUG_USER_ERROR             = 1U << 0,
	BINDER_DEBUG_FAILED_TRANSACTION     = 1U << 1,
	BINDER_DEBUG_DEAD_TRANSACTION       = 1U << 2,
	BINDER_DEBUG_OPEN_CLOSE             = 1U << 3,
	BINDER_DEBUG_DEAD_BINDER            = 1U << 4,
	BINDER_DEBUG_DEATH_NOTIFICATION     = 1U << 5,
	BINDER_DEBUG_READ_WRITE             = 1U << 6,
	BINDER_DEBUG_USER_REFS              = 1U << 7,
	BINDER_DEBUG_THREADS                = 1U << 8,
	BINDER_DEBUG_TRANSACTION            = 1U << 9,
	BINDER_DEBUG_TRANSACTION_COMPLETE   = 1U << 10,
	BINDER_DEBUG_FREE_BUFFER            = 1U << 11,
	BINDER_DEBUG_INTERNAL_REFS          = 1U << 12,
	BINDER_DEBUG_PRIORITY_CAP           = 1U << 13,
	BINDER_DEBUG_SPINLOCKS              = 1U << 14,
};
static uint32_t binder_debug_mask = BINDER_DEBUG_USER_ERROR |
	BINDER_DEBUG_FAILED_TRANSACTION | BINDER_DEBUG_DEAD_TRANSACTION;
module_param_named(debug_mask, binder_debug_mask, uint, 0644);

static char *binder_devices_param = CONFIG_ANDROID_BINDER_DEVICES;
module_param_named(devices, binder_devices_param, charp, S_IRUGO);

static DECLARE_WAIT_QUEUE_HEAD(binder_user_error_wait);
static int binder_stop_on_user_error;

static int binder_set_stop_on_user_error(const char *val,
					 struct kernel_param *kp)
{
	int ret;

	ret = param_set_int(val, kp);
	if (binder_stop_on_user_error < 2)
		wake_up(&binder_user_error_wait);
	return ret;
}
module_param_call(stop_on_user_error, binder_set_stop_on_user_error,
	param_get_int, &binder_stop_on_user_error, 0644);

#define binder_debug(mask, x...) \
	do { \
		if (binder_debug_mask & mask) \
			pr_info(x); \
	} while (0)

#define binder_user_error(x...) \
	do { \
		if (binder_debug_mask & BINDER_DEBUG_USER_ERROR) \
			pr_info(x); \
		if (binder_stop_on_user_error) \
			binder_stop_on_user_error = 2; \
	} while (0)

#define to_flat_binder_object(hdr) \
	container_of(hdr, struct flat_binder_object, hdr)

#define to_binder_fd_object(hdr) container_of(hdr, struct binder_fd_object, hdr)

#define to_binder_buffer_object(hdr) \
	container_of(hdr, struct binder_buffer_object, hdr)

#define to_binder_fd_array_object(hdr) \
	container_of(hdr, struct binder_fd_array_object, hdr)

enum binder_stat_types {
	BINDER_STAT_PROC,
	BINDER_STAT_THREAD,
	BINDER_STAT_NODE,
	BINDER_STAT_REF,
	BINDER_STAT_DEATH,
	BINDER_STAT_TRANSACTION,
	BINDER_STAT_TRANSACTION_COMPLETE,
	BINDER_STAT_COUNT
};

struct binder_stats {
	atomic_t br[_IOC_NR(BR_FAILED_REPLY) + 1];
	atomic_t bc[_IOC_NR(BC_REPLY_SG) + 1];
	atomic_t obj_created[BINDER_STAT_COUNT];
	atomic_t obj_deleted[BINDER_STAT_COUNT];
};

static struct binder_stats binder_stats;

static inline void binder_stats_deleted(enum binder_stat_types type)
{
	atomic_inc(&binder_stats.obj_deleted[type]);
}

static inline void binder_stats_created(enum binder_stat_types type)
{
	atomic_inc(&binder_stats.obj_created[type]);
}

struct binder_transaction_log_entry {
	int debug_id;
	int debug_id_done;
	int call_type;
	int from_proc;
	int from_thread;
	int target_handle;
	int to_proc;
	int to_thread;
	int to_node;
	int data_size;
	int offsets_size;
	int return_error_line;
	uint32_t return_error;
	uint32_t return_error_param;
	const char *context_name;
};
struct binder_transaction_log {
	atomic_t cur;
	bool full;
	struct binder_transaction_log_entry entry[32];
};
static struct binder_transaction_log binder_transaction_log;
static struct binder_transaction_log binder_transaction_log_failed;

static struct binder_transaction_log_entry *binder_transaction_log_add(
	struct binder_transaction_log *log)
{
	struct binder_transaction_log_entry *e;
	unsigned int cur = atomic_inc_return(&log->cur);

	if (cur >= ARRAY_SIZE(log->entry))
		log->full = true;
	e = &log->entry[cur % ARRAY_SIZE(log->entry)];
	WRITE_ONCE(e->debug_id_done, 0);
	/*
	 * write-barrier to synchronize access to e->debug_id_done.
	 * We make sure the initialized 0 value is seen before
	 * memset() other fields are zeroed by memset.
	 */
	smp_wmb();
	memset(e, 0, sizeof(*e));
	return e;
}

struct binder_context {
	struct binder_node *binder_context_mgr_node;
	struct mutex context_mgr_node_lock;

	kuid_t binder_context_mgr_uid;
	const char *name;
};

struct binder_device {
	struct hlist_node hlist;
	struct miscdevice miscdev;
	struct binder_context context;
};

/**
 * struct binder_work - work enqueued on a worklist
 * @entry:             node enqueued on list
 * @type:              type of work to be performed
 *
 * There are separate work lists for proc, thread, and node (async).
 */
struct binder_work {
	struct list_head entry;

	enum {
		BINDER_WORK_TRANSACTION = 1,
		BINDER_WORK_TRANSACTION_COMPLETE,
		BINDER_WORK_RETURN_ERROR,
		BINDER_WORK_NODE,
		BINDER_WORK_DEAD_BINDER,
		BINDER_WORK_DEAD_BINDER_AND_CLEAR,
		BINDER_WORK_CLEAR_DEATH_NOTIFICATION,
	} type;
};

struct binder_error {
	struct binder_work work;
	uint32_t cmd;
};

/**
 * struct binder_node - binder node bookkeeping
 * @debug_id:             unique ID for debugging
 *                        (invariant after initialized)
 * @lock:                 lock for node fields
 * @work:                 worklist element for node work
 *                        (protected by @proc->inner_lock)
 * @rb_node:              element for proc->nodes tree
 *                        (protected by @proc->inner_lock)
 * @dead_node:            element for binder_dead_nodes list
 *                        (protected by binder_dead_nodes_lock)
 * @proc:                 binder_proc that owns this node
 *                        (invariant after initialized)
 * @refs:                 list of references on this node
 *                        (protected by @lock)
 * @internal_strong_refs: used to take strong references when
 *                        initiating a transaction
 *                        (protected by @proc->inner_lock if @proc
 *                        and by @lock)
 * @local_weak_refs:      weak user refs from local process
 *                        (protected by @proc->inner_lock if @proc
 *                        and by @lock)
 * @local_strong_refs:    strong user refs from local process
 *                        (protected by @proc->inner_lock if @proc
 *                        and by @lock)
 * @tmp_refs:             temporary kernel refs
 *                        (protected by @proc->inner_lock while @proc
 *                        is valid, and by binder_dead_nodes_lock
 *                        if @proc is NULL. During inc/dec and node release
 *                        it is also protected by @lock to provide safety
 *                        as the node dies and @proc becomes NULL)
 * @ptr:                  userspace pointer for node
 *                        (invariant, no lock needed)
 * @cookie:               userspace cookie for node
 *                        (invariant, no lock needed)
 * @has_strong_ref:       userspace notified of strong ref
 *                        (protected by @proc->inner_lock if @proc
 *                        and by @lock)
 * @pending_strong_ref:   userspace has acked notification of strong ref
 *                        (protected by @proc->inner_lock if @proc
 *                        and by @lock)
 * @has_weak_ref:         userspace notified of weak ref
 *                        (protected by @proc->inner_lock if @proc
 *                        and by @lock)
 * @pending_weak_ref:     userspace has acked notification of weak ref
 *                        (protected by @proc->inner_lock if @proc
 *                        and by @lock)
 * @has_async_transaction: async transaction to node in progress
 *                        (protected by @lock)
 * @sched_policy:         minimum scheduling policy for node
 *                        (invariant after initialized)
 * @accept_fds:           file descriptor operations supported for node
 *                        (invariant after initialized)
 * @min_priority:         minimum scheduling priority
 *                        (invariant after initialized)
 * @inherit_rt:           inherit RT scheduling policy from caller
 * @txn_security_ctx:     require sender's security context
 *                        (invariant after initialized)
 * @async_todo:           list of async work items
 *                        (protected by @proc->inner_lock)
 *
 * Bookkeeping structure for binder nodes.
 */
struct binder_node {
	int debug_id;
	spinlock_t lock;
	struct binder_work work;
	union {
		struct rb_node rb_node;
		struct hlist_node dead_node;
	};
	struct binder_proc *proc;
	struct hlist_head refs;
	int internal_strong_refs;
	int local_weak_refs;
	int local_strong_refs;
	int tmp_refs;
	binder_uintptr_t ptr;
	binder_uintptr_t cookie;
	struct {
		/*
		 * bitfield elements protected by
		 * proc inner_lock
		 */
		u8 has_strong_ref:1;
		u8 pending_strong_ref:1;
		u8 has_weak_ref:1;
		u8 pending_weak_ref:1;
	};
	struct {
		/*
		 * invariant after initialization
		 */
		u8 sched_policy:2;
		u8 inherit_rt:1;
		u8 accept_fds:1;
		u8 txn_security_ctx:1;
		u8 min_priority;
	};
	bool has_async_transaction;
	struct list_head async_todo;
};

struct binder_ref_death {
	/**
	 * @work: worklist element for death notifications
	 *        (protected by inner_lock of the proc that
	 *        this ref belongs to)
	 */
	struct binder_work work;
	binder_uintptr_t cookie;
};

/**
 * struct binder_ref_data - binder_ref counts and id
 * @debug_id:        unique ID for the ref
 * @desc:            unique userspace handle for ref
 * @strong:          strong ref count (debugging only if not locked)
 * @weak:            weak ref count (debugging only if not locked)
 *
 * Structure to hold ref count and ref id information. Since
 * the actual ref can only be accessed with a lock, this structure
 * is used to return information about the ref to callers of
 * ref inc/dec functions.
 */
struct binder_ref_data {
	int debug_id;
	uint32_t desc;
	int strong;
	int weak;
};

/**
 * struct binder_ref - struct to track references on nodes
 * @data:        binder_ref_data containing id, handle, and current refcounts
 * @rb_node_desc: node for lookup by @data.desc in proc's rb_tree
 * @rb_node_node: node for lookup by @node in proc's rb_tree
 * @node_entry:  list entry for node->refs list in target node
 *               (protected by @node->lock)
 * @proc:        binder_proc containing ref
 * @node:        binder_node of target node. When cleaning up a
 *               ref for deletion in binder_cleanup_ref, a non-NULL
 *               @node indicates the node must be freed
 * @death:       pointer to death notification (ref_death) if requested
 *               (protected by @node->lock)
 *
 * Structure to track references from procA to target node (on procB). This
 * structure is unsafe to access without holding @proc->outer_lock.
 */
struct binder_ref {
	/* Lookups needed: */
	/*   node + proc => ref (transaction) */
	/*   desc + proc => ref (transaction, inc/dec ref) */
	/*   node => refs + procs (proc exit) */
	struct binder_ref_data data;
	struct rb_node rb_node_desc;
	struct rb_node rb_node_node;
	struct hlist_node node_entry;
	struct binder_proc *proc;
	struct binder_node *node;
	struct binder_ref_death *death;
};

enum binder_deferred_state {
	BINDER_DEFERRED_PUT_FILES    = 0x01,
	BINDER_DEFERRED_FLUSH        = 0x02,
	BINDER_DEFERRED_RELEASE      = 0x04,
};

/**
 * struct binder_priority - scheduler policy and priority
 * @sched_policy            scheduler policy
 * @prio                    [100..139] for SCHED_NORMAL, [0..99] for FIFO/RT
 *
 * The binder driver supports inheriting the following scheduler policies:
 * SCHED_NORMAL
 * SCHED_BATCH
 * SCHED_FIFO
 * SCHED_RR
 */
struct binder_priority {
	unsigned int sched_policy;
	int prio;
};

/**
 * struct binder_proc - binder process bookkeeping
 * @proc_node:            element for binder_procs list
 * @threads:              rbtree of binder_threads in this proc
 *                        (protected by @inner_lock)
 * @nodes:                rbtree of binder nodes associated with
 *                        this proc ordered by node->ptr
 *                        (protected by @inner_lock)
 * @refs_by_desc:         rbtree of refs ordered by ref->desc
 *                        (protected by @outer_lock)
 * @refs_by_node:         rbtree of refs ordered by ref->node
 *                        (protected by @outer_lock)
 * @waiting_threads:      threads currently waiting for proc work
 *                        (protected by @inner_lock)
 * @pid                   PID of group_leader of process
 *                        (invariant after initialized)
 * @tsk                   task_struct for group_leader of process
 *                        (invariant after initialized)
 * @files                 files_struct for process
 *                        (protected by @files_lock)
 * @files_lock            mutex to protect @files
 * @deferred_work_node:   element for binder_deferred_list
 *                        (protected by binder_deferred_lock)
 * @deferred_work:        bitmap of deferred work to perform
 *                        (protected by binder_deferred_lock)
 * @is_dead:              process is dead and awaiting free
 *                        when outstanding transactions are cleaned up
 *                        (protected by @inner_lock)
 * @todo:                 list of work for this process
 *                        (protected by @inner_lock)
 * @stats:                per-process binder statistics
 *                        (atomics, no lock needed)
 * @delivered_death:      list of delivered death notification
 *                        (protected by @inner_lock)
 * @max_threads:          cap on number of binder threads
 *                        (protected by @inner_lock)
 * @requested_threads:    number of binder threads requested but not
 *                        yet started. In current implementation, can
 *                        only be 0 or 1.
 *                        (protected by @inner_lock)
 * @requested_threads_started: number binder threads started
 *                        (protected by @inner_lock)
 * @tmp_ref:              temporary reference to indicate proc is in use
 *                        (atomic since @proc->inner_lock cannot
 *                        always be acquired)
 * @default_priority:     default scheduler priority
 *                        (invariant after initialized)
 * @debugfs_entry:        debugfs node
 * @alloc:                binder allocator bookkeeping
 * @context:              binder_context for this proc
 *                        (invariant after initialized)
 * @inner_lock:           can nest under outer_lock and/or node lock
 * @outer_lock:           no nesting under innor or node lock
 *                        Lock order: 1) outer, 2) node, 3) inner
 *
 * Bookkeeping structure for binder processes
 */
struct binder_proc {
	struct hlist_node proc_node;
	struct rb_root threads;
	struct rb_root nodes;
	struct rb_root refs_by_desc;
	struct rb_root refs_by_node;
	struct list_head waiting_threads;
	int pid;
	struct task_struct *tsk;
	struct files_struct *files;
	struct mutex files_lock;
	struct hlist_node deferred_work_node;
	int deferred_work;
	bool is_dead;

	struct list_head todo;
	struct binder_stats stats;
	struct list_head delivered_death;
	int max_threads;
	int requested_threads;
	int requested_threads_started;
	atomic_t tmp_ref;
	struct binder_priority default_priority;
	struct dentry *debugfs_entry;
	struct binder_alloc alloc;
	struct binder_context *context;
	spinlock_t inner_lock;
	spinlock_t outer_lock;
};

enum {
	BINDER_LOOPER_STATE_REGISTERED  = 0x01,
	BINDER_LOOPER_STATE_ENTERED     = 0x02,
	BINDER_LOOPER_STATE_EXITED      = 0x04,
	BINDER_LOOPER_STATE_INVALID     = 0x08,
	BINDER_LOOPER_STATE_WAITING     = 0x10,
	BINDER_LOOPER_STATE_POLL        = 0x20,
};

/**
 * struct binder_thread - binder thread bookkeeping
 * @proc:                 binder process for this thread
 *                        (invariant after initialization)
 * @rb_node:              element for proc->threads rbtree
 *                        (protected by @proc->inner_lock)
 * @waiting_thread_node:  element for @proc->waiting_threads list
 *                        (protected by @proc->inner_lock)
 * @pid:                  PID for this thread
 *                        (invariant after initialization)
 * @looper:               bitmap of looping state
 *                        (only accessed by this thread)
 * @looper_needs_return:  looping thread needs to exit driver
 *                        (no lock needed)
 * @transaction_stack:    stack of in-progress transactions for this thread
 *                        (protected by @proc->inner_lock)
 * @todo:                 list of work to do for this thread
 *                        (protected by @proc->inner_lock)
 * @process_todo:         whether work in @todo should be processed
 *                        (protected by @proc->inner_lock)
 * @return_error:         transaction errors reported by this thread
 *                        (only accessed by this thread)
 * @reply_error:          transaction errors reported by target thread
 *                        (protected by @proc->inner_lock)
 * @wait:                 wait queue for thread work
 * @stats:                per-thread statistics
 *                        (atomics, no lock needed)
 * @tmp_ref:              temporary reference to indicate thread is in use
 *                        (atomic since @proc->inner_lock cannot
 *                        always be acquired)
 * @is_dead:              thread is dead and awaiting free
 *                        when outstanding transactions are cleaned up
 *                        (protected by @proc->inner_lock)
 * @task:                 struct task_struct for this thread
 *
 * Bookkeeping structure for binder threads.
 */
struct binder_thread {
	struct binder_proc *proc;
	struct rb_node rb_node;
	struct list_head waiting_thread_node;
	int pid;
	int looper;              /* only modified by this thread */
	bool looper_need_return; /* can be written by other thread */
	struct binder_transaction *transaction_stack;
	struct list_head todo;
	bool process_todo;
	struct binder_error return_error;
	struct binder_error reply_error;
	wait_queue_head_t wait;
	struct binder_stats stats;
	atomic_t tmp_ref;
	bool is_dead;
	struct task_struct *task;
};

struct binder_transaction {
	int debug_id;
	struct binder_work work;
	struct binder_thread *from;
	struct binder_transaction *from_parent;
	struct binder_proc *to_proc;
	struct binder_thread *to_thread;
	struct binder_transaction *to_parent;
	unsigned need_reply:1;
	/* unsigned is_dead:1; */	/* not used at the moment */

	struct binder_buffer *buffer;
	unsigned int	code;
	unsigned int	flags;
	struct binder_priority	priority;
	struct binder_priority	saved_priority;
	bool    set_priority_called;
	kuid_t	sender_euid;
	binder_uintptr_t security_ctx;
	/**
	 * @lock:  protects @from, @to_proc, and @to_thread
	 *
	 * @from, @to_proc, and @to_thread can be set to NULL
	 * during thread teardown
	 */
	spinlock_t lock;
};

/**
 * binder_proc_lock() - Acquire outer lock for given binder_proc
 * @proc:         struct binder_proc to acquire
 *
 * Acquires proc->outer_lock. Used to protect binder_ref
 * structures associated with the given proc.
 */
#define binder_proc_lock(proc) _binder_proc_lock(proc, __LINE__)
static void
_binder_proc_lock(struct binder_proc *proc, int line)
{
	binder_debug(BINDER_DEBUG_SPINLOCKS,
		     "%s: line=%d\n", __func__, line);
	spin_lock(&proc->outer_lock);
}

/**
 * binder_proc_unlock() - Release spinlock for given binder_proc
 * @proc:         struct binder_proc to acquire
 *
 * Release lock acquired via binder_proc_lock()
 */
#define binder_proc_unlock(_proc) _binder_proc_unlock(_proc, __LINE__)
static void
_binder_proc_unlock(struct binder_proc *proc, int line)
{
	binder_debug(BINDER_DEBUG_SPINLOCKS,
		     "%s: line=%d\n", __func__, line);
	spin_unlock(&proc->outer_lock);
}

/**
 * binder_inner_proc_lock() - Acquire inner lock for given binder_proc
 * @proc:         struct binder_proc to acquire
 *
 * Acquires proc->inner_lock. Used to protect todo lists
 */
#define binder_inner_proc_lock(proc) _binder_inner_proc_lock(proc, __LINE__)
static void
_binder_inner_proc_lock(struct binder_proc *proc, int line)
{
	binder_debug(BINDER_DEBUG_SPINLOCKS,
		     "%s: line=%d\n", __func__, line);
	spin_lock(&proc->inner_lock);
}

/**
 * binder_inner_proc_unlock() - Release inner lock for given binder_proc
 * @proc:         struct binder_proc to acquire
 *
 * Release lock acquired via binder_inner_proc_lock()
 */
#define binder_inner_proc_unlock(proc) _binder_inner_proc_unlock(proc, __LINE__)
static void
_binder_inner_proc_unlock(struct binder_proc *proc, int line)
{
	binder_debug(BINDER_DEBUG_SPINLOCKS,
		     "%s: line=%d\n", __func__, line);
	spin_unlock(&proc->inner_lock);
}

/**
 * binder_node_lock() - Acquire spinlock for given binder_node
 * @node:         struct binder_node to acquire
 *
 * Acquires node->lock. Used to protect binder_node fields
 */
#define binder_node_lock(node) _binder_node_lock(node, __LINE__)
static void
_binder_node_lock(struct binder_node *node, int line)
{
	binder_debug(BINDER_DEBUG_SPINLOCKS,
		     "%s: line=%d\n", __func__, line);
	spin_lock(&node->lock);
}

/**
 * binder_node_unlock() - Release spinlock for given binder_proc
 * @node:         struct binder_node to acquire
 *
 * Release lock acquired via binder_node_lock()
 */
#define binder_node_unlock(node) _binder_node_unlock(node, __LINE__)
static void
_binder_node_unlock(struct binder_node *node, int line)
{
	binder_debug(BINDER_DEBUG_SPINLOCKS,
		     "%s: line=%d\n", __func__, line);
	spin_unlock(&node->lock);
}

/**
 * binder_node_inner_lock() - Acquire node and inner locks
 * @node:         struct binder_node to acquire
 *
 * Acquires node->lock. If node->proc also acquires
 * proc->inner_lock. Used to protect binder_node fields
 */
#define binder_node_inner_lock(node) _binder_node_inner_lock(node, __LINE__)
static void
_binder_node_inner_lock(struct binder_node *node, int line)
{
	binder_debug(BINDER_DEBUG_SPINLOCKS,
		     "%s: line=%d\n", __func__, line);
	spin_lock(&node->lock);
	if (node->proc)
		binder_inner_proc_lock(node->proc);
}

/**
 * binder_node_unlock() - Release node and inner locks
 * @node:         struct binder_node to acquire
 *
 * Release lock acquired via binder_node_lock()
 */
#define binder_node_inner_unlock(node) _binder_node_inner_unlock(node, __LINE__)
static void
_binder_node_inner_unlock(struct binder_node *node, int line)
{
	struct binder_proc *proc = node->proc;

	binder_debug(BINDER_DEBUG_SPINLOCKS,
		     "%s: line=%d\n", __func__, line);
	if (proc)
		binder_inner_proc_unlock(proc);
	spin_unlock(&node->lock);
}

static bool binder_worklist_empty_ilocked(struct list_head *list)
{
	return list_empty(list);
}

/**
 * binder_worklist_empty() - Check if no items on the work list
 * @proc:       binder_proc associated with list
 * @list:	list to check
 *
 * Return: true if there are no items on list, else false
 */
static bool binder_worklist_empty(struct binder_proc *proc,
				  struct list_head *list)
{
	bool ret;

	binder_inner_proc_lock(proc);
	ret = binder_worklist_empty_ilocked(list);
	binder_inner_proc_unlock(proc);
	return ret;
}

/**
 * binder_enqueue_work_ilocked() - Add an item to the work list
 * @work:         struct binder_work to add to list
 * @target_list:  list to add work to
 *
 * Adds the work to the specified list. Asserts that work
 * is not already on a list.
 *
 * Requires the proc->inner_lock to be held.
 */
static void
binder_enqueue_work_ilocked(struct binder_work *work,
			   struct list_head *target_list)
{
	BUG_ON(target_list == NULL);
	BUG_ON(work->entry.next && !list_empty(&work->entry));
	list_add_tail(&work->entry, target_list);
}

/**
 * binder_enqueue_deferred_thread_work_ilocked() - Add deferred thread work
 * @thread:       thread to queue work to
 * @work:         struct binder_work to add to list
 *
 * Adds the work to the todo list of the thread. Doesn't set the process_todo
 * flag, which means that (if it wasn't already set) the thread will go to
 * sleep without handling this work when it calls read.
 *
 * Requires the proc->inner_lock to be held.
 */
static void
binder_enqueue_deferred_thread_work_ilocked(struct binder_thread *thread,
					    struct binder_work *work)
{
	binder_enqueue_work_ilocked(work, &thread->todo);
}

/**
 * binder_enqueue_thread_work_ilocked() - Add an item to the thread work list
 * @thread:       thread to queue work to
 * @work:         struct binder_work to add to list
 *
 * Adds the work to the todo list of the thread, and enables processing
 * of the todo queue.
 *
 * Requires the proc->inner_lock to be held.
 */
static void
binder_enqueue_thread_work_ilocked(struct binder_thread *thread,
				   struct binder_work *work)
{
	binder_enqueue_work_ilocked(work, &thread->todo);
	thread->process_todo = true;
}

/**
 * binder_enqueue_thread_work() - Add an item to the thread work list
 * @thread:       thread to queue work to
 * @work:         struct binder_work to add to list
 *
 * Adds the work to the todo list of the thread, and enables processing
 * of the todo queue.
 */
static void
binder_enqueue_thread_work(struct binder_thread *thread,
			   struct binder_work *work)
{
	binder_inner_proc_lock(thread->proc);
	binder_enqueue_thread_work_ilocked(thread, work);
	binder_inner_proc_unlock(thread->proc);
}

static void
binder_dequeue_work_ilocked(struct binder_work *work)
{
	list_del_init(&work->entry);
}

/**
 * binder_dequeue_work() - Removes an item from the work list
 * @proc:         binder_proc associated with list
 * @work:         struct binder_work to remove from list
 *
 * Removes the specified work item from whatever list it is on.
 * Can safely be called if work is not on any list.
 */
static void
binder_dequeue_work(struct binder_proc *proc, struct binder_work *work)
{
	binder_inner_proc_lock(proc);
	binder_dequeue_work_ilocked(work);
	binder_inner_proc_unlock(proc);
}

static struct binder_work *binder_dequeue_work_head_ilocked(
					struct list_head *list)
{
	struct binder_work *w;

	w = list_first_entry_or_null(list, struct binder_work, entry);
	if (w)
		list_del_init(&w->entry);
	return w;
}

/**
 * binder_dequeue_work_head() - Dequeues the item at head of list
 * @proc:         binder_proc associated with list
 * @list:         list to dequeue head
 *
 * Removes the head of the list if there are items on the list
 *
 * Return: pointer dequeued binder_work, NULL if list was empty
 */
static struct binder_work *binder_dequeue_work_head(
					struct binder_proc *proc,
					struct list_head *list)
{
	struct binder_work *w;

	binder_inner_proc_lock(proc);
	w = binder_dequeue_work_head_ilocked(list);
	binder_inner_proc_unlock(proc);
	return w;
}

static void
binder_defer_work(struct binder_proc *proc, enum binder_deferred_state defer);
static void binder_free_thread(struct binder_thread *thread);
static void binder_free_proc(struct binder_proc *proc);
static void binder_inc_node_tmpref_ilocked(struct binder_node *node);

static int task_get_unused_fd_flags(struct binder_proc *proc, int flags)
{
	unsigned long rlim_cur;
	unsigned long irqs;
	int ret;

	mutex_lock(&proc->files_lock);
	if (proc->files == NULL) {
		ret = -ESRCH;
		goto err;
	}
	if (!lock_task_sighand(proc->tsk, &irqs)) {
		ret = -EMFILE;
		goto err;
	}
	rlim_cur = task_rlimit(proc->tsk, RLIMIT_NOFILE);
	unlock_task_sighand(proc->tsk, &irqs);

	ret = __alloc_fd(proc->files, 0, rlim_cur, flags);
err:
	mutex_unlock(&proc->files_lock);
	return ret;
}

/*
 * copied from fd_install
 */
static void task_fd_install(
	struct binder_proc *proc, unsigned int fd, struct file *file)
{
	mutex_lock(&proc->files_lock);
	if (proc->files)
		__fd_install(proc->files, fd, file);
	mutex_unlock(&proc->files_lock);
}

/*
 * copied from sys_close
 */
static long task_close_fd(struct binder_proc *proc, unsigned int fd)
{
	int retval;

	mutex_lock(&proc->files_lock);
	if (proc->files == NULL) {
		retval = -ESRCH;
		goto err;
	}
	retval = __close_fd(proc->files, fd);
	/* can't restart close syscall because file table entry was cleared */
	if (unlikely(retval == -ERESTARTSYS ||
		     retval == -ERESTARTNOINTR ||
		     retval == -ERESTARTNOHAND ||
		     retval == -ERESTART_RESTARTBLOCK))
		retval = -EINTR;
err:
	mutex_unlock(&proc->files_lock);
	return retval;
}

static bool binder_has_work_ilocked(struct binder_thread *thread,
				    bool do_proc_work)
{
	return thread->process_todo ||
		thread->looper_need_return ||
		(do_proc_work &&
		 !binder_worklist_empty_ilocked(&thread->proc->todo));
}

static bool binder_has_work(struct binder_thread *thread, bool do_proc_work)
{
	bool has_work;

	binder_inner_proc_lock(thread->proc);
	has_work = binder_has_work_ilocked(thread, do_proc_work);
	binder_inner_proc_unlock(thread->proc);

	return has_work;
}

static bool binder_available_for_proc_work_ilocked(struct binder_thread *thread)
{
	return !thread->transaction_stack &&
		binder_worklist_empty_ilocked(&thread->todo) &&
		(thread->looper & (BINDER_LOOPER_STATE_ENTERED |
				   BINDER_LOOPER_STATE_REGISTERED));
}

static void binder_wakeup_poll_threads_ilocked(struct binder_proc *proc,
					       bool sync)
{
	struct rb_node *n;
	struct binder_thread *thread;

	for (n = rb_first(&proc->threads); n != NULL; n = rb_next(n)) {
		thread = rb_entry(n, struct binder_thread, rb_node);
		if (thread->looper & BINDER_LOOPER_STATE_POLL &&
		    binder_available_for_proc_work_ilocked(thread)) {
			if (sync)
				wake_up_interruptible_sync(&thread->wait);
			else
				wake_up_interruptible(&thread->wait);
		}
	}
}

/**
 * binder_select_thread_ilocked() - selects a thread for doing proc work.
 * @proc:	process to select a thread from
 *
 * Note that calling this function moves the thread off the waiting_threads
 * list, so it can only be woken up by the caller of this function, or a
 * signal. Therefore, callers *should* always wake up the thread this function
 * returns.
 *
 * Return:	If there's a thread currently waiting for process work,
 *		returns that thread. Otherwise returns NULL.
 */
static struct binder_thread *
binder_select_thread_ilocked(struct binder_proc *proc)
{
	struct binder_thread *thread;

	assert_spin_locked(&proc->inner_lock);
	thread = list_first_entry_or_null(&proc->waiting_threads,
					  struct binder_thread,
					  waiting_thread_node);

	if (thread)
		list_del_init(&thread->waiting_thread_node);

	return thread;
}

/**
 * binder_wakeup_thread_ilocked() - wakes up a thread for doing proc work.
 * @proc:	process to wake up a thread in
 * @thread:	specific thread to wake-up (may be NULL)
 * @sync:	whether to do a synchronous wake-up
 *
 * This function wakes up a thread in the @proc process.
 * The caller may provide a specific thread to wake-up in
 * the @thread parameter. If @thread is NULL, this function
 * will wake up threads that have called poll().
 *
 * Note that for this function to work as expected, callers
 * should first call binder_select_thread() to find a thread
 * to handle the work (if they don't have a thread already),
 * and pass the result into the @thread parameter.
 */
static void binder_wakeup_thread_ilocked(struct binder_proc *proc,
					 struct binder_thread *thread,
					 bool sync)
{
	assert_spin_locked(&proc->inner_lock);

	if (thread) {
		if (sync)
			wake_up_interruptible_sync(&thread->wait);
		else
			wake_up_interruptible(&thread->wait);
		return;
	}

	/* Didn't find a thread waiting for proc work; this can happen
	 * in two scenarios:
	 * 1. All threads are busy handling transactions
	 *    In that case, one of those threads should call back into
	 *    the kernel driver soon and pick up this work.
	 * 2. Threads are using the (e)poll interface, in which case
	 *    they may be blocked on the waitqueue without having been
	 *    added to waiting_threads. For this case, we just iterate
	 *    over all threads not handling transaction work, and
	 *    wake them all up. We wake all because we don't know whether
	 *    a thread that called into (e)poll is handling non-binder
	 *    work currently.
	 */
	binder_wakeup_poll_threads_ilocked(proc, sync);
}

static void binder_wakeup_proc_ilocked(struct binder_proc *proc)
{
	struct binder_thread *thread = binder_select_thread_ilocked(proc);

	binder_wakeup_thread_ilocked(proc, thread, /* sync = */false);
}

static bool is_rt_policy(int policy)
{
	return policy == SCHED_FIFO || policy == SCHED_RR;
}

static bool is_fair_policy(int policy)
{
	return policy == SCHED_NORMAL || policy == SCHED_BATCH;
}

static bool binder_supported_policy(int policy)
{
	return is_fair_policy(policy) || is_rt_policy(policy);
}

static int to_userspace_prio(int policy, int kernel_priority)
{
	if (is_fair_policy(policy))
		return PRIO_TO_NICE(kernel_priority);
	else
		return MAX_USER_RT_PRIO - 1 - kernel_priority;
}

static int to_kernel_prio(int policy, int user_priority)
{
	if (is_fair_policy(policy))
		return NICE_TO_PRIO(user_priority);
	else
		return MAX_USER_RT_PRIO - 1 - user_priority;
}

static void binder_do_set_priority(struct task_struct *task,
				   struct binder_priority desired,
				   bool verify)
{
	int priority; /* user-space prio value */
	bool has_cap_nice;
	unsigned int policy = desired.sched_policy;

	if (task->policy == policy && task->normal_prio == desired.prio)
		return;

	has_cap_nice = has_capability_noaudit(task, CAP_SYS_NICE);

	priority = to_userspace_prio(policy, desired.prio);

	if (verify && is_rt_policy(policy) && !has_cap_nice) {
		long max_rtprio = task_rlimit(task, RLIMIT_RTPRIO);

		if (max_rtprio == 0) {
			policy = SCHED_NORMAL;
			priority = MIN_NICE;
		} else if (priority > max_rtprio) {
			priority = max_rtprio;
		}
	}

	if (verify && is_fair_policy(policy) && !has_cap_nice) {
		long min_nice = rlimit_to_nice(task_rlimit(task, RLIMIT_NICE));

		if (min_nice > MAX_NICE) {
			binder_user_error("%d RLIMIT_NICE not set\n",
					  task->pid);
			return;
		} else if (priority < min_nice) {
			priority = min_nice;
		}
	}

	if (policy != desired.sched_policy ||
	    to_kernel_prio(policy, priority) != desired.prio)
		binder_debug(BINDER_DEBUG_PRIORITY_CAP,
			     "%d: priority %d not allowed, using %d instead\n",
			      task->pid, desired.prio,
			      to_kernel_prio(policy, priority));

	trace_binder_set_priority(task->tgid, task->pid, task->normal_prio,
				  to_kernel_prio(policy, priority),
				  desired.prio);

	/* Set the actual priority */
	if (task->policy != policy || is_rt_policy(policy)) {
		struct sched_param params;

		params.sched_priority = is_rt_policy(policy) ? priority : 0;

		sched_setscheduler_nocheck(task,
					   policy | SCHED_RESET_ON_FORK,
					   &params);
	}
	if (is_fair_policy(policy))
		set_user_nice(task, priority);
}

static void binder_set_priority(struct task_struct *task,
				struct binder_priority desired)
{
	binder_do_set_priority(task, desired, /* verify = */ true);
}

static void binder_restore_priority(struct task_struct *task,
				    struct binder_priority desired)
{
	binder_do_set_priority(task, desired, /* verify = */ false);
}

static void binder_transaction_priority(struct task_struct *task,
					struct binder_transaction *t,
					struct binder_priority node_prio,
					bool inherit_rt)
{
	struct binder_priority desired_prio = t->priority;

	if (t->set_priority_called)
		return;

	t->set_priority_called = true;
	t->saved_priority.sched_policy = task->policy;
	t->saved_priority.prio = task->normal_prio;

	if (!inherit_rt && is_rt_policy(desired_prio.sched_policy)) {
		desired_prio.prio = NICE_TO_PRIO(0);
		desired_prio.sched_policy = SCHED_NORMAL;
	}

	if (node_prio.prio < t->priority.prio ||
	    (node_prio.prio == t->priority.prio &&
	     node_prio.sched_policy == SCHED_FIFO)) {
		/*
		 * In case the minimum priority on the node is
		 * higher (lower value), use that priority. If
		 * the priority is the same, but the node uses
		 * SCHED_FIFO, prefer SCHED_FIFO, since it can
		 * run unbounded, unlike SCHED_RR.
		 */
		desired_prio = node_prio;
	}

	binder_set_priority(task, desired_prio);
}

static struct binder_node *binder_get_node_ilocked(struct binder_proc *proc,
						   binder_uintptr_t ptr)
{
	struct rb_node *n = proc->nodes.rb_node;
	struct binder_node *node;

	assert_spin_locked(&proc->inner_lock);

	while (n) {
		node = rb_entry(n, struct binder_node, rb_node);

		if (ptr < node->ptr)
			n = n->rb_left;
		else if (ptr > node->ptr)
			n = n->rb_right;
		else {
			/*
			 * take an implicit weak reference
			 * to ensure node stays alive until
			 * call to binder_put_node()
			 */
			binder_inc_node_tmpref_ilocked(node);
			return node;
		}
	}
	return NULL;
}

static struct binder_node *binder_get_node(struct binder_proc *proc,
					   binder_uintptr_t ptr)
{
	struct binder_node *node;

	binder_inner_proc_lock(proc);
	node = binder_get_node_ilocked(proc, ptr);
	binder_inner_proc_unlock(proc);
	return node;
}

static struct binder_node *binder_init_node_ilocked(
						struct binder_proc *proc,
						struct binder_node *new_node,
						struct flat_binder_object *fp)
{
	struct rb_node **p = &proc->nodes.rb_node;
	struct rb_node *parent = NULL;
	struct binder_node *node;
	binder_uintptr_t ptr = fp ? fp->binder : 0;
	binder_uintptr_t cookie = fp ? fp->cookie : 0;
	__u32 flags = fp ? fp->flags : 0;
	s8 priority;

	assert_spin_locked(&proc->inner_lock);

	while (*p) {

		parent = *p;
		node = rb_entry(parent, struct binder_node, rb_node);

		if (ptr < node->ptr)
			p = &(*p)->rb_left;
		else if (ptr > node->ptr)
			p = &(*p)->rb_right;
		else {
			/*
			 * A matching node is already in
			 * the rb tree. Abandon the init
			 * and return it.
			 */
			binder_inc_node_tmpref_ilocked(node);
			return node;
		}
	}
	node = new_node;
	binder_stats_created(BINDER_STAT_NODE);
	node->tmp_refs++;
	rb_link_node(&node->rb_node, parent, p);
	rb_insert_color(&node->rb_node, &proc->nodes);
	node->debug_id = atomic_inc_return(&binder_last_id);
	node->proc = proc;
	node->ptr = ptr;
	node->cookie = cookie;
	node->work.type = BINDER_WORK_NODE;
	priority = flags & FLAT_BINDER_FLAG_PRIORITY_MASK;
	node->sched_policy = (flags & FLAT_BINDER_FLAG_SCHED_POLICY_MASK) >>
		FLAT_BINDER_FLAG_SCHED_POLICY_SHIFT;
	node->min_priority = to_kernel_prio(node->sched_policy, priority);
	node->accept_fds = !!(flags & FLAT_BINDER_FLAG_ACCEPTS_FDS);
	node->inherit_rt = !!(flags & FLAT_BINDER_FLAG_INHERIT_RT);
	node->txn_security_ctx = !!(flags & FLAT_BINDER_FLAG_TXN_SECURITY_CTX);
	spin_lock_init(&node->lock);
	INIT_LIST_HEAD(&node->work.entry);
	INIT_LIST_HEAD(&node->async_todo);
	binder_debug(BINDER_DEBUG_INTERNAL_REFS,
		     "%d:%d node %d u%016llx c%016llx created\n",
		     proc->pid, current->pid, node->debug_id,
		     (u64)node->ptr, (u64)node->cookie);

	return node;
}

static struct binder_node *binder_new_node(struct binder_proc *proc,
					   struct flat_binder_object *fp)
{
	struct binder_node *node;
	struct binder_node *new_node = kzalloc(sizeof(*node), GFP_KERNEL);

	if (!new_node)
		return NULL;
	binder_inner_proc_lock(proc);
	node = binder_init_node_ilocked(proc, new_node, fp);
	binder_inner_proc_unlock(proc);
	if (node != new_node)
		/*
		 * The node was already added by another thread
		 */
		kfree(new_node);

	return node;
}

static void binder_free_node(struct binder_node *node)
{
	kfree(node);
	binder_stats_deleted(BINDER_STAT_NODE);
}

static int binder_inc_node_nilocked(struct binder_node *node, int strong,
				    int internal,
				    struct list_head *target_list)
{
	struct binder_proc *proc = node->proc;

	assert_spin_locked(&node->lock);
	if (proc)
		assert_spin_locked(&proc->inner_lock);
	if (strong) {
		if (internal) {
			if (target_list == NULL &&
			    node->internal_strong_refs == 0 &&
			    !(node->proc &&
			      node == node->proc->context->
				      binder_context_mgr_node &&
			      node->has_strong_ref)) {
				pr_err("invalid inc strong node for %d\n",
					node->debug_id);
				return -EINVAL;
			}
			node->internal_strong_refs++;
		} else
			node->local_strong_refs++;
		if (!node->has_strong_ref && target_list) {
			binder_dequeue_work_ilocked(&node->work);
			/*
			 * Note: this function is the only place where we queue
			 * directly to a thread->todo without using the
			 * corresponding binder_enqueue_thread_work() helper
			 * functions; in this case it's ok to not set the
			 * process_todo flag, since we know this node work will
			 * always be followed by other work that starts queue
			 * processing: in case of synchronous transactions, a
			 * BR_REPLY or BR_ERROR; in case of oneway
			 * transactions, a BR_TRANSACTION_COMPLETE.
			 */
			binder_enqueue_work_ilocked(&node->work, target_list);
		}
	} else {
		if (!internal)
			node->local_weak_refs++;
		if (!node->has_weak_ref && list_empty(&node->work.entry)) {
			if (target_list == NULL) {
				pr_err("invalid inc weak node for %d\n",
					node->debug_id);
				return -EINVAL;
			}
			/*
			 * See comment above
			 */
			binder_enqueue_work_ilocked(&node->work, target_list);
		}
	}
	return 0;
}

static int binder_inc_node(struct binder_node *node, int strong, int internal,
			   struct list_head *target_list)
{
	int ret;

	binder_node_inner_lock(node);
	ret = binder_inc_node_nilocked(node, strong, internal, target_list);
	binder_node_inner_unlock(node);

	return ret;
}

static bool binder_dec_node_nilocked(struct binder_node *node,
				     int strong, int internal)
{
	struct binder_proc *proc = node->proc;

	assert_spin_locked(&node->lock);
	if (proc)
		assert_spin_locked(&proc->inner_lock);
	if (strong) {
		if (internal)
			node->internal_strong_refs--;
		else
			node->local_strong_refs--;
		if (node->local_strong_refs || node->internal_strong_refs)
			return false;
	} else {
		if (!internal)
			node->local_weak_refs--;
		if (node->local_weak_refs || node->tmp_refs ||
				!hlist_empty(&node->refs))
			return false;
	}

	if (proc && (node->has_strong_ref || node->has_weak_ref)) {
		if (list_empty(&node->work.entry)) {
			binder_enqueue_work_ilocked(&node->work, &proc->todo);
			binder_wakeup_proc_ilocked(proc);
		}
	} else {
		if (hlist_empty(&node->refs) && !node->local_strong_refs &&
		    !node->local_weak_refs && !node->tmp_refs) {
			if (proc) {
				binder_dequeue_work_ilocked(&node->work);
				rb_erase(&node->rb_node, &proc->nodes);
				binder_debug(BINDER_DEBUG_INTERNAL_REFS,
					     "refless node %d deleted\n",
					     node->debug_id);
			} else {
				BUG_ON(!list_empty(&node->work.entry));
				spin_lock(&binder_dead_nodes_lock);
				/*
				 * tmp_refs could have changed so
				 * check it again
				 */
				if (node->tmp_refs) {
					spin_unlock(&binder_dead_nodes_lock);
					return false;
				}
				hlist_del(&node->dead_node);
				spin_unlock(&binder_dead_nodes_lock);
				binder_debug(BINDER_DEBUG_INTERNAL_REFS,
					     "dead node %d deleted\n",
					     node->debug_id);
			}
			return true;
		}
	}
	return false;
}

static void binder_dec_node(struct binder_node *node, int strong, int internal)
{
	bool free_node;

	binder_node_inner_lock(node);
	free_node = binder_dec_node_nilocked(node, strong, internal);
	binder_node_inner_unlock(node);
	if (free_node)
		binder_free_node(node);
}

static void binder_inc_node_tmpref_ilocked(struct binder_node *node)
{
	/*
	 * No call to binder_inc_node() is needed since we
	 * don't need to inform userspace of any changes to
	 * tmp_refs
	 */
	node->tmp_refs++;
}

/**
 * binder_inc_node_tmpref() - take a temporary reference on node
 * @node:	node to reference
 *
 * Take reference on node to prevent the node from being freed
 * while referenced only by a local variable. The inner lock is
 * needed to serialize with the node work on the queue (which
 * isn't needed after the node is dead). If the node is dead
 * (node->proc is NULL), use binder_dead_nodes_lock to protect
 * node->tmp_refs against dead-node-only cases where the node
 * lock cannot be acquired (eg traversing the dead node list to
 * print nodes)
 */
static void binder_inc_node_tmpref(struct binder_node *node)
{
	binder_node_lock(node);
	if (node->proc)
		binder_inner_proc_lock(node->proc);
	else
		spin_lock(&binder_dead_nodes_lock);
	binder_inc_node_tmpref_ilocked(node);
	if (node->proc)
		binder_inner_proc_unlock(node->proc);
	else
		spin_unlock(&binder_dead_nodes_lock);
	binder_node_unlock(node);
}

/**
 * binder_dec_node_tmpref() - remove a temporary reference on node
 * @node:	node to reference
 *
 * Release temporary reference on node taken via binder_inc_node_tmpref()
 */
static void binder_dec_node_tmpref(struct binder_node *node)
{
	bool free_node;

	binder_node_inner_lock(node);
	if (!node->proc)
		spin_lock(&binder_dead_nodes_lock);
	node->tmp_refs--;
	BUG_ON(node->tmp_refs < 0);
	if (!node->proc)
		spin_unlock(&binder_dead_nodes_lock);
	/*
	 * Call binder_dec_node() to check if all refcounts are 0
	 * and cleanup is needed. Calling with strong=0 and internal=1
	 * causes no actual reference to be released in binder_dec_node().
	 * If that changes, a change is needed here too.
	 */
	free_node = binder_dec_node_nilocked(node, 0, 1);
	binder_node_inner_unlock(node);
	if (free_node)
		binder_free_node(node);
}

static void binder_put_node(struct binder_node *node)
{
	binder_dec_node_tmpref(node);
}

static struct binder_ref *binder_get_ref_olocked(struct binder_proc *proc,
						 u32 desc, bool need_strong_ref)
{
	struct rb_node *n = proc->refs_by_desc.rb_node;
	struct binder_ref *ref;

	while (n) {
		ref = rb_entry(n, struct binder_ref, rb_node_desc);

		if (desc < ref->data.desc) {
			n = n->rb_left;
		} else if (desc > ref->data.desc) {
			n = n->rb_right;
		} else if (need_strong_ref && !ref->data.strong) {
			binder_user_error("tried to use weak ref as strong ref\n");
			return NULL;
		} else {
			return ref;
		}
	}
	return NULL;
}

/**
 * binder_get_ref_for_node_olocked() - get the ref associated with given node
 * @proc:	binder_proc that owns the ref
 * @node:	binder_node of target
 * @new_ref:	newly allocated binder_ref to be initialized or %NULL
 *
 * Look up the ref for the given node and return it if it exists
 *
 * If it doesn't exist and the caller provides a newly allocated
 * ref, initialize the fields of the newly allocated ref and insert
 * into the given proc rb_trees and node refs list.
 *
 * Return:	the ref for node. It is possible that another thread
 *		allocated/initialized the ref first in which case the
 *		returned ref would be different than the passed-in
 *		new_ref. new_ref must be kfree'd by the caller in
 *		this case.
 */
static struct binder_ref *binder_get_ref_for_node_olocked(
					struct binder_proc *proc,
					struct binder_node *node,
					struct binder_ref *new_ref)
{
	struct binder_context *context = proc->context;
	struct rb_node **p = &proc->refs_by_node.rb_node;
	struct rb_node *parent = NULL;
	struct binder_ref *ref;
	struct rb_node *n;

	while (*p) {
		parent = *p;
		ref = rb_entry(parent, struct binder_ref, rb_node_node);

		if (node < ref->node)
			p = &(*p)->rb_left;
		else if (node > ref->node)
			p = &(*p)->rb_right;
		else
			return ref;
	}
	if (!new_ref)
		return NULL;

	binder_stats_created(BINDER_STAT_REF);
	new_ref->data.debug_id = atomic_inc_return(&binder_last_id);
	new_ref->proc = proc;
	new_ref->node = node;
	rb_link_node(&new_ref->rb_node_node, parent, p);
	rb_insert_color(&new_ref->rb_node_node, &proc->refs_by_node);

	new_ref->data.desc = (node == context->binder_context_mgr_node) ? 0 : 1;
	for (n = rb_first(&proc->refs_by_desc); n != NULL; n = rb_next(n)) {
		ref = rb_entry(n, struct binder_ref, rb_node_desc);
		if (ref->data.desc > new_ref->data.desc)
			break;
		new_ref->data.desc = ref->data.desc + 1;
	}

	p = &proc->refs_by_desc.rb_node;
	while (*p) {
		parent = *p;
		ref = rb_entry(parent, struct binder_ref, rb_node_desc);

		if (new_ref->data.desc < ref->data.desc)
			p = &(*p)->rb_left;
		else if (new_ref->data.desc > ref->data.desc)
			p = &(*p)->rb_right;
		else
			BUG();
	}
	rb_link_node(&new_ref->rb_node_desc, parent, p);
	rb_insert_color(&new_ref->rb_node_desc, &proc->refs_by_desc);

	binder_node_lock(node);
	hlist_add_head(&new_ref->node_entry, &node->refs);

	binder_debug(BINDER_DEBUG_INTERNAL_REFS,
		     "%d new ref %d desc %d for node %d\n",
		      proc->pid, new_ref->data.debug_id, new_ref->data.desc,
		      node->debug_id);
	binder_node_unlock(node);
	return new_ref;
}

static void binder_cleanup_ref_olocked(struct binder_ref *ref)
{
	bool delete_node = false;

	binder_debug(BINDER_DEBUG_INTERNAL_REFS,
		     "%d delete ref %d desc %d for node %d\n",
		      ref->proc->pid, ref->data.debug_id, ref->data.desc,
		      ref->node->debug_id);

	rb_erase(&ref->rb_node_desc, &ref->proc->refs_by_desc);
	rb_erase(&ref->rb_node_node, &ref->proc->refs_by_node);

	binder_node_inner_lock(ref->node);
	if (ref->data.strong)
		binder_dec_node_nilocked(ref->node, 1, 1);

	hlist_del(&ref->node_entry);
	delete_node = binder_dec_node_nilocked(ref->node, 0, 1);
	binder_node_inner_unlock(ref->node);
	/*
	 * Clear ref->node unless we want the caller to free the node
	 */
	if (!delete_node) {
		/*
		 * The caller uses ref->node to determine
		 * whether the node needs to be freed. Clear
		 * it since the node is still alive.
		 */
		ref->node = NULL;
	}

	if (ref->death) {
		binder_debug(BINDER_DEBUG_DEAD_BINDER,
			     "%d delete ref %d desc %d has death notification\n",
			      ref->proc->pid, ref->data.debug_id,
			      ref->data.desc);
		binder_dequeue_work(ref->proc, &ref->death->work);
		binder_stats_deleted(BINDER_STAT_DEATH);
	}
	binder_stats_deleted(BINDER_STAT_REF);
}

/**
 * binder_inc_ref_olocked() - increment the ref for given handle
 * @ref:         ref to be incremented
 * @strong:      if true, strong increment, else weak
 * @target_list: list to queue node work on
 *
 * Increment the ref. @ref->proc->outer_lock must be held on entry
 *
 * Return: 0, if successful, else errno
 */
static int binder_inc_ref_olocked(struct binder_ref *ref, int strong,
				  struct list_head *target_list)
{
	int ret;

	if (strong) {
		if (ref->data.strong == 0) {
			ret = binder_inc_node(ref->node, 1, 1, target_list);
			if (ret)
				return ret;
		}
		ref->data.strong++;
	} else {
		if (ref->data.weak == 0) {
			ret = binder_inc_node(ref->node, 0, 1, target_list);
			if (ret)
				return ret;
		}
		ref->data.weak++;
	}
	return 0;
}

/**
 * binder_dec_ref() - dec the ref for given handle
 * @ref:	ref to be decremented
 * @strong:	if true, strong decrement, else weak
 *
 * Decrement the ref.
 *
 * Return: true if ref is cleaned up and ready to be freed
 */
static bool binder_dec_ref_olocked(struct binder_ref *ref, int strong)
{
	if (strong) {
		if (ref->data.strong == 0) {
			binder_user_error("%d invalid dec strong, ref %d desc %d s %d w %d\n",
					  ref->proc->pid, ref->data.debug_id,
					  ref->data.desc, ref->data.strong,
					  ref->data.weak);
			return false;
		}
		ref->data.strong--;
		if (ref->data.strong == 0)
			binder_dec_node(ref->node, strong, 1);
	} else {
		if (ref->data.weak == 0) {
			binder_user_error("%d invalid dec weak, ref %d desc %d s %d w %d\n",
					  ref->proc->pid, ref->data.debug_id,
					  ref->data.desc, ref->data.strong,
					  ref->data.weak);
			return false;
		}
		ref->data.weak--;
	}
	if (ref->data.strong == 0 && ref->data.weak == 0) {
		binder_cleanup_ref_olocked(ref);
		return true;
	}
	return false;
}

/**
 * binder_get_node_from_ref() - get the node from the given proc/desc
 * @proc:	proc containing the ref
 * @desc:	the handle associated with the ref
 * @need_strong_ref: if true, only return node if ref is strong
 * @rdata:	the id/refcount data for the ref
 *
 * Given a proc and ref handle, return the associated binder_node
 *
 * Return: a binder_node or NULL if not found or not strong when strong required
 */
static struct binder_node *binder_get_node_from_ref(
		struct binder_proc *proc,
		u32 desc, bool need_strong_ref,
		struct binder_ref_data *rdata)
{
	struct binder_node *node;
	struct binder_ref *ref;

	binder_proc_lock(proc);
	ref = binder_get_ref_olocked(proc, desc, need_strong_ref);
	if (!ref)
		goto err_no_ref;
	node = ref->node;
	/*
	 * Take an implicit reference on the node to ensure
	 * it stays alive until the call to binder_put_node()
	 */
	binder_inc_node_tmpref(node);
	if (rdata)
		*rdata = ref->data;
	binder_proc_unlock(proc);

	return node;

err_no_ref:
	binder_proc_unlock(proc);
	return NULL;
}

/**
 * binder_free_ref() - free the binder_ref
 * @ref:	ref to free
 *
 * Free the binder_ref. Free the binder_node indicated by ref->node
 * (if non-NULL) and the binder_ref_death indicated by ref->death.
 */
static void binder_free_ref(struct binder_ref *ref)
{
	if (ref->node)
		binder_free_node(ref->node);
	kfree(ref->death);
	kfree(ref);
}

/**
 * binder_update_ref_for_handle() - inc/dec the ref for given handle
 * @proc:	proc containing the ref
 * @desc:	the handle associated with the ref
 * @increment:	true=inc reference, false=dec reference
 * @strong:	true=strong reference, false=weak reference
 * @rdata:	the id/refcount data for the ref
 *
 * Given a proc and ref handle, increment or decrement the ref
 * according to "increment" arg.
 *
 * Return: 0 if successful, else errno
 */
static int binder_update_ref_for_handle(struct binder_proc *proc,
		uint32_t desc, bool increment, bool strong,
		struct binder_ref_data *rdata)
{
	int ret = 0;
	struct binder_ref *ref;
	bool delete_ref = false;

	binder_proc_lock(proc);
	ref = binder_get_ref_olocked(proc, desc, strong);
	if (!ref) {
		ret = -EINVAL;
		goto err_no_ref;
	}
	if (increment)
		ret = binder_inc_ref_olocked(ref, strong, NULL);
	else
		delete_ref = binder_dec_ref_olocked(ref, strong);

	if (rdata)
		*rdata = ref->data;
	binder_proc_unlock(proc);

	if (delete_ref)
		binder_free_ref(ref);
	return ret;

err_no_ref:
	binder_proc_unlock(proc);
	return ret;
}

/**
 * binder_dec_ref_for_handle() - dec the ref for given handle
 * @proc:	proc containing the ref
 * @desc:	the handle associated with the ref
 * @strong:	true=strong reference, false=weak reference
 * @rdata:	the id/refcount data for the ref
 *
 * Just calls binder_update_ref_for_handle() to decrement the ref.
 *
 * Return: 0 if successful, else errno
 */
static int binder_dec_ref_for_handle(struct binder_proc *proc,
		uint32_t desc, bool strong, struct binder_ref_data *rdata)
{
	return binder_update_ref_for_handle(proc, desc, false, strong, rdata);
}


/**
 * binder_inc_ref_for_node() - increment the ref for given proc/node
 * @proc:	 proc containing the ref
 * @node:	 target node
 * @strong:	 true=strong reference, false=weak reference
 * @target_list: worklist to use if node is incremented
 * @rdata:	 the id/refcount data for the ref
 *
 * Given a proc and node, increment the ref. Create the ref if it
 * doesn't already exist
 *
 * Return: 0 if successful, else errno
 */
static int binder_inc_ref_for_node(struct binder_proc *proc,
			struct binder_node *node,
			bool strong,
			struct list_head *target_list,
			struct binder_ref_data *rdata)
{
	struct binder_ref *ref;
	struct binder_ref *new_ref = NULL;
	int ret = 0;

	binder_proc_lock(proc);
	ref = binder_get_ref_for_node_olocked(proc, node, NULL);
	if (!ref) {
		binder_proc_unlock(proc);
		new_ref = kzalloc(sizeof(*ref), GFP_KERNEL);
		if (!new_ref)
			return -ENOMEM;
		binder_proc_lock(proc);
		ref = binder_get_ref_for_node_olocked(proc, node, new_ref);
	}
	ret = binder_inc_ref_olocked(ref, strong, target_list);
	*rdata = ref->data;
	binder_proc_unlock(proc);
	if (new_ref && ref != new_ref)
		/*
		 * Another thread created the ref first so
		 * free the one we allocated
		 */
		kfree(new_ref);
	return ret;
}

static void binder_pop_transaction_ilocked(struct binder_thread *target_thread,
					   struct binder_transaction *t)
{
	BUG_ON(!target_thread);
	assert_spin_locked(&target_thread->proc->inner_lock);
	BUG_ON(target_thread->transaction_stack != t);
	BUG_ON(target_thread->transaction_stack->from != target_thread);
	target_thread->transaction_stack =
		target_thread->transaction_stack->from_parent;
	t->from = NULL;
}

/**
 * binder_thread_dec_tmpref() - decrement thread->tmp_ref
 * @thread:	thread to decrement
 *
 * A thread needs to be kept alive while being used to create or
 * handle a transaction. binder_get_txn_from() is used to safely
 * extract t->from from a binder_transaction and keep the thread
 * indicated by t->from from being freed. When done with that
 * binder_thread, this function is called to decrement the
 * tmp_ref and free if appropriate (thread has been released
 * and no transaction being processed by the driver)
 */
static void binder_thread_dec_tmpref(struct binder_thread *thread)
{
	/*
	 * atomic is used to protect the counter value while
	 * it cannot reach zero or thread->is_dead is false
	 */
	binder_inner_proc_lock(thread->proc);
	atomic_dec(&thread->tmp_ref);
	if (thread->is_dead && !atomic_read(&thread->tmp_ref)) {
		binder_inner_proc_unlock(thread->proc);
		binder_free_thread(thread);
		return;
	}
	binder_inner_proc_unlock(thread->proc);
}

/**
 * binder_proc_dec_tmpref() - decrement proc->tmp_ref
 * @proc:	proc to decrement
 *
 * A binder_proc needs to be kept alive while being used to create or
 * handle a transaction. proc->tmp_ref is incremented when
 * creating a new transaction or the binder_proc is currently in-use
 * by threads that are being released. When done with the binder_proc,
 * this function is called to decrement the counter and free the
 * proc if appropriate (proc has been released, all threads have
 * been released and not currenly in-use to process a transaction).
 */
static void binder_proc_dec_tmpref(struct binder_proc *proc)
{
	binder_inner_proc_lock(proc);
	atomic_dec(&proc->tmp_ref);
	if (proc->is_dead && RB_EMPTY_ROOT(&proc->threads) &&
			!atomic_read(&proc->tmp_ref)) {
		binder_inner_proc_unlock(proc);
		binder_free_proc(proc);
		return;
	}
	binder_inner_proc_unlock(proc);
}

/**
 * binder_get_txn_from() - safely extract the "from" thread in transaction
 * @t:	binder transaction for t->from
 *
 * Atomically return the "from" thread and increment the tmp_ref
 * count for the thread to ensure it stays alive until
 * binder_thread_dec_tmpref() is called.
 *
 * Return: the value of t->from
 */
static struct binder_thread *binder_get_txn_from(
		struct binder_transaction *t)
{
	struct binder_thread *from;

	spin_lock(&t->lock);
	from = t->from;
	if (from)
		atomic_inc(&from->tmp_ref);
	spin_unlock(&t->lock);
	return from;
}

/**
 * binder_get_txn_from_and_acq_inner() - get t->from and acquire inner lock
 * @t:	binder transaction for t->from
 *
 * Same as binder_get_txn_from() except it also acquires the proc->inner_lock
 * to guarantee that the thread cannot be released while operating on it.
 * The caller must call binder_inner_proc_unlock() to release the inner lock
 * as well as call binder_dec_thread_txn() to release the reference.
 *
 * Return: the value of t->from
 */
static struct binder_thread *binder_get_txn_from_and_acq_inner(
		struct binder_transaction *t)
{
	struct binder_thread *from;

	from = binder_get_txn_from(t);
	if (!from)
		return NULL;
	binder_inner_proc_lock(from->proc);
	if (t->from) {
		BUG_ON(from != t->from);
		return from;
	}
	binder_inner_proc_unlock(from->proc);
	binder_thread_dec_tmpref(from);
	return NULL;
}

static void binder_free_transaction(struct binder_transaction *t)
{
	struct binder_proc *target_proc;

	spin_lock(&t->lock);
	target_proc = t->to_proc;
	if (target_proc) {
		atomic_inc(&target_proc->tmp_ref);
		spin_unlock(&t->lock);

		binder_inner_proc_lock(target_proc);
		if (t->buffer)
			t->buffer->transaction = NULL;
		binder_inner_proc_unlock(target_proc);
		binder_proc_dec_tmpref(target_proc);
	} else {
		/*
		 * If the transaction has no target_proc, then
		 * t->buffer->transaction * has already been cleared.
		 */
		spin_unlock(&t->lock);
	}
	kfree(t);
	binder_stats_deleted(BINDER_STAT_TRANSACTION);
}

static void binder_send_failed_reply(struct binder_transaction *t,
				     uint32_t error_code)
{
	struct binder_thread *target_thread;
	struct binder_transaction *next;

	BUG_ON(t->flags & TF_ONE_WAY);
	while (1) {
		target_thread = binder_get_txn_from_and_acq_inner(t);
		if (target_thread) {
			binder_debug(BINDER_DEBUG_FAILED_TRANSACTION,
				     "send failed reply for transaction %d to %d:%d\n",
				      t->debug_id,
				      target_thread->proc->pid,
				      target_thread->pid);

			binder_pop_transaction_ilocked(target_thread, t);
			if (target_thread->reply_error.cmd == BR_OK) {
				target_thread->reply_error.cmd = error_code;
				binder_enqueue_thread_work_ilocked(
					target_thread,
					&target_thread->reply_error.work);
				wake_up_interruptible(&target_thread->wait);
			} else {
				/*
				 * Cannot get here for normal operation, but
				 * we can if multiple synchronous transactions
				 * are sent without blocking for responses.
				 * Just ignore the 2nd error in this case.
				 */
				pr_warn("Unexpected reply error: %u\n",
					target_thread->reply_error.cmd);
			}
			binder_inner_proc_unlock(target_thread->proc);
			binder_thread_dec_tmpref(target_thread);
			binder_free_transaction(t);
			return;
		}
		next = t->from_parent;

		binder_debug(BINDER_DEBUG_FAILED_TRANSACTION,
			     "send failed reply for transaction %d, target dead\n",
			     t->debug_id);

		binder_free_transaction(t);
		if (next == NULL) {
			binder_debug(BINDER_DEBUG_DEAD_BINDER,
				     "reply failed, no target thread at root\n");
			return;
		}
		t = next;
		binder_debug(BINDER_DEBUG_DEAD_BINDER,
			     "reply failed, no target thread -- retry %d\n",
			      t->debug_id);
	}
}

/**
 * binder_cleanup_transaction() - cleans up undelivered transaction
 * @t:		transaction that needs to be cleaned up
 * @reason:	reason the transaction wasn't delivered
 * @error_code:	error to return to caller (if synchronous call)
 */
static void binder_cleanup_transaction(struct binder_transaction *t,
				       const char *reason,
				       uint32_t error_code)
{
	if (t->buffer->target_node && !(t->flags & TF_ONE_WAY)) {
		binder_send_failed_reply(t, error_code);
	} else {
		binder_debug(BINDER_DEBUG_DEAD_TRANSACTION,
			"undelivered transaction %d, %s\n",
			t->debug_id, reason);
		binder_free_transaction(t);
	}
}

/**
 * binder_validate_object() - checks for a valid metadata object in a buffer.
 * @buffer:	binder_buffer that we're parsing.
 * @offset:	offset in the buffer at which to validate an object.
 *
 * Return:	If there's a valid metadata object at @offset in @buffer, the
 *		size of that object. Otherwise, it returns zero.
 */
static size_t binder_validate_object(struct binder_buffer *buffer, u64 offset)
{
	/* Check if we can read a header first */
	struct binder_object_header *hdr;
	size_t object_size = 0;

	if (buffer->data_size < sizeof(*hdr) ||
	    offset > buffer->data_size - sizeof(*hdr) ||
	    !IS_ALIGNED(offset, sizeof(u32)))
		return 0;

	/* Ok, now see if we can read a complete object. */
	hdr = (struct binder_object_header *)(buffer->data + offset);
	switch (hdr->type) {
	case BINDER_TYPE_BINDER:
	case BINDER_TYPE_WEAK_BINDER:
	case BINDER_TYPE_HANDLE:
	case BINDER_TYPE_WEAK_HANDLE:
		object_size = sizeof(struct flat_binder_object);
		break;
	case BINDER_TYPE_FD:
		object_size = sizeof(struct binder_fd_object);
		break;
	case BINDER_TYPE_PTR:
		object_size = sizeof(struct binder_buffer_object);
		break;
	case BINDER_TYPE_FDA:
		object_size = sizeof(struct binder_fd_array_object);
		break;
	default:
		return 0;
	}
	if (offset <= buffer->data_size - object_size &&
	    buffer->data_size >= object_size)
		return object_size;
	else
		return 0;
}

/**
 * binder_validate_ptr() - validates binder_buffer_object in a binder_buffer.
 * @b:		binder_buffer containing the object
 * @index:	index in offset array at which the binder_buffer_object is
 *		located
 * @start:	points to the start of the offset array
 * @num_valid:	the number of valid offsets in the offset array
 *
 * Return:	If @index is within the valid range of the offset array
 *		described by @start and @num_valid, and if there's a valid
 *		binder_buffer_object at the offset found in index @index
 *		of the offset array, that object is returned. Otherwise,
 *		%NULL is returned.
 *		Note that the offset found in index @index itself is not
 *		verified; this function assumes that @num_valid elements
 *		from @start were previously verified to have valid offsets.
 */
static struct binder_buffer_object *binder_validate_ptr(struct binder_buffer *b,
							binder_size_t index,
							binder_size_t *start,
							binder_size_t num_valid)
{
	struct binder_buffer_object *buffer_obj;
	binder_size_t *offp;

	if (index >= num_valid)
		return NULL;

	offp = start + index;
	buffer_obj = (struct binder_buffer_object *)(b->data + *offp);
	if (buffer_obj->hdr.type != BINDER_TYPE_PTR)
		return NULL;

	return buffer_obj;
}

/**
 * binder_validate_fixup() - validates pointer/fd fixups happen in order.
 * @b:			transaction buffer
 * @objects_start	start of objects buffer
 * @buffer:		binder_buffer_object in which to fix up
 * @offset:		start offset in @buffer to fix up
 * @last_obj:		last binder_buffer_object that we fixed up in
 * @last_min_offset:	minimum fixup offset in @last_obj
 *
 * Return:		%true if a fixup in buffer @buffer at offset @offset is
 *			allowed.
 *
 * For safety reasons, we only allow fixups inside a buffer to happen
 * at increasing offsets; additionally, we only allow fixup on the last
 * buffer object that was verified, or one of its parents.
 *
 * Example of what is allowed:
 *
 * A
 *   B (parent = A, offset = 0)
 *   C (parent = A, offset = 16)
 *     D (parent = C, offset = 0)
 *   E (parent = A, offset = 32) // min_offset is 16 (C.parent_offset)
 *
 * Examples of what is not allowed:
 *
 * Decreasing offsets within the same parent:
 * A
 *   C (parent = A, offset = 16)
 *   B (parent = A, offset = 0) // decreasing offset within A
 *
 * Referring to a parent that wasn't the last object or any of its parents:
 * A
 *   B (parent = A, offset = 0)
 *   C (parent = A, offset = 0)
 *   C (parent = A, offset = 16)
 *     D (parent = B, offset = 0) // B is not A or any of A's parents
 */
static bool binder_validate_fixup(struct binder_buffer *b,
				  binder_size_t *objects_start,
				  struct binder_buffer_object *buffer,
				  binder_size_t fixup_offset,
				  struct binder_buffer_object *last_obj,
				  binder_size_t last_min_offset)
{
	if (!last_obj) {
		/* Nothing to fix up in */
		return false;
	}

	while (last_obj != buffer) {
		/*
		 * Safe to retrieve the parent of last_obj, since it
		 * was already previously verified by the driver.
		 */
		if ((last_obj->flags & BINDER_BUFFER_FLAG_HAS_PARENT) == 0)
			return false;
		last_min_offset = last_obj->parent_offset + sizeof(uintptr_t);
		last_obj = (struct binder_buffer_object *)
			(b->data + *(objects_start + last_obj->parent));
	}
	return (fixup_offset >= last_min_offset);
}

static void binder_transaction_buffer_release(struct binder_proc *proc,
					      struct binder_buffer *buffer,
					      binder_size_t *failed_at)
{
	binder_size_t *offp, *off_start, *off_end;
	int debug_id = buffer->debug_id;

	binder_debug(BINDER_DEBUG_TRANSACTION,
		     "%d buffer release %d, size %zd-%zd, failed at %pK\n",
		     proc->pid, buffer->debug_id,
		     buffer->data_size, buffer->offsets_size, failed_at);

	if (buffer->target_node)
		binder_dec_node(buffer->target_node, 1, 0);

	off_start = (binder_size_t *)(buffer->data +
				      ALIGN(buffer->data_size, sizeof(void *)));
	if (failed_at)
		off_end = failed_at;
	else
		off_end = (void *)off_start + buffer->offsets_size;
	for (offp = off_start; offp < off_end; offp++) {
		struct binder_object_header *hdr;
		size_t object_size = binder_validate_object(buffer, *offp);

		if (object_size == 0) {
			pr_err("transaction release %d bad object at offset %lld, size %zd\n",
			       debug_id, (u64)*offp, buffer->data_size);
			continue;
		}
		hdr = (struct binder_object_header *)(buffer->data + *offp);
		switch (hdr->type) {
		case BINDER_TYPE_BINDER:
		case BINDER_TYPE_WEAK_BINDER: {
			struct flat_binder_object *fp;
			struct binder_node *node;

			fp = to_flat_binder_object(hdr);
			node = binder_get_node(proc, fp->binder);
			if (node == NULL) {
				pr_err("transaction release %d bad node %016llx\n",
				       debug_id, (u64)fp->binder);
				break;
			}
			binder_debug(BINDER_DEBUG_TRANSACTION,
				     "        node %d u%016llx\n",
				     node->debug_id, (u64)node->ptr);
			binder_dec_node(node, hdr->type == BINDER_TYPE_BINDER,
					0);
			binder_put_node(node);
		} break;
		case BINDER_TYPE_HANDLE:
		case BINDER_TYPE_WEAK_HANDLE: {
			struct flat_binder_object *fp;
			struct binder_ref_data rdata;
			int ret;

			fp = to_flat_binder_object(hdr);
			ret = binder_dec_ref_for_handle(proc, fp->handle,
				hdr->type == BINDER_TYPE_HANDLE, &rdata);

			if (ret) {
				pr_err("transaction release %d bad handle %d, ret = %d\n",
				 debug_id, fp->handle, ret);
				break;
			}
			binder_debug(BINDER_DEBUG_TRANSACTION,
				     "        ref %d desc %d\n",
				     rdata.debug_id, rdata.desc);
		} break;

		case BINDER_TYPE_FD: {
			struct binder_fd_object *fp = to_binder_fd_object(hdr);

			binder_debug(BINDER_DEBUG_TRANSACTION,
				     "        fd %d\n", fp->fd);
			if (failed_at)
				task_close_fd(proc, fp->fd);
		} break;
		case BINDER_TYPE_PTR:
			/*
			 * Nothing to do here, this will get cleaned up when the
			 * transaction buffer gets freed
			 */
			break;
		case BINDER_TYPE_FDA: {
			struct binder_fd_array_object *fda;
			struct binder_buffer_object *parent;
			uintptr_t parent_buffer;
			u32 *fd_array;
			size_t fd_index;
			binder_size_t fd_buf_size;

			fda = to_binder_fd_array_object(hdr);
			parent = binder_validate_ptr(buffer, fda->parent,
						     off_start,
						     offp - off_start);
			if (!parent) {
				pr_err("transaction release %d bad parent offset",
				       debug_id);
				continue;
			}
			/*
			 * Since the parent was already fixed up, convert it
			 * back to kernel address space to access it
			 */
			parent_buffer = parent->buffer -
				binder_alloc_get_user_buffer_offset(
						&proc->alloc);

			fd_buf_size = sizeof(u32) * fda->num_fds;
			if (fda->num_fds >= SIZE_MAX / sizeof(u32)) {
				pr_err("transaction release %d invalid number of fds (%lld)\n",
				       debug_id, (u64)fda->num_fds);
				continue;
			}
			if (fd_buf_size > parent->length ||
			    fda->parent_offset > parent->length - fd_buf_size) {
				/* No space for all file descriptors here. */
				pr_err("transaction release %d not enough space for %lld fds in buffer\n",
				       debug_id, (u64)fda->num_fds);
				continue;
			}
			fd_array = (u32 *)(parent_buffer + (uintptr_t)fda->parent_offset);
			for (fd_index = 0; fd_index < fda->num_fds; fd_index++)
				task_close_fd(proc, fd_array[fd_index]);
		} break;
		default:
			pr_err("transaction release %d bad object type %x\n",
				debug_id, hdr->type);
			break;
		}
	}
}

static int binder_translate_binder(struct flat_binder_object *fp,
				   struct binder_transaction *t,
				   struct binder_thread *thread)
{
	struct binder_node *node;
	struct binder_proc *proc = thread->proc;
	struct binder_proc *target_proc = t->to_proc;
	struct binder_ref_data rdata;
	int ret = 0;

	node = binder_get_node(proc, fp->binder);
	if (!node) {
		node = binder_new_node(proc, fp);
		if (!node)
			return -ENOMEM;
	}
	if (fp->cookie != node->cookie) {
		binder_user_error("%d:%d sending u%016llx node %d, cookie mismatch %016llx != %016llx\n",
				  proc->pid, thread->pid, (u64)fp->binder,
				  node->debug_id, (u64)fp->cookie,
				  (u64)node->cookie);
		ret = -EINVAL;
		goto done;
	}
	if (security_binder_transfer_binder(proc->tsk, target_proc->tsk)) {
		ret = -EPERM;
		goto done;
	}

	ret = binder_inc_ref_for_node(target_proc, node,
			fp->hdr.type == BINDER_TYPE_BINDER,
			&thread->todo, &rdata);
	if (ret)
		goto done;

	if (fp->hdr.type == BINDER_TYPE_BINDER)
		fp->hdr.type = BINDER_TYPE_HANDLE;
	else
		fp->hdr.type = BINDER_TYPE_WEAK_HANDLE;
	fp->binder = 0;
	fp->handle = rdata.desc;
	fp->cookie = 0;

	trace_binder_transaction_node_to_ref(t, node, &rdata);
	binder_debug(BINDER_DEBUG_TRANSACTION,
		     "        node %d u%016llx -> ref %d desc %d\n",
		     node->debug_id, (u64)node->ptr,
		     rdata.debug_id, rdata.desc);
done:
	binder_put_node(node);
	return ret;
}

static int binder_translate_handle(struct flat_binder_object *fp,
				   struct binder_transaction *t,
				   struct binder_thread *thread)
{
	struct binder_proc *proc = thread->proc;
	struct binder_proc *target_proc = t->to_proc;
	struct binder_node *node;
	struct binder_ref_data src_rdata;
	int ret = 0;

	node = binder_get_node_from_ref(proc, fp->handle,
			fp->hdr.type == BINDER_TYPE_HANDLE, &src_rdata);
	if (!node) {
		binder_user_error("%d:%d got transaction with invalid handle, %d\n",
				  proc->pid, thread->pid, fp->handle);
		return -EINVAL;
	}
	if (security_binder_transfer_binder(proc->tsk, target_proc->tsk)) {
		ret = -EPERM;
		goto done;
	}

	binder_node_lock(node);
	if (node->proc == target_proc) {
		if (fp->hdr.type == BINDER_TYPE_HANDLE)
			fp->hdr.type = BINDER_TYPE_BINDER;
		else
			fp->hdr.type = BINDER_TYPE_WEAK_BINDER;
		fp->binder = node->ptr;
		fp->cookie = node->cookie;
		if (node->proc)
			binder_inner_proc_lock(node->proc);
		binder_inc_node_nilocked(node,
					 fp->hdr.type == BINDER_TYPE_BINDER,
					 0, NULL);
		if (node->proc)
			binder_inner_proc_unlock(node->proc);
		trace_binder_transaction_ref_to_node(t, node, &src_rdata);
		binder_debug(BINDER_DEBUG_TRANSACTION,
			     "        ref %d desc %d -> node %d u%016llx\n",
			     src_rdata.debug_id, src_rdata.desc, node->debug_id,
			     (u64)node->ptr);
		binder_node_unlock(node);
	} else {
		struct binder_ref_data dest_rdata;

		binder_node_unlock(node);
		ret = binder_inc_ref_for_node(target_proc, node,
				fp->hdr.type == BINDER_TYPE_HANDLE,
				NULL, &dest_rdata);
		if (ret)
			goto done;

		fp->binder = 0;
		fp->handle = dest_rdata.desc;
		fp->cookie = 0;
		trace_binder_transaction_ref_to_ref(t, node, &src_rdata,
						    &dest_rdata);
		binder_debug(BINDER_DEBUG_TRANSACTION,
			     "        ref %d desc %d -> ref %d desc %d (node %d)\n",
			     src_rdata.debug_id, src_rdata.desc,
			     dest_rdata.debug_id, dest_rdata.desc,
			     node->debug_id);
	}
done:
	binder_put_node(node);
	return ret;
}

static int binder_translate_fd(int fd,
			       struct binder_transaction *t,
			       struct binder_thread *thread,
			       struct binder_transaction *in_reply_to)
{
	struct binder_proc *proc = thread->proc;
	struct binder_proc *target_proc = t->to_proc;
	int target_fd;
	struct file *file;
	int ret;
	bool target_allows_fd;

	if (in_reply_to)
		target_allows_fd = !!(in_reply_to->flags & TF_ACCEPT_FDS);
	else
		target_allows_fd = t->buffer->target_node->accept_fds;
	if (!target_allows_fd) {
		binder_user_error("%d:%d got %s with fd, %d, but target does not allow fds\n",
				  proc->pid, thread->pid,
				  in_reply_to ? "reply" : "transaction",
				  fd);
		ret = -EPERM;
		goto err_fd_not_accepted;
	}

	file = fget(fd);
	if (!file) {
		binder_user_error("%d:%d got transaction with invalid fd, %d\n",
				  proc->pid, thread->pid, fd);
		ret = -EBADF;
		goto err_fget;
	}
	ret = security_binder_transfer_file(proc->tsk, target_proc->tsk, file);
	if (ret < 0) {
		ret = -EPERM;
		goto err_security;
	}

	target_fd = task_get_unused_fd_flags(target_proc, O_CLOEXEC);
	if (target_fd < 0) {
		ret = -ENOMEM;
		goto err_get_unused_fd;
	}
	task_fd_install(target_proc, target_fd, file);
	trace_binder_transaction_fd(t, fd, target_fd);
	binder_debug(BINDER_DEBUG_TRANSACTION, "        fd %d -> %d\n",
		     fd, target_fd);

	return target_fd;

err_get_unused_fd:
err_security:
	fput(file);
err_fget:
err_fd_not_accepted:
	return ret;
}

static int binder_translate_fd_array(struct binder_fd_array_object *fda,
				     struct binder_buffer_object *parent,
				     struct binder_transaction *t,
				     struct binder_thread *thread,
				     struct binder_transaction *in_reply_to)
{
	binder_size_t fdi, fd_buf_size, num_installed_fds;
	int target_fd;
	uintptr_t parent_buffer;
	u32 *fd_array;
	struct binder_proc *proc = thread->proc;
	struct binder_proc *target_proc = t->to_proc;

	fd_buf_size = sizeof(u32) * fda->num_fds;
	if (fda->num_fds >= SIZE_MAX / sizeof(u32)) {
		binder_user_error("%d:%d got transaction with invalid number of fds (%lld)\n",
				  proc->pid, thread->pid, (u64)fda->num_fds);
		return -EINVAL;
	}
	if (fd_buf_size > parent->length ||
	    fda->parent_offset > parent->length - fd_buf_size) {
		/* No space for all file descriptors here. */
		binder_user_error("%d:%d not enough space to store %lld fds in buffer\n",
				  proc->pid, thread->pid, (u64)fda->num_fds);
		return -EINVAL;
	}
	/*
	 * Since the parent was already fixed up, convert it
	 * back to the kernel address space to access it
	 */
	parent_buffer = parent->buffer -
		binder_alloc_get_user_buffer_offset(&target_proc->alloc);
	fd_array = (u32 *)(parent_buffer + (uintptr_t)fda->parent_offset);
	if (!IS_ALIGNED((unsigned long)fd_array, sizeof(u32))) {
		binder_user_error("%d:%d parent offset not aligned correctly.\n",
				  proc->pid, thread->pid);
		return -EINVAL;
	}
	for (fdi = 0; fdi < fda->num_fds; fdi++) {
		target_fd = binder_translate_fd(fd_array[fdi], t, thread,
						in_reply_to);
		if (target_fd < 0)
			goto err_translate_fd_failed;
		fd_array[fdi] = target_fd;
	}
	return 0;

err_translate_fd_failed:
	/*
	 * Failed to allocate fd or security error, free fds
	 * installed so far.
	 */
	num_installed_fds = fdi;
	for (fdi = 0; fdi < num_installed_fds; fdi++)
		task_close_fd(target_proc, fd_array[fdi]);
	return target_fd;
}

static int binder_fixup_parent(struct binder_transaction *t,
			       struct binder_thread *thread,
			       struct binder_buffer_object *bp,
			       binder_size_t *off_start,
			       binder_size_t num_valid,
			       struct binder_buffer_object *last_fixup_obj,
			       binder_size_t last_fixup_min_off)
{
	struct binder_buffer_object *parent;
	u8 *parent_buffer;
	struct binder_buffer *b = t->buffer;
	struct binder_proc *proc = thread->proc;
	struct binder_proc *target_proc = t->to_proc;

	if (!(bp->flags & BINDER_BUFFER_FLAG_HAS_PARENT))
		return 0;

	parent = binder_validate_ptr(b, bp->parent, off_start, num_valid);
	if (!parent) {
		binder_user_error("%d:%d got transaction with invalid parent offset or type\n",
				  proc->pid, thread->pid);
		return -EINVAL;
	}

	if (!binder_validate_fixup(b, off_start,
				   parent, bp->parent_offset,
				   last_fixup_obj,
				   last_fixup_min_off)) {
		binder_user_error("%d:%d got transaction with out-of-order buffer fixup\n",
				  proc->pid, thread->pid);
		return -EINVAL;
	}

	if (parent->length < sizeof(binder_uintptr_t) ||
	    bp->parent_offset > parent->length - sizeof(binder_uintptr_t)) {
		/* No space for a pointer here! */
		binder_user_error("%d:%d got transaction with invalid parent offset\n",
				  proc->pid, thread->pid);
		return -EINVAL;
	}
	parent_buffer = (u8 *)((uintptr_t)parent->buffer -
			binder_alloc_get_user_buffer_offset(
				&target_proc->alloc));
	*(binder_uintptr_t *)(parent_buffer + bp->parent_offset) = bp->buffer;

	return 0;
}

/**
 * binder_proc_transaction() - sends a transaction to a process and wakes it up
 * @t:		transaction to send
 * @proc:	process to send the transaction to
 * @thread:	thread in @proc to send the transaction to (may be NULL)
 *
 * This function queues a transaction to the specified process. It will try
 * to find a thread in the target process to handle the transaction and
 * wake it up. If no thread is found, the work is queued to the proc
 * waitqueue.
 *
 * If the @thread parameter is not NULL, the transaction is always queued
 * to the waitlist of that specific thread.
 *
 * Return:	true if the transactions was successfully queued
 *		false if the target process or thread is dead
 */
static bool binder_proc_transaction(struct binder_transaction *t,
				    struct binder_proc *proc,
				    struct binder_thread *thread)
{
	struct binder_node *node = t->buffer->target_node;
	struct binder_priority node_prio;
	bool oneway = !!(t->flags & TF_ONE_WAY);
	bool pending_async = false;

	BUG_ON(!node);
	binder_node_lock(node);
	node_prio.prio = node->min_priority;
	node_prio.sched_policy = node->sched_policy;

	if (oneway) {
		BUG_ON(thread);
		if (node->has_async_transaction) {
			pending_async = true;
		} else {
			node->has_async_transaction = true;
		}
	}

	binder_inner_proc_lock(proc);

	if (proc->is_dead || (thread && thread->is_dead)) {
		binder_inner_proc_unlock(proc);
		binder_node_unlock(node);
		return false;
	}

	if (!thread && !pending_async)
		thread = binder_select_thread_ilocked(proc);

	if (thread) {
		binder_transaction_priority(thread->task, t, node_prio,
					    node->inherit_rt);
		binder_enqueue_thread_work_ilocked(thread, &t->work);
	} else if (!pending_async) {
		binder_enqueue_work_ilocked(&t->work, &proc->todo);
	} else {
		binder_enqueue_work_ilocked(&t->work, &node->async_todo);
	}

	if (!pending_async)
		binder_wakeup_thread_ilocked(proc, thread, !oneway /* sync */);

	binder_inner_proc_unlock(proc);
	binder_node_unlock(node);

	return true;
}

/**
 * binder_get_node_refs_for_txn() - Get required refs on node for txn
 * @node:         struct binder_node for which to get refs
 * @proc:         returns @node->proc if valid
 * @error:        if no @proc then returns BR_DEAD_REPLY
 *
 * User-space normally keeps the node alive when creating a transaction
 * since it has a reference to the target. The local strong ref keeps it
 * alive if the sending process dies before the target process processes
 * the transaction. If the source process is malicious or has a reference
 * counting bug, relying on the local strong ref can fail.
 *
 * Since user-space can cause the local strong ref to go away, we also take
 * a tmpref on the node to ensure it survives while we are constructing
 * the transaction. We also need a tmpref on the proc while we are
 * constructing the transaction, so we take that here as well.
 *
 * Return: The target_node with refs taken or NULL if no @node->proc is NULL.
 * Also sets @proc if valid. If the @node->proc is NULL indicating that the
 * target proc has died, @error is set to BR_DEAD_REPLY
 */
static struct binder_node *binder_get_node_refs_for_txn(
		struct binder_node *node,
		struct binder_proc **procp,
		uint32_t *error)
{
	struct binder_node *target_node = NULL;

	binder_node_inner_lock(node);
	if (node->proc) {
		target_node = node;
		binder_inc_node_nilocked(node, 1, 0, NULL);
		binder_inc_node_tmpref_ilocked(node);
		atomic_inc(&node->proc->tmp_ref);
		*procp = node->proc;
	} else
		*error = BR_DEAD_REPLY;
	binder_node_inner_unlock(node);

	return target_node;
}

static void binder_transaction(struct binder_proc *proc,
			       struct binder_thread *thread,
			       struct binder_transaction_data *tr, int reply,
			       binder_size_t extra_buffers_size)
{
	int ret;
	struct binder_transaction *t;
	struct binder_work *tcomplete;
	binder_size_t *offp, *off_end, *off_start;
	binder_size_t off_min;
	u8 *sg_bufp, *sg_buf_end;
	struct binder_proc *target_proc = NULL;
	struct binder_thread *target_thread = NULL;
	struct binder_node *target_node = NULL;
	struct binder_transaction *in_reply_to = NULL;
	struct binder_transaction_log_entry *e;
	uint32_t return_error = 0;
	uint32_t return_error_param = 0;
	uint32_t return_error_line = 0;
	struct binder_buffer_object *last_fixup_obj = NULL;
	binder_size_t last_fixup_min_off = 0;
	struct binder_context *context = proc->context;
	int t_debug_id = atomic_inc_return(&binder_last_id);
	char *secctx = NULL;
	u32 secctx_sz = 0;

	e = binder_transaction_log_add(&binder_transaction_log);
	e->debug_id = t_debug_id;
	e->call_type = reply ? 2 : !!(tr->flags & TF_ONE_WAY);
	e->from_proc = proc->pid;
	e->from_thread = thread->pid;
	e->target_handle = tr->target.handle;
	e->data_size = tr->data_size;
	e->offsets_size = tr->offsets_size;
	e->context_name = proc->context->name;

	if (reply) {
		binder_inner_proc_lock(proc);
		in_reply_to = thread->transaction_stack;
		if (in_reply_to == NULL) {
			binder_inner_proc_unlock(proc);
			binder_user_error("%d:%d got reply transaction with no transaction stack\n",
					  proc->pid, thread->pid);
			return_error = BR_FAILED_REPLY;
			return_error_param = -EPROTO;
			return_error_line = __LINE__;
			goto err_empty_call_stack;
		}
		if (in_reply_to->to_thread != thread) {
			spin_lock(&in_reply_to->lock);
			binder_user_error("%d:%d got reply transaction with bad transaction stack, transaction %d has target %d:%d\n",
				proc->pid, thread->pid, in_reply_to->debug_id,
				in_reply_to->to_proc ?
				in_reply_to->to_proc->pid : 0,
				in_reply_to->to_thread ?
				in_reply_to->to_thread->pid : 0);
			spin_unlock(&in_reply_to->lock);
			binder_inner_proc_unlock(proc);
			return_error = BR_FAILED_REPLY;
			return_error_param = -EPROTO;
			return_error_line = __LINE__;
			in_reply_to = NULL;
			goto err_bad_call_stack;
		}
		thread->transaction_stack = in_reply_to->to_parent;
		binder_inner_proc_unlock(proc);
		target_thread = binder_get_txn_from_and_acq_inner(in_reply_to);
		if (target_thread == NULL) {
			return_error = BR_DEAD_REPLY;
			return_error_line = __LINE__;
			goto err_dead_binder;
		}
		if (target_thread->transaction_stack != in_reply_to) {
			binder_user_error("%d:%d got reply transaction with bad target transaction stack %d, expected %d\n",
				proc->pid, thread->pid,
				target_thread->transaction_stack ?
				target_thread->transaction_stack->debug_id : 0,
				in_reply_to->debug_id);
			binder_inner_proc_unlock(target_thread->proc);
			return_error = BR_FAILED_REPLY;
			return_error_param = -EPROTO;
			return_error_line = __LINE__;
			in_reply_to = NULL;
			target_thread = NULL;
			goto err_dead_binder;
		}
		target_proc = target_thread->proc;
		atomic_inc(&target_proc->tmp_ref);
		binder_inner_proc_unlock(target_thread->proc);
	} else {
		if (tr->target.handle) {
			struct binder_ref *ref;

			/*
			 * There must already be a strong ref
			 * on this node. If so, do a strong
			 * increment on the node to ensure it
			 * stays alive until the transaction is
			 * done.
			 */
			binder_proc_lock(proc);
			ref = binder_get_ref_olocked(proc, tr->target.handle,
						     true);
			if (ref) {
				target_node = binder_get_node_refs_for_txn(
						ref->node, &target_proc,
						&return_error);
			} else {
				binder_user_error("%d:%d got transaction to invalid handle\n",
						  proc->pid, thread->pid);
				return_error = BR_FAILED_REPLY;
			}
			binder_proc_unlock(proc);
		} else {
			mutex_lock(&context->context_mgr_node_lock);
			target_node = context->binder_context_mgr_node;
			if (target_node)
				target_node = binder_get_node_refs_for_txn(
						target_node, &target_proc,
						&return_error);
			else
				return_error = BR_DEAD_REPLY;
			mutex_unlock(&context->context_mgr_node_lock);
			if (target_node && target_proc == proc) {
				binder_user_error("%d:%d got transaction to context manager from process owning it\n",
						  proc->pid, thread->pid);
				return_error = BR_FAILED_REPLY;
				return_error_param = -EINVAL;
				return_error_line = __LINE__;
				goto err_invalid_target_handle;
			}
		}
		if (!target_node) {
			/*
			 * return_error is set above
			 */
			return_error_param = -EINVAL;
			return_error_line = __LINE__;
			goto err_dead_binder;
		}
<<<<<<< HEAD
		e->to_node = target_node->debug_id;
=======
		if (WARN_ON(proc == target_proc)) {
			return_error = BR_FAILED_REPLY;
			goto err_invalid_target_handle;
		}
>>>>>>> 5c1073c6
		if (security_binder_transaction(proc->tsk,
						target_proc->tsk) < 0) {
			return_error = BR_FAILED_REPLY;
			return_error_param = -EPERM;
			return_error_line = __LINE__;
			goto err_invalid_target_handle;
		}
		binder_inner_proc_lock(proc);
		if (!(tr->flags & TF_ONE_WAY) && thread->transaction_stack) {
			struct binder_transaction *tmp;

			tmp = thread->transaction_stack;
			if (tmp->to_thread != thread) {
				spin_lock(&tmp->lock);
				binder_user_error("%d:%d got new transaction with bad transaction stack, transaction %d has target %d:%d\n",
					proc->pid, thread->pid, tmp->debug_id,
					tmp->to_proc ? tmp->to_proc->pid : 0,
					tmp->to_thread ?
					tmp->to_thread->pid : 0);
				spin_unlock(&tmp->lock);
				binder_inner_proc_unlock(proc);
				return_error = BR_FAILED_REPLY;
				return_error_param = -EPROTO;
				return_error_line = __LINE__;
				goto err_bad_call_stack;
			}
			while (tmp) {
				struct binder_thread *from;

				spin_lock(&tmp->lock);
				from = tmp->from;
				if (from && from->proc == target_proc) {
					atomic_inc(&from->tmp_ref);
					target_thread = from;
					spin_unlock(&tmp->lock);
					break;
				}
				spin_unlock(&tmp->lock);
				tmp = tmp->from_parent;
			}
		}
		binder_inner_proc_unlock(proc);
	}
	if (target_thread)
		e->to_thread = target_thread->pid;
	e->to_proc = target_proc->pid;

	/* TODO: reuse incoming transaction for reply */
	t = kzalloc(sizeof(*t), GFP_KERNEL);
	if (t == NULL) {
		return_error = BR_FAILED_REPLY;
		return_error_param = -ENOMEM;
		return_error_line = __LINE__;
		goto err_alloc_t_failed;
	}
	binder_stats_created(BINDER_STAT_TRANSACTION);
	spin_lock_init(&t->lock);

	tcomplete = kzalloc(sizeof(*tcomplete), GFP_KERNEL);
	if (tcomplete == NULL) {
		return_error = BR_FAILED_REPLY;
		return_error_param = -ENOMEM;
		return_error_line = __LINE__;
		goto err_alloc_tcomplete_failed;
	}
	binder_stats_created(BINDER_STAT_TRANSACTION_COMPLETE);

	t->debug_id = t_debug_id;

	if (reply)
		binder_debug(BINDER_DEBUG_TRANSACTION,
			     "%d:%d BC_REPLY %d -> %d:%d, data %016llx-%016llx size %lld-%lld-%lld\n",
			     proc->pid, thread->pid, t->debug_id,
			     target_proc->pid, target_thread->pid,
			     (u64)tr->data.ptr.buffer,
			     (u64)tr->data.ptr.offsets,
			     (u64)tr->data_size, (u64)tr->offsets_size,
			     (u64)extra_buffers_size);
	else
		binder_debug(BINDER_DEBUG_TRANSACTION,
			     "%d:%d BC_TRANSACTION %d -> %d - node %d, data %016llx-%016llx size %lld-%lld-%lld\n",
			     proc->pid, thread->pid, t->debug_id,
			     target_proc->pid, target_node->debug_id,
			     (u64)tr->data.ptr.buffer,
			     (u64)tr->data.ptr.offsets,
			     (u64)tr->data_size, (u64)tr->offsets_size,
			     (u64)extra_buffers_size);

	if (!reply && !(tr->flags & TF_ONE_WAY))
		t->from = thread;
	else
		t->from = NULL;
	t->sender_euid = task_euid(proc->tsk);
	t->to_proc = target_proc;
	t->to_thread = target_thread;
	t->code = tr->code;
	t->flags = tr->flags;
	if (!(t->flags & TF_ONE_WAY) &&
	    binder_supported_policy(current->policy)) {
		/* Inherit supported policies for synchronous transactions */
		t->priority.sched_policy = current->policy;
		t->priority.prio = current->normal_prio;
	} else {
		/* Otherwise, fall back to the default priority */
		t->priority = target_proc->default_priority;
	}

	if (target_node && target_node->txn_security_ctx) {
		u32 secid;
		size_t added_size;

		security_task_getsecid(proc->tsk, &secid);
		ret = security_secid_to_secctx(secid, &secctx, &secctx_sz);
		if (ret) {
			return_error = BR_FAILED_REPLY;
			return_error_param = ret;
			return_error_line = __LINE__;
			goto err_get_secctx_failed;
		}
		added_size = ALIGN(secctx_sz, sizeof(u64));
		extra_buffers_size += added_size;
		if (extra_buffers_size < added_size) {
			/* integer overflow of extra_buffers_size */
			return_error = BR_FAILED_REPLY;
			return_error_param = EINVAL;
			return_error_line = __LINE__;
			goto err_bad_extra_size;
		}
	}

	trace_binder_transaction(reply, t, target_node);

	t->buffer = binder_alloc_new_buf(&target_proc->alloc, tr->data_size,
		tr->offsets_size, extra_buffers_size,
		!reply && (t->flags & TF_ONE_WAY));
	if (IS_ERR(t->buffer)) {
		/*
		 * -ESRCH indicates VMA cleared. The target is dying.
		 */
		return_error_param = PTR_ERR(t->buffer);
		return_error = return_error_param == -ESRCH ?
			BR_DEAD_REPLY : BR_FAILED_REPLY;
		return_error_line = __LINE__;
		t->buffer = NULL;
		goto err_binder_alloc_buf_failed;
	}
	if (secctx) {
		size_t buf_offset = ALIGN(tr->data_size, sizeof(void *)) +
				    ALIGN(tr->offsets_size, sizeof(void *)) +
				    ALIGN(extra_buffers_size, sizeof(void *)) -
				    ALIGN(secctx_sz, sizeof(u64));
		char *kptr = t->buffer->data + buf_offset;

		t->security_ctx = (uintptr_t)kptr +
		    binder_alloc_get_user_buffer_offset(&target_proc->alloc);
		memcpy(kptr, secctx, secctx_sz);
		security_release_secctx(secctx, secctx_sz);
		secctx = NULL;
	}
	t->buffer->debug_id = t->debug_id;
	t->buffer->transaction = t;
	t->buffer->target_node = target_node;
	trace_binder_transaction_alloc_buf(t->buffer);
	off_start = (binder_size_t *)(t->buffer->data +
				      ALIGN(tr->data_size, sizeof(void *)));
	offp = off_start;

	if (copy_from_user(t->buffer->data, (const void __user *)(uintptr_t)
			   tr->data.ptr.buffer, tr->data_size)) {
		binder_user_error("%d:%d got transaction with invalid data ptr\n",
				proc->pid, thread->pid);
		return_error = BR_FAILED_REPLY;
		return_error_param = -EFAULT;
		return_error_line = __LINE__;
		goto err_copy_data_failed;
	}
	if (copy_from_user(offp, (const void __user *)(uintptr_t)
			   tr->data.ptr.offsets, tr->offsets_size)) {
		binder_user_error("%d:%d got transaction with invalid offsets ptr\n",
				proc->pid, thread->pid);
		return_error = BR_FAILED_REPLY;
		return_error_param = -EFAULT;
		return_error_line = __LINE__;
		goto err_copy_data_failed;
	}
	if (!IS_ALIGNED(tr->offsets_size, sizeof(binder_size_t))) {
		binder_user_error("%d:%d got transaction with invalid offsets size, %lld\n",
				proc->pid, thread->pid, (u64)tr->offsets_size);
		return_error = BR_FAILED_REPLY;
		return_error_param = -EINVAL;
		return_error_line = __LINE__;
		goto err_bad_offset;
	}
	if (!IS_ALIGNED(extra_buffers_size, sizeof(u64))) {
		binder_user_error("%d:%d got transaction with unaligned buffers size, %llu\n",
				  proc->pid, thread->pid,
				  (u64)extra_buffers_size);
		return_error = BR_FAILED_REPLY;
		return_error_param = -EINVAL;
		return_error_line = __LINE__;
		goto err_bad_offset;
	}
	off_end = (void *)off_start + tr->offsets_size;
	sg_bufp = (u8 *)(PTR_ALIGN(off_end, sizeof(void *)));
	sg_buf_end = sg_bufp + extra_buffers_size -
		ALIGN(secctx_sz, sizeof(u64));
	off_min = 0;
	for (; offp < off_end; offp++) {
		struct binder_object_header *hdr;
		size_t object_size = binder_validate_object(t->buffer, *offp);

		if (object_size == 0 || *offp < off_min) {
			binder_user_error("%d:%d got transaction with invalid offset (%lld, min %lld max %lld) or object.\n",
					  proc->pid, thread->pid, (u64)*offp,
					  (u64)off_min,
					  (u64)t->buffer->data_size);
			return_error = BR_FAILED_REPLY;
			return_error_param = -EINVAL;
			return_error_line = __LINE__;
			goto err_bad_offset;
		}

		hdr = (struct binder_object_header *)(t->buffer->data + *offp);
		off_min = *offp + object_size;
		switch (hdr->type) {
		case BINDER_TYPE_BINDER:
		case BINDER_TYPE_WEAK_BINDER: {
			struct flat_binder_object *fp;

			fp = to_flat_binder_object(hdr);
			ret = binder_translate_binder(fp, t, thread);
			if (ret < 0) {
				return_error = BR_FAILED_REPLY;
				return_error_param = ret;
				return_error_line = __LINE__;
				goto err_translate_failed;
			}
		} break;
		case BINDER_TYPE_HANDLE:
		case BINDER_TYPE_WEAK_HANDLE: {
			struct flat_binder_object *fp;

			fp = to_flat_binder_object(hdr);
			ret = binder_translate_handle(fp, t, thread);
			if (ret < 0) {
				return_error = BR_FAILED_REPLY;
				return_error_param = ret;
				return_error_line = __LINE__;
				goto err_translate_failed;
			}
		} break;

		case BINDER_TYPE_FD: {
			struct binder_fd_object *fp = to_binder_fd_object(hdr);
			int target_fd = binder_translate_fd(fp->fd, t, thread,
							    in_reply_to);

			if (target_fd < 0) {
				return_error = BR_FAILED_REPLY;
				return_error_param = target_fd;
				return_error_line = __LINE__;
				goto err_translate_failed;
			}
			fp->pad_binder = 0;
			fp->fd = target_fd;
		} break;
		case BINDER_TYPE_FDA: {
			struct binder_fd_array_object *fda =
				to_binder_fd_array_object(hdr);
			struct binder_buffer_object *parent =
				binder_validate_ptr(t->buffer, fda->parent,
						    off_start,
						    offp - off_start);
			if (!parent) {
				binder_user_error("%d:%d got transaction with invalid parent offset or type\n",
						  proc->pid, thread->pid);
				return_error = BR_FAILED_REPLY;
				return_error_param = -EINVAL;
				return_error_line = __LINE__;
				goto err_bad_parent;
			}
			if (!binder_validate_fixup(t->buffer, off_start,
						   parent, fda->parent_offset,
						   last_fixup_obj,
						   last_fixup_min_off)) {
				binder_user_error("%d:%d got transaction with out-of-order buffer fixup\n",
						  proc->pid, thread->pid);
				return_error = BR_FAILED_REPLY;
				return_error_param = -EINVAL;
				return_error_line = __LINE__;
				goto err_bad_parent;
			}
			ret = binder_translate_fd_array(fda, parent, t, thread,
							in_reply_to);
			if (ret < 0) {
				return_error = BR_FAILED_REPLY;
				return_error_param = ret;
				return_error_line = __LINE__;
				goto err_translate_failed;
			}
			last_fixup_obj = parent;
			last_fixup_min_off =
				fda->parent_offset + sizeof(u32) * fda->num_fds;
		} break;
		case BINDER_TYPE_PTR: {
			struct binder_buffer_object *bp =
				to_binder_buffer_object(hdr);
			size_t buf_left = sg_buf_end - sg_bufp;

			if (bp->length > buf_left) {
				binder_user_error("%d:%d got transaction with too large buffer\n",
						  proc->pid, thread->pid);
				return_error = BR_FAILED_REPLY;
				return_error_param = -EINVAL;
				return_error_line = __LINE__;
				goto err_bad_offset;
			}
			if (copy_from_user(sg_bufp,
					   (const void __user *)(uintptr_t)
					   bp->buffer, bp->length)) {
				binder_user_error("%d:%d got transaction with invalid offsets ptr\n",
						  proc->pid, thread->pid);
				return_error_param = -EFAULT;
				return_error = BR_FAILED_REPLY;
				return_error_line = __LINE__;
				goto err_copy_data_failed;
			}
			/* Fixup buffer pointer to target proc address space */
			bp->buffer = (uintptr_t)sg_bufp +
				binder_alloc_get_user_buffer_offset(
						&target_proc->alloc);
			sg_bufp += ALIGN(bp->length, sizeof(u64));

			ret = binder_fixup_parent(t, thread, bp, off_start,
						  offp - off_start,
						  last_fixup_obj,
						  last_fixup_min_off);
			if (ret < 0) {
				return_error = BR_FAILED_REPLY;
				return_error_param = ret;
				return_error_line = __LINE__;
				goto err_translate_failed;
			}
			last_fixup_obj = bp;
			last_fixup_min_off = 0;
		} break;
		default:
			binder_user_error("%d:%d got transaction with invalid object type, %x\n",
				proc->pid, thread->pid, hdr->type);
			return_error = BR_FAILED_REPLY;
			return_error_param = -EINVAL;
			return_error_line = __LINE__;
			goto err_bad_object_type;
		}
	}
	tcomplete->type = BINDER_WORK_TRANSACTION_COMPLETE;
	t->work.type = BINDER_WORK_TRANSACTION;

	if (reply) {
		binder_enqueue_thread_work(thread, tcomplete);
		binder_inner_proc_lock(target_proc);
		if (target_thread->is_dead) {
			binder_inner_proc_unlock(target_proc);
			goto err_dead_proc_or_thread;
		}
		BUG_ON(t->buffer->async_transaction != 0);
		binder_pop_transaction_ilocked(target_thread, in_reply_to);
		binder_enqueue_thread_work_ilocked(target_thread, &t->work);
		binder_inner_proc_unlock(target_proc);
		wake_up_interruptible_sync(&target_thread->wait);
		binder_restore_priority(current, in_reply_to->saved_priority);
		binder_free_transaction(in_reply_to);
	} else if (!(t->flags & TF_ONE_WAY)) {
		BUG_ON(t->buffer->async_transaction != 0);
		binder_inner_proc_lock(proc);
		/*
		 * Defer the TRANSACTION_COMPLETE, so we don't return to
		 * userspace immediately; this allows the target process to
		 * immediately start processing this transaction, reducing
		 * latency. We will then return the TRANSACTION_COMPLETE when
		 * the target replies (or there is an error).
		 */
		binder_enqueue_deferred_thread_work_ilocked(thread, tcomplete);
		t->need_reply = 1;
		t->from_parent = thread->transaction_stack;
		thread->transaction_stack = t;
		binder_inner_proc_unlock(proc);
		if (!binder_proc_transaction(t, target_proc, target_thread)) {
			binder_inner_proc_lock(proc);
			binder_pop_transaction_ilocked(thread, t);
			binder_inner_proc_unlock(proc);
			goto err_dead_proc_or_thread;
		}
	} else {
		BUG_ON(target_node == NULL);
		BUG_ON(t->buffer->async_transaction != 1);
		binder_enqueue_thread_work(thread, tcomplete);
		if (!binder_proc_transaction(t, target_proc, NULL))
			goto err_dead_proc_or_thread;
	}
	if (target_thread)
		binder_thread_dec_tmpref(target_thread);
	binder_proc_dec_tmpref(target_proc);
	if (target_node)
		binder_dec_node_tmpref(target_node);
	/*
	 * write barrier to synchronize with initialization
	 * of log entry
	 */
	smp_wmb();
	WRITE_ONCE(e->debug_id_done, t_debug_id);
	return;

err_dead_proc_or_thread:
	return_error = BR_DEAD_REPLY;
	return_error_line = __LINE__;
	binder_dequeue_work(proc, tcomplete);
err_translate_failed:
err_bad_object_type:
err_bad_offset:
err_bad_parent:
err_copy_data_failed:
	trace_binder_transaction_failed_buffer_release(t->buffer);
	binder_transaction_buffer_release(target_proc, t->buffer, offp);
	if (target_node)
		binder_dec_node_tmpref(target_node);
	target_node = NULL;
	t->buffer->transaction = NULL;
	binder_alloc_free_buf(&target_proc->alloc, t->buffer);
err_binder_alloc_buf_failed:
err_bad_extra_size:
	if (secctx)
		security_release_secctx(secctx, secctx_sz);
err_get_secctx_failed:
	kfree(tcomplete);
	binder_stats_deleted(BINDER_STAT_TRANSACTION_COMPLETE);
err_alloc_tcomplete_failed:
	kfree(t);
	binder_stats_deleted(BINDER_STAT_TRANSACTION);
err_alloc_t_failed:
err_bad_call_stack:
err_empty_call_stack:
err_dead_binder:
err_invalid_target_handle:
	if (target_thread)
		binder_thread_dec_tmpref(target_thread);
	if (target_proc)
		binder_proc_dec_tmpref(target_proc);
	if (target_node) {
		binder_dec_node(target_node, 1, 0);
		binder_dec_node_tmpref(target_node);
	}

	binder_debug(BINDER_DEBUG_FAILED_TRANSACTION,
		     "%d:%d transaction failed %d/%d, size %lld-%lld line %d\n",
		     proc->pid, thread->pid, return_error, return_error_param,
		     (u64)tr->data_size, (u64)tr->offsets_size,
		     return_error_line);

	{
		struct binder_transaction_log_entry *fe;

		e->return_error = return_error;
		e->return_error_param = return_error_param;
		e->return_error_line = return_error_line;
		fe = binder_transaction_log_add(&binder_transaction_log_failed);
		*fe = *e;
		/*
		 * write barrier to synchronize with initialization
		 * of log entry
		 */
		smp_wmb();
		WRITE_ONCE(e->debug_id_done, t_debug_id);
		WRITE_ONCE(fe->debug_id_done, t_debug_id);
	}

	BUG_ON(thread->return_error.cmd != BR_OK);
	if (in_reply_to) {
		binder_restore_priority(current, in_reply_to->saved_priority);
		thread->return_error.cmd = BR_TRANSACTION_COMPLETE;
		binder_enqueue_thread_work(thread, &thread->return_error.work);
		binder_send_failed_reply(in_reply_to, return_error);
	} else {
		thread->return_error.cmd = return_error;
		binder_enqueue_thread_work(thread, &thread->return_error.work);
	}
}

static int binder_thread_write(struct binder_proc *proc,
			struct binder_thread *thread,
			binder_uintptr_t binder_buffer, size_t size,
			binder_size_t *consumed)
{
	uint32_t cmd;
	struct binder_context *context = proc->context;
	void __user *buffer = (void __user *)(uintptr_t)binder_buffer;
	void __user *ptr = buffer + *consumed;
	void __user *end = buffer + size;

	while (ptr < end && thread->return_error.cmd == BR_OK) {
		int ret;

		if (get_user(cmd, (uint32_t __user *)ptr))
			return -EFAULT;
		ptr += sizeof(uint32_t);
		trace_binder_command(cmd);
		if (_IOC_NR(cmd) < ARRAY_SIZE(binder_stats.bc)) {
			atomic_inc(&binder_stats.bc[_IOC_NR(cmd)]);
			atomic_inc(&proc->stats.bc[_IOC_NR(cmd)]);
			atomic_inc(&thread->stats.bc[_IOC_NR(cmd)]);
		}
		switch (cmd) {
		case BC_INCREFS:
		case BC_ACQUIRE:
		case BC_RELEASE:
		case BC_DECREFS: {
			uint32_t target;
			const char *debug_string;
			bool strong = cmd == BC_ACQUIRE || cmd == BC_RELEASE;
			bool increment = cmd == BC_INCREFS || cmd == BC_ACQUIRE;
			struct binder_ref_data rdata;

			if (get_user(target, (uint32_t __user *)ptr))
				return -EFAULT;

			ptr += sizeof(uint32_t);
<<<<<<< HEAD
			ret = -1;
			if (increment && !target) {
				struct binder_node *ctx_mgr_node;
				mutex_lock(&context->context_mgr_node_lock);
				ctx_mgr_node = context->binder_context_mgr_node;
				if (ctx_mgr_node)
					ret = binder_inc_ref_for_node(
							proc, ctx_mgr_node,
							strong, NULL, &rdata);
				mutex_unlock(&context->context_mgr_node_lock);
			}
			if (ret)
				ret = binder_update_ref_for_handle(
						proc, target, increment, strong,
						&rdata);
			if (!ret && rdata.desc != target) {
				binder_user_error("%d:%d tried to acquire reference to desc %d, got %d instead\n",
					proc->pid, thread->pid,
					target, rdata.desc);
=======
			if (target == 0 && binder_context_mgr_node &&
			    (cmd == BC_INCREFS || cmd == BC_ACQUIRE)) {
				if (binder_context_mgr_node->proc == proc) {
					binder_user_error("%d:%d context manager tried to acquire desc 0\n",
							  proc->pid, thread->pid);
					return -EINVAL;
				}
				ref = binder_get_ref_for_node(proc,
					       binder_context_mgr_node);
				if (ref->desc != target) {
					binder_user_error("%d:%d tried to acquire reference to desc 0, got %d instead\n",
						proc->pid, thread->pid,
						ref->desc);
				}
			} else
				ref = binder_get_ref(proc, target,
						     cmd == BC_ACQUIRE ||
						     cmd == BC_RELEASE);
			if (ref == NULL) {
				binder_user_error("%d:%d refcount change on invalid ref %d\n",
					proc->pid, thread->pid, target);
				break;
>>>>>>> 5c1073c6
			}
			switch (cmd) {
			case BC_INCREFS:
				debug_string = "IncRefs";
				break;
			case BC_ACQUIRE:
				debug_string = "Acquire";
				break;
			case BC_RELEASE:
				debug_string = "Release";
				break;
			case BC_DECREFS:
			default:
				debug_string = "DecRefs";
				break;
			}
			if (ret) {
				binder_user_error("%d:%d %s %d refcount change on invalid ref %d ret %d\n",
					proc->pid, thread->pid, debug_string,
					strong, target, ret);
				break;
			}
			binder_debug(BINDER_DEBUG_USER_REFS,
				     "%d:%d %s ref %d desc %d s %d w %d\n",
				     proc->pid, thread->pid, debug_string,
				     rdata.debug_id, rdata.desc, rdata.strong,
				     rdata.weak);
			break;
		}
		case BC_INCREFS_DONE:
		case BC_ACQUIRE_DONE: {
			binder_uintptr_t node_ptr;
			binder_uintptr_t cookie;
			struct binder_node *node;
			bool free_node;

			if (get_user(node_ptr, (binder_uintptr_t __user *)ptr))
				return -EFAULT;
			ptr += sizeof(binder_uintptr_t);
			if (get_user(cookie, (binder_uintptr_t __user *)ptr))
				return -EFAULT;
			ptr += sizeof(binder_uintptr_t);
			node = binder_get_node(proc, node_ptr);
			if (node == NULL) {
				binder_user_error("%d:%d %s u%016llx no match\n",
					proc->pid, thread->pid,
					cmd == BC_INCREFS_DONE ?
					"BC_INCREFS_DONE" :
					"BC_ACQUIRE_DONE",
					(u64)node_ptr);
				break;
			}
			if (cookie != node->cookie) {
				binder_user_error("%d:%d %s u%016llx node %d cookie mismatch %016llx != %016llx\n",
					proc->pid, thread->pid,
					cmd == BC_INCREFS_DONE ?
					"BC_INCREFS_DONE" : "BC_ACQUIRE_DONE",
					(u64)node_ptr, node->debug_id,
					(u64)cookie, (u64)node->cookie);
				binder_put_node(node);
				break;
			}
			binder_node_inner_lock(node);
			if (cmd == BC_ACQUIRE_DONE) {
				if (node->pending_strong_ref == 0) {
					binder_user_error("%d:%d BC_ACQUIRE_DONE node %d has no pending acquire request\n",
						proc->pid, thread->pid,
						node->debug_id);
					binder_node_inner_unlock(node);
					binder_put_node(node);
					break;
				}
				node->pending_strong_ref = 0;
			} else {
				if (node->pending_weak_ref == 0) {
					binder_user_error("%d:%d BC_INCREFS_DONE node %d has no pending increfs request\n",
						proc->pid, thread->pid,
						node->debug_id);
					binder_node_inner_unlock(node);
					binder_put_node(node);
					break;
				}
				node->pending_weak_ref = 0;
			}
			free_node = binder_dec_node_nilocked(node,
					cmd == BC_ACQUIRE_DONE, 0);
			WARN_ON(free_node);
			binder_debug(BINDER_DEBUG_USER_REFS,
				     "%d:%d %s node %d ls %d lw %d tr %d\n",
				     proc->pid, thread->pid,
				     cmd == BC_INCREFS_DONE ? "BC_INCREFS_DONE" : "BC_ACQUIRE_DONE",
				     node->debug_id, node->local_strong_refs,
				     node->local_weak_refs, node->tmp_refs);
			binder_node_inner_unlock(node);
			binder_put_node(node);
			break;
		}
		case BC_ATTEMPT_ACQUIRE:
			pr_err("BC_ATTEMPT_ACQUIRE not supported\n");
			return -EINVAL;
		case BC_ACQUIRE_RESULT:
			pr_err("BC_ACQUIRE_RESULT not supported\n");
			return -EINVAL;

		case BC_FREE_BUFFER: {
			binder_uintptr_t data_ptr;
			struct binder_buffer *buffer;

			if (get_user(data_ptr, (binder_uintptr_t __user *)ptr))
				return -EFAULT;
			ptr += sizeof(binder_uintptr_t);

			buffer = binder_alloc_prepare_to_free(&proc->alloc,
							      data_ptr);
			if (IS_ERR_OR_NULL(buffer)) {
				if (PTR_ERR(buffer) == -EPERM) {
					binder_user_error(
						"%d:%d BC_FREE_BUFFER u%016llx matched unreturned or currently freeing buffer\n",
						proc->pid, thread->pid,
						(u64)data_ptr);
				} else {
					binder_user_error(
						"%d:%d BC_FREE_BUFFER u%016llx no match\n",
						proc->pid, thread->pid,
						(u64)data_ptr);
				}
				break;
			}
			binder_debug(BINDER_DEBUG_FREE_BUFFER,
				     "%d:%d BC_FREE_BUFFER u%016llx found buffer %d for %s transaction\n",
				     proc->pid, thread->pid, (u64)data_ptr,
				     buffer->debug_id,
				     buffer->transaction ? "active" : "finished");

			binder_inner_proc_lock(proc);
			if (buffer->transaction) {
				buffer->transaction->buffer = NULL;
				buffer->transaction = NULL;
			}
			binder_inner_proc_unlock(proc);
			if (buffer->async_transaction && buffer->target_node) {
				struct binder_node *buf_node;
				struct binder_work *w;

				buf_node = buffer->target_node;
				binder_node_inner_lock(buf_node);
				BUG_ON(!buf_node->has_async_transaction);
				BUG_ON(buf_node->proc != proc);
				w = binder_dequeue_work_head_ilocked(
						&buf_node->async_todo);
				if (!w) {
					buf_node->has_async_transaction = false;
				} else {
					binder_enqueue_work_ilocked(
							w, &proc->todo);
					binder_wakeup_proc_ilocked(proc);
				}
				binder_node_inner_unlock(buf_node);
			}
			trace_binder_transaction_buffer_release(buffer);
			binder_transaction_buffer_release(proc, buffer, NULL);
			binder_alloc_free_buf(&proc->alloc, buffer);
			break;
		}

		case BC_TRANSACTION_SG:
		case BC_REPLY_SG: {
			struct binder_transaction_data_sg tr;

			if (copy_from_user(&tr, ptr, sizeof(tr)))
				return -EFAULT;
			ptr += sizeof(tr);
			binder_transaction(proc, thread, &tr.transaction_data,
					   cmd == BC_REPLY_SG, tr.buffers_size);
			break;
		}
		case BC_TRANSACTION:
		case BC_REPLY: {
			struct binder_transaction_data tr;

			if (copy_from_user(&tr, ptr, sizeof(tr)))
				return -EFAULT;
			ptr += sizeof(tr);
			binder_transaction(proc, thread, &tr,
					   cmd == BC_REPLY, 0);
			break;
		}

		case BC_REGISTER_LOOPER:
			binder_debug(BINDER_DEBUG_THREADS,
				     "%d:%d BC_REGISTER_LOOPER\n",
				     proc->pid, thread->pid);
			binder_inner_proc_lock(proc);
			if (thread->looper & BINDER_LOOPER_STATE_ENTERED) {
				thread->looper |= BINDER_LOOPER_STATE_INVALID;
				binder_user_error("%d:%d ERROR: BC_REGISTER_LOOPER called after BC_ENTER_LOOPER\n",
					proc->pid, thread->pid);
			} else if (proc->requested_threads == 0) {
				thread->looper |= BINDER_LOOPER_STATE_INVALID;
				binder_user_error("%d:%d ERROR: BC_REGISTER_LOOPER called without request\n",
					proc->pid, thread->pid);
			} else {
				proc->requested_threads--;
				proc->requested_threads_started++;
			}
			thread->looper |= BINDER_LOOPER_STATE_REGISTERED;
			binder_inner_proc_unlock(proc);
			break;
		case BC_ENTER_LOOPER:
			binder_debug(BINDER_DEBUG_THREADS,
				     "%d:%d BC_ENTER_LOOPER\n",
				     proc->pid, thread->pid);
			if (thread->looper & BINDER_LOOPER_STATE_REGISTERED) {
				thread->looper |= BINDER_LOOPER_STATE_INVALID;
				binder_user_error("%d:%d ERROR: BC_ENTER_LOOPER called after BC_REGISTER_LOOPER\n",
					proc->pid, thread->pid);
			}
			thread->looper |= BINDER_LOOPER_STATE_ENTERED;
			break;
		case BC_EXIT_LOOPER:
			binder_debug(BINDER_DEBUG_THREADS,
				     "%d:%d BC_EXIT_LOOPER\n",
				     proc->pid, thread->pid);
			thread->looper |= BINDER_LOOPER_STATE_EXITED;
			break;

		case BC_REQUEST_DEATH_NOTIFICATION:
		case BC_CLEAR_DEATH_NOTIFICATION: {
			uint32_t target;
			binder_uintptr_t cookie;
			struct binder_ref *ref;
			struct binder_ref_death *death = NULL;

			if (get_user(target, (uint32_t __user *)ptr))
				return -EFAULT;
			ptr += sizeof(uint32_t);
			if (get_user(cookie, (binder_uintptr_t __user *)ptr))
				return -EFAULT;
			ptr += sizeof(binder_uintptr_t);
			if (cmd == BC_REQUEST_DEATH_NOTIFICATION) {
				/*
				 * Allocate memory for death notification
				 * before taking lock
				 */
				death = kzalloc(sizeof(*death), GFP_KERNEL);
				if (death == NULL) {
					WARN_ON(thread->return_error.cmd !=
						BR_OK);
					thread->return_error.cmd = BR_ERROR;
					binder_enqueue_thread_work(
						thread,
						&thread->return_error.work);
					binder_debug(
						BINDER_DEBUG_FAILED_TRANSACTION,
						"%d:%d BC_REQUEST_DEATH_NOTIFICATION failed\n",
						proc->pid, thread->pid);
					break;
				}
			}
			binder_proc_lock(proc);
			ref = binder_get_ref_olocked(proc, target, false);
			if (ref == NULL) {
				binder_user_error("%d:%d %s invalid ref %d\n",
					proc->pid, thread->pid,
					cmd == BC_REQUEST_DEATH_NOTIFICATION ?
					"BC_REQUEST_DEATH_NOTIFICATION" :
					"BC_CLEAR_DEATH_NOTIFICATION",
					target);
				binder_proc_unlock(proc);
				kfree(death);
				break;
			}

			binder_debug(BINDER_DEBUG_DEATH_NOTIFICATION,
				     "%d:%d %s %016llx ref %d desc %d s %d w %d for node %d\n",
				     proc->pid, thread->pid,
				     cmd == BC_REQUEST_DEATH_NOTIFICATION ?
				     "BC_REQUEST_DEATH_NOTIFICATION" :
				     "BC_CLEAR_DEATH_NOTIFICATION",
				     (u64)cookie, ref->data.debug_id,
				     ref->data.desc, ref->data.strong,
				     ref->data.weak, ref->node->debug_id);

			binder_node_lock(ref->node);
			if (cmd == BC_REQUEST_DEATH_NOTIFICATION) {
				if (ref->death) {
					binder_user_error("%d:%d BC_REQUEST_DEATH_NOTIFICATION death notification already set\n",
						proc->pid, thread->pid);
					binder_node_unlock(ref->node);
					binder_proc_unlock(proc);
					kfree(death);
					break;
				}
				binder_stats_created(BINDER_STAT_DEATH);
				INIT_LIST_HEAD(&death->work.entry);
				death->cookie = cookie;
				ref->death = death;
				if (ref->node->proc == NULL) {
					ref->death->work.type = BINDER_WORK_DEAD_BINDER;

					binder_inner_proc_lock(proc);
					binder_enqueue_work_ilocked(
						&ref->death->work, &proc->todo);
					binder_wakeup_proc_ilocked(proc);
					binder_inner_proc_unlock(proc);
				}
			} else {
				if (ref->death == NULL) {
					binder_user_error("%d:%d BC_CLEAR_DEATH_NOTIFICATION death notification not active\n",
						proc->pid, thread->pid);
					binder_node_unlock(ref->node);
					binder_proc_unlock(proc);
					break;
				}
				death = ref->death;
				if (death->cookie != cookie) {
					binder_user_error("%d:%d BC_CLEAR_DEATH_NOTIFICATION death notification cookie mismatch %016llx != %016llx\n",
						proc->pid, thread->pid,
						(u64)death->cookie,
						(u64)cookie);
					binder_node_unlock(ref->node);
					binder_proc_unlock(proc);
					break;
				}
				ref->death = NULL;
				binder_inner_proc_lock(proc);
				if (list_empty(&death->work.entry)) {
					death->work.type = BINDER_WORK_CLEAR_DEATH_NOTIFICATION;
					if (thread->looper &
					    (BINDER_LOOPER_STATE_REGISTERED |
					     BINDER_LOOPER_STATE_ENTERED))
						binder_enqueue_thread_work_ilocked(
								thread,
								&death->work);
					else {
						binder_enqueue_work_ilocked(
								&death->work,
								&proc->todo);
						binder_wakeup_proc_ilocked(
								proc);
					}
				} else {
					BUG_ON(death->work.type != BINDER_WORK_DEAD_BINDER);
					death->work.type = BINDER_WORK_DEAD_BINDER_AND_CLEAR;
				}
				binder_inner_proc_unlock(proc);
			}
			binder_node_unlock(ref->node);
			binder_proc_unlock(proc);
		} break;
		case BC_DEAD_BINDER_DONE: {
			struct binder_work *w;
			binder_uintptr_t cookie;
			struct binder_ref_death *death = NULL;

			if (get_user(cookie, (binder_uintptr_t __user *)ptr))
				return -EFAULT;

			ptr += sizeof(cookie);
			binder_inner_proc_lock(proc);
			list_for_each_entry(w, &proc->delivered_death,
					    entry) {
				struct binder_ref_death *tmp_death =
					container_of(w,
						     struct binder_ref_death,
						     work);

				if (tmp_death->cookie == cookie) {
					death = tmp_death;
					break;
				}
			}
			binder_debug(BINDER_DEBUG_DEAD_BINDER,
				     "%d:%d BC_DEAD_BINDER_DONE %016llx found %pK\n",
				     proc->pid, thread->pid, (u64)cookie,
				     death);
			if (death == NULL) {
				binder_user_error("%d:%d BC_DEAD_BINDER_DONE %016llx not found\n",
					proc->pid, thread->pid, (u64)cookie);
				binder_inner_proc_unlock(proc);
				break;
			}
			binder_dequeue_work_ilocked(&death->work);
			if (death->work.type == BINDER_WORK_DEAD_BINDER_AND_CLEAR) {
				death->work.type = BINDER_WORK_CLEAR_DEATH_NOTIFICATION;
				if (thread->looper &
					(BINDER_LOOPER_STATE_REGISTERED |
					 BINDER_LOOPER_STATE_ENTERED))
					binder_enqueue_thread_work_ilocked(
						thread, &death->work);
				else {
					binder_enqueue_work_ilocked(
							&death->work,
							&proc->todo);
					binder_wakeup_proc_ilocked(proc);
				}
			}
			binder_inner_proc_unlock(proc);
		} break;

		default:
			pr_err("%d:%d unknown command %d\n",
			       proc->pid, thread->pid, cmd);
			return -EINVAL;
		}
		*consumed = ptr - buffer;
	}
	return 0;
}

static void binder_stat_br(struct binder_proc *proc,
			   struct binder_thread *thread, uint32_t cmd)
{
	trace_binder_return(cmd);
	if (_IOC_NR(cmd) < ARRAY_SIZE(binder_stats.br)) {
		atomic_inc(&binder_stats.br[_IOC_NR(cmd)]);
		atomic_inc(&proc->stats.br[_IOC_NR(cmd)]);
		atomic_inc(&thread->stats.br[_IOC_NR(cmd)]);
	}
}

static int binder_put_node_cmd(struct binder_proc *proc,
			       struct binder_thread *thread,
			       void __user **ptrp,
			       binder_uintptr_t node_ptr,
			       binder_uintptr_t node_cookie,
			       int node_debug_id,
			       uint32_t cmd, const char *cmd_name)
{
	void __user *ptr = *ptrp;

	if (put_user(cmd, (uint32_t __user *)ptr))
		return -EFAULT;
	ptr += sizeof(uint32_t);

	if (put_user(node_ptr, (binder_uintptr_t __user *)ptr))
		return -EFAULT;
	ptr += sizeof(binder_uintptr_t);

	if (put_user(node_cookie, (binder_uintptr_t __user *)ptr))
		return -EFAULT;
	ptr += sizeof(binder_uintptr_t);

	binder_stat_br(proc, thread, cmd);
	binder_debug(BINDER_DEBUG_USER_REFS, "%d:%d %s %d u%016llx c%016llx\n",
		     proc->pid, thread->pid, cmd_name, node_debug_id,
		     (u64)node_ptr, (u64)node_cookie);

	*ptrp = ptr;
	return 0;
}

static int binder_wait_for_work(struct binder_thread *thread,
				bool do_proc_work)
{
	DEFINE_WAIT(wait);
	struct binder_proc *proc = thread->proc;
	int ret = 0;

	freezer_do_not_count();
	binder_inner_proc_lock(proc);
	for (;;) {
		prepare_to_wait(&thread->wait, &wait, TASK_INTERRUPTIBLE);
		if (binder_has_work_ilocked(thread, do_proc_work))
			break;
		if (do_proc_work)
			list_add(&thread->waiting_thread_node,
				 &proc->waiting_threads);
		binder_inner_proc_unlock(proc);
		schedule();
		binder_inner_proc_lock(proc);
		list_del_init(&thread->waiting_thread_node);
		if (signal_pending(current)) {
			ret = -ERESTARTSYS;
			break;
		}
	}
	finish_wait(&thread->wait, &wait);
	binder_inner_proc_unlock(proc);
	freezer_count();

	return ret;
}

static int binder_thread_read(struct binder_proc *proc,
			      struct binder_thread *thread,
			      binder_uintptr_t binder_buffer, size_t size,
			      binder_size_t *consumed, int non_block)
{
	void __user *buffer = (void __user *)(uintptr_t)binder_buffer;
	void __user *ptr = buffer + *consumed;
	void __user *end = buffer + size;

	int ret = 0;
	int wait_for_proc_work;

	if (*consumed == 0) {
		if (put_user(BR_NOOP, (uint32_t __user *)ptr))
			return -EFAULT;
		ptr += sizeof(uint32_t);
	}

retry:
	binder_inner_proc_lock(proc);
	wait_for_proc_work = binder_available_for_proc_work_ilocked(thread);
	binder_inner_proc_unlock(proc);

	thread->looper |= BINDER_LOOPER_STATE_WAITING;

	trace_binder_wait_for_work(wait_for_proc_work,
				   !!thread->transaction_stack,
				   !binder_worklist_empty(proc, &thread->todo));
	if (wait_for_proc_work) {
		if (!(thread->looper & (BINDER_LOOPER_STATE_REGISTERED |
					BINDER_LOOPER_STATE_ENTERED))) {
			binder_user_error("%d:%d ERROR: Thread waiting for process work before calling BC_REGISTER_LOOPER or BC_ENTER_LOOPER (state %x)\n",
				proc->pid, thread->pid, thread->looper);
			wait_event_interruptible(binder_user_error_wait,
						 binder_stop_on_user_error < 2);
		}
		binder_restore_priority(current, proc->default_priority);
	}

	if (non_block) {
		if (!binder_has_work(thread, wait_for_proc_work))
			ret = -EAGAIN;
	} else {
		ret = binder_wait_for_work(thread, wait_for_proc_work);
	}

	thread->looper &= ~BINDER_LOOPER_STATE_WAITING;

	if (ret)
		return ret;

	while (1) {
		uint32_t cmd;
		struct binder_transaction_data_secctx tr;
		struct binder_transaction_data *trd = &tr.transaction_data;
		struct binder_work *w = NULL;
		struct list_head *list = NULL;
		struct binder_transaction *t = NULL;
		struct binder_thread *t_from;
		size_t trsize = sizeof(*trd);

		binder_inner_proc_lock(proc);
		if (!binder_worklist_empty_ilocked(&thread->todo))
			list = &thread->todo;
		else if (!binder_worklist_empty_ilocked(&proc->todo) &&
			   wait_for_proc_work)
			list = &proc->todo;
		else {
			binder_inner_proc_unlock(proc);

			/* no data added */
			if (ptr - buffer == 4 && !thread->looper_need_return)
				goto retry;
			break;
		}

		if (end - ptr < sizeof(tr) + 4) {
			binder_inner_proc_unlock(proc);
			break;
		}
		w = binder_dequeue_work_head_ilocked(list);
		if (binder_worklist_empty_ilocked(&thread->todo))
			thread->process_todo = false;

		switch (w->type) {
		case BINDER_WORK_TRANSACTION: {
			binder_inner_proc_unlock(proc);
			t = container_of(w, struct binder_transaction, work);
		} break;
		case BINDER_WORK_RETURN_ERROR: {
			struct binder_error *e = container_of(
					w, struct binder_error, work);

			WARN_ON(e->cmd == BR_OK);
			binder_inner_proc_unlock(proc);
			if (put_user(e->cmd, (uint32_t __user *)ptr))
				return -EFAULT;
			cmd = e->cmd;
			e->cmd = BR_OK;
			ptr += sizeof(uint32_t);

			binder_stat_br(proc, thread, cmd);
		} break;
		case BINDER_WORK_TRANSACTION_COMPLETE: {
			binder_inner_proc_unlock(proc);
			cmd = BR_TRANSACTION_COMPLETE;
			if (put_user(cmd, (uint32_t __user *)ptr))
				return -EFAULT;
			ptr += sizeof(uint32_t);

			binder_stat_br(proc, thread, cmd);
			binder_debug(BINDER_DEBUG_TRANSACTION_COMPLETE,
				     "%d:%d BR_TRANSACTION_COMPLETE\n",
				     proc->pid, thread->pid);
			kfree(w);
			binder_stats_deleted(BINDER_STAT_TRANSACTION_COMPLETE);
		} break;
		case BINDER_WORK_NODE: {
			struct binder_node *node = container_of(w, struct binder_node, work);
			int strong, weak;
			binder_uintptr_t node_ptr = node->ptr;
			binder_uintptr_t node_cookie = node->cookie;
			int node_debug_id = node->debug_id;
			int has_weak_ref;
			int has_strong_ref;
			void __user *orig_ptr = ptr;

			BUG_ON(proc != node->proc);
			strong = node->internal_strong_refs ||
					node->local_strong_refs;
			weak = !hlist_empty(&node->refs) ||
					node->local_weak_refs ||
					node->tmp_refs || strong;
			has_strong_ref = node->has_strong_ref;
			has_weak_ref = node->has_weak_ref;

			if (weak && !has_weak_ref) {
				node->has_weak_ref = 1;
				node->pending_weak_ref = 1;
				node->local_weak_refs++;
			}
			if (strong && !has_strong_ref) {
				node->has_strong_ref = 1;
				node->pending_strong_ref = 1;
				node->local_strong_refs++;
			}
			if (!strong && has_strong_ref)
				node->has_strong_ref = 0;
			if (!weak && has_weak_ref)
				node->has_weak_ref = 0;
			if (!weak && !strong) {
				binder_debug(BINDER_DEBUG_INTERNAL_REFS,
					     "%d:%d node %d u%016llx c%016llx deleted\n",
					     proc->pid, thread->pid,
					     node_debug_id,
					     (u64)node_ptr,
					     (u64)node_cookie);
				rb_erase(&node->rb_node, &proc->nodes);
				binder_inner_proc_unlock(proc);
				binder_node_lock(node);
				/*
				 * Acquire the node lock before freeing the
				 * node to serialize with other threads that
				 * may have been holding the node lock while
				 * decrementing this node (avoids race where
				 * this thread frees while the other thread
				 * is unlocking the node after the final
				 * decrement)
				 */
				binder_node_unlock(node);
				binder_free_node(node);
			} else
				binder_inner_proc_unlock(proc);

			if (weak && !has_weak_ref)
				ret = binder_put_node_cmd(
						proc, thread, &ptr, node_ptr,
						node_cookie, node_debug_id,
						BR_INCREFS, "BR_INCREFS");
			if (!ret && strong && !has_strong_ref)
				ret = binder_put_node_cmd(
						proc, thread, &ptr, node_ptr,
						node_cookie, node_debug_id,
						BR_ACQUIRE, "BR_ACQUIRE");
			if (!ret && !strong && has_strong_ref)
				ret = binder_put_node_cmd(
						proc, thread, &ptr, node_ptr,
						node_cookie, node_debug_id,
						BR_RELEASE, "BR_RELEASE");
			if (!ret && !weak && has_weak_ref)
				ret = binder_put_node_cmd(
						proc, thread, &ptr, node_ptr,
						node_cookie, node_debug_id,
						BR_DECREFS, "BR_DECREFS");
			if (orig_ptr == ptr)
				binder_debug(BINDER_DEBUG_INTERNAL_REFS,
					     "%d:%d node %d u%016llx c%016llx state unchanged\n",
					     proc->pid, thread->pid,
					     node_debug_id,
					     (u64)node_ptr,
					     (u64)node_cookie);
			if (ret)
				return ret;
		} break;
		case BINDER_WORK_DEAD_BINDER:
		case BINDER_WORK_DEAD_BINDER_AND_CLEAR:
		case BINDER_WORK_CLEAR_DEATH_NOTIFICATION: {
			struct binder_ref_death *death;
			uint32_t cmd;
			binder_uintptr_t cookie;

			death = container_of(w, struct binder_ref_death, work);
			if (w->type == BINDER_WORK_CLEAR_DEATH_NOTIFICATION)
				cmd = BR_CLEAR_DEATH_NOTIFICATION_DONE;
			else
				cmd = BR_DEAD_BINDER;
			cookie = death->cookie;

			binder_debug(BINDER_DEBUG_DEATH_NOTIFICATION,
				     "%d:%d %s %016llx\n",
				      proc->pid, thread->pid,
				      cmd == BR_DEAD_BINDER ?
				      "BR_DEAD_BINDER" :
				      "BR_CLEAR_DEATH_NOTIFICATION_DONE",
				      (u64)cookie);
			if (w->type == BINDER_WORK_CLEAR_DEATH_NOTIFICATION) {
				binder_inner_proc_unlock(proc);
				kfree(death);
				binder_stats_deleted(BINDER_STAT_DEATH);
			} else {
				binder_enqueue_work_ilocked(
						w, &proc->delivered_death);
				binder_inner_proc_unlock(proc);
			}
			if (put_user(cmd, (uint32_t __user *)ptr))
				return -EFAULT;
			ptr += sizeof(uint32_t);
			if (put_user(cookie,
				     (binder_uintptr_t __user *)ptr))
				return -EFAULT;
			ptr += sizeof(binder_uintptr_t);
			binder_stat_br(proc, thread, cmd);
			if (cmd == BR_DEAD_BINDER)
				goto done; /* DEAD_BINDER notifications can cause transactions */
		} break;
		}

		if (!t)
			continue;

		BUG_ON(t->buffer == NULL);
		if (t->buffer->target_node) {
			struct binder_node *target_node = t->buffer->target_node;
			struct binder_priority node_prio;

			trd->target.ptr = target_node->ptr;
			trd->cookie =  target_node->cookie;
			node_prio.sched_policy = target_node->sched_policy;
			node_prio.prio = target_node->min_priority;
			binder_transaction_priority(current, t, node_prio,
						    target_node->inherit_rt);
			cmd = BR_TRANSACTION;
		} else {
			trd->target.ptr = 0;
			trd->cookie = 0;
			cmd = BR_REPLY;
		}
		trd->code = t->code;
		trd->flags = t->flags;
		trd->sender_euid = from_kuid(current_user_ns(), t->sender_euid);

		t_from = binder_get_txn_from(t);
		if (t_from) {
			struct task_struct *sender = t_from->proc->tsk;

			trd->sender_pid =
				task_tgid_nr_ns(sender,
						task_active_pid_ns(current));
		} else {
			trd->sender_pid = 0;
		}

		trd->data_size = t->buffer->data_size;
		trd->offsets_size = t->buffer->offsets_size;
		trd->data.ptr.buffer = (binder_uintptr_t)
			((uintptr_t)t->buffer->data +
			binder_alloc_get_user_buffer_offset(&proc->alloc));
		trd->data.ptr.offsets = trd->data.ptr.buffer +
					ALIGN(t->buffer->data_size,
					    sizeof(void *));

		tr.secctx = t->security_ctx;
		if (t->security_ctx) {
			cmd = BR_TRANSACTION_SEC_CTX;
			trsize = sizeof(tr);
		}
		if (put_user(cmd, (uint32_t __user *)ptr)) {
			if (t_from)
				binder_thread_dec_tmpref(t_from);

			binder_cleanup_transaction(t, "put_user failed",
						   BR_FAILED_REPLY);

			return -EFAULT;
		}
		ptr += sizeof(uint32_t);
		if (copy_to_user(ptr, &tr, trsize)) {
			if (t_from)
				binder_thread_dec_tmpref(t_from);

			binder_cleanup_transaction(t, "copy_to_user failed",
						   BR_FAILED_REPLY);

			return -EFAULT;
		}
		ptr += trsize;

		trace_binder_transaction_received(t);
		binder_stat_br(proc, thread, cmd);
		binder_debug(BINDER_DEBUG_TRANSACTION,
			     "%d:%d %s %d %d:%d, cmd %d size %zd-%zd ptr %016llx-%016llx\n",
			     proc->pid, thread->pid,
			     (cmd == BR_TRANSACTION) ? "BR_TRANSACTION" :
				(cmd == BR_TRANSACTION_SEC_CTX) ?
				     "BR_TRANSACTION_SEC_CTX" : "BR_REPLY",
			     t->debug_id, t_from ? t_from->proc->pid : 0,
			     t_from ? t_from->pid : 0, cmd,
			     t->buffer->data_size, t->buffer->offsets_size,
			     (u64)trd->data.ptr.buffer,
			     (u64)trd->data.ptr.offsets);

		if (t_from)
			binder_thread_dec_tmpref(t_from);
		t->buffer->allow_user_free = 1;
		if (cmd != BR_REPLY && !(t->flags & TF_ONE_WAY)) {
			binder_inner_proc_lock(thread->proc);
			t->to_parent = thread->transaction_stack;
			t->to_thread = thread;
			thread->transaction_stack = t;
			binder_inner_proc_unlock(thread->proc);
		} else {
			binder_free_transaction(t);
		}
		break;
	}

done:

	*consumed = ptr - buffer;
	binder_inner_proc_lock(proc);
	if (proc->requested_threads == 0 &&
	    list_empty(&thread->proc->waiting_threads) &&
	    proc->requested_threads_started < proc->max_threads &&
	    (thread->looper & (BINDER_LOOPER_STATE_REGISTERED |
	     BINDER_LOOPER_STATE_ENTERED)) /* the user-space code fails to */
	     /*spawn a new thread if we leave this out */) {
		proc->requested_threads++;
		binder_inner_proc_unlock(proc);
		binder_debug(BINDER_DEBUG_THREADS,
			     "%d:%d BR_SPAWN_LOOPER\n",
			     proc->pid, thread->pid);
		if (put_user(BR_SPAWN_LOOPER, (uint32_t __user *)buffer))
			return -EFAULT;
		binder_stat_br(proc, thread, BR_SPAWN_LOOPER);
	} else
		binder_inner_proc_unlock(proc);
	return 0;
}

static void binder_release_work(struct binder_proc *proc,
				struct list_head *list)
{
	struct binder_work *w;

	while (1) {
		w = binder_dequeue_work_head(proc, list);
		if (!w)
			return;

		switch (w->type) {
		case BINDER_WORK_TRANSACTION: {
			struct binder_transaction *t;

			t = container_of(w, struct binder_transaction, work);

			binder_cleanup_transaction(t, "process died.",
						   BR_DEAD_REPLY);
		} break;
		case BINDER_WORK_RETURN_ERROR: {
			struct binder_error *e = container_of(
					w, struct binder_error, work);

			binder_debug(BINDER_DEBUG_DEAD_TRANSACTION,
				"undelivered TRANSACTION_ERROR: %u\n",
				e->cmd);
		} break;
		case BINDER_WORK_TRANSACTION_COMPLETE: {
			binder_debug(BINDER_DEBUG_DEAD_TRANSACTION,
				"undelivered TRANSACTION_COMPLETE\n");
			kfree(w);
			binder_stats_deleted(BINDER_STAT_TRANSACTION_COMPLETE);
		} break;
		case BINDER_WORK_DEAD_BINDER_AND_CLEAR:
		case BINDER_WORK_CLEAR_DEATH_NOTIFICATION: {
			struct binder_ref_death *death;

			death = container_of(w, struct binder_ref_death, work);
			binder_debug(BINDER_DEBUG_DEAD_TRANSACTION,
				"undelivered death notification, %016llx\n",
				(u64)death->cookie);
			kfree(death);
			binder_stats_deleted(BINDER_STAT_DEATH);
		} break;
		default:
			pr_err("unexpected work type, %d, not freed\n",
			       w->type);
			break;
		}
	}

}

static struct binder_thread *binder_get_thread_ilocked(
		struct binder_proc *proc, struct binder_thread *new_thread)
{
	struct binder_thread *thread = NULL;
	struct rb_node *parent = NULL;
	struct rb_node **p = &proc->threads.rb_node;

	while (*p) {
		parent = *p;
		thread = rb_entry(parent, struct binder_thread, rb_node);

		if (current->pid < thread->pid)
			p = &(*p)->rb_left;
		else if (current->pid > thread->pid)
			p = &(*p)->rb_right;
		else
			return thread;
	}
	if (!new_thread)
		return NULL;
	thread = new_thread;
	binder_stats_created(BINDER_STAT_THREAD);
	thread->proc = proc;
	thread->pid = current->pid;
	get_task_struct(current);
	thread->task = current;
	atomic_set(&thread->tmp_ref, 0);
	init_waitqueue_head(&thread->wait);
	INIT_LIST_HEAD(&thread->todo);
	rb_link_node(&thread->rb_node, parent, p);
	rb_insert_color(&thread->rb_node, &proc->threads);
	thread->looper_need_return = true;
	thread->return_error.work.type = BINDER_WORK_RETURN_ERROR;
	thread->return_error.cmd = BR_OK;
	thread->reply_error.work.type = BINDER_WORK_RETURN_ERROR;
	thread->reply_error.cmd = BR_OK;
	INIT_LIST_HEAD(&new_thread->waiting_thread_node);
	return thread;
}

static struct binder_thread *binder_get_thread(struct binder_proc *proc)
{
	struct binder_thread *thread;
	struct binder_thread *new_thread;

	binder_inner_proc_lock(proc);
	thread = binder_get_thread_ilocked(proc, NULL);
	binder_inner_proc_unlock(proc);
	if (!thread) {
		new_thread = kzalloc(sizeof(*thread), GFP_KERNEL);
		if (new_thread == NULL)
			return NULL;
		binder_inner_proc_lock(proc);
		thread = binder_get_thread_ilocked(proc, new_thread);
		binder_inner_proc_unlock(proc);
		if (thread != new_thread)
			kfree(new_thread);
	}
	return thread;
}

static void binder_free_proc(struct binder_proc *proc)
{
	BUG_ON(!list_empty(&proc->todo));
	BUG_ON(!list_empty(&proc->delivered_death));
	binder_alloc_deferred_release(&proc->alloc);
	put_task_struct(proc->tsk);
	binder_stats_deleted(BINDER_STAT_PROC);
	kfree(proc);
}

static void binder_free_thread(struct binder_thread *thread)
{
	BUG_ON(!list_empty(&thread->todo));
	binder_stats_deleted(BINDER_STAT_THREAD);
	binder_proc_dec_tmpref(thread->proc);
	put_task_struct(thread->task);
	kfree(thread);
}

static int binder_thread_release(struct binder_proc *proc,
				 struct binder_thread *thread)
{
	struct binder_transaction *t;
	struct binder_transaction *send_reply = NULL;
	int active_transactions = 0;
	struct binder_transaction *last_t = NULL;

	binder_inner_proc_lock(thread->proc);
	/*
	 * take a ref on the proc so it survives
	 * after we remove this thread from proc->threads.
	 * The corresponding dec is when we actually
	 * free the thread in binder_free_thread()
	 */
	atomic_inc(&proc->tmp_ref);
	/*
	 * take a ref on this thread to ensure it
	 * survives while we are releasing it
	 */
	atomic_inc(&thread->tmp_ref);
	rb_erase(&thread->rb_node, &proc->threads);
	t = thread->transaction_stack;
	if (t) {
		spin_lock(&t->lock);
		if (t->to_thread == thread)
			send_reply = t;
	}
	thread->is_dead = true;

	while (t) {
		last_t = t;
		active_transactions++;
		binder_debug(BINDER_DEBUG_DEAD_TRANSACTION,
			     "release %d:%d transaction %d %s, still active\n",
			      proc->pid, thread->pid,
			     t->debug_id,
			     (t->to_thread == thread) ? "in" : "out");

		if (t->to_thread == thread) {
			t->to_proc = NULL;
			t->to_thread = NULL;
			if (t->buffer) {
				t->buffer->transaction = NULL;
				t->buffer = NULL;
			}
			t = t->to_parent;
		} else if (t->from == thread) {
			t->from = NULL;
			t = t->from_parent;
		} else
			BUG();
		spin_unlock(&last_t->lock);
		if (t)
			spin_lock(&t->lock);
	}

	/*
	 * If this thread used poll, make sure we remove the waitqueue
	 * from any epoll data structures holding it with POLLFREE.
	 * waitqueue_active() is safe to use here because we're holding
	 * the inner lock.
	 */
	if ((thread->looper & BINDER_LOOPER_STATE_POLL) &&
	    waitqueue_active(&thread->wait)) {
		wake_up_poll(&thread->wait, POLLHUP | POLLFREE);
	}

	binder_inner_proc_unlock(thread->proc);

	/*
	 * This is needed to avoid races between wake_up_poll() above and
	 * and ep_remove_waitqueue() called for other reasons (eg the epoll file
	 * descriptor being closed); ep_remove_waitqueue() holds an RCU read
	 * lock, so we can be sure it's done after calling synchronize_rcu().
	 */
	if (thread->looper & BINDER_LOOPER_STATE_POLL)
		synchronize_rcu();

	if (send_reply)
		binder_send_failed_reply(send_reply, BR_DEAD_REPLY);
	binder_release_work(proc, &thread->todo);
	binder_thread_dec_tmpref(thread);
	return active_transactions;
}

static unsigned int binder_poll(struct file *filp,
				struct poll_table_struct *wait)
{
	struct binder_proc *proc = filp->private_data;
	struct binder_thread *thread = NULL;
	bool wait_for_proc_work;

	thread = binder_get_thread(proc);
	if (!thread)
		return POLLERR;

	binder_inner_proc_lock(thread->proc);
	thread->looper |= BINDER_LOOPER_STATE_POLL;
	wait_for_proc_work = binder_available_for_proc_work_ilocked(thread);

	binder_inner_proc_unlock(thread->proc);

	poll_wait(filp, &thread->wait, wait);

	if (binder_has_work(thread, wait_for_proc_work))
		return POLLIN;

	return 0;
}

static int binder_ioctl_write_read(struct file *filp,
				unsigned int cmd, unsigned long arg,
				struct binder_thread *thread)
{
	int ret = 0;
	struct binder_proc *proc = filp->private_data;
	unsigned int size = _IOC_SIZE(cmd);
	void __user *ubuf = (void __user *)arg;
	struct binder_write_read bwr;

	if (size != sizeof(struct binder_write_read)) {
		ret = -EINVAL;
		goto out;
	}
	if (copy_from_user(&bwr, ubuf, sizeof(bwr))) {
		ret = -EFAULT;
		goto out;
	}
	binder_debug(BINDER_DEBUG_READ_WRITE,
		     "%d:%d write %lld at %016llx, read %lld at %016llx\n",
		     proc->pid, thread->pid,
		     (u64)bwr.write_size, (u64)bwr.write_buffer,
		     (u64)bwr.read_size, (u64)bwr.read_buffer);

	if (bwr.write_size > 0) {
		ret = binder_thread_write(proc, thread,
					  bwr.write_buffer,
					  bwr.write_size,
					  &bwr.write_consumed);
		trace_binder_write_done(ret);
		if (ret < 0) {
			bwr.read_consumed = 0;
			if (copy_to_user(ubuf, &bwr, sizeof(bwr)))
				ret = -EFAULT;
			goto out;
		}
	}
	if (bwr.read_size > 0) {
		ret = binder_thread_read(proc, thread, bwr.read_buffer,
					 bwr.read_size,
					 &bwr.read_consumed,
					 filp->f_flags & O_NONBLOCK);
		trace_binder_read_done(ret);
		binder_inner_proc_lock(proc);
		if (!binder_worklist_empty_ilocked(&proc->todo))
			binder_wakeup_proc_ilocked(proc);
		binder_inner_proc_unlock(proc);
		if (ret < 0) {
			if (copy_to_user(ubuf, &bwr, sizeof(bwr)))
				ret = -EFAULT;
			goto out;
		}
	}
	binder_debug(BINDER_DEBUG_READ_WRITE,
		     "%d:%d wrote %lld of %lld, read return %lld of %lld\n",
		     proc->pid, thread->pid,
		     (u64)bwr.write_consumed, (u64)bwr.write_size,
		     (u64)bwr.read_consumed, (u64)bwr.read_size);
	if (copy_to_user(ubuf, &bwr, sizeof(bwr))) {
		ret = -EFAULT;
		goto out;
	}
out:
	return ret;
}

static int binder_ioctl_set_ctx_mgr(struct file *filp,
				    struct flat_binder_object *fbo)
{
	int ret = 0;
	struct binder_proc *proc = filp->private_data;
	struct binder_context *context = proc->context;
	struct binder_node *new_node;
	kuid_t curr_euid = current_euid();

	mutex_lock(&context->context_mgr_node_lock);
	if (context->binder_context_mgr_node) {
		pr_err("BINDER_SET_CONTEXT_MGR already set\n");
		ret = -EBUSY;
		goto out;
	}
	ret = security_binder_set_context_mgr(proc->tsk);
	if (ret < 0)
		goto out;
	if (uid_valid(context->binder_context_mgr_uid)) {
		if (!uid_eq(context->binder_context_mgr_uid, curr_euid)) {
			pr_err("BINDER_SET_CONTEXT_MGR bad uid %d != %d\n",
			       from_kuid(&init_user_ns, curr_euid),
			       from_kuid(&init_user_ns,
					 context->binder_context_mgr_uid));
			ret = -EPERM;
			goto out;
		}
	} else {
		context->binder_context_mgr_uid = curr_euid;
	}
	new_node = binder_new_node(proc, fbo);
	if (!new_node) {
		ret = -ENOMEM;
		goto out;
	}
	binder_node_lock(new_node);
	new_node->local_weak_refs++;
	new_node->local_strong_refs++;
	new_node->has_strong_ref = 1;
	new_node->has_weak_ref = 1;
	context->binder_context_mgr_node = new_node;
	binder_node_unlock(new_node);
	binder_put_node(new_node);
out:
	mutex_unlock(&context->context_mgr_node_lock);
	return ret;
}

static int binder_ioctl_get_node_info_for_ref(struct binder_proc *proc,
		struct binder_node_info_for_ref *info)
{
	struct binder_node *node;
	struct binder_context *context = proc->context;
	__u32 handle = info->handle;

	if (info->strong_count || info->weak_count || info->reserved1 ||
	    info->reserved2 || info->reserved3) {
		binder_user_error("%d BINDER_GET_NODE_INFO_FOR_REF: only handle may be non-zero.",
				  proc->pid);
		return -EINVAL;
	}

	/* This ioctl may only be used by the context manager */
	mutex_lock(&context->context_mgr_node_lock);
	if (!context->binder_context_mgr_node ||
		context->binder_context_mgr_node->proc != proc) {
		mutex_unlock(&context->context_mgr_node_lock);
		return -EPERM;
	}
	mutex_unlock(&context->context_mgr_node_lock);

	node = binder_get_node_from_ref(proc, handle, true, NULL);
	if (!node)
		return -EINVAL;

	info->strong_count = node->local_strong_refs +
		node->internal_strong_refs;
	info->weak_count = node->local_weak_refs;

	binder_put_node(node);

	return 0;
}

static int binder_ioctl_get_node_debug_info(struct binder_proc *proc,
				struct binder_node_debug_info *info) {
	struct rb_node *n;
	binder_uintptr_t ptr = info->ptr;

	memset(info, 0, sizeof(*info));

	binder_inner_proc_lock(proc);
	for (n = rb_first(&proc->nodes); n != NULL; n = rb_next(n)) {
		struct binder_node *node = rb_entry(n, struct binder_node,
						    rb_node);
		if (node->ptr > ptr) {
			info->ptr = node->ptr;
			info->cookie = node->cookie;
			info->has_strong_ref = node->has_strong_ref;
			info->has_weak_ref = node->has_weak_ref;
			break;
		}
	}
	binder_inner_proc_unlock(proc);

	return 0;
}

static long binder_ioctl(struct file *filp, unsigned int cmd, unsigned long arg)
{
	int ret;
	struct binder_proc *proc = filp->private_data;
	struct binder_thread *thread;
	unsigned int size = _IOC_SIZE(cmd);
	void __user *ubuf = (void __user *)arg;

	/*pr_info("binder_ioctl: %d:%d %x %lx\n",
			proc->pid, current->pid, cmd, arg);*/

	binder_selftest_alloc(&proc->alloc);

	trace_binder_ioctl(cmd, arg);

	ret = wait_event_interruptible(binder_user_error_wait, binder_stop_on_user_error < 2);
	if (ret)
		goto err_unlocked;

	thread = binder_get_thread(proc);
	if (thread == NULL) {
		ret = -ENOMEM;
		goto err;
	}

	switch (cmd) {
	case BINDER_WRITE_READ:
		ret = binder_ioctl_write_read(filp, cmd, arg, thread);
		if (ret)
			goto err;
		break;
	case BINDER_SET_MAX_THREADS: {
		int max_threads;

		if (copy_from_user(&max_threads, ubuf,
				   sizeof(max_threads))) {
			ret = -EINVAL;
			goto err;
		}
		binder_inner_proc_lock(proc);
		proc->max_threads = max_threads;
		binder_inner_proc_unlock(proc);
		break;
	}
	case BINDER_SET_CONTEXT_MGR_EXT: {
		struct flat_binder_object fbo;

		if (copy_from_user(&fbo, ubuf, sizeof(fbo))) {
			ret = -EINVAL;
			goto err;
		}
		ret = binder_ioctl_set_ctx_mgr(filp, &fbo);
		if (ret)
			goto err;
		break;
	}
	case BINDER_SET_CONTEXT_MGR:
		ret = binder_ioctl_set_ctx_mgr(filp, NULL);
		if (ret)
			goto err;
		break;
	case BINDER_THREAD_EXIT:
		binder_debug(BINDER_DEBUG_THREADS, "%d:%d exit\n",
			     proc->pid, thread->pid);
		binder_thread_release(proc, thread);
		thread = NULL;
		break;
	case BINDER_VERSION: {
		struct binder_version __user *ver = ubuf;

		if (size != sizeof(struct binder_version)) {
			ret = -EINVAL;
			goto err;
		}
		if (put_user(BINDER_CURRENT_PROTOCOL_VERSION,
			     &ver->protocol_version)) {
			ret = -EINVAL;
			goto err;
		}
		break;
	}
	case BINDER_GET_NODE_INFO_FOR_REF: {
		struct binder_node_info_for_ref info;

		if (copy_from_user(&info, ubuf, sizeof(info))) {
			ret = -EFAULT;
			goto err;
		}

		ret = binder_ioctl_get_node_info_for_ref(proc, &info);
		if (ret < 0)
			goto err;

		if (copy_to_user(ubuf, &info, sizeof(info))) {
			ret = -EFAULT;
			goto err;
		}

		break;
	}
	case BINDER_GET_NODE_DEBUG_INFO: {
		struct binder_node_debug_info info;

		if (copy_from_user(&info, ubuf, sizeof(info))) {
			ret = -EFAULT;
			goto err;
		}

		ret = binder_ioctl_get_node_debug_info(proc, &info);
		if (ret < 0)
			goto err;

		if (copy_to_user(ubuf, &info, sizeof(info))) {
			ret = -EFAULT;
			goto err;
		}
		break;
	}
	default:
		ret = -EINVAL;
		goto err;
	}
	ret = 0;
err:
	if (thread)
		thread->looper_need_return = false;
	wait_event_interruptible(binder_user_error_wait, binder_stop_on_user_error < 2);
	if (ret && ret != -ERESTARTSYS)
		pr_info("%d:%d ioctl %x %lx returned %d\n", proc->pid, current->pid, cmd, arg, ret);
err_unlocked:
	trace_binder_ioctl_done(ret);
	return ret;
}

static void binder_vma_open(struct vm_area_struct *vma)
{
	struct binder_proc *proc = vma->vm_private_data;

	binder_debug(BINDER_DEBUG_OPEN_CLOSE,
		     "%d open vm area %lx-%lx (%ld K) vma %lx pagep %lx\n",
		     proc->pid, vma->vm_start, vma->vm_end,
		     (vma->vm_end - vma->vm_start) / SZ_1K, vma->vm_flags,
		     (unsigned long)pgprot_val(vma->vm_page_prot));
}

static void binder_vma_close(struct vm_area_struct *vma)
{
	struct binder_proc *proc = vma->vm_private_data;

	binder_debug(BINDER_DEBUG_OPEN_CLOSE,
		     "%d close vm area %lx-%lx (%ld K) vma %lx pagep %lx\n",
		     proc->pid, vma->vm_start, vma->vm_end,
		     (vma->vm_end - vma->vm_start) / SZ_1K, vma->vm_flags,
		     (unsigned long)pgprot_val(vma->vm_page_prot));
	binder_alloc_vma_close(&proc->alloc);
	binder_defer_work(proc, BINDER_DEFERRED_PUT_FILES);
}

static int binder_vm_fault(struct vm_area_struct *vma, struct vm_fault *vmf)
{
	return VM_FAULT_SIGBUS;
}

static const struct vm_operations_struct binder_vm_ops = {
	.open = binder_vma_open,
	.close = binder_vma_close,
	.fault = binder_vm_fault,
};

static int binder_mmap(struct file *filp, struct vm_area_struct *vma)
{
	int ret;
	struct binder_proc *proc = filp->private_data;
	const char *failure_string;

	if (proc->tsk != current->group_leader)
		return -EINVAL;

	if ((vma->vm_end - vma->vm_start) > SZ_4M)
		vma->vm_end = vma->vm_start + SZ_4M;

	binder_debug(BINDER_DEBUG_OPEN_CLOSE,
		     "%s: %d %lx-%lx (%ld K) vma %lx pagep %lx\n",
		     __func__, proc->pid, vma->vm_start, vma->vm_end,
		     (vma->vm_end - vma->vm_start) / SZ_1K, vma->vm_flags,
		     (unsigned long)pgprot_val(vma->vm_page_prot));

	if (vma->vm_flags & FORBIDDEN_MMAP_FLAGS) {
		ret = -EPERM;
		failure_string = "bad vm_flags";
		goto err_bad_arg;
	}
	vma->vm_flags |= VM_DONTCOPY | VM_MIXEDMAP;
	vma->vm_flags &= ~VM_MAYWRITE;

	vma->vm_ops = &binder_vm_ops;
	vma->vm_private_data = proc;

	ret = binder_alloc_mmap_handler(&proc->alloc, vma);
	if (ret)
		return ret;
	mutex_lock(&proc->files_lock);
	proc->files = get_files_struct(current);
	mutex_unlock(&proc->files_lock);
	return 0;

err_bad_arg:
	pr_err("%s: %d %lx-%lx %s failed %d\n", __func__,
	       proc->pid, vma->vm_start, vma->vm_end, failure_string, ret);
	return ret;
}

static int binder_open(struct inode *nodp, struct file *filp)
{
	struct binder_proc *proc;
	struct binder_device *binder_dev;

	binder_debug(BINDER_DEBUG_OPEN_CLOSE, "%s: %d:%d\n", __func__,
		     current->group_leader->pid, current->pid);

	proc = kzalloc(sizeof(*proc), GFP_KERNEL);
	if (proc == NULL)
		return -ENOMEM;
	spin_lock_init(&proc->inner_lock);
	spin_lock_init(&proc->outer_lock);
	atomic_set(&proc->tmp_ref, 0);
	get_task_struct(current->group_leader);
	proc->tsk = current->group_leader;
	mutex_init(&proc->files_lock);
	INIT_LIST_HEAD(&proc->todo);
	if (binder_supported_policy(current->policy)) {
		proc->default_priority.sched_policy = current->policy;
		proc->default_priority.prio = current->normal_prio;
	} else {
		proc->default_priority.sched_policy = SCHED_NORMAL;
		proc->default_priority.prio = NICE_TO_PRIO(0);
	}

	binder_dev = container_of(filp->private_data, struct binder_device,
				  miscdev);
	proc->context = &binder_dev->context;
	binder_alloc_init(&proc->alloc);

	binder_stats_created(BINDER_STAT_PROC);
	proc->pid = current->group_leader->pid;
	INIT_LIST_HEAD(&proc->delivered_death);
	INIT_LIST_HEAD(&proc->waiting_threads);
	filp->private_data = proc;

	mutex_lock(&binder_procs_lock);
	hlist_add_head(&proc->proc_node, &binder_procs);
	mutex_unlock(&binder_procs_lock);

	if (binder_debugfs_dir_entry_proc) {
		char strbuf[11];

		snprintf(strbuf, sizeof(strbuf), "%u", proc->pid);
		/*
		 * proc debug entries are shared between contexts, so
		 * this will fail if the process tries to open the driver
		 * again with a different context. The priting code will
		 * anyway print all contexts that a given PID has, so this
		 * is not a problem.
		 */
		proc->debugfs_entry = debugfs_create_file(strbuf, 0444,
			binder_debugfs_dir_entry_proc,
			(void *)(unsigned long)proc->pid,
			&binder_proc_fops);
	}

	return 0;
}

static int binder_flush(struct file *filp, fl_owner_t id)
{
	struct binder_proc *proc = filp->private_data;

	binder_defer_work(proc, BINDER_DEFERRED_FLUSH);

	return 0;
}

static void binder_deferred_flush(struct binder_proc *proc)
{
	struct rb_node *n;
	int wake_count = 0;

	binder_inner_proc_lock(proc);
	for (n = rb_first(&proc->threads); n != NULL; n = rb_next(n)) {
		struct binder_thread *thread = rb_entry(n, struct binder_thread, rb_node);

		thread->looper_need_return = true;
		if (thread->looper & BINDER_LOOPER_STATE_WAITING) {
			wake_up_interruptible(&thread->wait);
			wake_count++;
		}
	}
	binder_inner_proc_unlock(proc);

	binder_debug(BINDER_DEBUG_OPEN_CLOSE,
		     "binder_flush: %d woke %d threads\n", proc->pid,
		     wake_count);
}

static int binder_release(struct inode *nodp, struct file *filp)
{
	struct binder_proc *proc = filp->private_data;

	debugfs_remove(proc->debugfs_entry);
	binder_defer_work(proc, BINDER_DEFERRED_RELEASE);

	return 0;
}

static int binder_node_release(struct binder_node *node, int refs)
{
	struct binder_ref *ref;
	int death = 0;
	struct binder_proc *proc = node->proc;

	binder_release_work(proc, &node->async_todo);

	binder_node_lock(node);
	binder_inner_proc_lock(proc);
	binder_dequeue_work_ilocked(&node->work);
	/*
	 * The caller must have taken a temporary ref on the node,
	 */
	BUG_ON(!node->tmp_refs);
	if (hlist_empty(&node->refs) && node->tmp_refs == 1) {
		binder_inner_proc_unlock(proc);
		binder_node_unlock(node);
		binder_free_node(node);

		return refs;
	}

	node->proc = NULL;
	node->local_strong_refs = 0;
	node->local_weak_refs = 0;
	binder_inner_proc_unlock(proc);

	spin_lock(&binder_dead_nodes_lock);
	hlist_add_head(&node->dead_node, &binder_dead_nodes);
	spin_unlock(&binder_dead_nodes_lock);

	hlist_for_each_entry(ref, &node->refs, node_entry) {
		refs++;
		/*
		 * Need the node lock to synchronize
		 * with new notification requests and the
		 * inner lock to synchronize with queued
		 * death notifications.
		 */
		binder_inner_proc_lock(ref->proc);
		if (!ref->death) {
			binder_inner_proc_unlock(ref->proc);
			continue;
		}

		death++;

		BUG_ON(!list_empty(&ref->death->work.entry));
		ref->death->work.type = BINDER_WORK_DEAD_BINDER;
		binder_enqueue_work_ilocked(&ref->death->work,
					    &ref->proc->todo);
		binder_wakeup_proc_ilocked(ref->proc);
		binder_inner_proc_unlock(ref->proc);
	}

	binder_debug(BINDER_DEBUG_DEAD_BINDER,
		     "node %d now dead, refs %d, death %d\n",
		     node->debug_id, refs, death);
	binder_node_unlock(node);
	binder_put_node(node);

	return refs;
}

static void binder_deferred_release(struct binder_proc *proc)
{
	struct binder_context *context = proc->context;
	struct rb_node *n;
	int threads, nodes, incoming_refs, outgoing_refs, active_transactions;

	BUG_ON(proc->files);

	mutex_lock(&binder_procs_lock);
	hlist_del(&proc->proc_node);
	mutex_unlock(&binder_procs_lock);

	mutex_lock(&context->context_mgr_node_lock);
	if (context->binder_context_mgr_node &&
	    context->binder_context_mgr_node->proc == proc) {
		binder_debug(BINDER_DEBUG_DEAD_BINDER,
			     "%s: %d context_mgr_node gone\n",
			     __func__, proc->pid);
		context->binder_context_mgr_node = NULL;
	}
	mutex_unlock(&context->context_mgr_node_lock);
	binder_inner_proc_lock(proc);
	/*
	 * Make sure proc stays alive after we
	 * remove all the threads
	 */
	atomic_inc(&proc->tmp_ref);

	proc->is_dead = true;
	threads = 0;
	active_transactions = 0;
	while ((n = rb_first(&proc->threads))) {
		struct binder_thread *thread;

		thread = rb_entry(n, struct binder_thread, rb_node);
		binder_inner_proc_unlock(proc);
		threads++;
		active_transactions += binder_thread_release(proc, thread);
		binder_inner_proc_lock(proc);
	}

	nodes = 0;
	incoming_refs = 0;
	while ((n = rb_first(&proc->nodes))) {
		struct binder_node *node;

		node = rb_entry(n, struct binder_node, rb_node);
		nodes++;
		/*
		 * take a temporary ref on the node before
		 * calling binder_node_release() which will either
		 * kfree() the node or call binder_put_node()
		 */
		binder_inc_node_tmpref_ilocked(node);
		rb_erase(&node->rb_node, &proc->nodes);
		binder_inner_proc_unlock(proc);
		incoming_refs = binder_node_release(node, incoming_refs);
		binder_inner_proc_lock(proc);
	}
	binder_inner_proc_unlock(proc);

	outgoing_refs = 0;
	binder_proc_lock(proc);
	while ((n = rb_first(&proc->refs_by_desc))) {
		struct binder_ref *ref;

		ref = rb_entry(n, struct binder_ref, rb_node_desc);
		outgoing_refs++;
		binder_cleanup_ref_olocked(ref);
		binder_proc_unlock(proc);
		binder_free_ref(ref);
		binder_proc_lock(proc);
	}
	binder_proc_unlock(proc);

	binder_release_work(proc, &proc->todo);
	binder_release_work(proc, &proc->delivered_death);

	binder_debug(BINDER_DEBUG_OPEN_CLOSE,
		     "%s: %d threads %d, nodes %d (ref %d), refs %d, active transactions %d\n",
		     __func__, proc->pid, threads, nodes, incoming_refs,
		     outgoing_refs, active_transactions);

	binder_proc_dec_tmpref(proc);
}

static void binder_deferred_func(struct work_struct *work)
{
	struct binder_proc *proc;
	struct files_struct *files;

	int defer;

	do {
		mutex_lock(&binder_deferred_lock);
		if (!hlist_empty(&binder_deferred_list)) {
			proc = hlist_entry(binder_deferred_list.first,
					struct binder_proc, deferred_work_node);
			hlist_del_init(&proc->deferred_work_node);
			defer = proc->deferred_work;
			proc->deferred_work = 0;
		} else {
			proc = NULL;
			defer = 0;
		}
		mutex_unlock(&binder_deferred_lock);

		files = NULL;
		if (defer & BINDER_DEFERRED_PUT_FILES) {
			mutex_lock(&proc->files_lock);
			files = proc->files;
			if (files)
				proc->files = NULL;
			mutex_unlock(&proc->files_lock);
		}

		if (defer & BINDER_DEFERRED_FLUSH)
			binder_deferred_flush(proc);

		if (defer & BINDER_DEFERRED_RELEASE)
			binder_deferred_release(proc); /* frees proc */

		if (files)
			put_files_struct(files);
	} while (proc);
}
static DECLARE_WORK(binder_deferred_work, binder_deferred_func);

static void
binder_defer_work(struct binder_proc *proc, enum binder_deferred_state defer)
{
	mutex_lock(&binder_deferred_lock);
	proc->deferred_work |= defer;
	if (hlist_unhashed(&proc->deferred_work_node)) {
		hlist_add_head(&proc->deferred_work_node,
				&binder_deferred_list);
		queue_work(binder_deferred_workqueue, &binder_deferred_work);
	}
	mutex_unlock(&binder_deferred_lock);
}

static void print_binder_transaction_ilocked(struct seq_file *m,
					     struct binder_proc *proc,
					     const char *prefix,
					     struct binder_transaction *t)
{
	struct binder_proc *to_proc;
	struct binder_buffer *buffer = t->buffer;

	spin_lock(&t->lock);
	to_proc = t->to_proc;
	seq_printf(m,
		   "%s %d: %pK from %d:%d to %d:%d code %x flags %x pri %d:%d r%d",
		   prefix, t->debug_id, t,
		   t->from ? t->from->proc->pid : 0,
		   t->from ? t->from->pid : 0,
		   to_proc ? to_proc->pid : 0,
		   t->to_thread ? t->to_thread->pid : 0,
		   t->code, t->flags, t->priority.sched_policy,
		   t->priority.prio, t->need_reply);
	spin_unlock(&t->lock);

	if (proc != to_proc) {
		/*
		 * Can only safely deref buffer if we are holding the
		 * correct proc inner lock for this node
		 */
		seq_puts(m, "\n");
		return;
	}

	if (buffer == NULL) {
		seq_puts(m, " buffer free\n");
		return;
	}
	if (buffer->target_node)
		seq_printf(m, " node %d", buffer->target_node->debug_id);
	seq_printf(m, " size %zd:%zd data %pK\n",
		   buffer->data_size, buffer->offsets_size,
		   buffer->data);
}

static void print_binder_work_ilocked(struct seq_file *m,
				     struct binder_proc *proc,
				     const char *prefix,
				     const char *transaction_prefix,
				     struct binder_work *w)
{
	struct binder_node *node;
	struct binder_transaction *t;

	switch (w->type) {
	case BINDER_WORK_TRANSACTION:
		t = container_of(w, struct binder_transaction, work);
		print_binder_transaction_ilocked(
				m, proc, transaction_prefix, t);
		break;
	case BINDER_WORK_RETURN_ERROR: {
		struct binder_error *e = container_of(
				w, struct binder_error, work);

		seq_printf(m, "%stransaction error: %u\n",
			   prefix, e->cmd);
	} break;
	case BINDER_WORK_TRANSACTION_COMPLETE:
		seq_printf(m, "%stransaction complete\n", prefix);
		break;
	case BINDER_WORK_NODE:
		node = container_of(w, struct binder_node, work);
		seq_printf(m, "%snode work %d: u%016llx c%016llx\n",
			   prefix, node->debug_id,
			   (u64)node->ptr, (u64)node->cookie);
		break;
	case BINDER_WORK_DEAD_BINDER:
		seq_printf(m, "%shas dead binder\n", prefix);
		break;
	case BINDER_WORK_DEAD_BINDER_AND_CLEAR:
		seq_printf(m, "%shas cleared dead binder\n", prefix);
		break;
	case BINDER_WORK_CLEAR_DEATH_NOTIFICATION:
		seq_printf(m, "%shas cleared death notification\n", prefix);
		break;
	default:
		seq_printf(m, "%sunknown work: type %d\n", prefix, w->type);
		break;
	}
}

static void print_binder_thread_ilocked(struct seq_file *m,
					struct binder_thread *thread,
					int print_always)
{
	struct binder_transaction *t;
	struct binder_work *w;
	size_t start_pos = m->count;
	size_t header_pos;

	seq_printf(m, "  thread %d: l %02x need_return %d tr %d\n",
			thread->pid, thread->looper,
			thread->looper_need_return,
			atomic_read(&thread->tmp_ref));
	header_pos = m->count;
	t = thread->transaction_stack;
	while (t) {
		if (t->from == thread) {
			print_binder_transaction_ilocked(m, thread->proc,
					"    outgoing transaction", t);
			t = t->from_parent;
		} else if (t->to_thread == thread) {
			print_binder_transaction_ilocked(m, thread->proc,
						 "    incoming transaction", t);
			t = t->to_parent;
		} else {
			print_binder_transaction_ilocked(m, thread->proc,
					"    bad transaction", t);
			t = NULL;
		}
	}
	list_for_each_entry(w, &thread->todo, entry) {
		print_binder_work_ilocked(m, thread->proc, "    ",
					  "    pending transaction", w);
	}
	if (!print_always && m->count == header_pos)
		m->count = start_pos;
}

static void print_binder_node_nilocked(struct seq_file *m,
				       struct binder_node *node)
{
	struct binder_ref *ref;
	struct binder_work *w;
	int count;

	count = 0;
	hlist_for_each_entry(ref, &node->refs, node_entry)
		count++;

	seq_printf(m, "  node %d: u%016llx c%016llx pri %d:%d hs %d hw %d ls %d lw %d is %d iw %d tr %d",
		   node->debug_id, (u64)node->ptr, (u64)node->cookie,
		   node->sched_policy, node->min_priority,
		   node->has_strong_ref, node->has_weak_ref,
		   node->local_strong_refs, node->local_weak_refs,
		   node->internal_strong_refs, count, node->tmp_refs);
	if (count) {
		seq_puts(m, " proc");
		hlist_for_each_entry(ref, &node->refs, node_entry)
			seq_printf(m, " %d", ref->proc->pid);
	}
	seq_puts(m, "\n");
	if (node->proc) {
		list_for_each_entry(w, &node->async_todo, entry)
			print_binder_work_ilocked(m, node->proc, "    ",
					  "    pending async transaction", w);
	}
}

static void print_binder_ref_olocked(struct seq_file *m,
				     struct binder_ref *ref)
{
	binder_node_lock(ref->node);
	seq_printf(m, "  ref %d: desc %d %snode %d s %d w %d d %pK\n",
		   ref->data.debug_id, ref->data.desc,
		   ref->node->proc ? "" : "dead ",
		   ref->node->debug_id, ref->data.strong,
		   ref->data.weak, ref->death);
	binder_node_unlock(ref->node);
}

static void print_binder_proc(struct seq_file *m,
			      struct binder_proc *proc, int print_all)
{
	struct binder_work *w;
	struct rb_node *n;
	size_t start_pos = m->count;
	size_t header_pos;
	struct binder_node *last_node = NULL;

	seq_printf(m, "proc %d\n", proc->pid);
	seq_printf(m, "context %s\n", proc->context->name);
	header_pos = m->count;

	binder_inner_proc_lock(proc);
	for (n = rb_first(&proc->threads); n != NULL; n = rb_next(n))
		print_binder_thread_ilocked(m, rb_entry(n, struct binder_thread,
						rb_node), print_all);

	for (n = rb_first(&proc->nodes); n != NULL; n = rb_next(n)) {
		struct binder_node *node = rb_entry(n, struct binder_node,
						    rb_node);
		if (!print_all && !node->has_async_transaction)
			continue;

		/*
		 * take a temporary reference on the node so it
		 * survives and isn't removed from the tree
		 * while we print it.
		 */
		binder_inc_node_tmpref_ilocked(node);
		/* Need to drop inner lock to take node lock */
		binder_inner_proc_unlock(proc);
		if (last_node)
			binder_put_node(last_node);
		binder_node_inner_lock(node);
		print_binder_node_nilocked(m, node);
		binder_node_inner_unlock(node);
		last_node = node;
		binder_inner_proc_lock(proc);
	}
	binder_inner_proc_unlock(proc);
	if (last_node)
		binder_put_node(last_node);

	if (print_all) {
		binder_proc_lock(proc);
		for (n = rb_first(&proc->refs_by_desc);
		     n != NULL;
		     n = rb_next(n))
			print_binder_ref_olocked(m, rb_entry(n,
							    struct binder_ref,
							    rb_node_desc));
		binder_proc_unlock(proc);
	}
	binder_alloc_print_allocated(m, &proc->alloc);
	binder_inner_proc_lock(proc);
	list_for_each_entry(w, &proc->todo, entry)
		print_binder_work_ilocked(m, proc, "  ",
					  "  pending transaction", w);
	list_for_each_entry(w, &proc->delivered_death, entry) {
		seq_puts(m, "  has delivered dead binder\n");
		break;
	}
	binder_inner_proc_unlock(proc);
	if (!print_all && m->count == header_pos)
		m->count = start_pos;
}

static const char * const binder_return_strings[] = {
	"BR_ERROR",
	"BR_OK",
	"BR_TRANSACTION",
	"BR_REPLY",
	"BR_ACQUIRE_RESULT",
	"BR_DEAD_REPLY",
	"BR_TRANSACTION_COMPLETE",
	"BR_INCREFS",
	"BR_ACQUIRE",
	"BR_RELEASE",
	"BR_DECREFS",
	"BR_ATTEMPT_ACQUIRE",
	"BR_NOOP",
	"BR_SPAWN_LOOPER",
	"BR_FINISHED",
	"BR_DEAD_BINDER",
	"BR_CLEAR_DEATH_NOTIFICATION_DONE",
	"BR_FAILED_REPLY"
};

static const char * const binder_command_strings[] = {
	"BC_TRANSACTION",
	"BC_REPLY",
	"BC_ACQUIRE_RESULT",
	"BC_FREE_BUFFER",
	"BC_INCREFS",
	"BC_ACQUIRE",
	"BC_RELEASE",
	"BC_DECREFS",
	"BC_INCREFS_DONE",
	"BC_ACQUIRE_DONE",
	"BC_ATTEMPT_ACQUIRE",
	"BC_REGISTER_LOOPER",
	"BC_ENTER_LOOPER",
	"BC_EXIT_LOOPER",
	"BC_REQUEST_DEATH_NOTIFICATION",
	"BC_CLEAR_DEATH_NOTIFICATION",
	"BC_DEAD_BINDER_DONE",
	"BC_TRANSACTION_SG",
	"BC_REPLY_SG",
};

static const char * const binder_objstat_strings[] = {
	"proc",
	"thread",
	"node",
	"ref",
	"death",
	"transaction",
	"transaction_complete"
};

static void print_binder_stats(struct seq_file *m, const char *prefix,
			       struct binder_stats *stats)
{
	int i;

	BUILD_BUG_ON(ARRAY_SIZE(stats->bc) !=
		     ARRAY_SIZE(binder_command_strings));
	for (i = 0; i < ARRAY_SIZE(stats->bc); i++) {
		int temp = atomic_read(&stats->bc[i]);

		if (temp)
			seq_printf(m, "%s%s: %d\n", prefix,
				   binder_command_strings[i], temp);
	}

	BUILD_BUG_ON(ARRAY_SIZE(stats->br) !=
		     ARRAY_SIZE(binder_return_strings));
	for (i = 0; i < ARRAY_SIZE(stats->br); i++) {
		int temp = atomic_read(&stats->br[i]);

		if (temp)
			seq_printf(m, "%s%s: %d\n", prefix,
				   binder_return_strings[i], temp);
	}

	BUILD_BUG_ON(ARRAY_SIZE(stats->obj_created) !=
		     ARRAY_SIZE(binder_objstat_strings));
	BUILD_BUG_ON(ARRAY_SIZE(stats->obj_created) !=
		     ARRAY_SIZE(stats->obj_deleted));
	for (i = 0; i < ARRAY_SIZE(stats->obj_created); i++) {
		int created = atomic_read(&stats->obj_created[i]);
		int deleted = atomic_read(&stats->obj_deleted[i]);

		if (created || deleted)
			seq_printf(m, "%s%s: active %d total %d\n",
				prefix,
				binder_objstat_strings[i],
				created - deleted,
				created);
	}
}

static void print_binder_proc_stats(struct seq_file *m,
				    struct binder_proc *proc)
{
	struct binder_work *w;
	struct binder_thread *thread;
	struct rb_node *n;
	int count, strong, weak, ready_threads;
	size_t free_async_space =
		binder_alloc_get_free_async_space(&proc->alloc);

	seq_printf(m, "proc %d\n", proc->pid);
	seq_printf(m, "context %s\n", proc->context->name);
	count = 0;
	ready_threads = 0;
	binder_inner_proc_lock(proc);
	for (n = rb_first(&proc->threads); n != NULL; n = rb_next(n))
		count++;

	list_for_each_entry(thread, &proc->waiting_threads, waiting_thread_node)
		ready_threads++;

	seq_printf(m, "  threads: %d\n", count);
	seq_printf(m, "  requested threads: %d+%d/%d\n"
			"  ready threads %d\n"
			"  free async space %zd\n", proc->requested_threads,
			proc->requested_threads_started, proc->max_threads,
			ready_threads,
			free_async_space);
	count = 0;
	for (n = rb_first(&proc->nodes); n != NULL; n = rb_next(n))
		count++;
	binder_inner_proc_unlock(proc);
	seq_printf(m, "  nodes: %d\n", count);
	count = 0;
	strong = 0;
	weak = 0;
	binder_proc_lock(proc);
	for (n = rb_first(&proc->refs_by_desc); n != NULL; n = rb_next(n)) {
		struct binder_ref *ref = rb_entry(n, struct binder_ref,
						  rb_node_desc);
		count++;
		strong += ref->data.strong;
		weak += ref->data.weak;
	}
	binder_proc_unlock(proc);
	seq_printf(m, "  refs: %d s %d w %d\n", count, strong, weak);

	count = binder_alloc_get_allocated_count(&proc->alloc);
	seq_printf(m, "  buffers: %d\n", count);

	binder_alloc_print_pages(m, &proc->alloc);

	count = 0;
	binder_inner_proc_lock(proc);
	list_for_each_entry(w, &proc->todo, entry) {
		if (w->type == BINDER_WORK_TRANSACTION)
			count++;
	}
	binder_inner_proc_unlock(proc);
	seq_printf(m, "  pending transactions: %d\n", count);

	print_binder_stats(m, "  ", &proc->stats);
}


static int binder_state_show(struct seq_file *m, void *unused)
{
	struct binder_proc *proc;
	struct binder_node *node;
	struct binder_node *last_node = NULL;

	seq_puts(m, "binder state:\n");

	spin_lock(&binder_dead_nodes_lock);
	if (!hlist_empty(&binder_dead_nodes))
		seq_puts(m, "dead nodes:\n");
	hlist_for_each_entry(node, &binder_dead_nodes, dead_node) {
		/*
		 * take a temporary reference on the node so it
		 * survives and isn't removed from the list
		 * while we print it.
		 */
		node->tmp_refs++;
		spin_unlock(&binder_dead_nodes_lock);
		if (last_node)
			binder_put_node(last_node);
		binder_node_lock(node);
		print_binder_node_nilocked(m, node);
		binder_node_unlock(node);
		last_node = node;
		spin_lock(&binder_dead_nodes_lock);
	}
	spin_unlock(&binder_dead_nodes_lock);
	if (last_node)
		binder_put_node(last_node);

	mutex_lock(&binder_procs_lock);
	hlist_for_each_entry(proc, &binder_procs, proc_node)
		print_binder_proc(m, proc, 1);
	mutex_unlock(&binder_procs_lock);

	return 0;
}

static int binder_stats_show(struct seq_file *m, void *unused)
{
	struct binder_proc *proc;

	seq_puts(m, "binder stats:\n");

	print_binder_stats(m, "", &binder_stats);

	mutex_lock(&binder_procs_lock);
	hlist_for_each_entry(proc, &binder_procs, proc_node)
		print_binder_proc_stats(m, proc);
	mutex_unlock(&binder_procs_lock);

	return 0;
}

static int binder_transactions_show(struct seq_file *m, void *unused)
{
	struct binder_proc *proc;

	seq_puts(m, "binder transactions:\n");
	mutex_lock(&binder_procs_lock);
	hlist_for_each_entry(proc, &binder_procs, proc_node)
		print_binder_proc(m, proc, 0);
	mutex_unlock(&binder_procs_lock);

	return 0;
}

static int binder_proc_show(struct seq_file *m, void *unused)
{
	struct binder_proc *itr;
	int pid = (unsigned long)m->private;

	mutex_lock(&binder_procs_lock);
	hlist_for_each_entry(itr, &binder_procs, proc_node) {
		if (itr->pid == pid) {
			seq_puts(m, "binder proc state:\n");
			print_binder_proc(m, itr, 1);
		}
	}
	mutex_unlock(&binder_procs_lock);

	return 0;
}

static void print_binder_transaction_log_entry(struct seq_file *m,
					struct binder_transaction_log_entry *e)
{
	int debug_id = READ_ONCE(e->debug_id_done);
	/*
	 * read barrier to guarantee debug_id_done read before
	 * we print the log values
	 */
	smp_rmb();
	seq_printf(m,
		   "%d: %s from %d:%d to %d:%d context %s node %d handle %d size %d:%d ret %d/%d l=%d",
		   e->debug_id, (e->call_type == 2) ? "reply" :
		   ((e->call_type == 1) ? "async" : "call "), e->from_proc,
		   e->from_thread, e->to_proc, e->to_thread, e->context_name,
		   e->to_node, e->target_handle, e->data_size, e->offsets_size,
		   e->return_error, e->return_error_param,
		   e->return_error_line);
	/*
	 * read-barrier to guarantee read of debug_id_done after
	 * done printing the fields of the entry
	 */
	smp_rmb();
	seq_printf(m, debug_id && debug_id == READ_ONCE(e->debug_id_done) ?
			"\n" : " (incomplete)\n");
}

static int binder_transaction_log_show(struct seq_file *m, void *unused)
{
	struct binder_transaction_log *log = m->private;
	unsigned int log_cur = atomic_read(&log->cur);
	unsigned int count;
	unsigned int cur;
	int i;

	count = log_cur + 1;
	cur = count < ARRAY_SIZE(log->entry) && !log->full ?
		0 : count % ARRAY_SIZE(log->entry);
	if (count > ARRAY_SIZE(log->entry) || log->full)
		count = ARRAY_SIZE(log->entry);
	for (i = 0; i < count; i++) {
		unsigned int index = cur++ % ARRAY_SIZE(log->entry);

		print_binder_transaction_log_entry(m, &log->entry[index]);
	}
	return 0;
}

static const struct file_operations binder_fops = {
	.owner = THIS_MODULE,
	.poll = binder_poll,
	.unlocked_ioctl = binder_ioctl,
	.compat_ioctl = binder_ioctl,
	.mmap = binder_mmap,
	.open = binder_open,
	.flush = binder_flush,
	.release = binder_release,
};

BINDER_DEBUG_ENTRY(state);
BINDER_DEBUG_ENTRY(stats);
BINDER_DEBUG_ENTRY(transactions);
BINDER_DEBUG_ENTRY(transaction_log);

static int __init init_binder_device(const char *name)
{
	int ret;
	struct binder_device *binder_device;

	binder_device = kzalloc(sizeof(*binder_device), GFP_KERNEL);
	if (!binder_device)
		return -ENOMEM;

	binder_device->miscdev.fops = &binder_fops;
	binder_device->miscdev.minor = MISC_DYNAMIC_MINOR;
	binder_device->miscdev.name = name;

	binder_device->context.binder_context_mgr_uid = INVALID_UID;
	binder_device->context.name = name;
	mutex_init(&binder_device->context.context_mgr_node_lock);

	ret = misc_register(&binder_device->miscdev);
	if (ret < 0) {
		kfree(binder_device);
		return ret;
	}

	hlist_add_head(&binder_device->hlist, &binder_devices);

	return ret;
}

static int __init binder_init(void)
{
	int ret;
	char *device_name, *device_names, *device_tmp;
	struct binder_device *device;
	struct hlist_node *tmp;

	ret = binder_alloc_shrinker_init();
	if (ret)
		return ret;

	atomic_set(&binder_transaction_log.cur, ~0U);
	atomic_set(&binder_transaction_log_failed.cur, ~0U);
	binder_deferred_workqueue = create_singlethread_workqueue("binder");
	if (!binder_deferred_workqueue)
		return -ENOMEM;

	binder_debugfs_dir_entry_root = debugfs_create_dir("binder", NULL);
	if (binder_debugfs_dir_entry_root)
		binder_debugfs_dir_entry_proc = debugfs_create_dir("proc",
						 binder_debugfs_dir_entry_root);

	if (binder_debugfs_dir_entry_root) {
		debugfs_create_file("state",
				    0444,
				    binder_debugfs_dir_entry_root,
				    NULL,
				    &binder_state_fops);
		debugfs_create_file("stats",
				    0444,
				    binder_debugfs_dir_entry_root,
				    NULL,
				    &binder_stats_fops);
		debugfs_create_file("transactions",
				    0444,
				    binder_debugfs_dir_entry_root,
				    NULL,
				    &binder_transactions_fops);
		debugfs_create_file("transaction_log",
				    0444,
				    binder_debugfs_dir_entry_root,
				    &binder_transaction_log,
				    &binder_transaction_log_fops);
		debugfs_create_file("failed_transaction_log",
				    0444,
				    binder_debugfs_dir_entry_root,
				    &binder_transaction_log_failed,
				    &binder_transaction_log_fops);
	}

	/*
	 * Copy the module_parameter string, because we don't want to
	 * tokenize it in-place.
	 */
	device_names = kzalloc(strlen(binder_devices_param) + 1, GFP_KERNEL);
	if (!device_names) {
		ret = -ENOMEM;
		goto err_alloc_device_names_failed;
	}
	strcpy(device_names, binder_devices_param);

	device_tmp = device_names;
	while ((device_name = strsep(&device_tmp, ","))) {
		ret = init_binder_device(device_name);
		if (ret)
			goto err_init_binder_device_failed;
	}

	return ret;

err_init_binder_device_failed:
	hlist_for_each_entry_safe(device, tmp, &binder_devices, hlist) {
		misc_deregister(&device->miscdev);
		hlist_del(&device->hlist);
		kfree(device);
	}

	kfree(device_names);

err_alloc_device_names_failed:
	debugfs_remove_recursive(binder_debugfs_dir_entry_root);

	destroy_workqueue(binder_deferred_workqueue);

	return ret;
}

device_initcall(binder_init);

#define CREATE_TRACE_POINTS
#include "binder_trace.h"

MODULE_LICENSE("GPL v2");<|MERGE_RESOLUTION|>--- conflicted
+++ resolved
@@ -3039,14 +3039,13 @@
 			return_error_line = __LINE__;
 			goto err_dead_binder;
 		}
-<<<<<<< HEAD
 		e->to_node = target_node->debug_id;
-=======
 		if (WARN_ON(proc == target_proc)) {
 			return_error = BR_FAILED_REPLY;
+			return_error_param = -EINVAL;
+			return_error_line = __LINE__;
 			goto err_invalid_target_handle;
 		}
->>>>>>> 5c1073c6
 		if (security_binder_transaction(proc->tsk,
 						target_proc->tsk) < 0) {
 			return_error = BR_FAILED_REPLY;
@@ -3573,16 +3572,22 @@
 				return -EFAULT;
 
 			ptr += sizeof(uint32_t);
-<<<<<<< HEAD
 			ret = -1;
 			if (increment && !target) {
 				struct binder_node *ctx_mgr_node;
 				mutex_lock(&context->context_mgr_node_lock);
 				ctx_mgr_node = context->binder_context_mgr_node;
-				if (ctx_mgr_node)
+				if (ctx_mgr_node) {
+					if (ctx_mgr_node->proc == proc) {
+						binder_user_error("%d:%d context manager tried to acquire desc 0\n",
+								  proc->pid, thread->pid);
+						mutex_unlock(&context->context_mgr_node_lock);
+						return -EINVAL;
+					}
 					ret = binder_inc_ref_for_node(
 							proc, ctx_mgr_node,
 							strong, NULL, &rdata);
+				}
 				mutex_unlock(&context->context_mgr_node_lock);
 			}
 			if (ret)
@@ -3593,30 +3598,6 @@
 				binder_user_error("%d:%d tried to acquire reference to desc %d, got %d instead\n",
 					proc->pid, thread->pid,
 					target, rdata.desc);
-=======
-			if (target == 0 && binder_context_mgr_node &&
-			    (cmd == BC_INCREFS || cmd == BC_ACQUIRE)) {
-				if (binder_context_mgr_node->proc == proc) {
-					binder_user_error("%d:%d context manager tried to acquire desc 0\n",
-							  proc->pid, thread->pid);
-					return -EINVAL;
-				}
-				ref = binder_get_ref_for_node(proc,
-					       binder_context_mgr_node);
-				if (ref->desc != target) {
-					binder_user_error("%d:%d tried to acquire reference to desc 0, got %d instead\n",
-						proc->pid, thread->pid,
-						ref->desc);
-				}
-			} else
-				ref = binder_get_ref(proc, target,
-						     cmd == BC_ACQUIRE ||
-						     cmd == BC_RELEASE);
-			if (ref == NULL) {
-				binder_user_error("%d:%d refcount change on invalid ref %d\n",
-					proc->pid, thread->pid, target);
-				break;
->>>>>>> 5c1073c6
 			}
 			switch (cmd) {
 			case BC_INCREFS:
