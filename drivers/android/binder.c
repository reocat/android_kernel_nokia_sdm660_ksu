--- conflicted
+++ resolved
@@ -1139,7 +1139,6 @@
 }
 
 static bool is_fair_policy(int policy)
-<<<<<<< HEAD
 {
 	return policy == SCHED_NORMAL || policy == SCHED_BATCH;
 }
@@ -1173,41 +1172,6 @@
 	bool has_cap_nice;
 	unsigned int policy = desired.sched_policy;
 
-=======
-{
-	return policy == SCHED_NORMAL || policy == SCHED_BATCH;
-}
-
-static bool binder_supported_policy(int policy)
-{
-	return is_fair_policy(policy) || is_rt_policy(policy);
-}
-
-static int to_userspace_prio(int policy, int kernel_priority)
-{
-	if (is_fair_policy(policy))
-		return PRIO_TO_NICE(kernel_priority);
-	else
-		return MAX_USER_RT_PRIO - 1 - kernel_priority;
-}
-
-static int to_kernel_prio(int policy, int user_priority)
-{
-	if (is_fair_policy(policy))
-		return NICE_TO_PRIO(user_priority);
-	else
-		return MAX_USER_RT_PRIO - 1 - user_priority;
-}
-
-static void binder_do_set_priority(struct task_struct *task,
-				   struct binder_priority desired,
-				   bool verify)
-{
-	int priority; /* user-space prio value */
-	bool has_cap_nice;
-	unsigned int policy = desired.sched_policy;
-
->>>>>>> 0567d2f4
 	if (task->policy == policy && task->normal_prio == desired.prio)
 		return;
 
@@ -1236,7 +1200,6 @@
 		} else if (priority < min_nice) {
 			priority = min_nice;
 		}
-<<<<<<< HEAD
 	}
 
 	if (policy != desired.sched_policy ||
@@ -1260,31 +1223,6 @@
 					   policy | SCHED_RESET_ON_FORK,
 					   &params);
 	}
-=======
-	}
-
-	if (policy != desired.sched_policy ||
-	    to_kernel_prio(policy, priority) != desired.prio)
-		binder_debug(BINDER_DEBUG_PRIORITY_CAP,
-			     "%d: priority %d not allowed, using %d instead\n",
-			      task->pid, desired.prio,
-			      to_kernel_prio(policy, priority));
-
-	trace_binder_set_priority(task->tgid, task->pid, task->normal_prio,
-				  to_kernel_prio(policy, priority),
-				  desired.prio);
-
-	/* Set the actual priority */
-	if (task->policy != policy || is_rt_policy(policy)) {
-		struct sched_param params;
-
-		params.sched_priority = is_rt_policy(policy) ? priority : 0;
-
-		sched_setscheduler_nocheck(task,
-					   policy | SCHED_RESET_ON_FORK,
-					   &params);
-	}
->>>>>>> 0567d2f4
 	if (is_fair_policy(policy))
 		set_user_nice(task, priority);
 }
