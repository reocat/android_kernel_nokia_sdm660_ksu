--- conflicted
+++ resolved
@@ -708,11 +708,7 @@
 				op_flags = REQ_FUA;
 		}
 	} else {
-<<<<<<< HEAD
-		rw = READ;
-=======
 		op = REQ_OP_READ;
->>>>>>> 286cd8c7
 	}
 
 	ibr = kzalloc(sizeof(struct iblock_req), GFP_KERNEL);
