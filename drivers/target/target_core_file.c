--- conflicted
+++ resolved
@@ -357,11 +357,7 @@
 	if (is_write)
 		ret = vfs_iter_write(fd, &iter, &pos, 0);
 	else
-<<<<<<< HEAD
-		ret = vfs_iter_read(fd, &iter, &pos);
-=======
 		ret = vfs_iter_read(fd, &iter, &pos, 0);
->>>>>>> 286cd8c7
 
 	if (is_write) {
 		if (ret < 0 || ret != data_length) {
