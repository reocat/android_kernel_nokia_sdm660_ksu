/*
 * Copyright (C) 2013 Shaohua Li <shli@kernel.org>
 * Copyright (C) 2014 Red Hat, Inc.
 * Copyright (C) 2015 Arrikto, Inc.
 * Copyright (C) 2017 Chinamobile, Inc.
 *
 * This program is free software; you can redistribute it and/or modify it
 * under the terms and conditions of the GNU General Public License,
 * version 2, as published by the Free Software Foundation.
 *
 * This program is distributed in the hope it will be useful, but WITHOUT
 * ANY WARRANTY; without even the implied warranty of MERCHANTABILITY or
 * FITNESS FOR A PARTICULAR PURPOSE.  See the GNU General Public License for
 * more details.
 *
 * You should have received a copy of the GNU General Public License along with
 * this program; if not, write to the Free Software Foundation, Inc.,
 * 51 Franklin St - Fifth Floor, Boston, MA 02110-1301 USA.
 */

#include <linux/spinlock.h>
#include <linux/module.h>
#include <linux/idr.h>
#include <linux/kernel.h>
#include <linux/timer.h>
#include <linux/parser.h>
#include <linux/vmalloc.h>
#include <linux/uio_driver.h>
#include <linux/radix-tree.h>
#include <linux/stringify.h>
#include <linux/bitops.h>
#include <linux/highmem.h>
#include <linux/configfs.h>
#include <linux/mutex.h>
#include <linux/workqueue.h>
#include <net/genetlink.h>
#include <scsi/scsi_common.h>
#include <scsi/scsi_proto.h>
#include <target/target_core_base.h>
#include <target/target_core_fabric.h>
#include <target/target_core_backend.h>

#include <linux/target_core_user.h>

/**
 * DOC: Userspace I/O
 * Userspace I/O
 * -------------
 *
 * Define a shared-memory interface for LIO to pass SCSI commands and
 * data to userspace for processing. This is to allow backends that
 * are too complex for in-kernel support to be possible.
 *
 * It uses the UIO framework to do a lot of the device-creation and
 * introspection work for us.
 *
 * See the .h file for how the ring is laid out. Note that while the
 * command ring is defined, the particulars of the data area are
 * not. Offset values in the command entry point to other locations
 * internal to the mmap-ed area. There is separate space outside the
 * command ring for data buffers. This leaves maximum flexibility for
 * moving buffer allocations, or even page flipping or other
 * allocation techniques, without altering the command ring layout.
 *
 * SECURITY:
 * The user process must be assumed to be malicious. There's no way to
 * prevent it breaking the command ring protocol if it wants, but in
 * order to prevent other issues we must only ever read *data* from
 * the shared memory area, not offsets or sizes. This applies to
 * command ring entries as well as the mailbox. Extra code needed for
 * this may have a 'UAM' comment.
 */

#define TCMU_TIME_OUT (30 * MSEC_PER_SEC)

/* For cmd area, the size is fixed 8MB */
#define CMDR_SIZE (8 * 1024 * 1024)

/*
 * For data area, the block size is PAGE_SIZE and
 * the total size is 256K * PAGE_SIZE.
 */
#define DATA_BLOCK_SIZE PAGE_SIZE
#define DATA_BLOCK_SHIFT PAGE_SHIFT
#define DATA_BLOCK_BITS_DEF (256 * 1024)

#define TCMU_MBS_TO_BLOCKS(_mbs) (_mbs << (20 - DATA_BLOCK_SHIFT))
#define TCMU_BLOCKS_TO_MBS(_blocks) (_blocks >> (20 - DATA_BLOCK_SHIFT))

/*
 * Default number of global data blocks(512K * PAGE_SIZE)
 * when the unmap thread will be started.
 */
#define TCMU_GLOBAL_MAX_BLOCKS_DEF (512 * 1024)

static u8 tcmu_kern_cmd_reply_supported;
static u8 tcmu_netlink_blocked;

static struct device *tcmu_root_device;

struct tcmu_hba {
	u32 host_id;
};

#define TCMU_CONFIG_LEN 256

static DEFINE_MUTEX(tcmu_nl_cmd_mutex);
static LIST_HEAD(tcmu_nl_cmd_list);

struct tcmu_dev;

struct tcmu_nl_cmd {
	/* wake up thread waiting for reply */
	struct completion complete;
	struct list_head nl_list;
	struct tcmu_dev *udev;
	int cmd;
	int status;
};

struct tcmu_dev {
	struct list_head node;
	struct kref kref;

	struct se_device se_dev;

	char *name;
	struct se_hba *hba;

#define TCMU_DEV_BIT_OPEN 0
#define TCMU_DEV_BIT_BROKEN 1
#define TCMU_DEV_BIT_BLOCKED 2
	unsigned long flags;

	struct uio_info uio_info;

	struct inode *inode;

	struct tcmu_mailbox *mb_addr;
	uint64_t dev_size;
	u32 cmdr_size;
	u32 cmdr_last_cleaned;
	/* Offset of data area from start of mb */
	/* Must add data_off and mb_addr to get the address */
	size_t data_off;
	size_t data_size;
	uint32_t max_blocks;
	size_t ring_size;

	struct mutex cmdr_lock;
	struct list_head qfull_queue;

	uint32_t dbi_max;
	uint32_t dbi_thresh;
	unsigned long *data_bitmap;
	struct radix_tree_root data_blocks;

	struct idr commands;

	struct timer_list cmd_timer;
	unsigned int cmd_time_out;
	struct list_head inflight_queue;

	struct timer_list qfull_timer;
	int qfull_time_out;

	struct list_head timedout_entry;

	struct tcmu_nl_cmd curr_nl_cmd;

	char dev_config[TCMU_CONFIG_LEN];

	int nl_reply_supported;
};

#define TCMU_DEV(_se_dev) container_of(_se_dev, struct tcmu_dev, se_dev)

#define CMDR_OFF sizeof(struct tcmu_mailbox)

struct tcmu_cmd {
	struct se_cmd *se_cmd;
	struct tcmu_dev *tcmu_dev;
	struct list_head queue_entry;

	uint16_t cmd_id;

	/* Can't use se_cmd when cleaning up expired cmds, because if
	   cmd has been completed then accessing se_cmd is off limits */
	uint32_t dbi_cnt;
	uint32_t dbi_cur;
	uint32_t *dbi;

	unsigned long deadline;

#define TCMU_CMD_BIT_EXPIRED 0
#define TCMU_CMD_BIT_INFLIGHT 1
	unsigned long flags;
};
/*
 * To avoid dead lock the mutex lock order should always be:
 *
 * mutex_lock(&root_udev_mutex);
 * ...
 * mutex_lock(&tcmu_dev->cmdr_lock);
 * mutex_unlock(&tcmu_dev->cmdr_lock);
 * ...
 * mutex_unlock(&root_udev_mutex);
 */
static DEFINE_MUTEX(root_udev_mutex);
static LIST_HEAD(root_udev);

static DEFINE_SPINLOCK(timed_out_udevs_lock);
static LIST_HEAD(timed_out_udevs);

static struct kmem_cache *tcmu_cmd_cache;

static atomic_t global_db_count = ATOMIC_INIT(0);
static struct delayed_work tcmu_unmap_work;
static int tcmu_global_max_blocks = TCMU_GLOBAL_MAX_BLOCKS_DEF;

static int tcmu_set_global_max_data_area(const char *str,
					 const struct kernel_param *kp)
{
	int ret, max_area_mb;

	ret = kstrtoint(str, 10, &max_area_mb);
	if (ret)
		return -EINVAL;

	if (max_area_mb <= 0) {
		pr_err("global_max_data_area must be larger than 0.\n");
		return -EINVAL;
	}

	tcmu_global_max_blocks = TCMU_MBS_TO_BLOCKS(max_area_mb);
	if (atomic_read(&global_db_count) > tcmu_global_max_blocks)
		schedule_delayed_work(&tcmu_unmap_work, 0);
	else
		cancel_delayed_work_sync(&tcmu_unmap_work);

	return 0;
}

static int tcmu_get_global_max_data_area(char *buffer,
					 const struct kernel_param *kp)
{
	return sprintf(buffer, "%d", TCMU_BLOCKS_TO_MBS(tcmu_global_max_blocks));
}

static const struct kernel_param_ops tcmu_global_max_data_area_op = {
	.set = tcmu_set_global_max_data_area,
	.get = tcmu_get_global_max_data_area,
};

module_param_cb(global_max_data_area_mb, &tcmu_global_max_data_area_op, NULL,
		S_IWUSR | S_IRUGO);
MODULE_PARM_DESC(global_max_data_area_mb,
		 "Max MBs allowed to be allocated to all the tcmu device's "
		 "data areas.");

static int tcmu_get_block_netlink(char *buffer,
				  const struct kernel_param *kp)
{
	return sprintf(buffer, "%s\n", tcmu_netlink_blocked ?
		       "blocked" : "unblocked");
}

static int tcmu_set_block_netlink(const char *str,
				  const struct kernel_param *kp)
{
	int ret;
	u8 val;

	ret = kstrtou8(str, 0, &val);
	if (ret < 0)
		return ret;

	if (val > 1) {
		pr_err("Invalid block netlink value %u\n", val);
		return -EINVAL;
	}

	tcmu_netlink_blocked = val;
	return 0;
}

static const struct kernel_param_ops tcmu_block_netlink_op = {
	.set = tcmu_set_block_netlink,
	.get = tcmu_get_block_netlink,
};

module_param_cb(block_netlink, &tcmu_block_netlink_op, NULL, S_IWUSR | S_IRUGO);
MODULE_PARM_DESC(block_netlink, "Block new netlink commands.");

static int tcmu_fail_netlink_cmd(struct tcmu_nl_cmd *nl_cmd)
{
	struct tcmu_dev *udev = nl_cmd->udev;

	if (!tcmu_netlink_blocked) {
		pr_err("Could not reset device's netlink interface. Netlink is not blocked.\n");
		return -EBUSY;
	}

	if (nl_cmd->cmd != TCMU_CMD_UNSPEC) {
		pr_debug("Aborting nl cmd %d on %s\n", nl_cmd->cmd, udev->name);
		nl_cmd->status = -EINTR;
		list_del(&nl_cmd->nl_list);
		complete(&nl_cmd->complete);
	}
	return 0;
}

static int tcmu_set_reset_netlink(const char *str,
				  const struct kernel_param *kp)
{
	struct tcmu_nl_cmd *nl_cmd, *tmp_cmd;
	int ret;
	u8 val;

	ret = kstrtou8(str, 0, &val);
	if (ret < 0)
		return ret;

	if (val != 1) {
		pr_err("Invalid reset netlink value %u\n", val);
		return -EINVAL;
	}

	mutex_lock(&tcmu_nl_cmd_mutex);
	list_for_each_entry_safe(nl_cmd, tmp_cmd, &tcmu_nl_cmd_list, nl_list) {
		ret = tcmu_fail_netlink_cmd(nl_cmd);
		if (ret)
			break;
	}
	mutex_unlock(&tcmu_nl_cmd_mutex);

	return ret;
}

static const struct kernel_param_ops tcmu_reset_netlink_op = {
	.set = tcmu_set_reset_netlink,
};

module_param_cb(reset_netlink, &tcmu_reset_netlink_op, NULL, S_IWUSR);
MODULE_PARM_DESC(reset_netlink, "Reset netlink commands.");

/* multicast group */
enum tcmu_multicast_groups {
	TCMU_MCGRP_CONFIG,
};

static const struct genl_multicast_group tcmu_mcgrps[] = {
	[TCMU_MCGRP_CONFIG] = { .name = "config", },
};

static struct nla_policy tcmu_attr_policy[TCMU_ATTR_MAX+1] = {
	[TCMU_ATTR_DEVICE]	= { .type = NLA_STRING },
	[TCMU_ATTR_MINOR]	= { .type = NLA_U32 },
	[TCMU_ATTR_CMD_STATUS]	= { .type = NLA_S32 },
	[TCMU_ATTR_DEVICE_ID]	= { .type = NLA_U32 },
	[TCMU_ATTR_SUPP_KERN_CMD_REPLY] = { .type = NLA_U8 },
};

static int tcmu_genl_cmd_done(struct genl_info *info, int completed_cmd)
{
	struct tcmu_dev *udev = NULL;
	struct tcmu_nl_cmd *nl_cmd;
	int dev_id, rc, ret = 0;

	if (!info->attrs[TCMU_ATTR_CMD_STATUS] ||
	    !info->attrs[TCMU_ATTR_DEVICE_ID]) {
		printk(KERN_ERR "TCMU_ATTR_CMD_STATUS or TCMU_ATTR_DEVICE_ID not set, doing nothing\n");
		return -EINVAL;
        }

	dev_id = nla_get_u32(info->attrs[TCMU_ATTR_DEVICE_ID]);
	rc = nla_get_s32(info->attrs[TCMU_ATTR_CMD_STATUS]);

	mutex_lock(&tcmu_nl_cmd_mutex);
	list_for_each_entry(nl_cmd, &tcmu_nl_cmd_list, nl_list) {
		if (nl_cmd->udev->se_dev.dev_index == dev_id) {
			udev = nl_cmd->udev;
			break;
		}
	}

	if (!udev) {
		pr_err("tcmu nl cmd %u/%d completion could not find device with dev id %u.\n",
		       completed_cmd, rc, dev_id);
		ret = -ENODEV;
		goto unlock;
	}
	list_del(&nl_cmd->nl_list);

	pr_debug("%s genl cmd done got id %d curr %d done %d rc %d stat %d\n",
		 udev->name, dev_id, nl_cmd->cmd, completed_cmd, rc,
		 nl_cmd->status);

	if (nl_cmd->cmd != completed_cmd) {
		pr_err("Mismatched commands on %s (Expecting reply for %d. Current %d).\n",
		       udev->name, completed_cmd, nl_cmd->cmd);
		ret = -EINVAL;
		goto unlock;
	}

	nl_cmd->status = rc;
	complete(&nl_cmd->complete);
unlock:
	mutex_unlock(&tcmu_nl_cmd_mutex);
	return ret;
}

static int tcmu_genl_rm_dev_done(struct sk_buff *skb, struct genl_info *info)
{
	return tcmu_genl_cmd_done(info, TCMU_CMD_REMOVED_DEVICE);
}

static int tcmu_genl_add_dev_done(struct sk_buff *skb, struct genl_info *info)
{
	return tcmu_genl_cmd_done(info, TCMU_CMD_ADDED_DEVICE);
}

static int tcmu_genl_reconfig_dev_done(struct sk_buff *skb,
				       struct genl_info *info)
{
	return tcmu_genl_cmd_done(info, TCMU_CMD_RECONFIG_DEVICE);
}

static int tcmu_genl_set_features(struct sk_buff *skb, struct genl_info *info)
{
	if (info->attrs[TCMU_ATTR_SUPP_KERN_CMD_REPLY]) {
		tcmu_kern_cmd_reply_supported  =
			nla_get_u8(info->attrs[TCMU_ATTR_SUPP_KERN_CMD_REPLY]);
		printk(KERN_INFO "tcmu daemon: command reply support %u.\n",
		       tcmu_kern_cmd_reply_supported);
	}

	return 0;
}

static const struct genl_ops tcmu_genl_ops[] = {
	{
		.cmd	= TCMU_CMD_SET_FEATURES,
		.flags	= GENL_ADMIN_PERM,
		.policy	= tcmu_attr_policy,
		.doit	= tcmu_genl_set_features,
	},
	{
		.cmd	= TCMU_CMD_ADDED_DEVICE_DONE,
		.flags	= GENL_ADMIN_PERM,
		.policy	= tcmu_attr_policy,
		.doit	= tcmu_genl_add_dev_done,
	},
	{
		.cmd	= TCMU_CMD_REMOVED_DEVICE_DONE,
		.flags	= GENL_ADMIN_PERM,
		.policy	= tcmu_attr_policy,
		.doit	= tcmu_genl_rm_dev_done,
	},
	{
		.cmd	= TCMU_CMD_RECONFIG_DEVICE_DONE,
		.flags	= GENL_ADMIN_PERM,
		.policy	= tcmu_attr_policy,
		.doit	= tcmu_genl_reconfig_dev_done,
	},
};

/* Our generic netlink family */
static struct genl_family tcmu_genl_family __ro_after_init = {
	.module = THIS_MODULE,
	.hdrsize = 0,
	.name = "TCM-USER",
	.version = 2,
	.maxattr = TCMU_ATTR_MAX,
	.mcgrps = tcmu_mcgrps,
	.n_mcgrps = ARRAY_SIZE(tcmu_mcgrps),
	.netnsok = true,
	.ops = tcmu_genl_ops,
	.n_ops = ARRAY_SIZE(tcmu_genl_ops),
};

#define tcmu_cmd_set_dbi_cur(cmd, index) ((cmd)->dbi_cur = (index))
#define tcmu_cmd_reset_dbi_cur(cmd) tcmu_cmd_set_dbi_cur(cmd, 0)
#define tcmu_cmd_set_dbi(cmd, index) ((cmd)->dbi[(cmd)->dbi_cur++] = (index))
#define tcmu_cmd_get_dbi(cmd) ((cmd)->dbi[(cmd)->dbi_cur++])

static void tcmu_cmd_free_data(struct tcmu_cmd *tcmu_cmd, uint32_t len)
{
	struct tcmu_dev *udev = tcmu_cmd->tcmu_dev;
	uint32_t i;

	for (i = 0; i < len; i++)
		clear_bit(tcmu_cmd->dbi[i], udev->data_bitmap);
}

static inline bool tcmu_get_empty_block(struct tcmu_dev *udev,
					struct tcmu_cmd *tcmu_cmd)
{
	struct page *page;
	int ret, dbi;

	dbi = find_first_zero_bit(udev->data_bitmap, udev->dbi_thresh);
	if (dbi == udev->dbi_thresh)
		return false;

	page = radix_tree_lookup(&udev->data_blocks, dbi);
	if (!page) {
		if (atomic_add_return(1, &global_db_count) >
				      tcmu_global_max_blocks)
			schedule_delayed_work(&tcmu_unmap_work, 0);

		/* try to get new page from the mm */
		page = alloc_page(GFP_KERNEL);
		if (!page)
			goto err_alloc;

		ret = radix_tree_insert(&udev->data_blocks, dbi, page);
		if (ret)
			goto err_insert;
	}

	if (dbi > udev->dbi_max)
		udev->dbi_max = dbi;

	set_bit(dbi, udev->data_bitmap);
	tcmu_cmd_set_dbi(tcmu_cmd, dbi);

	return true;
err_insert:
	__free_page(page);
err_alloc:
	atomic_dec(&global_db_count);
	return false;
}

static bool tcmu_get_empty_blocks(struct tcmu_dev *udev,
				  struct tcmu_cmd *tcmu_cmd)
{
	int i;

	for (i = tcmu_cmd->dbi_cur; i < tcmu_cmd->dbi_cnt; i++) {
		if (!tcmu_get_empty_block(udev, tcmu_cmd))
			return false;
	}
	return true;
}

static inline struct page *
tcmu_get_block_page(struct tcmu_dev *udev, uint32_t dbi)
{
	return radix_tree_lookup(&udev->data_blocks, dbi);
}

static inline void tcmu_free_cmd(struct tcmu_cmd *tcmu_cmd)
{
	kfree(tcmu_cmd->dbi);
	kmem_cache_free(tcmu_cmd_cache, tcmu_cmd);
}

static inline size_t tcmu_cmd_get_data_length(struct tcmu_cmd *tcmu_cmd)
{
	struct se_cmd *se_cmd = tcmu_cmd->se_cmd;
	size_t data_length = round_up(se_cmd->data_length, DATA_BLOCK_SIZE);

	if (se_cmd->se_cmd_flags & SCF_BIDI) {
		BUG_ON(!(se_cmd->t_bidi_data_sg && se_cmd->t_bidi_data_nents));
		data_length += round_up(se_cmd->t_bidi_data_sg->length,
				DATA_BLOCK_SIZE);
	}

	return data_length;
}

static inline uint32_t tcmu_cmd_get_block_cnt(struct tcmu_cmd *tcmu_cmd)
{
	size_t data_length = tcmu_cmd_get_data_length(tcmu_cmd);

	return data_length / DATA_BLOCK_SIZE;
}

static struct tcmu_cmd *tcmu_alloc_cmd(struct se_cmd *se_cmd)
{
	struct se_device *se_dev = se_cmd->se_dev;
	struct tcmu_dev *udev = TCMU_DEV(se_dev);
	struct tcmu_cmd *tcmu_cmd;

	tcmu_cmd = kmem_cache_zalloc(tcmu_cmd_cache, GFP_KERNEL);
	if (!tcmu_cmd)
		return NULL;

	INIT_LIST_HEAD(&tcmu_cmd->queue_entry);
	tcmu_cmd->se_cmd = se_cmd;
	tcmu_cmd->tcmu_dev = udev;

	tcmu_cmd_reset_dbi_cur(tcmu_cmd);
	tcmu_cmd->dbi_cnt = tcmu_cmd_get_block_cnt(tcmu_cmd);
	tcmu_cmd->dbi = kcalloc(tcmu_cmd->dbi_cnt, sizeof(uint32_t),
				GFP_KERNEL);
	if (!tcmu_cmd->dbi) {
		kmem_cache_free(tcmu_cmd_cache, tcmu_cmd);
		return NULL;
	}

	return tcmu_cmd;
}

static inline void tcmu_flush_dcache_range(void *vaddr, size_t size)
{
	unsigned long offset = offset_in_page(vaddr);
	void *start = vaddr - offset;

	size = round_up(size+offset, PAGE_SIZE);

	while (size) {
		flush_dcache_page(vmalloc_to_page(start));
		start += PAGE_SIZE;
		size -= PAGE_SIZE;
	}
}

/*
 * Some ring helper functions. We don't assume size is a power of 2 so
 * we can't use circ_buf.h.
 */
static inline size_t spc_used(size_t head, size_t tail, size_t size)
{
	int diff = head - tail;

	if (diff >= 0)
		return diff;
	else
		return size + diff;
}

static inline size_t spc_free(size_t head, size_t tail, size_t size)
{
	/* Keep 1 byte unused or we can't tell full from empty */
	return (size - spc_used(head, tail, size) - 1);
}

static inline size_t head_to_end(size_t head, size_t size)
{
	return size - head;
}

static inline void new_iov(struct iovec **iov, int *iov_cnt)
{
	struct iovec *iovec;

	if (*iov_cnt != 0)
		(*iov)++;
	(*iov_cnt)++;

	iovec = *iov;
	memset(iovec, 0, sizeof(struct iovec));
}

#define UPDATE_HEAD(head, used, size) smp_store_release(&head, ((head % size) + used) % size)

/* offset is relative to mb_addr */
static inline size_t get_block_offset_user(struct tcmu_dev *dev,
		int dbi, int remaining)
{
	return dev->data_off + dbi * DATA_BLOCK_SIZE +
		DATA_BLOCK_SIZE - remaining;
}

static inline size_t iov_tail(struct iovec *iov)
{
	return (size_t)iov->iov_base + iov->iov_len;
}

static void scatter_data_area(struct tcmu_dev *udev,
	struct tcmu_cmd *tcmu_cmd, struct scatterlist *data_sg,
	unsigned int data_nents, struct iovec **iov,
	int *iov_cnt, bool copy_data)
{
	int i, dbi;
	int block_remaining = 0;
	void *from, *to = NULL;
	size_t copy_bytes, to_offset, offset;
	struct scatterlist *sg;
	struct page *page = NULL;

	for_each_sg(data_sg, sg, data_nents, i) {
		int sg_remaining = sg->length;
		from = kmap_atomic(sg_page(sg)) + sg->offset;
		while (sg_remaining > 0) {
			if (block_remaining == 0) {
				if (to) {
					flush_dcache_page(page);
					kunmap_atomic(to);
				}

				block_remaining = DATA_BLOCK_SIZE;
				dbi = tcmu_cmd_get_dbi(tcmu_cmd);
				page = tcmu_get_block_page(udev, dbi);
				to = kmap_atomic(page);
			}

			/*
			 * Covert to virtual offset of the ring data area.
			 */
			to_offset = get_block_offset_user(udev, dbi,
					block_remaining);

			/*
			 * The following code will gather and map the blocks
			 * to the same iovec when the blocks are all next to
			 * each other.
			 */
			copy_bytes = min_t(size_t, sg_remaining,
					block_remaining);
			if (*iov_cnt != 0 &&
			    to_offset == iov_tail(*iov)) {
				/*
				 * Will append to the current iovec, because
				 * the current block page is next to the
				 * previous one.
				 */
				(*iov)->iov_len += copy_bytes;
			} else {
				/*
				 * Will allocate a new iovec because we are
				 * first time here or the current block page
				 * is not next to the previous one.
				 */
				new_iov(iov, iov_cnt);
				(*iov)->iov_base = (void __user *)to_offset;
				(*iov)->iov_len = copy_bytes;
			}

			if (copy_data) {
				offset = DATA_BLOCK_SIZE - block_remaining;
				memcpy(to + offset,
				       from + sg->length - sg_remaining,
				       copy_bytes);
			}

			sg_remaining -= copy_bytes;
			block_remaining -= copy_bytes;
		}
		kunmap_atomic(from - sg->offset);
	}

	if (to) {
		flush_dcache_page(page);
		kunmap_atomic(to);
	}
}

static void gather_data_area(struct tcmu_dev *udev, struct tcmu_cmd *cmd,
			     bool bidi, uint32_t read_len)
{
	struct se_cmd *se_cmd = cmd->se_cmd;
	int i, dbi;
	int block_remaining = 0;
	void *from = NULL, *to;
	size_t copy_bytes, offset;
	struct scatterlist *sg, *data_sg;
	struct page *page;
	unsigned int data_nents;
	uint32_t count = 0;

	if (!bidi) {
		data_sg = se_cmd->t_data_sg;
		data_nents = se_cmd->t_data_nents;
	} else {

		/*
		 * For bidi case, the first count blocks are for Data-Out
		 * buffer blocks, and before gathering the Data-In buffer
		 * the Data-Out buffer blocks should be discarded.
		 */
		count = DIV_ROUND_UP(se_cmd->data_length, DATA_BLOCK_SIZE);

		data_sg = se_cmd->t_bidi_data_sg;
		data_nents = se_cmd->t_bidi_data_nents;
	}

	tcmu_cmd_set_dbi_cur(cmd, count);

	for_each_sg(data_sg, sg, data_nents, i) {
		int sg_remaining = sg->length;
		to = kmap_atomic(sg_page(sg)) + sg->offset;
		while (sg_remaining > 0 && read_len > 0) {
			if (block_remaining == 0) {
				if (from)
					kunmap_atomic(from);

				block_remaining = DATA_BLOCK_SIZE;
				dbi = tcmu_cmd_get_dbi(cmd);
				page = tcmu_get_block_page(udev, dbi);
				from = kmap_atomic(page);
				flush_dcache_page(page);
			}
			copy_bytes = min_t(size_t, sg_remaining,
					block_remaining);
			if (read_len < copy_bytes)
				copy_bytes = read_len;
			offset = DATA_BLOCK_SIZE - block_remaining;
			memcpy(to + sg->length - sg_remaining, from + offset,
					copy_bytes);

			sg_remaining -= copy_bytes;
			block_remaining -= copy_bytes;
			read_len -= copy_bytes;
		}
		kunmap_atomic(to - sg->offset);
		if (read_len == 0)
			break;
	}
	if (from)
		kunmap_atomic(from);
}

static inline size_t spc_bitmap_free(unsigned long *bitmap, uint32_t thresh)
{
	return thresh - bitmap_weight(bitmap, thresh);
}

/*
 * We can't queue a command until we have space available on the cmd ring *and*
 * space available on the data area.
 *
 * Called with ring lock held.
 */
static bool is_ring_space_avail(struct tcmu_dev *udev, struct tcmu_cmd *cmd,
		size_t cmd_size, size_t data_needed)
{
	struct tcmu_mailbox *mb = udev->mb_addr;
	uint32_t blocks_needed = (data_needed + DATA_BLOCK_SIZE - 1)
				/ DATA_BLOCK_SIZE;
	size_t space, cmd_needed;
	u32 cmd_head;

	tcmu_flush_dcache_range(mb, sizeof(*mb));

	cmd_head = mb->cmd_head % udev->cmdr_size; /* UAM */

	/*
	 * If cmd end-of-ring space is too small then we need space for a NOP plus
	 * original cmd - cmds are internally contiguous.
	 */
	if (head_to_end(cmd_head, udev->cmdr_size) >= cmd_size)
		cmd_needed = cmd_size;
	else
		cmd_needed = cmd_size + head_to_end(cmd_head, udev->cmdr_size);

	space = spc_free(cmd_head, udev->cmdr_last_cleaned, udev->cmdr_size);
	if (space < cmd_needed) {
		pr_debug("no cmd space: %u %u %u\n", cmd_head,
		       udev->cmdr_last_cleaned, udev->cmdr_size);
		return false;
	}

	/* try to check and get the data blocks as needed */
	space = spc_bitmap_free(udev->data_bitmap, udev->dbi_thresh);
	if ((space * DATA_BLOCK_SIZE) < data_needed) {
		unsigned long blocks_left =
				(udev->max_blocks - udev->dbi_thresh) + space;

		if (blocks_left < blocks_needed) {
			pr_debug("no data space: only %lu available, but ask for %zu\n",
					blocks_left * DATA_BLOCK_SIZE,
					data_needed);
			return false;
		}

		udev->dbi_thresh += blocks_needed;
		if (udev->dbi_thresh > udev->max_blocks)
			udev->dbi_thresh = udev->max_blocks;
	}

	return tcmu_get_empty_blocks(udev, cmd);
}

static inline size_t tcmu_cmd_get_base_cmd_size(size_t iov_cnt)
{
	return max(offsetof(struct tcmu_cmd_entry, req.iov[iov_cnt]),
			sizeof(struct tcmu_cmd_entry));
}

static inline size_t tcmu_cmd_get_cmd_size(struct tcmu_cmd *tcmu_cmd,
					   size_t base_command_size)
{
	struct se_cmd *se_cmd = tcmu_cmd->se_cmd;
	size_t command_size;

	command_size = base_command_size +
		round_up(scsi_command_size(se_cmd->t_task_cdb),
				TCMU_OP_ALIGN_SIZE);

	WARN_ON(command_size & (TCMU_OP_ALIGN_SIZE-1));

	return command_size;
}

static void tcmu_setup_cmd_timer(struct tcmu_cmd *tcmu_cmd, unsigned int tmo,
				 struct timer_list *timer)
{
	if (!tmo)
		return;

	tcmu_cmd->deadline = round_jiffies_up(jiffies + msecs_to_jiffies(tmo));
	if (!timer_pending(timer))
		mod_timer(timer, tcmu_cmd->deadline);

	pr_debug("Timeout set up for cmd %p, dev = %s, tmo = %lu\n", tcmu_cmd,
		 tcmu_cmd->tcmu_dev->name, tmo / MSEC_PER_SEC);
}

static int add_to_qfull_queue(struct tcmu_cmd *tcmu_cmd)
{
	struct tcmu_dev *udev = tcmu_cmd->tcmu_dev;
	unsigned int tmo;

	/*
	 * For backwards compat if qfull_time_out is not set use
	 * cmd_time_out and if that's not set use the default time out.
	 */
	if (!udev->qfull_time_out)
		return -ETIMEDOUT;
	else if (udev->qfull_time_out > 0)
		tmo = udev->qfull_time_out;
	else if (udev->cmd_time_out)
		tmo = udev->cmd_time_out;
	else
		tmo = TCMU_TIME_OUT;

	tcmu_setup_cmd_timer(tcmu_cmd, tmo, &udev->qfull_timer);

	list_add_tail(&tcmu_cmd->queue_entry, &udev->qfull_queue);
	pr_debug("adding cmd %p on dev %s to ring space wait queue\n",
		 tcmu_cmd, udev->name);
	return 0;
}

/**
 * queue_cmd_ring - queue cmd to ring or internally
 * @tcmu_cmd: cmd to queue
 * @scsi_err: TCM error code if failure (-1) returned.
 *
 * Returns:
 * -1 we cannot queue internally or to the ring.
 *  0 success
 *  1 internally queued to wait for ring memory to free.
 */
static int queue_cmd_ring(struct tcmu_cmd *tcmu_cmd, sense_reason_t *scsi_err)
{
	struct tcmu_dev *udev = tcmu_cmd->tcmu_dev;
	struct se_cmd *se_cmd = tcmu_cmd->se_cmd;
	size_t base_command_size, command_size;
	struct tcmu_mailbox *mb;
	struct tcmu_cmd_entry *entry;
	struct iovec *iov;
	int iov_cnt, cmd_id;
	uint32_t cmd_head;
	uint64_t cdb_off;
	bool copy_to_data_area;
	size_t data_length = tcmu_cmd_get_data_length(tcmu_cmd);

	*scsi_err = TCM_NO_SENSE;

	if (test_bit(TCMU_DEV_BIT_BLOCKED, &udev->flags)) {
		*scsi_err = TCM_LUN_BUSY;
		return -1;
	}

	if (test_bit(TCMU_DEV_BIT_BROKEN, &udev->flags)) {
		*scsi_err = TCM_LOGICAL_UNIT_COMMUNICATION_FAILURE;
		return -1;
	}

	/*
	 * Must be a certain minimum size for response sense info, but
	 * also may be larger if the iov array is large.
	 *
	 * We prepare as many iovs as possbile for potential uses here,
	 * because it's expensive to tell how many regions are freed in
	 * the bitmap & global data pool, as the size calculated here
	 * will only be used to do the checks.
	 *
	 * The size will be recalculated later as actually needed to save
	 * cmd area memories.
	 */
	base_command_size = tcmu_cmd_get_base_cmd_size(tcmu_cmd->dbi_cnt);
	command_size = tcmu_cmd_get_cmd_size(tcmu_cmd, base_command_size);

	if (!list_empty(&udev->qfull_queue))
		goto queue;

	mb = udev->mb_addr;
	cmd_head = mb->cmd_head % udev->cmdr_size; /* UAM */
	if ((command_size > (udev->cmdr_size / 2)) ||
	    data_length > udev->data_size) {
		pr_warn("TCMU: Request of size %zu/%zu is too big for %u/%zu "
			"cmd ring/data area\n", command_size, data_length,
			udev->cmdr_size, udev->data_size);
		*scsi_err = TCM_INVALID_CDB_FIELD;
		return -1;
	}

	if (!is_ring_space_avail(udev, tcmu_cmd, command_size, data_length)) {
		/*
		 * Don't leave commands partially setup because the unmap
		 * thread might need the blocks to make forward progress.
		 */
		tcmu_cmd_free_data(tcmu_cmd, tcmu_cmd->dbi_cur);
		tcmu_cmd_reset_dbi_cur(tcmu_cmd);
		goto queue;
	}

	/* Insert a PAD if end-of-ring space is too small */
	if (head_to_end(cmd_head, udev->cmdr_size) < command_size) {
		size_t pad_size = head_to_end(cmd_head, udev->cmdr_size);

		entry = (void *) mb + CMDR_OFF + cmd_head;
		tcmu_hdr_set_op(&entry->hdr.len_op, TCMU_OP_PAD);
		tcmu_hdr_set_len(&entry->hdr.len_op, pad_size);
		entry->hdr.cmd_id = 0; /* not used for PAD */
		entry->hdr.kflags = 0;
		entry->hdr.uflags = 0;
		tcmu_flush_dcache_range(entry, sizeof(entry->hdr));

		UPDATE_HEAD(mb->cmd_head, pad_size, udev->cmdr_size);
		tcmu_flush_dcache_range(mb, sizeof(*mb));

		cmd_head = mb->cmd_head % udev->cmdr_size; /* UAM */
		WARN_ON(cmd_head != 0);
	}

	entry = (void *) mb + CMDR_OFF + cmd_head;
	memset(entry, 0, command_size);
	tcmu_hdr_set_op(&entry->hdr.len_op, TCMU_OP_CMD);

	/* Handle allocating space from the data area */
	tcmu_cmd_reset_dbi_cur(tcmu_cmd);
	iov = &entry->req.iov[0];
	iov_cnt = 0;
	copy_to_data_area = (se_cmd->data_direction == DMA_TO_DEVICE
		|| se_cmd->se_cmd_flags & SCF_BIDI);
	scatter_data_area(udev, tcmu_cmd, se_cmd->t_data_sg,
			  se_cmd->t_data_nents, &iov, &iov_cnt,
			  copy_to_data_area);
	entry->req.iov_cnt = iov_cnt;

	/* Handle BIDI commands */
	iov_cnt = 0;
	if (se_cmd->se_cmd_flags & SCF_BIDI) {
		iov++;
		scatter_data_area(udev, tcmu_cmd, se_cmd->t_bidi_data_sg,
				  se_cmd->t_bidi_data_nents, &iov, &iov_cnt,
				  false);
	}
	entry->req.iov_bidi_cnt = iov_cnt;

	cmd_id = idr_alloc(&udev->commands, tcmu_cmd, 1, USHRT_MAX, GFP_NOWAIT);
	if (cmd_id < 0) {
		pr_err("tcmu: Could not allocate cmd id.\n");

		tcmu_cmd_free_data(tcmu_cmd, tcmu_cmd->dbi_cnt);
		*scsi_err = TCM_OUT_OF_RESOURCES;
		return -1;
	}
	tcmu_cmd->cmd_id = cmd_id;

	pr_debug("allocated cmd id %u for cmd %p dev %s\n", tcmu_cmd->cmd_id,
		 tcmu_cmd, udev->name);

	tcmu_setup_cmd_timer(tcmu_cmd, udev->cmd_time_out, &udev->cmd_timer);

	entry->hdr.cmd_id = tcmu_cmd->cmd_id;

	/*
	 * Recalaulate the command's base size and size according
	 * to the actual needs
	 */
	base_command_size = tcmu_cmd_get_base_cmd_size(entry->req.iov_cnt +
						       entry->req.iov_bidi_cnt);
	command_size = tcmu_cmd_get_cmd_size(tcmu_cmd, base_command_size);

	tcmu_hdr_set_len(&entry->hdr.len_op, command_size);

	/* All offsets relative to mb_addr, not start of entry! */
	cdb_off = CMDR_OFF + cmd_head + base_command_size;
	memcpy((void *) mb + cdb_off, se_cmd->t_task_cdb, scsi_command_size(se_cmd->t_task_cdb));
	entry->req.cdb_off = cdb_off;
	tcmu_flush_dcache_range(entry, command_size);

	UPDATE_HEAD(mb->cmd_head, command_size, udev->cmdr_size);
	tcmu_flush_dcache_range(mb, sizeof(*mb));

	list_add_tail(&tcmu_cmd->queue_entry, &udev->inflight_queue);
	set_bit(TCMU_CMD_BIT_INFLIGHT, &tcmu_cmd->flags);

	/* TODO: only if FLUSH and FUA? */
	uio_event_notify(&udev->uio_info);

	return 0;

queue:
	if (add_to_qfull_queue(tcmu_cmd)) {
		*scsi_err = TCM_OUT_OF_RESOURCES;
		return -1;
	}

	return 1;
}

static sense_reason_t
tcmu_queue_cmd(struct se_cmd *se_cmd)
{
	struct se_device *se_dev = se_cmd->se_dev;
	struct tcmu_dev *udev = TCMU_DEV(se_dev);
	struct tcmu_cmd *tcmu_cmd;
	sense_reason_t scsi_ret;
	int ret;

	tcmu_cmd = tcmu_alloc_cmd(se_cmd);
	if (!tcmu_cmd)
		return TCM_LOGICAL_UNIT_COMMUNICATION_FAILURE;

	mutex_lock(&udev->cmdr_lock);
	ret = queue_cmd_ring(tcmu_cmd, &scsi_ret);
	mutex_unlock(&udev->cmdr_lock);
	if (ret < 0)
		tcmu_free_cmd(tcmu_cmd);
	return scsi_ret;
}

static void tcmu_handle_completion(struct tcmu_cmd *cmd, struct tcmu_cmd_entry *entry)
{
	struct se_cmd *se_cmd = cmd->se_cmd;
	struct tcmu_dev *udev = cmd->tcmu_dev;
	bool read_len_valid = false;
	uint32_t read_len;

	/*
	 * cmd has been completed already from timeout, just reclaim
	 * data area space and free cmd
	 */
	if (test_bit(TCMU_CMD_BIT_EXPIRED, &cmd->flags)) {
		WARN_ON_ONCE(se_cmd);
		goto out;
	}

	list_del_init(&cmd->queue_entry);

	tcmu_cmd_reset_dbi_cur(cmd);

	if (entry->hdr.uflags & TCMU_UFLAG_UNKNOWN_OP) {
		pr_warn("TCMU: Userspace set UNKNOWN_OP flag on se_cmd %p\n",
			cmd->se_cmd);
		entry->rsp.scsi_status = SAM_STAT_CHECK_CONDITION;
		goto done;
	}

	read_len = se_cmd->data_length;
	if (se_cmd->data_direction == DMA_FROM_DEVICE &&
	    (entry->hdr.uflags & TCMU_UFLAG_READ_LEN) && entry->rsp.read_len) {
		read_len_valid = true;
		if (entry->rsp.read_len < read_len)
			read_len = entry->rsp.read_len;
	}

	if (entry->rsp.scsi_status == SAM_STAT_CHECK_CONDITION) {
		transport_copy_sense_to_cmd(se_cmd, entry->rsp.sense_buffer);
		if (!read_len_valid )
			goto done;
		else
			se_cmd->se_cmd_flags |= SCF_TREAT_READ_AS_NORMAL;
	}
	if (se_cmd->se_cmd_flags & SCF_BIDI) {
		/* Get Data-In buffer before clean up */
		gather_data_area(udev, cmd, true, read_len);
	} else if (se_cmd->data_direction == DMA_FROM_DEVICE) {
		gather_data_area(udev, cmd, false, read_len);
	} else if (se_cmd->data_direction == DMA_TO_DEVICE) {
		/* TODO: */
	} else if (se_cmd->data_direction != DMA_NONE) {
		pr_warn("TCMU: data direction was %d!\n",
			se_cmd->data_direction);
	}

done:
	if (read_len_valid) {
		pr_debug("read_len = %d\n", read_len);
		target_complete_cmd_with_length(cmd->se_cmd,
					entry->rsp.scsi_status, read_len);
	} else
		target_complete_cmd(cmd->se_cmd, entry->rsp.scsi_status);

out:
	cmd->se_cmd = NULL;
	tcmu_cmd_free_data(cmd, cmd->dbi_cnt);
	tcmu_free_cmd(cmd);
}

static void tcmu_set_next_deadline(struct list_head *queue,
				   struct timer_list *timer)
{
	struct tcmu_cmd *tcmu_cmd, *tmp_cmd;
	unsigned long deadline = 0;

	list_for_each_entry_safe(tcmu_cmd, tmp_cmd, queue, queue_entry) {
		if (!time_after(jiffies, tcmu_cmd->deadline)) {
			deadline = tcmu_cmd->deadline;
			break;
		}
	}

	if (deadline)
		mod_timer(timer, deadline);
	else
		del_timer(timer);
}

static bool tcmu_handle_completions(struct tcmu_dev *udev)
{
	struct tcmu_mailbox *mb;
	struct tcmu_cmd *cmd;
	int handled = 0;

	if (test_bit(TCMU_DEV_BIT_BROKEN, &udev->flags)) {
		pr_err("ring broken, not handling completions\n");
		return 0;
	}

	mb = udev->mb_addr;
	tcmu_flush_dcache_range(mb, sizeof(*mb));

	while (udev->cmdr_last_cleaned != READ_ONCE(mb->cmd_tail)) {

		struct tcmu_cmd_entry *entry = (void *) mb + CMDR_OFF + udev->cmdr_last_cleaned;

		/*
		 * Flush max. up to end of cmd ring since current entry might
		 * be a padding that is shorter than sizeof(*entry)
		 */
		size_t ring_left = head_to_end(udev->cmdr_last_cleaned,
					       udev->cmdr_size);
		tcmu_flush_dcache_range(entry, ring_left < sizeof(*entry) ?
					ring_left : sizeof(*entry));

		if (tcmu_hdr_get_op(entry->hdr.len_op) == TCMU_OP_PAD) {
			UPDATE_HEAD(udev->cmdr_last_cleaned,
				    tcmu_hdr_get_len(entry->hdr.len_op),
				    udev->cmdr_size);
			continue;
		}
		WARN_ON(tcmu_hdr_get_op(entry->hdr.len_op) != TCMU_OP_CMD);

		cmd = idr_remove(&udev->commands, entry->hdr.cmd_id);
		if (!cmd) {
			pr_err("cmd_id %u not found, ring is broken\n",
			       entry->hdr.cmd_id);
			set_bit(TCMU_DEV_BIT_BROKEN, &udev->flags);
			return false;
		}

		tcmu_handle_completion(cmd, entry);

		UPDATE_HEAD(udev->cmdr_last_cleaned,
			    tcmu_hdr_get_len(entry->hdr.len_op),
			    udev->cmdr_size);

		handled++;
	}

	if (mb->cmd_tail == mb->cmd_head) {
		/* no more pending commands */
		del_timer(&udev->cmd_timer);

		if (list_empty(&udev->qfull_queue)) {
			/*
			 * no more pending or waiting commands so try to
			 * reclaim blocks if needed.
			 */
			if (atomic_read(&global_db_count) >
			    tcmu_global_max_blocks)
				schedule_delayed_work(&tcmu_unmap_work, 0);
		}
	} else if (udev->cmd_time_out) {
		tcmu_set_next_deadline(&udev->inflight_queue, &udev->cmd_timer);
	}

	return handled;
}

static void tcmu_check_expired_ring_cmd(struct tcmu_cmd *cmd)
{
	struct se_cmd *se_cmd;

	if (!time_after(jiffies, cmd->deadline))
		return;

	set_bit(TCMU_CMD_BIT_EXPIRED, &cmd->flags);
	list_del_init(&cmd->queue_entry);
	se_cmd = cmd->se_cmd;
	cmd->se_cmd = NULL;

<<<<<<< HEAD
	return 0;
=======
	pr_debug("Timing out inflight cmd %u on dev %s.\n",
		 cmd->cmd_id, cmd->tcmu_dev->name);

	target_complete_cmd(se_cmd, SAM_STAT_CHECK_CONDITION);
>>>>>>> 286cd8c7
}

static void tcmu_check_expired_queue_cmd(struct tcmu_cmd *cmd)
{
	struct se_cmd *se_cmd;

	if (!time_after(jiffies, cmd->deadline))
		return;

	pr_debug("Timing out queued cmd %p on dev %s.\n",
		  cmd, cmd->tcmu_dev->name);

	list_del_init(&cmd->queue_entry);
	se_cmd = cmd->se_cmd;
	tcmu_free_cmd(cmd);

	target_complete_cmd(se_cmd, SAM_STAT_TASK_SET_FULL);
}

static void tcmu_device_timedout(struct tcmu_dev *udev)
{
	spin_lock(&timed_out_udevs_lock);
	if (list_empty(&udev->timedout_entry))
		list_add_tail(&udev->timedout_entry, &timed_out_udevs);
	spin_unlock(&timed_out_udevs_lock);

	schedule_delayed_work(&tcmu_unmap_work, 0);
}

static void tcmu_cmd_timedout(struct timer_list *t)
{
	struct tcmu_dev *udev = from_timer(udev, t, cmd_timer);

	pr_debug("%s cmd timeout has expired\n", udev->name);
	tcmu_device_timedout(udev);
}

static void tcmu_qfull_timedout(struct timer_list *t)
{
	struct tcmu_dev *udev = from_timer(udev, t, qfull_timer);

	pr_debug("%s qfull timeout has expired\n", udev->name);
	tcmu_device_timedout(udev);
}

static int tcmu_attach_hba(struct se_hba *hba, u32 host_id)
{
	struct tcmu_hba *tcmu_hba;

	tcmu_hba = kzalloc(sizeof(struct tcmu_hba), GFP_KERNEL);
	if (!tcmu_hba)
		return -ENOMEM;

	tcmu_hba->host_id = host_id;
	hba->hba_ptr = tcmu_hba;

	return 0;
}

static void tcmu_detach_hba(struct se_hba *hba)
{
	kfree(hba->hba_ptr);
	hba->hba_ptr = NULL;
}

static struct se_device *tcmu_alloc_device(struct se_hba *hba, const char *name)
{
	struct tcmu_dev *udev;

	udev = kzalloc(sizeof(struct tcmu_dev), GFP_KERNEL);
	if (!udev)
		return NULL;
	kref_init(&udev->kref);

	udev->name = kstrdup(name, GFP_KERNEL);
	if (!udev->name) {
		kfree(udev);
		return NULL;
	}

	udev->hba = hba;
	udev->cmd_time_out = TCMU_TIME_OUT;
	udev->qfull_time_out = -1;

	udev->max_blocks = DATA_BLOCK_BITS_DEF;
	mutex_init(&udev->cmdr_lock);

	INIT_LIST_HEAD(&udev->node);
	INIT_LIST_HEAD(&udev->timedout_entry);
	INIT_LIST_HEAD(&udev->qfull_queue);
	INIT_LIST_HEAD(&udev->inflight_queue);
	idr_init(&udev->commands);

	timer_setup(&udev->qfull_timer, tcmu_qfull_timedout, 0);
	timer_setup(&udev->cmd_timer, tcmu_cmd_timedout, 0);

	INIT_RADIX_TREE(&udev->data_blocks, GFP_KERNEL);

	return &udev->se_dev;
}

static void run_qfull_queue(struct tcmu_dev *udev, bool fail)
{
	struct tcmu_cmd *tcmu_cmd, *tmp_cmd;
	LIST_HEAD(cmds);
	sense_reason_t scsi_ret;
	int ret;

	if (list_empty(&udev->qfull_queue))
		return;

	pr_debug("running %s's cmdr queue forcefail %d\n", udev->name, fail);

	list_splice_init(&udev->qfull_queue, &cmds);

	list_for_each_entry_safe(tcmu_cmd, tmp_cmd, &cmds, queue_entry) {
		list_del_init(&tcmu_cmd->queue_entry);

		pr_debug("removing cmd %p on dev %s from queue\n",
			 tcmu_cmd, udev->name);

		if (fail) {
			/*
			 * We were not able to even start the command, so
			 * fail with busy to allow a retry in case runner
			 * was only temporarily down. If the device is being
			 * removed then LIO core will do the right thing and
			 * fail the retry.
			 */
			target_complete_cmd(tcmu_cmd->se_cmd, SAM_STAT_BUSY);
			tcmu_free_cmd(tcmu_cmd);
			continue;
		}

		ret = queue_cmd_ring(tcmu_cmd, &scsi_ret);
		if (ret < 0) {
			pr_debug("cmd %p on dev %s failed with %u\n",
				 tcmu_cmd, udev->name, scsi_ret);
			/*
			 * Ignore scsi_ret for now. target_complete_cmd
			 * drops it.
			 */
			target_complete_cmd(tcmu_cmd->se_cmd,
					    SAM_STAT_CHECK_CONDITION);
			tcmu_free_cmd(tcmu_cmd);
		} else if (ret > 0) {
			pr_debug("ran out of space during cmdr queue run\n");
			/*
			 * cmd was requeued, so just put all cmds back in
			 * the queue
			 */
			list_splice_tail(&cmds, &udev->qfull_queue);
			break;
		}
	}

	tcmu_set_next_deadline(&udev->qfull_queue, &udev->qfull_timer);
}

static int tcmu_irqcontrol(struct uio_info *info, s32 irq_on)
{
	struct tcmu_dev *udev = container_of(info, struct tcmu_dev, uio_info);

	mutex_lock(&udev->cmdr_lock);
	tcmu_handle_completions(udev);
	run_qfull_queue(udev, false);
	mutex_unlock(&udev->cmdr_lock);

	return 0;
}

/*
 * mmap code from uio.c. Copied here because we want to hook mmap()
 * and this stuff must come along.
 */
static int tcmu_find_mem_index(struct vm_area_struct *vma)
{
	struct tcmu_dev *udev = vma->vm_private_data;
	struct uio_info *info = &udev->uio_info;

	if (vma->vm_pgoff < MAX_UIO_MAPS) {
		if (info->mem[vma->vm_pgoff].size == 0)
			return -1;
		return (int)vma->vm_pgoff;
	}
	return -1;
}

static struct page *tcmu_try_get_block_page(struct tcmu_dev *udev, uint32_t dbi)
{
	struct page *page;

	mutex_lock(&udev->cmdr_lock);
	page = tcmu_get_block_page(udev, dbi);
	if (likely(page)) {
		get_page(page);
		mutex_unlock(&udev->cmdr_lock);
		return page;
	}

	/*
	 * Userspace messed up and passed in a address not in the
	 * data iov passed to it.
	 */
	pr_err("Invalid addr to data block mapping  (dbi %u) on device %s\n",
	       dbi, udev->name);
	page = NULL;
	mutex_unlock(&udev->cmdr_lock);

	return page;
}

static vm_fault_t tcmu_vma_fault(struct vm_fault *vmf)
{
	struct tcmu_dev *udev = vmf->vma->vm_private_data;
	struct uio_info *info = &udev->uio_info;
	struct page *page;
	unsigned long offset;
	void *addr;

	int mi = tcmu_find_mem_index(vmf->vma);
	if (mi < 0)
		return VM_FAULT_SIGBUS;

	/*
	 * We need to subtract mi because userspace uses offset = N*PAGE_SIZE
	 * to use mem[N].
	 */
	offset = (vmf->pgoff - mi) << PAGE_SHIFT;

	if (offset < udev->data_off) {
		/* For the vmalloc()ed cmd area pages */
		addr = (void *)(unsigned long)info->mem[mi].addr + offset;
		page = vmalloc_to_page(addr);
		get_page(page);
	} else {
		uint32_t dbi;

		/* For the dynamically growing data area pages */
		dbi = (offset - udev->data_off) / DATA_BLOCK_SIZE;
		page = tcmu_try_get_block_page(udev, dbi);
		if (!page)
			return VM_FAULT_SIGBUS;
	}

	vmf->page = page;
	return 0;
}

static const struct vm_operations_struct tcmu_vm_ops = {
	.fault = tcmu_vma_fault,
};

static int tcmu_mmap(struct uio_info *info, struct vm_area_struct *vma)
{
	struct tcmu_dev *udev = container_of(info, struct tcmu_dev, uio_info);

	vma->vm_flags |= VM_DONTEXPAND | VM_DONTDUMP;
	vma->vm_ops = &tcmu_vm_ops;

	vma->vm_private_data = udev;

	/* Ensure the mmap is exactly the right size */
	if (vma_pages(vma) != (udev->ring_size >> PAGE_SHIFT))
		return -EINVAL;

	return 0;
}

static int tcmu_open(struct uio_info *info, struct inode *inode)
{
	struct tcmu_dev *udev = container_of(info, struct tcmu_dev, uio_info);

	/* O_EXCL not supported for char devs, so fake it? */
	if (test_and_set_bit(TCMU_DEV_BIT_OPEN, &udev->flags))
		return -EBUSY;

	udev->inode = inode;
	kref_get(&udev->kref);

	pr_debug("open\n");

	return 0;
}

static void tcmu_dev_call_rcu(struct rcu_head *p)
{
	struct se_device *dev = container_of(p, struct se_device, rcu_head);
	struct tcmu_dev *udev = TCMU_DEV(dev);

	kfree(udev->uio_info.name);
	kfree(udev->name);
	kfree(udev);
}

static int tcmu_check_and_free_pending_cmd(struct tcmu_cmd *cmd)
{
	if (test_bit(TCMU_CMD_BIT_EXPIRED, &cmd->flags)) {
		kmem_cache_free(tcmu_cmd_cache, cmd);
		return 0;
	}
	return -EINVAL;
}

static void tcmu_blocks_release(struct radix_tree_root *blocks,
				int start, int end)
{
	int i;
	struct page *page;

	for (i = start; i < end; i++) {
		page = radix_tree_delete(blocks, i);
		if (page) {
			__free_page(page);
			atomic_dec(&global_db_count);
		}
	}
}

static void tcmu_dev_kref_release(struct kref *kref)
{
	struct tcmu_dev *udev = container_of(kref, struct tcmu_dev, kref);
	struct se_device *dev = &udev->se_dev;
	struct tcmu_cmd *cmd;
	bool all_expired = true;
	int i;

	vfree(udev->mb_addr);
	udev->mb_addr = NULL;

	spin_lock_bh(&timed_out_udevs_lock);
	if (!list_empty(&udev->timedout_entry))
		list_del(&udev->timedout_entry);
	spin_unlock_bh(&timed_out_udevs_lock);

	/* Upper layer should drain all requests before calling this */
	mutex_lock(&udev->cmdr_lock);
	idr_for_each_entry(&udev->commands, cmd, i) {
		if (tcmu_check_and_free_pending_cmd(cmd) != 0)
			all_expired = false;
	}
	if (!list_empty(&udev->qfull_queue))
		all_expired = false;
	idr_destroy(&udev->commands);
	WARN_ON(!all_expired);

	tcmu_blocks_release(&udev->data_blocks, 0, udev->dbi_max + 1);
	kfree(udev->data_bitmap);
	mutex_unlock(&udev->cmdr_lock);

	call_rcu(&dev->rcu_head, tcmu_dev_call_rcu);
}

static int tcmu_release(struct uio_info *info, struct inode *inode)
{
	struct tcmu_dev *udev = container_of(info, struct tcmu_dev, uio_info);

	clear_bit(TCMU_DEV_BIT_OPEN, &udev->flags);

	pr_debug("close\n");
	/* release ref from open */
	kref_put(&udev->kref, tcmu_dev_kref_release);
	return 0;
}

static int tcmu_init_genl_cmd_reply(struct tcmu_dev *udev, int cmd)
{
	struct tcmu_nl_cmd *nl_cmd = &udev->curr_nl_cmd;

	if (!tcmu_kern_cmd_reply_supported)
		return 0;

	if (udev->nl_reply_supported <= 0)
		return 0;

	mutex_lock(&tcmu_nl_cmd_mutex);

	if (tcmu_netlink_blocked) {
		mutex_unlock(&tcmu_nl_cmd_mutex);
		pr_warn("Failing nl cmd %d on %s. Interface is blocked.\n", cmd,
			udev->name);
		return -EAGAIN;
	}

	if (nl_cmd->cmd != TCMU_CMD_UNSPEC) {
		mutex_unlock(&tcmu_nl_cmd_mutex);
		pr_warn("netlink cmd %d already executing on %s\n",
			 nl_cmd->cmd, udev->name);
		return -EBUSY;
	}

	memset(nl_cmd, 0, sizeof(*nl_cmd));
	nl_cmd->cmd = cmd;
	nl_cmd->udev = udev;
	init_completion(&nl_cmd->complete);
	INIT_LIST_HEAD(&nl_cmd->nl_list);

	list_add_tail(&nl_cmd->nl_list, &tcmu_nl_cmd_list);

	mutex_unlock(&tcmu_nl_cmd_mutex);
	return 0;
}

static int tcmu_wait_genl_cmd_reply(struct tcmu_dev *udev)
{
	struct tcmu_nl_cmd *nl_cmd = &udev->curr_nl_cmd;
	int ret;

	if (!tcmu_kern_cmd_reply_supported)
		return 0;

	if (udev->nl_reply_supported <= 0)
		return 0;

	pr_debug("sleeping for nl reply\n");
	wait_for_completion(&nl_cmd->complete);

	mutex_lock(&tcmu_nl_cmd_mutex);
	nl_cmd->cmd = TCMU_CMD_UNSPEC;
	ret = nl_cmd->status;
	mutex_unlock(&tcmu_nl_cmd_mutex);

	return ret;
}

static int tcmu_netlink_event_init(struct tcmu_dev *udev,
				   enum tcmu_genl_cmd cmd,
				   struct sk_buff **buf, void **hdr)
{
	struct sk_buff *skb;
	void *msg_header;
	int ret = -ENOMEM;

	skb = genlmsg_new(NLMSG_GOODSIZE, GFP_KERNEL);
	if (!skb)
		return ret;

	msg_header = genlmsg_put(skb, 0, 0, &tcmu_genl_family, 0, cmd);
	if (!msg_header)
		goto free_skb;

	ret = nla_put_string(skb, TCMU_ATTR_DEVICE, udev->uio_info.name);
	if (ret < 0)
		goto free_skb;

	ret = nla_put_u32(skb, TCMU_ATTR_MINOR, udev->uio_info.uio_dev->minor);
	if (ret < 0)
		goto free_skb;

	ret = nla_put_u32(skb, TCMU_ATTR_DEVICE_ID, udev->se_dev.dev_index);
	if (ret < 0)
		goto free_skb;

	*buf = skb;
	*hdr = msg_header;
	return ret;

free_skb:
	nlmsg_free(skb);
	return ret;
}

static int tcmu_netlink_event_send(struct tcmu_dev *udev,
				   enum tcmu_genl_cmd cmd,
				   struct sk_buff *skb, void *msg_header)
{
	int ret;

	genlmsg_end(skb, msg_header);

	ret = tcmu_init_genl_cmd_reply(udev, cmd);
	if (ret) {
		nlmsg_free(skb);
		return ret;
	}

	ret = genlmsg_multicast_allns(&tcmu_genl_family, skb, 0,
				      TCMU_MCGRP_CONFIG, GFP_KERNEL);
	/* We don't care if no one is listening */
	if (ret == -ESRCH)
		ret = 0;
	if (!ret)
		ret = tcmu_wait_genl_cmd_reply(udev);
	return ret;
}

static int tcmu_send_dev_add_event(struct tcmu_dev *udev)
{
	struct sk_buff *skb = NULL;
	void *msg_header = NULL;
	int ret = 0;

	ret = tcmu_netlink_event_init(udev, TCMU_CMD_ADDED_DEVICE, &skb,
				      &msg_header);
	if (ret < 0)
		return ret;
	return tcmu_netlink_event_send(udev, TCMU_CMD_ADDED_DEVICE, skb,
				       msg_header);
}

static int tcmu_send_dev_remove_event(struct tcmu_dev *udev)
{
	struct sk_buff *skb = NULL;
	void *msg_header = NULL;
	int ret = 0;

	ret = tcmu_netlink_event_init(udev, TCMU_CMD_REMOVED_DEVICE,
				      &skb, &msg_header);
	if (ret < 0)
		return ret;
	return tcmu_netlink_event_send(udev, TCMU_CMD_REMOVED_DEVICE,
				       skb, msg_header);
}

static int tcmu_update_uio_info(struct tcmu_dev *udev)
{
	struct tcmu_hba *hba = udev->hba->hba_ptr;
	struct uio_info *info;
	size_t size, used;
	char *str;

	info = &udev->uio_info;
	size = snprintf(NULL, 0, "tcm-user/%u/%s/%s", hba->host_id, udev->name,
			udev->dev_config);
	size += 1; /* for \0 */
	str = kmalloc(size, GFP_KERNEL);
	if (!str)
		return -ENOMEM;

	used = snprintf(str, size, "tcm-user/%u/%s", hba->host_id, udev->name);
	if (udev->dev_config[0])
		snprintf(str + used, size - used, "/%s", udev->dev_config);

	/* If the old string exists, free it */
	kfree(info->name);
	info->name = str;

	return 0;
}

static int tcmu_configure_device(struct se_device *dev)
{
	struct tcmu_dev *udev = TCMU_DEV(dev);
	struct uio_info *info;
	struct tcmu_mailbox *mb;
	int ret = 0;

	ret = tcmu_update_uio_info(udev);
	if (ret)
		return ret;

	info = &udev->uio_info;

	mutex_lock(&udev->cmdr_lock);
	udev->data_bitmap = kcalloc(BITS_TO_LONGS(udev->max_blocks),
				    sizeof(unsigned long),
				    GFP_KERNEL);
	mutex_unlock(&udev->cmdr_lock);
	if (!udev->data_bitmap) {
		ret = -ENOMEM;
		goto err_bitmap_alloc;
	}

	udev->mb_addr = vzalloc(CMDR_SIZE);
	if (!udev->mb_addr) {
		ret = -ENOMEM;
		goto err_vzalloc;
	}

	/* mailbox fits in first part of CMDR space */
	udev->cmdr_size = CMDR_SIZE - CMDR_OFF;
	udev->data_off = CMDR_SIZE;
	udev->data_size = udev->max_blocks * DATA_BLOCK_SIZE;
	udev->dbi_thresh = 0; /* Default in Idle state */

	/* Initialise the mailbox of the ring buffer */
	mb = udev->mb_addr;
	mb->version = TCMU_MAILBOX_VERSION;
	mb->flags = TCMU_MAILBOX_FLAG_CAP_OOOC | TCMU_MAILBOX_FLAG_CAP_READ_LEN;
	mb->cmdr_off = CMDR_OFF;
	mb->cmdr_size = udev->cmdr_size;

	WARN_ON(!PAGE_ALIGNED(udev->data_off));
	WARN_ON(udev->data_size % PAGE_SIZE);
	WARN_ON(udev->data_size % DATA_BLOCK_SIZE);

	info->version = __stringify(TCMU_MAILBOX_VERSION);

	info->mem[0].name = "tcm-user command & data buffer";
	info->mem[0].addr = (phys_addr_t)(uintptr_t)udev->mb_addr;
<<<<<<< HEAD
	info->mem[0].size = TCMU_RING_SIZE;
	info->mem[0].memtype = UIO_MEM_VIRTUAL;
=======
	info->mem[0].size = udev->ring_size = udev->data_size + CMDR_SIZE;
	info->mem[0].memtype = UIO_MEM_NONE;
>>>>>>> 286cd8c7

	info->irqcontrol = tcmu_irqcontrol;
	info->irq = UIO_IRQ_CUSTOM;

	info->mmap = tcmu_mmap;
	info->open = tcmu_open;
	info->release = tcmu_release;

	ret = uio_register_device(tcmu_root_device, info);
	if (ret)
		goto err_register;

	/* User can set hw_block_size before enable the device */
	if (dev->dev_attrib.hw_block_size == 0)
		dev->dev_attrib.hw_block_size = 512;
	/* Other attributes can be configured in userspace */
	if (!dev->dev_attrib.hw_max_sectors)
		dev->dev_attrib.hw_max_sectors = 128;
	if (!dev->dev_attrib.emulate_write_cache)
		dev->dev_attrib.emulate_write_cache = 0;
	dev->dev_attrib.hw_queue_depth = 128;

	/* If user didn't explicitly disable netlink reply support, use
	 * module scope setting.
	 */
	if (udev->nl_reply_supported >= 0)
		udev->nl_reply_supported = tcmu_kern_cmd_reply_supported;

	/*
	 * Get a ref incase userspace does a close on the uio device before
	 * LIO has initiated tcmu_free_device.
	 */
	kref_get(&udev->kref);

	ret = tcmu_send_dev_add_event(udev);
	if (ret)
		goto err_netlink;

	mutex_lock(&root_udev_mutex);
	list_add(&udev->node, &root_udev);
	mutex_unlock(&root_udev_mutex);

	return 0;

err_netlink:
	kref_put(&udev->kref, tcmu_dev_kref_release);
	uio_unregister_device(&udev->uio_info);
err_register:
	vfree(udev->mb_addr);
	udev->mb_addr = NULL;
err_vzalloc:
	kfree(udev->data_bitmap);
	udev->data_bitmap = NULL;
err_bitmap_alloc:
	kfree(info->name);
	info->name = NULL;

	return ret;
}

static void tcmu_free_device(struct se_device *dev)
{
	struct tcmu_dev *udev = TCMU_DEV(dev);

	/* release ref from init */
	kref_put(&udev->kref, tcmu_dev_kref_release);
}

static void tcmu_destroy_device(struct se_device *dev)
{
	struct tcmu_dev *udev = TCMU_DEV(dev);

	del_timer_sync(&udev->cmd_timer);
	del_timer_sync(&udev->qfull_timer);

	mutex_lock(&root_udev_mutex);
	list_del(&udev->node);
	mutex_unlock(&root_udev_mutex);

	tcmu_send_dev_remove_event(udev);

	uio_unregister_device(&udev->uio_info);

	/* release ref from configure */
	kref_put(&udev->kref, tcmu_dev_kref_release);
}

static void tcmu_unblock_dev(struct tcmu_dev *udev)
{
	mutex_lock(&udev->cmdr_lock);
	clear_bit(TCMU_DEV_BIT_BLOCKED, &udev->flags);
	mutex_unlock(&udev->cmdr_lock);
}

static void tcmu_block_dev(struct tcmu_dev *udev)
{
	mutex_lock(&udev->cmdr_lock);

	if (test_and_set_bit(TCMU_DEV_BIT_BLOCKED, &udev->flags))
		goto unlock;

	/* complete IO that has executed successfully */
	tcmu_handle_completions(udev);
	/* fail IO waiting to be queued */
	run_qfull_queue(udev, true);

unlock:
	mutex_unlock(&udev->cmdr_lock);
}

static void tcmu_reset_ring(struct tcmu_dev *udev, u8 err_level)
{
	struct tcmu_mailbox *mb;
	struct tcmu_cmd *cmd;
	int i;

	mutex_lock(&udev->cmdr_lock);

	idr_for_each_entry(&udev->commands, cmd, i) {
		pr_debug("removing cmd %u on dev %s from ring (is expired %d)\n",
			  cmd->cmd_id, udev->name,
			  test_bit(TCMU_CMD_BIT_EXPIRED, &cmd->flags));

		idr_remove(&udev->commands, i);
		if (!test_bit(TCMU_CMD_BIT_EXPIRED, &cmd->flags)) {
			WARN_ON(!cmd->se_cmd);
			list_del_init(&cmd->queue_entry);
			if (err_level == 1) {
				/*
				 * Userspace was not able to start the
				 * command or it is retryable.
				 */
				target_complete_cmd(cmd->se_cmd, SAM_STAT_BUSY);
			} else {
				/* hard failure */
				target_complete_cmd(cmd->se_cmd,
						    SAM_STAT_CHECK_CONDITION);
			}
		}
		tcmu_cmd_free_data(cmd, cmd->dbi_cnt);
		tcmu_free_cmd(cmd);
	}

	mb = udev->mb_addr;
	tcmu_flush_dcache_range(mb, sizeof(*mb));
	pr_debug("mb last %u head %u tail %u\n", udev->cmdr_last_cleaned,
		 mb->cmd_tail, mb->cmd_head);

	udev->cmdr_last_cleaned = 0;
	mb->cmd_tail = 0;
	mb->cmd_head = 0;
	tcmu_flush_dcache_range(mb, sizeof(*mb));
	clear_bit(TCMU_DEV_BIT_BROKEN, &udev->flags);

	del_timer(&udev->cmd_timer);

	run_qfull_queue(udev, false);

	mutex_unlock(&udev->cmdr_lock);
}

enum {
	Opt_dev_config, Opt_dev_size, Opt_hw_block_size, Opt_hw_max_sectors,
	Opt_nl_reply_supported, Opt_max_data_area_mb, Opt_err,
};

static match_table_t tokens = {
	{Opt_dev_config, "dev_config=%s"},
	{Opt_dev_size, "dev_size=%s"},
	{Opt_hw_block_size, "hw_block_size=%d"},
	{Opt_hw_max_sectors, "hw_max_sectors=%d"},
	{Opt_nl_reply_supported, "nl_reply_supported=%d"},
	{Opt_max_data_area_mb, "max_data_area_mb=%d"},
	{Opt_err, NULL}
};

static int tcmu_set_dev_attrib(substring_t *arg, u32 *dev_attrib)
{
	int val, ret;

	ret = match_int(arg, &val);
	if (ret < 0) {
		pr_err("match_int() failed for dev attrib. Error %d.\n",
		       ret);
		return ret;
	}

	if (val <= 0) {
		pr_err("Invalid dev attrib value %d. Must be greater than zero.\n",
		       val);
		return -EINVAL;
	}
	*dev_attrib = val;
	return 0;
}

static int tcmu_set_max_blocks_param(struct tcmu_dev *udev, substring_t *arg)
{
	int val, ret;

	ret = match_int(arg, &val);
	if (ret < 0) {
		pr_err("match_int() failed for max_data_area_mb=. Error %d.\n",
		       ret);
		return ret;
	}

	if (val <= 0) {
		pr_err("Invalid max_data_area %d.\n", val);
		return -EINVAL;
	}

	mutex_lock(&udev->cmdr_lock);
	if (udev->data_bitmap) {
		pr_err("Cannot set max_data_area_mb after it has been enabled.\n");
		ret = -EINVAL;
		goto unlock;
	}

	udev->max_blocks = TCMU_MBS_TO_BLOCKS(val);
	if (udev->max_blocks > tcmu_global_max_blocks) {
		pr_err("%d is too large. Adjusting max_data_area_mb to global limit of %u\n",
		       val, TCMU_BLOCKS_TO_MBS(tcmu_global_max_blocks));
		udev->max_blocks = tcmu_global_max_blocks;
	}

unlock:
	mutex_unlock(&udev->cmdr_lock);
	return ret;
}

static ssize_t tcmu_set_configfs_dev_params(struct se_device *dev,
		const char *page, ssize_t count)
{
	struct tcmu_dev *udev = TCMU_DEV(dev);
	char *orig, *ptr, *opts;
	substring_t args[MAX_OPT_ARGS];
	int ret = 0, token;

	opts = kstrdup(page, GFP_KERNEL);
	if (!opts)
		return -ENOMEM;

	orig = opts;

	while ((ptr = strsep(&opts, ",\n")) != NULL) {
		if (!*ptr)
			continue;

		token = match_token(ptr, tokens, args);
		switch (token) {
		case Opt_dev_config:
			if (match_strlcpy(udev->dev_config, &args[0],
					  TCMU_CONFIG_LEN) == 0) {
				ret = -EINVAL;
				break;
			}
			pr_debug("TCMU: Referencing Path: %s\n", udev->dev_config);
			break;
		case Opt_dev_size:
			ret = match_u64(&args[0], &udev->dev_size);
			if (ret < 0)
				pr_err("match_u64() failed for dev_size=. Error %d.\n",
				       ret);
			break;
		case Opt_hw_block_size:
			ret = tcmu_set_dev_attrib(&args[0],
					&(dev->dev_attrib.hw_block_size));
			break;
		case Opt_hw_max_sectors:
			ret = tcmu_set_dev_attrib(&args[0],
					&(dev->dev_attrib.hw_max_sectors));
			break;
		case Opt_nl_reply_supported:
			ret = match_int(&args[0], &udev->nl_reply_supported);
			if (ret < 0)
				pr_err("match_int() failed for nl_reply_supported=. Error %d.\n",
				       ret);
			break;
		case Opt_max_data_area_mb:
			ret = tcmu_set_max_blocks_param(udev, &args[0]);
			break;
		default:
			break;
		}

		if (ret)
			break;
	}

	kfree(orig);
	return (!ret) ? count : ret;
}

static ssize_t tcmu_show_configfs_dev_params(struct se_device *dev, char *b)
{
	struct tcmu_dev *udev = TCMU_DEV(dev);
	ssize_t bl = 0;

	bl = sprintf(b + bl, "Config: %s ",
		     udev->dev_config[0] ? udev->dev_config : "NULL");
	bl += sprintf(b + bl, "Size: %llu ", udev->dev_size);
	bl += sprintf(b + bl, "MaxDataAreaMB: %u\n",
		      TCMU_BLOCKS_TO_MBS(udev->max_blocks));

	return bl;
}

static sector_t tcmu_get_blocks(struct se_device *dev)
{
	struct tcmu_dev *udev = TCMU_DEV(dev);

	return div_u64(udev->dev_size - dev->dev_attrib.block_size,
		       dev->dev_attrib.block_size);
}

static sense_reason_t
tcmu_parse_cdb(struct se_cmd *cmd)
{
	return passthrough_parse_cdb(cmd, tcmu_queue_cmd);
}

static ssize_t tcmu_cmd_time_out_show(struct config_item *item, char *page)
{
	struct se_dev_attrib *da = container_of(to_config_group(item),
					struct se_dev_attrib, da_group);
	struct tcmu_dev *udev = TCMU_DEV(da->da_dev);

	return snprintf(page, PAGE_SIZE, "%lu\n", udev->cmd_time_out / MSEC_PER_SEC);
}

static ssize_t tcmu_cmd_time_out_store(struct config_item *item, const char *page,
				       size_t count)
{
	struct se_dev_attrib *da = container_of(to_config_group(item),
					struct se_dev_attrib, da_group);
	struct tcmu_dev *udev = container_of(da->da_dev,
					struct tcmu_dev, se_dev);
	u32 val;
	int ret;

	if (da->da_dev->export_count) {
		pr_err("Unable to set tcmu cmd_time_out while exports exist\n");
		return -EINVAL;
	}

	ret = kstrtou32(page, 0, &val);
	if (ret < 0)
		return ret;

	udev->cmd_time_out = val * MSEC_PER_SEC;
	return count;
}
CONFIGFS_ATTR(tcmu_, cmd_time_out);

static ssize_t tcmu_qfull_time_out_show(struct config_item *item, char *page)
{
	struct se_dev_attrib *da = container_of(to_config_group(item),
						struct se_dev_attrib, da_group);
	struct tcmu_dev *udev = TCMU_DEV(da->da_dev);

	return snprintf(page, PAGE_SIZE, "%ld\n", udev->qfull_time_out <= 0 ?
			udev->qfull_time_out :
			udev->qfull_time_out / MSEC_PER_SEC);
}

static ssize_t tcmu_qfull_time_out_store(struct config_item *item,
					 const char *page, size_t count)
{
	struct se_dev_attrib *da = container_of(to_config_group(item),
					struct se_dev_attrib, da_group);
	struct tcmu_dev *udev = TCMU_DEV(da->da_dev);
	s32 val;
	int ret;

	ret = kstrtos32(page, 0, &val);
	if (ret < 0)
		return ret;

	if (val >= 0) {
		udev->qfull_time_out = val * MSEC_PER_SEC;
	} else if (val == -1) {
		udev->qfull_time_out = val;
	} else {
		printk(KERN_ERR "Invalid qfull timeout value %d\n", val);
		return -EINVAL;
	}
	return count;
}
CONFIGFS_ATTR(tcmu_, qfull_time_out);

static ssize_t tcmu_max_data_area_mb_show(struct config_item *item, char *page)
{
	struct se_dev_attrib *da = container_of(to_config_group(item),
						struct se_dev_attrib, da_group);
	struct tcmu_dev *udev = TCMU_DEV(da->da_dev);

	return snprintf(page, PAGE_SIZE, "%u\n",
			TCMU_BLOCKS_TO_MBS(udev->max_blocks));
}
CONFIGFS_ATTR_RO(tcmu_, max_data_area_mb);

static ssize_t tcmu_dev_config_show(struct config_item *item, char *page)
{
	struct se_dev_attrib *da = container_of(to_config_group(item),
						struct se_dev_attrib, da_group);
	struct tcmu_dev *udev = TCMU_DEV(da->da_dev);

	return snprintf(page, PAGE_SIZE, "%s\n", udev->dev_config);
}

static int tcmu_send_dev_config_event(struct tcmu_dev *udev,
				      const char *reconfig_data)
{
	struct sk_buff *skb = NULL;
	void *msg_header = NULL;
	int ret = 0;

	ret = tcmu_netlink_event_init(udev, TCMU_CMD_RECONFIG_DEVICE,
				      &skb, &msg_header);
	if (ret < 0)
		return ret;
	ret = nla_put_string(skb, TCMU_ATTR_DEV_CFG, reconfig_data);
	if (ret < 0) {
		nlmsg_free(skb);
		return ret;
	}
	return tcmu_netlink_event_send(udev, TCMU_CMD_RECONFIG_DEVICE,
				       skb, msg_header);
}


static ssize_t tcmu_dev_config_store(struct config_item *item, const char *page,
				     size_t count)
{
	struct se_dev_attrib *da = container_of(to_config_group(item),
						struct se_dev_attrib, da_group);
	struct tcmu_dev *udev = TCMU_DEV(da->da_dev);
	int ret, len;

	len = strlen(page);
	if (!len || len > TCMU_CONFIG_LEN - 1)
		return -EINVAL;

	/* Check if device has been configured before */
	if (target_dev_configured(&udev->se_dev)) {
		ret = tcmu_send_dev_config_event(udev, page);
		if (ret) {
			pr_err("Unable to reconfigure device\n");
			return ret;
		}
		strlcpy(udev->dev_config, page, TCMU_CONFIG_LEN);

		ret = tcmu_update_uio_info(udev);
		if (ret)
			return ret;
		return count;
	}
	strlcpy(udev->dev_config, page, TCMU_CONFIG_LEN);

	return count;
}
CONFIGFS_ATTR(tcmu_, dev_config);

static ssize_t tcmu_dev_size_show(struct config_item *item, char *page)
{
	struct se_dev_attrib *da = container_of(to_config_group(item),
						struct se_dev_attrib, da_group);
	struct tcmu_dev *udev = TCMU_DEV(da->da_dev);

	return snprintf(page, PAGE_SIZE, "%llu\n", udev->dev_size);
}

static int tcmu_send_dev_size_event(struct tcmu_dev *udev, u64 size)
{
	struct sk_buff *skb = NULL;
	void *msg_header = NULL;
	int ret = 0;

	ret = tcmu_netlink_event_init(udev, TCMU_CMD_RECONFIG_DEVICE,
				      &skb, &msg_header);
	if (ret < 0)
		return ret;
	ret = nla_put_u64_64bit(skb, TCMU_ATTR_DEV_SIZE,
				size, TCMU_ATTR_PAD);
	if (ret < 0) {
		nlmsg_free(skb);
		return ret;
	}
	return tcmu_netlink_event_send(udev, TCMU_CMD_RECONFIG_DEVICE,
				       skb, msg_header);
}

static ssize_t tcmu_dev_size_store(struct config_item *item, const char *page,
				   size_t count)
{
	struct se_dev_attrib *da = container_of(to_config_group(item),
						struct se_dev_attrib, da_group);
	struct tcmu_dev *udev = TCMU_DEV(da->da_dev);
	u64 val;
	int ret;

	ret = kstrtou64(page, 0, &val);
	if (ret < 0)
		return ret;

	/* Check if device has been configured before */
	if (target_dev_configured(&udev->se_dev)) {
		ret = tcmu_send_dev_size_event(udev, val);
		if (ret) {
			pr_err("Unable to reconfigure device\n");
			return ret;
		}
	}
	udev->dev_size = val;
	return count;
}
CONFIGFS_ATTR(tcmu_, dev_size);

static ssize_t tcmu_nl_reply_supported_show(struct config_item *item,
		char *page)
{
	struct se_dev_attrib *da = container_of(to_config_group(item),
						struct se_dev_attrib, da_group);
	struct tcmu_dev *udev = TCMU_DEV(da->da_dev);

	return snprintf(page, PAGE_SIZE, "%d\n", udev->nl_reply_supported);
}

static ssize_t tcmu_nl_reply_supported_store(struct config_item *item,
		const char *page, size_t count)
{
	struct se_dev_attrib *da = container_of(to_config_group(item),
						struct se_dev_attrib, da_group);
	struct tcmu_dev *udev = TCMU_DEV(da->da_dev);
	s8 val;
	int ret;

	ret = kstrtos8(page, 0, &val);
	if (ret < 0)
		return ret;

	udev->nl_reply_supported = val;
	return count;
}
CONFIGFS_ATTR(tcmu_, nl_reply_supported);

static ssize_t tcmu_emulate_write_cache_show(struct config_item *item,
					     char *page)
{
	struct se_dev_attrib *da = container_of(to_config_group(item),
					struct se_dev_attrib, da_group);

	return snprintf(page, PAGE_SIZE, "%i\n", da->emulate_write_cache);
}

static int tcmu_send_emulate_write_cache(struct tcmu_dev *udev, u8 val)
{
	struct sk_buff *skb = NULL;
	void *msg_header = NULL;
	int ret = 0;

	ret = tcmu_netlink_event_init(udev, TCMU_CMD_RECONFIG_DEVICE,
				      &skb, &msg_header);
	if (ret < 0)
		return ret;
	ret = nla_put_u8(skb, TCMU_ATTR_WRITECACHE, val);
	if (ret < 0) {
		nlmsg_free(skb);
		return ret;
	}
	return tcmu_netlink_event_send(udev, TCMU_CMD_RECONFIG_DEVICE,
				       skb, msg_header);
}

static ssize_t tcmu_emulate_write_cache_store(struct config_item *item,
					      const char *page, size_t count)
{
	struct se_dev_attrib *da = container_of(to_config_group(item),
					struct se_dev_attrib, da_group);
	struct tcmu_dev *udev = TCMU_DEV(da->da_dev);
	u8 val;
	int ret;

	ret = kstrtou8(page, 0, &val);
	if (ret < 0)
		return ret;

	/* Check if device has been configured before */
	if (target_dev_configured(&udev->se_dev)) {
		ret = tcmu_send_emulate_write_cache(udev, val);
		if (ret) {
			pr_err("Unable to reconfigure device\n");
			return ret;
		}
	}

	da->emulate_write_cache = val;
	return count;
}
CONFIGFS_ATTR(tcmu_, emulate_write_cache);

static ssize_t tcmu_block_dev_show(struct config_item *item, char *page)
{
	struct se_device *se_dev = container_of(to_config_group(item),
						struct se_device,
						dev_action_group);
	struct tcmu_dev *udev = TCMU_DEV(se_dev);

	if (test_bit(TCMU_DEV_BIT_BLOCKED, &udev->flags))
		return snprintf(page, PAGE_SIZE, "%s\n", "blocked");
	else
		return snprintf(page, PAGE_SIZE, "%s\n", "unblocked");
}

static ssize_t tcmu_block_dev_store(struct config_item *item, const char *page,
				    size_t count)
{
	struct se_device *se_dev = container_of(to_config_group(item),
						struct se_device,
						dev_action_group);
	struct tcmu_dev *udev = TCMU_DEV(se_dev);
	u8 val;
	int ret;

	if (!target_dev_configured(&udev->se_dev)) {
		pr_err("Device is not configured.\n");
		return -EINVAL;
	}

	ret = kstrtou8(page, 0, &val);
	if (ret < 0)
		return ret;

	if (val > 1) {
		pr_err("Invalid block value %d\n", val);
		return -EINVAL;
	}

	if (!val)
		tcmu_unblock_dev(udev);
	else
		tcmu_block_dev(udev);
	return count;
}
CONFIGFS_ATTR(tcmu_, block_dev);

static ssize_t tcmu_reset_ring_store(struct config_item *item, const char *page,
				     size_t count)
{
	struct se_device *se_dev = container_of(to_config_group(item),
						struct se_device,
						dev_action_group);
	struct tcmu_dev *udev = TCMU_DEV(se_dev);
	u8 val;
	int ret;

	if (!target_dev_configured(&udev->se_dev)) {
		pr_err("Device is not configured.\n");
		return -EINVAL;
	}

	ret = kstrtou8(page, 0, &val);
	if (ret < 0)
		return ret;

	if (val != 1 && val != 2) {
		pr_err("Invalid reset ring value %d\n", val);
		return -EINVAL;
	}

	tcmu_reset_ring(udev, val);
	return count;
}
CONFIGFS_ATTR_WO(tcmu_, reset_ring);

static struct configfs_attribute *tcmu_attrib_attrs[] = {
	&tcmu_attr_cmd_time_out,
	&tcmu_attr_qfull_time_out,
	&tcmu_attr_max_data_area_mb,
	&tcmu_attr_dev_config,
	&tcmu_attr_dev_size,
	&tcmu_attr_emulate_write_cache,
	&tcmu_attr_nl_reply_supported,
	NULL,
};

static struct configfs_attribute **tcmu_attrs;

static struct configfs_attribute *tcmu_action_attrs[] = {
	&tcmu_attr_block_dev,
	&tcmu_attr_reset_ring,
	NULL,
};

static struct target_backend_ops tcmu_ops = {
	.name			= "user",
	.owner			= THIS_MODULE,
	.transport_flags	= TRANSPORT_FLAG_PASSTHROUGH,
	.attach_hba		= tcmu_attach_hba,
	.detach_hba		= tcmu_detach_hba,
	.alloc_device		= tcmu_alloc_device,
	.configure_device	= tcmu_configure_device,
	.destroy_device		= tcmu_destroy_device,
	.free_device		= tcmu_free_device,
	.parse_cdb		= tcmu_parse_cdb,
	.set_configfs_dev_params = tcmu_set_configfs_dev_params,
	.show_configfs_dev_params = tcmu_show_configfs_dev_params,
	.get_device_type	= sbc_get_device_type,
	.get_blocks		= tcmu_get_blocks,
	.tb_dev_action_attrs	= tcmu_action_attrs,
};

static void find_free_blocks(void)
{
	struct tcmu_dev *udev;
	loff_t off;
	u32 start, end, block, total_freed = 0;

	if (atomic_read(&global_db_count) <= tcmu_global_max_blocks)
		return;

	mutex_lock(&root_udev_mutex);
	list_for_each_entry(udev, &root_udev, node) {
		mutex_lock(&udev->cmdr_lock);

		if (!target_dev_configured(&udev->se_dev)) {
			mutex_unlock(&udev->cmdr_lock);
			continue;
		}

		/* Try to complete the finished commands first */
		tcmu_handle_completions(udev);

		/* Skip the udevs in idle */
		if (!udev->dbi_thresh) {
			mutex_unlock(&udev->cmdr_lock);
			continue;
		}

		end = udev->dbi_max + 1;
		block = find_last_bit(udev->data_bitmap, end);
		if (block == udev->dbi_max) {
			/*
			 * The last bit is dbi_max, so it is not possible
			 * reclaim any blocks.
			 */
			mutex_unlock(&udev->cmdr_lock);
			continue;
		} else if (block == end) {
			/* The current udev will goto idle state */
			udev->dbi_thresh = start = 0;
			udev->dbi_max = 0;
		} else {
			udev->dbi_thresh = start = block + 1;
			udev->dbi_max = block;
		}

		/* Here will truncate the data area from off */
		off = udev->data_off + start * DATA_BLOCK_SIZE;
		unmap_mapping_range(udev->inode->i_mapping, off, 0, 1);

		/* Release the block pages */
		tcmu_blocks_release(&udev->data_blocks, start, end);
		mutex_unlock(&udev->cmdr_lock);

		total_freed += end - start;
		pr_debug("Freed %u blocks (total %u) from %s.\n", end - start,
			 total_freed, udev->name);
	}
	mutex_unlock(&root_udev_mutex);

	if (atomic_read(&global_db_count) > tcmu_global_max_blocks)
		schedule_delayed_work(&tcmu_unmap_work, msecs_to_jiffies(5000));
}

static void check_timedout_devices(void)
{
	struct tcmu_dev *udev, *tmp_dev;
	struct tcmu_cmd *cmd, *tmp_cmd;
	LIST_HEAD(devs);

	spin_lock_bh(&timed_out_udevs_lock);
	list_splice_init(&timed_out_udevs, &devs);

	list_for_each_entry_safe(udev, tmp_dev, &devs, timedout_entry) {
		list_del_init(&udev->timedout_entry);
		spin_unlock_bh(&timed_out_udevs_lock);

		mutex_lock(&udev->cmdr_lock);

		/*
		 * If cmd_time_out is disabled but qfull is set deadline
		 * will only reflect the qfull timeout. Ignore it.
		 */
		if (udev->cmd_time_out) {
			list_for_each_entry_safe(cmd, tmp_cmd,
						 &udev->inflight_queue,
						 queue_entry) {
				tcmu_check_expired_ring_cmd(cmd);
			}
			tcmu_set_next_deadline(&udev->inflight_queue,
					       &udev->cmd_timer);
		}
		list_for_each_entry_safe(cmd, tmp_cmd, &udev->qfull_queue,
					 queue_entry) {
			tcmu_check_expired_queue_cmd(cmd);
		}
		tcmu_set_next_deadline(&udev->qfull_queue, &udev->qfull_timer);

		mutex_unlock(&udev->cmdr_lock);

		spin_lock_bh(&timed_out_udevs_lock);
	}

	spin_unlock_bh(&timed_out_udevs_lock);
}

static void tcmu_unmap_work_fn(struct work_struct *work)
{
	check_timedout_devices();
	find_free_blocks();
}

static int __init tcmu_module_init(void)
{
	int ret, i, k, len = 0;

	BUILD_BUG_ON((sizeof(struct tcmu_cmd_entry) % TCMU_OP_ALIGN_SIZE) != 0);

	INIT_DELAYED_WORK(&tcmu_unmap_work, tcmu_unmap_work_fn);

	tcmu_cmd_cache = kmem_cache_create("tcmu_cmd_cache",
				sizeof(struct tcmu_cmd),
				__alignof__(struct tcmu_cmd),
				0, NULL);
	if (!tcmu_cmd_cache)
		return -ENOMEM;

	tcmu_root_device = root_device_register("tcm_user");
	if (IS_ERR(tcmu_root_device)) {
		ret = PTR_ERR(tcmu_root_device);
		goto out_free_cache;
	}

	ret = genl_register_family(&tcmu_genl_family);
	if (ret < 0) {
		goto out_unreg_device;
	}

	for (i = 0; passthrough_attrib_attrs[i] != NULL; i++) {
		len += sizeof(struct configfs_attribute *);
	}
	for (i = 0; tcmu_attrib_attrs[i] != NULL; i++) {
		len += sizeof(struct configfs_attribute *);
	}
	len += sizeof(struct configfs_attribute *);

	tcmu_attrs = kzalloc(len, GFP_KERNEL);
	if (!tcmu_attrs) {
		ret = -ENOMEM;
		goto out_unreg_genl;
	}

	for (i = 0; passthrough_attrib_attrs[i] != NULL; i++) {
		tcmu_attrs[i] = passthrough_attrib_attrs[i];
	}
	for (k = 0; tcmu_attrib_attrs[k] != NULL; k++) {
		tcmu_attrs[i] = tcmu_attrib_attrs[k];
		i++;
	}
	tcmu_ops.tb_dev_attrib_attrs = tcmu_attrs;

	ret = transport_backend_register(&tcmu_ops);
	if (ret)
		goto out_attrs;

	return 0;

out_attrs:
	kfree(tcmu_attrs);
out_unreg_genl:
	genl_unregister_family(&tcmu_genl_family);
out_unreg_device:
	root_device_unregister(tcmu_root_device);
out_free_cache:
	kmem_cache_destroy(tcmu_cmd_cache);

	return ret;
}

static void __exit tcmu_module_exit(void)
{
	cancel_delayed_work_sync(&tcmu_unmap_work);
	target_backend_unregister(&tcmu_ops);
	kfree(tcmu_attrs);
	genl_unregister_family(&tcmu_genl_family);
	root_device_unregister(tcmu_root_device);
	kmem_cache_destroy(tcmu_cmd_cache);
}

MODULE_DESCRIPTION("TCM USER subsystem plugin");
MODULE_AUTHOR("Shaohua Li <shli@kernel.org>");
MODULE_AUTHOR("Andy Grover <agrover@redhat.com>");
MODULE_LICENSE("GPL");

module_init(tcmu_module_init);
module_exit(tcmu_module_exit);<|MERGE_RESOLUTION|>--- conflicted
+++ resolved
@@ -1300,14 +1300,10 @@
 	se_cmd = cmd->se_cmd;
 	cmd->se_cmd = NULL;
 
-<<<<<<< HEAD
-	return 0;
-=======
 	pr_debug("Timing out inflight cmd %u on dev %s.\n",
 		 cmd->cmd_id, cmd->tcmu_dev->name);
 
 	target_complete_cmd(se_cmd, SAM_STAT_CHECK_CONDITION);
->>>>>>> 286cd8c7
 }
 
 static void tcmu_check_expired_queue_cmd(struct tcmu_cmd *cmd)
@@ -1898,13 +1894,8 @@
 
 	info->mem[0].name = "tcm-user command & data buffer";
 	info->mem[0].addr = (phys_addr_t)(uintptr_t)udev->mb_addr;
-<<<<<<< HEAD
-	info->mem[0].size = TCMU_RING_SIZE;
-	info->mem[0].memtype = UIO_MEM_VIRTUAL;
-=======
 	info->mem[0].size = udev->ring_size = udev->data_size + CMDR_SIZE;
 	info->mem[0].memtype = UIO_MEM_NONE;
->>>>>>> 286cd8c7
 
 	info->irqcontrol = tcmu_irqcontrol;
 	info->irq = UIO_IRQ_CUSTOM;
