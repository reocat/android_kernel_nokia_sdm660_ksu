--- conflicted
+++ resolved
@@ -907,11 +907,8 @@
 
 out:
 	xcopy_pt_undepend_remotedev(xop);
-<<<<<<< HEAD
-=======
 
 err_free:
->>>>>>> 286cd8c7
 	kfree(xop);
 	/*
 	 * Don't override an error scsi status if it has already been set
@@ -1008,12 +1005,6 @@
 	pr_debug("XCOPY: Processed %d target descriptors, length: %u\n", rc,
 				rc * XCOPY_TARGET_DESC_LEN);
 	transport_kunmap_data_sg(se_cmd);
-<<<<<<< HEAD
-
-	INIT_WORK(&xop->xop_work, target_xcopy_do_work);
-	queue_work(xcopy_wq, &xop->xop_work);
-=======
->>>>>>> 286cd8c7
 	return TCM_NO_SENSE;
 
 out:
