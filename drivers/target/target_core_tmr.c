--- conflicted
+++ resolved
@@ -75,28 +75,6 @@
 	kfree(tmr);
 }
 
-<<<<<<< HEAD
-static int core_tmr_handle_tas_abort(struct se_cmd *cmd, int tas)
-{
-	unsigned long flags;
-	bool remove = true, send_tas;
-	/*
-	 * TASK ABORTED status (TAS) bit support
-	 */
-	spin_lock_irqsave(&cmd->t_state_lock, flags);
-	send_tas = (cmd->transport_state & CMD_T_TAS);
-	spin_unlock_irqrestore(&cmd->t_state_lock, flags);
-
-	if (send_tas) {
-		remove = false;
-		transport_send_task_abort(cmd);
-	}
-
-	return transport_cmd_finish_abort(cmd, remove);
-}
-
-=======
->>>>>>> 286cd8c7
 static int target_check_cdb_and_preempt(struct list_head *list,
 		struct se_cmd *cmd)
 {
@@ -117,13 +95,8 @@
 {
 	struct se_session *sess = se_cmd->se_sess;
 
-<<<<<<< HEAD
-	assert_spin_locked(&sess->sess_cmd_lock);
-	WARN_ON_ONCE(!irqs_disabled());
-=======
 	lockdep_assert_held(&sess->sess_cmd_lock);
 
->>>>>>> 286cd8c7
 	/*
 	 * If command already reached CMD_T_COMPLETE state within
 	 * target_complete_cmd() or CMD_T_FABRIC_STOP due to shutdown,
@@ -150,11 +123,7 @@
 			return false;
 		}
 	}
-<<<<<<< HEAD
-	if (sess->sess_tearing_down || se_cmd->cmd_wait_set) {
-=======
 	if (sess->sess_tearing_down) {
->>>>>>> 286cd8c7
 		pr_debug("Attempted to abort io tag: %llu already shutdown,"
 			" skipping\n", se_cmd->tag);
 		spin_unlock(&se_cmd->t_state_lock);
@@ -196,27 +165,15 @@
 		printk("ABORT_TASK: Found referenced %s task_tag: %llu\n",
 			se_cmd->se_tfo->get_fabric_name(), ref_tag);
 
-<<<<<<< HEAD
-		if (!__target_check_io_state(se_cmd, se_sess, 0)) {
-			spin_unlock_irqrestore(&se_sess->sess_cmd_lock, flags);
-			goto out;
-		}
-		list_del_init(&se_cmd->se_cmd_list);
-=======
 		if (!__target_check_io_state(se_cmd, se_sess, 0))
 			continue;
 
->>>>>>> 286cd8c7
 		spin_unlock_irqrestore(&se_sess->sess_cmd_lock, flags);
 
 		cancel_work_sync(&se_cmd->work);
 		transport_wait_for_tasks(se_cmd);
 
-<<<<<<< HEAD
-		if (!transport_cmd_finish_abort(se_cmd, true))
-=======
 		if (!transport_cmd_finish_abort(se_cmd))
->>>>>>> 286cd8c7
 			target_put_sess_cmd(se_cmd);
 
 		printk("ABORT_TASK: Sending TMR_FUNCTION_COMPLETE for"
@@ -280,15 +237,6 @@
 		if (cmd->t_state == TRANSPORT_ISTATE_PROCESSING) {
 			spin_unlock(&cmd->t_state_lock);
 			spin_unlock(&sess->sess_cmd_lock);
-<<<<<<< HEAD
-			continue;
-		}
-		if (sess->sess_tearing_down || cmd->cmd_wait_set) {
-			spin_unlock(&cmd->t_state_lock);
-			spin_unlock(&sess->sess_cmd_lock);
-			continue;
-		}
-=======
 			continue;
 		}
 		if (sess->sess_tearing_down) {
@@ -296,7 +244,6 @@
 			spin_unlock(&sess->sess_cmd_lock);
 			continue;
 		}
->>>>>>> 286cd8c7
 		cmd->transport_state |= CMD_T_ABORTED;
 		spin_unlock(&cmd->t_state_lock);
 
@@ -324,11 +271,7 @@
 		cancel_work_sync(&cmd->work);
 		transport_wait_for_tasks(cmd);
 
-<<<<<<< HEAD
-		if (!transport_cmd_finish_abort(cmd, 1))
-=======
 		if (!transport_cmd_finish_abort(cmd))
->>>>>>> 286cd8c7
 			target_put_sess_cmd(cmd);
 	}
 }
@@ -402,27 +345,10 @@
 		cmd = list_entry(drain_task_list.next, struct se_cmd, state_list);
 		list_del_init(&cmd->state_list);
 
-<<<<<<< HEAD
-		pr_debug("LUN_RESET: %s cmd: %p"
-			" ITT/CmdSN: 0x%08llx/0x%08x, i_state: %d, t_state: %d"
-			"cdb: 0x%02x\n",
-			(preempt_and_abort_list) ? "Preempt" : "", cmd,
-			cmd->tag, 0,
-			cmd->se_tfo->get_cmd_state(cmd), cmd->t_state,
-			cmd->t_task_cdb[0]);
-		pr_debug("LUN_RESET: ITT[0x%08llx] - pr_res_key: 0x%016Lx"
-			" -- CMD_T_ACTIVE: %d"
-			" CMD_T_STOP: %d CMD_T_SENT: %d\n",
-			cmd->tag, cmd->pr_res_key,
-			(cmd->transport_state & CMD_T_ACTIVE) != 0,
-			(cmd->transport_state & CMD_T_STOP) != 0,
-			(cmd->transport_state & CMD_T_SENT) != 0);
-=======
 		target_show_cmd("LUN_RESET: ", cmd);
 		pr_debug("LUN_RESET: ITT[0x%08llx] - %s pr_res_key: 0x%016Lx\n",
 			 cmd->tag, (preempt_and_abort_list) ? "preempt" : "",
 			 cmd->pr_res_key);
->>>>>>> 286cd8c7
 
 		/*
 		 * If the command may be queued onto a workqueue cancel it now.
@@ -434,11 +360,7 @@
 		cancel_work_sync(&cmd->work);
 		transport_wait_for_tasks(cmd);
 
-<<<<<<< HEAD
-		if (!core_tmr_handle_tas_abort(cmd, tas))
-=======
 		if (!transport_cmd_finish_abort(cmd))
->>>>>>> 286cd8c7
 			target_put_sess_cmd(cmd);
 	}
 }
