--- conflicted
+++ resolved
@@ -168,11 +168,7 @@
 	/*
 	 * If MODE_SENSE still returns zero, set the default value to 1024.
 	 */
-<<<<<<< HEAD
-	sdev->sector_size = (buf[9] << 16) | (buf[10] << 8) | (buf[11]);
-=======
 	sdev->sector_size = get_unaligned_be24(&buf[9]);
->>>>>>> 286cd8c7
 out_free:
 	if (!sdev->sector_size)
 		sdev->sector_size = 1024;
