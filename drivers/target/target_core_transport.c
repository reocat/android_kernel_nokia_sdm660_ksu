/*******************************************************************************
 * Filename:  target_core_transport.c
 *
 * This file contains the Generic Target Engine Core.
 *
 * (c) Copyright 2002-2013 Datera, Inc.
 *
 * Nicholas A. Bellinger <nab@kernel.org>
 *
 * This program is free software; you can redistribute it and/or modify
 * it under the terms of the GNU General Public License as published by
 * the Free Software Foundation; either version 2 of the License, or
 * (at your option) any later version.
 *
 * This program is distributed in the hope that it will be useful,
 * but WITHOUT ANY WARRANTY; without even the implied warranty of
 * MERCHANTABILITY or FITNESS FOR A PARTICULAR PURPOSE.  See the
 * GNU General Public License for more details.
 *
 * You should have received a copy of the GNU General Public License
 * along with this program; if not, write to the Free Software
 * Foundation, Inc., 59 Temple Place - Suite 330, Boston, MA 02111-1307, USA.
 *
 ******************************************************************************/

#include <linux/net.h>
#include <linux/delay.h>
#include <linux/string.h>
#include <linux/timer.h>
#include <linux/slab.h>
#include <linux/spinlock.h>
#include <linux/kthread.h>
#include <linux/in.h>
#include <linux/cdrom.h>
#include <linux/module.h>
#include <linux/ratelimit.h>
#include <linux/vmalloc.h>
#include <asm/unaligned.h>
#include <net/sock.h>
#include <net/tcp.h>
#include <scsi/scsi_proto.h>
#include <scsi/scsi_common.h>

#include <target/target_core_base.h>
#include <target/target_core_backend.h>
#include <target/target_core_fabric.h>

#include "target_core_internal.h"
#include "target_core_alua.h"
#include "target_core_pr.h"
#include "target_core_ua.h"

#define CREATE_TRACE_POINTS
#include <trace/events/target.h>

static struct workqueue_struct *target_completion_wq;
static struct kmem_cache *se_sess_cache;
struct kmem_cache *se_ua_cache;
struct kmem_cache *t10_pr_reg_cache;
struct kmem_cache *t10_alua_lu_gp_cache;
struct kmem_cache *t10_alua_lu_gp_mem_cache;
struct kmem_cache *t10_alua_tg_pt_gp_cache;
struct kmem_cache *t10_alua_lba_map_cache;
struct kmem_cache *t10_alua_lba_map_mem_cache;

static void transport_complete_task_attr(struct se_cmd *cmd);
static void translate_sense_reason(struct se_cmd *cmd, sense_reason_t reason);
static void transport_handle_queue_full(struct se_cmd *cmd,
		struct se_device *dev, int err, bool write_pending);
static void target_complete_ok_work(struct work_struct *work);

int init_se_kmem_caches(void)
{
	se_sess_cache = kmem_cache_create("se_sess_cache",
			sizeof(struct se_session), __alignof__(struct se_session),
			0, NULL);
	if (!se_sess_cache) {
		pr_err("kmem_cache_create() for struct se_session"
				" failed\n");
		goto out;
	}
	se_ua_cache = kmem_cache_create("se_ua_cache",
			sizeof(struct se_ua), __alignof__(struct se_ua),
			0, NULL);
	if (!se_ua_cache) {
		pr_err("kmem_cache_create() for struct se_ua failed\n");
		goto out_free_sess_cache;
	}
	t10_pr_reg_cache = kmem_cache_create("t10_pr_reg_cache",
			sizeof(struct t10_pr_registration),
			__alignof__(struct t10_pr_registration), 0, NULL);
	if (!t10_pr_reg_cache) {
		pr_err("kmem_cache_create() for struct t10_pr_registration"
				" failed\n");
		goto out_free_ua_cache;
	}
	t10_alua_lu_gp_cache = kmem_cache_create("t10_alua_lu_gp_cache",
			sizeof(struct t10_alua_lu_gp), __alignof__(struct t10_alua_lu_gp),
			0, NULL);
	if (!t10_alua_lu_gp_cache) {
		pr_err("kmem_cache_create() for t10_alua_lu_gp_cache"
				" failed\n");
		goto out_free_pr_reg_cache;
	}
	t10_alua_lu_gp_mem_cache = kmem_cache_create("t10_alua_lu_gp_mem_cache",
			sizeof(struct t10_alua_lu_gp_member),
			__alignof__(struct t10_alua_lu_gp_member), 0, NULL);
	if (!t10_alua_lu_gp_mem_cache) {
		pr_err("kmem_cache_create() for t10_alua_lu_gp_mem_"
				"cache failed\n");
		goto out_free_lu_gp_cache;
	}
	t10_alua_tg_pt_gp_cache = kmem_cache_create("t10_alua_tg_pt_gp_cache",
			sizeof(struct t10_alua_tg_pt_gp),
			__alignof__(struct t10_alua_tg_pt_gp), 0, NULL);
	if (!t10_alua_tg_pt_gp_cache) {
		pr_err("kmem_cache_create() for t10_alua_tg_pt_gp_"
				"cache failed\n");
		goto out_free_lu_gp_mem_cache;
	}
	t10_alua_lba_map_cache = kmem_cache_create(
			"t10_alua_lba_map_cache",
			sizeof(struct t10_alua_lba_map),
			__alignof__(struct t10_alua_lba_map), 0, NULL);
	if (!t10_alua_lba_map_cache) {
		pr_err("kmem_cache_create() for t10_alua_lba_map_"
				"cache failed\n");
		goto out_free_tg_pt_gp_cache;
	}
	t10_alua_lba_map_mem_cache = kmem_cache_create(
			"t10_alua_lba_map_mem_cache",
			sizeof(struct t10_alua_lba_map_member),
			__alignof__(struct t10_alua_lba_map_member), 0, NULL);
	if (!t10_alua_lba_map_mem_cache) {
		pr_err("kmem_cache_create() for t10_alua_lba_map_mem_"
				"cache failed\n");
		goto out_free_lba_map_cache;
	}

	target_completion_wq = alloc_workqueue("target_completion",
					       WQ_MEM_RECLAIM, 0);
	if (!target_completion_wq)
		goto out_free_lba_map_mem_cache;

	return 0;

out_free_lba_map_mem_cache:
	kmem_cache_destroy(t10_alua_lba_map_mem_cache);
out_free_lba_map_cache:
	kmem_cache_destroy(t10_alua_lba_map_cache);
out_free_tg_pt_gp_cache:
	kmem_cache_destroy(t10_alua_tg_pt_gp_cache);
out_free_lu_gp_mem_cache:
	kmem_cache_destroy(t10_alua_lu_gp_mem_cache);
out_free_lu_gp_cache:
	kmem_cache_destroy(t10_alua_lu_gp_cache);
out_free_pr_reg_cache:
	kmem_cache_destroy(t10_pr_reg_cache);
out_free_ua_cache:
	kmem_cache_destroy(se_ua_cache);
out_free_sess_cache:
	kmem_cache_destroy(se_sess_cache);
out:
	return -ENOMEM;
}

void release_se_kmem_caches(void)
{
	destroy_workqueue(target_completion_wq);
	kmem_cache_destroy(se_sess_cache);
	kmem_cache_destroy(se_ua_cache);
	kmem_cache_destroy(t10_pr_reg_cache);
	kmem_cache_destroy(t10_alua_lu_gp_cache);
	kmem_cache_destroy(t10_alua_lu_gp_mem_cache);
	kmem_cache_destroy(t10_alua_tg_pt_gp_cache);
	kmem_cache_destroy(t10_alua_lba_map_cache);
	kmem_cache_destroy(t10_alua_lba_map_mem_cache);
}

/* This code ensures unique mib indexes are handed out. */
static DEFINE_SPINLOCK(scsi_mib_index_lock);
static u32 scsi_mib_index[SCSI_INDEX_TYPE_MAX];

/*
 * Allocate a new row index for the entry type specified
 */
u32 scsi_get_new_index(scsi_index_t type)
{
	u32 new_index;

	BUG_ON((type < 0) || (type >= SCSI_INDEX_TYPE_MAX));

	spin_lock(&scsi_mib_index_lock);
	new_index = ++scsi_mib_index[type];
	spin_unlock(&scsi_mib_index_lock);

	return new_index;
}

void transport_subsystem_check_init(void)
{
	int ret;
	static int sub_api_initialized;

	if (sub_api_initialized)
		return;

	ret = request_module("target_core_iblock");
	if (ret != 0)
		pr_err("Unable to load target_core_iblock\n");

	ret = request_module("target_core_file");
	if (ret != 0)
		pr_err("Unable to load target_core_file\n");

	ret = request_module("target_core_pscsi");
	if (ret != 0)
		pr_err("Unable to load target_core_pscsi\n");

	ret = request_module("target_core_user");
	if (ret != 0)
		pr_err("Unable to load target_core_user\n");

	sub_api_initialized = 1;
}

static void target_release_sess_cmd_refcnt(struct percpu_ref *ref)
{
	struct se_session *sess = container_of(ref, typeof(*sess), cmd_count);

	wake_up(&sess->cmd_list_wq);
}

/**
 * transport_init_session - initialize a session object
 * @se_sess: Session object pointer.
 *
 * The caller must have zero-initialized @se_sess before calling this function.
 */
int transport_init_session(struct se_session *se_sess)
{
	INIT_LIST_HEAD(&se_sess->sess_list);
	INIT_LIST_HEAD(&se_sess->sess_acl_list);
	INIT_LIST_HEAD(&se_sess->sess_cmd_list);
	spin_lock_init(&se_sess->sess_cmd_lock);
	init_waitqueue_head(&se_sess->cmd_list_wq);
	return percpu_ref_init(&se_sess->cmd_count,
			       target_release_sess_cmd_refcnt, 0, GFP_KERNEL);
}
EXPORT_SYMBOL(transport_init_session);

/**
 * transport_alloc_session - allocate a session object and initialize it
 * @sup_prot_ops: bitmask that defines which T10-PI modes are supported.
 */
struct se_session *transport_alloc_session(enum target_prot_op sup_prot_ops)
{
	struct se_session *se_sess;
	int ret;

	se_sess = kmem_cache_zalloc(se_sess_cache, GFP_KERNEL);
	if (!se_sess) {
		pr_err("Unable to allocate struct se_session from"
				" se_sess_cache\n");
		return ERR_PTR(-ENOMEM);
	}
	ret = transport_init_session(se_sess);
	if (ret < 0) {
		kmem_cache_free(se_sess_cache, se_sess);
		return ERR_PTR(ret);
	}
	se_sess->sup_prot_ops = sup_prot_ops;

	return se_sess;
}
EXPORT_SYMBOL(transport_alloc_session);

/**
 * transport_alloc_session_tags - allocate target driver private data
 * @se_sess:  Session pointer.
 * @tag_num:  Maximum number of in-flight commands between initiator and target.
 * @tag_size: Size in bytes of the private data a target driver associates with
 *	      each command.
 */
int transport_alloc_session_tags(struct se_session *se_sess,
			         unsigned int tag_num, unsigned int tag_size)
{
	int rc;

	se_sess->sess_cmd_map = kcalloc(tag_size, tag_num,
					GFP_KERNEL | __GFP_NOWARN | __GFP_RETRY_MAYFAIL);
	if (!se_sess->sess_cmd_map) {
		se_sess->sess_cmd_map = vzalloc(array_size(tag_size, tag_num));
		if (!se_sess->sess_cmd_map) {
			pr_err("Unable to allocate se_sess->sess_cmd_map\n");
			return -ENOMEM;
		}
	}

	rc = sbitmap_queue_init_node(&se_sess->sess_tag_pool, tag_num, -1,
			false, GFP_KERNEL, NUMA_NO_NODE);
	if (rc < 0) {
		pr_err("Unable to init se_sess->sess_tag_pool,"
			" tag_num: %u\n", tag_num);
		kvfree(se_sess->sess_cmd_map);
		se_sess->sess_cmd_map = NULL;
		return -ENOMEM;
	}

	return 0;
}
EXPORT_SYMBOL(transport_alloc_session_tags);

/**
 * transport_init_session_tags - allocate a session and target driver private data
 * @tag_num:  Maximum number of in-flight commands between initiator and target.
 * @tag_size: Size in bytes of the private data a target driver associates with
 *	      each command.
 * @sup_prot_ops: bitmask that defines which T10-PI modes are supported.
 */
static struct se_session *
transport_init_session_tags(unsigned int tag_num, unsigned int tag_size,
			    enum target_prot_op sup_prot_ops)
{
	struct se_session *se_sess;
	int rc;

	if (tag_num != 0 && !tag_size) {
		pr_err("init_session_tags called with percpu-ida tag_num:"
		       " %u, but zero tag_size\n", tag_num);
		return ERR_PTR(-EINVAL);
	}
	if (!tag_num && tag_size) {
		pr_err("init_session_tags called with percpu-ida tag_size:"
		       " %u, but zero tag_num\n", tag_size);
		return ERR_PTR(-EINVAL);
	}

	se_sess = transport_alloc_session(sup_prot_ops);
	if (IS_ERR(se_sess))
		return se_sess;

	rc = transport_alloc_session_tags(se_sess, tag_num, tag_size);
	if (rc < 0) {
		transport_free_session(se_sess);
		return ERR_PTR(-ENOMEM);
	}

	return se_sess;
}

/*
 * Called with spin_lock_irqsave(&struct se_portal_group->session_lock called.
 */
void __transport_register_session(
	struct se_portal_group *se_tpg,
	struct se_node_acl *se_nacl,
	struct se_session *se_sess,
	void *fabric_sess_ptr)
{
	const struct target_core_fabric_ops *tfo = se_tpg->se_tpg_tfo;
	unsigned char buf[PR_REG_ISID_LEN];
	unsigned long flags;

	se_sess->se_tpg = se_tpg;
	se_sess->fabric_sess_ptr = fabric_sess_ptr;
	/*
	 * Used by struct se_node_acl's under ConfigFS to locate active se_session-t
	 *
	 * Only set for struct se_session's that will actually be moving I/O.
	 * eg: *NOT* discovery sessions.
	 */
	if (se_nacl) {
		/*
		 *
		 * Determine if fabric allows for T10-PI feature bits exposed to
		 * initiators for device backends with !dev->dev_attrib.pi_prot_type.
		 *
		 * If so, then always save prot_type on a per se_node_acl node
		 * basis and re-instate the previous sess_prot_type to avoid
		 * disabling PI from below any previously initiator side
		 * registered LUNs.
		 */
		if (se_nacl->saved_prot_type)
			se_sess->sess_prot_type = se_nacl->saved_prot_type;
		else if (tfo->tpg_check_prot_fabric_only)
			se_sess->sess_prot_type = se_nacl->saved_prot_type =
					tfo->tpg_check_prot_fabric_only(se_tpg);
		/*
		 * If the fabric module supports an ISID based TransportID,
		 * save this value in binary from the fabric I_T Nexus now.
		 */
		if (se_tpg->se_tpg_tfo->sess_get_initiator_sid != NULL) {
			memset(&buf[0], 0, PR_REG_ISID_LEN);
			se_tpg->se_tpg_tfo->sess_get_initiator_sid(se_sess,
					&buf[0], PR_REG_ISID_LEN);
			se_sess->sess_bin_isid = get_unaligned_be64(&buf[0]);
		}

		spin_lock_irqsave(&se_nacl->nacl_sess_lock, flags);
		/*
		 * The se_nacl->nacl_sess pointer will be set to the
		 * last active I_T Nexus for each struct se_node_acl.
		 */
		se_nacl->nacl_sess = se_sess;

		list_add_tail(&se_sess->sess_acl_list,
			      &se_nacl->acl_sess_list);
		spin_unlock_irqrestore(&se_nacl->nacl_sess_lock, flags);
	}
	list_add_tail(&se_sess->sess_list, &se_tpg->tpg_sess_list);

	pr_debug("TARGET_CORE[%s]: Registered fabric_sess_ptr: %p\n",
		se_tpg->se_tpg_tfo->get_fabric_name(), se_sess->fabric_sess_ptr);
}
EXPORT_SYMBOL(__transport_register_session);

void transport_register_session(
	struct se_portal_group *se_tpg,
	struct se_node_acl *se_nacl,
	struct se_session *se_sess,
	void *fabric_sess_ptr)
{
	unsigned long flags;

	spin_lock_irqsave(&se_tpg->session_lock, flags);
	__transport_register_session(se_tpg, se_nacl, se_sess, fabric_sess_ptr);
	spin_unlock_irqrestore(&se_tpg->session_lock, flags);
}
EXPORT_SYMBOL(transport_register_session);

struct se_session *
target_setup_session(struct se_portal_group *tpg,
		     unsigned int tag_num, unsigned int tag_size,
		     enum target_prot_op prot_op,
		     const char *initiatorname, void *private,
		     int (*callback)(struct se_portal_group *,
				     struct se_session *, void *))
{
	struct se_session *sess;

	/*
	 * If the fabric driver is using percpu-ida based pre allocation
	 * of I/O descriptor tags, go ahead and perform that setup now..
	 */
	if (tag_num != 0)
		sess = transport_init_session_tags(tag_num, tag_size, prot_op);
	else
		sess = transport_alloc_session(prot_op);

<<<<<<< HEAD
int target_get_session(struct se_session *se_sess)
{
	return kref_get_unless_zero(&se_sess->sess_kref);
}
EXPORT_SYMBOL(target_get_session);
=======
	if (IS_ERR(sess))
		return sess;
>>>>>>> 286cd8c7

	sess->se_node_acl = core_tpg_check_initiator_node_acl(tpg,
					(unsigned char *)initiatorname);
	if (!sess->se_node_acl) {
		transport_free_session(sess);
		return ERR_PTR(-EACCES);
	}
	/*
	 * Go ahead and perform any remaining fabric setup that is
	 * required before transport_register_session().
	 */
	if (callback != NULL) {
		int rc = callback(tpg, sess, private);
		if (rc) {
			transport_free_session(sess);
			return ERR_PTR(rc);
		}
	}

	transport_register_session(tpg, sess->se_node_acl, sess, private);
	return sess;
}
EXPORT_SYMBOL(target_setup_session);

ssize_t target_show_dynamic_sessions(struct se_portal_group *se_tpg, char *page)
{
	struct se_session *se_sess;
	ssize_t len = 0;

	spin_lock_bh(&se_tpg->session_lock);
	list_for_each_entry(se_sess, &se_tpg->tpg_sess_list, sess_list) {
		if (!se_sess->se_node_acl)
			continue;
		if (!se_sess->se_node_acl->dynamic_node_acl)
			continue;
		if (strlen(se_sess->se_node_acl->initiatorname) + 1 + len > PAGE_SIZE)
			break;

		len += snprintf(page + len, PAGE_SIZE - len, "%s\n",
				se_sess->se_node_acl->initiatorname);
		len += 1; /* Include NULL terminator */
	}
	spin_unlock_bh(&se_tpg->session_lock);

	return len;
}
EXPORT_SYMBOL(target_show_dynamic_sessions);

static void target_complete_nacl(struct kref *kref)
{
	struct se_node_acl *nacl = container_of(kref,
				struct se_node_acl, acl_kref);
	struct se_portal_group *se_tpg = nacl->se_tpg;

	if (!nacl->dynamic_stop) {
		complete(&nacl->acl_free_comp);
		return;
	}

	mutex_lock(&se_tpg->acl_node_mutex);
	list_del_init(&nacl->acl_list);
	mutex_unlock(&se_tpg->acl_node_mutex);

	core_tpg_wait_for_nacl_pr_ref(nacl);
	core_free_device_list_for_node(nacl, se_tpg);
	kfree(nacl);
}

void target_put_nacl(struct se_node_acl *nacl)
{
	kref_put(&nacl->acl_kref, target_complete_nacl);
}
EXPORT_SYMBOL(target_put_nacl);

void transport_deregister_session_configfs(struct se_session *se_sess)
{
	struct se_node_acl *se_nacl;
	unsigned long flags;
	/*
	 * Used by struct se_node_acl's under ConfigFS to locate active struct se_session
	 */
	se_nacl = se_sess->se_node_acl;
	if (se_nacl) {
		spin_lock_irqsave(&se_nacl->nacl_sess_lock, flags);
		if (!list_empty(&se_sess->sess_acl_list))
			list_del_init(&se_sess->sess_acl_list);
		/*
		 * If the session list is empty, then clear the pointer.
		 * Otherwise, set the struct se_session pointer from the tail
		 * element of the per struct se_node_acl active session list.
		 */
		if (list_empty(&se_nacl->acl_sess_list))
			se_nacl->nacl_sess = NULL;
		else {
			se_nacl->nacl_sess = container_of(
					se_nacl->acl_sess_list.prev,
					struct se_session, sess_acl_list);
		}
		spin_unlock_irqrestore(&se_nacl->nacl_sess_lock, flags);
	}
}
EXPORT_SYMBOL(transport_deregister_session_configfs);

void transport_free_session(struct se_session *se_sess)
{
	struct se_node_acl *se_nacl = se_sess->se_node_acl;

	/*
	 * Drop the se_node_acl->nacl_kref obtained from within
	 * core_tpg_get_initiator_node_acl().
	 */
	if (se_nacl) {
		struct se_portal_group *se_tpg = se_nacl->se_tpg;
		const struct target_core_fabric_ops *se_tfo = se_tpg->se_tpg_tfo;
		unsigned long flags;

		se_sess->se_node_acl = NULL;

		/*
		 * Also determine if we need to drop the extra ->cmd_kref if
		 * it had been previously dynamically generated, and
		 * the endpoint is not caching dynamic ACLs.
		 */
		mutex_lock(&se_tpg->acl_node_mutex);
		if (se_nacl->dynamic_node_acl &&
		    !se_tfo->tpg_check_demo_mode_cache(se_tpg)) {
			spin_lock_irqsave(&se_nacl->nacl_sess_lock, flags);
			if (list_empty(&se_nacl->acl_sess_list))
				se_nacl->dynamic_stop = true;
			spin_unlock_irqrestore(&se_nacl->nacl_sess_lock, flags);

			if (se_nacl->dynamic_stop)
				list_del_init(&se_nacl->acl_list);
		}
		mutex_unlock(&se_tpg->acl_node_mutex);

		if (se_nacl->dynamic_stop)
			target_put_nacl(se_nacl);

		target_put_nacl(se_nacl);
	}
	if (se_sess->sess_cmd_map) {
		sbitmap_queue_free(&se_sess->sess_tag_pool);
		kvfree(se_sess->sess_cmd_map);
	}
	percpu_ref_exit(&se_sess->cmd_count);
	kmem_cache_free(se_sess_cache, se_sess);
}
EXPORT_SYMBOL(transport_free_session);

void transport_deregister_session(struct se_session *se_sess)
{
	struct se_portal_group *se_tpg = se_sess->se_tpg;
	unsigned long flags;

	if (!se_tpg) {
		transport_free_session(se_sess);
		return;
	}

	spin_lock_irqsave(&se_tpg->session_lock, flags);
	list_del(&se_sess->sess_list);
	se_sess->se_tpg = NULL;
	se_sess->fabric_sess_ptr = NULL;
	spin_unlock_irqrestore(&se_tpg->session_lock, flags);

	pr_debug("TARGET_CORE[%s]: Deregistered fabric_sess\n",
		se_tpg->se_tpg_tfo->get_fabric_name());
	/*
	 * If last kref is dropping now for an explicit NodeACL, awake sleeping
	 * ->acl_free_comp caller to wakeup configfs se_node_acl->acl_group
	 * removal context from within transport_free_session() code.
	 *
	 * For dynamic ACL, target_put_nacl() uses target_complete_nacl()
	 * to release all remaining generate_node_acl=1 created ACL resources.
	 */

	transport_free_session(se_sess);
}
EXPORT_SYMBOL(transport_deregister_session);

<<<<<<< HEAD
=======
void target_remove_session(struct se_session *se_sess)
{
	transport_deregister_session_configfs(se_sess);
	transport_deregister_session(se_sess);
}
EXPORT_SYMBOL(target_remove_session);

>>>>>>> 286cd8c7
static void target_remove_from_state_list(struct se_cmd *cmd)
{
	struct se_device *dev = cmd->se_dev;
	unsigned long flags;

	if (!dev)
		return;

	spin_lock_irqsave(&dev->execute_task_lock, flags);
	if (cmd->state_active) {
		list_del(&cmd->state_list);
		cmd->state_active = false;
	}
	spin_unlock_irqrestore(&dev->execute_task_lock, flags);
}

/*
 * This function is called by the target core after the target core has
 * finished processing a SCSI command or SCSI TMF. Both the regular command
 * processing code and the code for aborting commands can call this
 * function. CMD_T_STOP is set if and only if another thread is waiting
 * inside transport_wait_for_tasks() for t_transport_stop_comp.
 */
static int transport_cmd_check_stop_to_fabric(struct se_cmd *cmd)
{
	unsigned long flags;

<<<<<<< HEAD
	if (remove_from_lists) {
		target_remove_from_state_list(cmd);
=======
	target_remove_from_state_list(cmd);
>>>>>>> 286cd8c7

	/*
	 * Clear struct se_cmd->se_lun before the handoff to FE.
	 */
	cmd->se_lun = NULL;

	spin_lock_irqsave(&cmd->t_state_lock, flags);
<<<<<<< HEAD
	if (write_pending)
		cmd->t_state = TRANSPORT_WRITE_PENDING;

=======
>>>>>>> 286cd8c7
	/*
	 * Determine if frontend context caller is requesting the stopping of
	 * this command for frontend exceptions.
	 */
	if (cmd->transport_state & CMD_T_STOP) {
		pr_debug("%s:%d CMD_T_STOP for ITT: 0x%08llx\n",
			__func__, __LINE__, cmd->tag);

		spin_unlock_irqrestore(&cmd->t_state_lock, flags);

		complete_all(&cmd->t_transport_stop_comp);
		return 1;
	}
	cmd->transport_state &= ~CMD_T_ACTIVE;
	spin_unlock_irqrestore(&cmd->t_state_lock, flags);

	/*
	 * Some fabric modules like tcm_loop can release their internally
	 * allocated I/O reference and struct se_cmd now.
	 *
	 * Fabric modules are expected to return '1' here if the se_cmd being
	 * passed is released at this point, or zero if not being released.
	 */
	return cmd->se_tfo->check_stop_free(cmd);
}

static void transport_lun_remove_cmd(struct se_cmd *cmd)
{
	struct se_lun *lun = cmd->se_lun;

	if (!lun)
		return;

	if (cmpxchg(&cmd->lun_ref_active, true, false))
		percpu_ref_put(&lun->lun_ref);
}

<<<<<<< HEAD
int transport_cmd_finish_abort(struct se_cmd *cmd, int remove)
{
	bool ack_kref = (cmd->se_cmd_flags & SCF_ACK_KREF);
	int ret = 0;

=======
int transport_cmd_finish_abort(struct se_cmd *cmd)
{
	bool send_tas = cmd->transport_state & CMD_T_TAS;
	bool ack_kref = (cmd->se_cmd_flags & SCF_ACK_KREF);
	int ret = 0;

	if (send_tas)
		transport_send_task_abort(cmd);

>>>>>>> 286cd8c7
	if (cmd->se_cmd_flags & SCF_SE_LUN_CMD)
		transport_lun_remove_cmd(cmd);
	/*
	 * Allow the fabric driver to unmap any resources before
	 * releasing the descriptor via TFO->release_cmd()
	 */
	if (!send_tas)
		cmd->se_tfo->aborted_task(cmd);

	if (transport_cmd_check_stop_to_fabric(cmd))
		return 1;
<<<<<<< HEAD
	if (remove && ack_kref)
		ret = transport_put_cmd(cmd);
=======
	if (!send_tas && ack_kref)
		ret = target_put_sess_cmd(cmd);
>>>>>>> 286cd8c7

	return ret;
}

static void target_complete_failure_work(struct work_struct *work)
{
	struct se_cmd *cmd = container_of(work, struct se_cmd, work);

	transport_generic_request_failure(cmd,
			TCM_LOGICAL_UNIT_COMMUNICATION_FAILURE);
}

/*
 * Used when asking transport to copy Sense Data from the underlying
 * Linux/SCSI struct scsi_cmnd
 */
static unsigned char *transport_get_sense_buffer(struct se_cmd *cmd)
{
	struct se_device *dev = cmd->se_dev;

	WARN_ON(!cmd->se_lun);

	if (!dev)
		return NULL;

	if (cmd->se_cmd_flags & SCF_SENT_CHECK_CONDITION)
		return NULL;

	cmd->scsi_sense_length = TRANSPORT_SENSE_BUFFER;

	pr_debug("HBA_[%u]_PLUG[%s]: Requesting sense for SAM STATUS: 0x%02x\n",
		dev->se_hba->hba_id, dev->transport->name, cmd->scsi_status);
	return cmd->sense_buffer;
}

void transport_copy_sense_to_cmd(struct se_cmd *cmd, unsigned char *sense)
{
	unsigned char *cmd_sense_buf;
	unsigned long flags;

	spin_lock_irqsave(&cmd->t_state_lock, flags);
	cmd_sense_buf = transport_get_sense_buffer(cmd);
	if (!cmd_sense_buf) {
		spin_unlock_irqrestore(&cmd->t_state_lock, flags);
		return;
	}

	cmd->se_cmd_flags |= SCF_TRANSPORT_TASK_SENSE;
	memcpy(cmd_sense_buf, sense, cmd->scsi_sense_length);
	spin_unlock_irqrestore(&cmd->t_state_lock, flags);
}
EXPORT_SYMBOL(transport_copy_sense_to_cmd);

void target_complete_cmd(struct se_cmd *cmd, u8 scsi_status)
{
	struct se_device *dev = cmd->se_dev;
	int success;
	unsigned long flags;

	cmd->scsi_status = scsi_status;

	spin_lock_irqsave(&cmd->t_state_lock, flags);
	switch (cmd->scsi_status) {
	case SAM_STAT_CHECK_CONDITION:
		if (cmd->se_cmd_flags & SCF_TRANSPORT_TASK_SENSE)
			success = 1;
		else
			success = 0;
		break;
	default:
		success = 1;
		break;
	}

	/*
	 * Check for case where an explicit ABORT_TASK has been received
	 * and transport_wait_for_tasks() will be waiting for completion..
	 */
	if (cmd->transport_state & CMD_T_ABORTED ||
	    cmd->transport_state & CMD_T_STOP) {
		spin_unlock_irqrestore(&cmd->t_state_lock, flags);
		/*
		 * If COMPARE_AND_WRITE was stopped by __transport_wait_for_tasks(),
		 * release se_device->caw_sem obtained by sbc_compare_and_write()
		 * since target_complete_ok_work() or target_complete_failure_work()
		 * won't be called to invoke the normal CAW completion callbacks.
		 */
		if (cmd->se_cmd_flags & SCF_COMPARE_AND_WRITE) {
			up(&dev->caw_sem);
		}
		complete_all(&cmd->t_transport_stop_comp);
		return;
	} else if (!success) {
		INIT_WORK(&cmd->work, target_complete_failure_work);
	} else {
		INIT_WORK(&cmd->work, target_complete_ok_work);
	}

	cmd->t_state = TRANSPORT_COMPLETE;
	cmd->transport_state |= (CMD_T_COMPLETE | CMD_T_ACTIVE);
	spin_unlock_irqrestore(&cmd->t_state_lock, flags);

	if (cmd->se_cmd_flags & SCF_USE_CPUID)
		queue_work_on(cmd->cpuid, target_completion_wq, &cmd->work);
	else
		queue_work(target_completion_wq, &cmd->work);
}
EXPORT_SYMBOL(target_complete_cmd);

void target_set_cmd_data_length(struct se_cmd *cmd, int length)
{
	if (length < cmd->data_length) {
		if (cmd->se_cmd_flags & SCF_UNDERFLOW_BIT) {
			cmd->residual_count += cmd->data_length - length;
		} else {
			cmd->se_cmd_flags |= SCF_UNDERFLOW_BIT;
			cmd->residual_count = cmd->data_length - length;
		}

		cmd->data_length = length;
	}
}
EXPORT_SYMBOL(target_set_cmd_data_length);

void target_complete_cmd_with_length(struct se_cmd *cmd, u8 scsi_status, int length)
{
	if (scsi_status == SAM_STAT_GOOD ||
	    cmd->se_cmd_flags & SCF_TREAT_READ_AS_NORMAL) {
		target_set_cmd_data_length(cmd, length);
	}

	target_complete_cmd(cmd, scsi_status);
}
EXPORT_SYMBOL(target_complete_cmd_with_length);

static void target_add_to_state_list(struct se_cmd *cmd)
{
	struct se_device *dev = cmd->se_dev;
	unsigned long flags;

	spin_lock_irqsave(&dev->execute_task_lock, flags);
	if (!cmd->state_active) {
		list_add_tail(&cmd->state_list, &dev->state_list);
		cmd->state_active = true;
	}
	spin_unlock_irqrestore(&dev->execute_task_lock, flags);
}

/*
 * Handle QUEUE_FULL / -EAGAIN and -ENOMEM status
 */
static void transport_write_pending_qf(struct se_cmd *cmd);
static void transport_complete_qf(struct se_cmd *cmd);

void target_qf_do_work(struct work_struct *work)
{
	struct se_device *dev = container_of(work, struct se_device,
					qf_work_queue);
	LIST_HEAD(qf_cmd_list);
	struct se_cmd *cmd, *cmd_tmp;

	spin_lock_irq(&dev->qf_cmd_lock);
	list_splice_init(&dev->qf_cmd_list, &qf_cmd_list);
	spin_unlock_irq(&dev->qf_cmd_lock);

	list_for_each_entry_safe(cmd, cmd_tmp, &qf_cmd_list, se_qf_node) {
		list_del(&cmd->se_qf_node);
		atomic_dec_mb(&dev->dev_qf_count);

		pr_debug("Processing %s cmd: %p QUEUE_FULL in work queue"
			" context: %s\n", cmd->se_tfo->get_fabric_name(), cmd,
			(cmd->t_state == TRANSPORT_COMPLETE_QF_OK) ? "COMPLETE_OK" :
			(cmd->t_state == TRANSPORT_COMPLETE_QF_WP) ? "WRITE_PENDING"
			: "UNKNOWN");

		if (cmd->t_state == TRANSPORT_COMPLETE_QF_WP)
			transport_write_pending_qf(cmd);
		else if (cmd->t_state == TRANSPORT_COMPLETE_QF_OK ||
			 cmd->t_state == TRANSPORT_COMPLETE_QF_ERR)
			transport_complete_qf(cmd);
	}
}

unsigned char *transport_dump_cmd_direction(struct se_cmd *cmd)
{
	switch (cmd->data_direction) {
	case DMA_NONE:
		return "NONE";
	case DMA_FROM_DEVICE:
		return "READ";
	case DMA_TO_DEVICE:
		return "WRITE";
	case DMA_BIDIRECTIONAL:
		return "BIDI";
	default:
		break;
	}

	return "UNKNOWN";
}

void transport_dump_dev_state(
	struct se_device *dev,
	char *b,
	int *bl)
{
	*bl += sprintf(b + *bl, "Status: ");
	if (dev->export_count)
		*bl += sprintf(b + *bl, "ACTIVATED");
	else
		*bl += sprintf(b + *bl, "DEACTIVATED");

	*bl += sprintf(b + *bl, "  Max Queue Depth: %d", dev->queue_depth);
	*bl += sprintf(b + *bl, "  SectorSize: %u  HwMaxSectors: %u\n",
		dev->dev_attrib.block_size,
		dev->dev_attrib.hw_max_sectors);
	*bl += sprintf(b + *bl, "        ");
}

void transport_dump_vpd_proto_id(
	struct t10_vpd *vpd,
	unsigned char *p_buf,
	int p_buf_len)
{
	unsigned char buf[VPD_TMP_BUF_SIZE];
	int len;

	memset(buf, 0, VPD_TMP_BUF_SIZE);
	len = sprintf(buf, "T10 VPD Protocol Identifier: ");

	switch (vpd->protocol_identifier) {
	case 0x00:
		sprintf(buf+len, "Fibre Channel\n");
		break;
	case 0x10:
		sprintf(buf+len, "Parallel SCSI\n");
		break;
	case 0x20:
		sprintf(buf+len, "SSA\n");
		break;
	case 0x30:
		sprintf(buf+len, "IEEE 1394\n");
		break;
	case 0x40:
		sprintf(buf+len, "SCSI Remote Direct Memory Access"
				" Protocol\n");
		break;
	case 0x50:
		sprintf(buf+len, "Internet SCSI (iSCSI)\n");
		break;
	case 0x60:
		sprintf(buf+len, "SAS Serial SCSI Protocol\n");
		break;
	case 0x70:
		sprintf(buf+len, "Automation/Drive Interface Transport"
				" Protocol\n");
		break;
	case 0x80:
		sprintf(buf+len, "AT Attachment Interface ATA/ATAPI\n");
		break;
	default:
		sprintf(buf+len, "Unknown 0x%02x\n",
				vpd->protocol_identifier);
		break;
	}

	if (p_buf)
		strncpy(p_buf, buf, p_buf_len);
	else
		pr_debug("%s", buf);
}

void
transport_set_vpd_proto_id(struct t10_vpd *vpd, unsigned char *page_83)
{
	/*
	 * Check if the Protocol Identifier Valid (PIV) bit is set..
	 *
	 * from spc3r23.pdf section 7.5.1
	 */
	 if (page_83[1] & 0x80) {
		vpd->protocol_identifier = (page_83[0] & 0xf0);
		vpd->protocol_identifier_set = 1;
		transport_dump_vpd_proto_id(vpd, NULL, 0);
	}
}
EXPORT_SYMBOL(transport_set_vpd_proto_id);

int transport_dump_vpd_assoc(
	struct t10_vpd *vpd,
	unsigned char *p_buf,
	int p_buf_len)
{
	unsigned char buf[VPD_TMP_BUF_SIZE];
	int ret = 0;
	int len;

	memset(buf, 0, VPD_TMP_BUF_SIZE);
	len = sprintf(buf, "T10 VPD Identifier Association: ");

	switch (vpd->association) {
	case 0x00:
		sprintf(buf+len, "addressed logical unit\n");
		break;
	case 0x10:
		sprintf(buf+len, "target port\n");
		break;
	case 0x20:
		sprintf(buf+len, "SCSI target device\n");
		break;
	default:
		sprintf(buf+len, "Unknown 0x%02x\n", vpd->association);
		ret = -EINVAL;
		break;
	}

	if (p_buf)
		strncpy(p_buf, buf, p_buf_len);
	else
		pr_debug("%s", buf);

	return ret;
}

int transport_set_vpd_assoc(struct t10_vpd *vpd, unsigned char *page_83)
{
	/*
	 * The VPD identification association..
	 *
	 * from spc3r23.pdf Section 7.6.3.1 Table 297
	 */
	vpd->association = (page_83[1] & 0x30);
	return transport_dump_vpd_assoc(vpd, NULL, 0);
}
EXPORT_SYMBOL(transport_set_vpd_assoc);

int transport_dump_vpd_ident_type(
	struct t10_vpd *vpd,
	unsigned char *p_buf,
	int p_buf_len)
{
	unsigned char buf[VPD_TMP_BUF_SIZE];
	int ret = 0;
	int len;

	memset(buf, 0, VPD_TMP_BUF_SIZE);
	len = sprintf(buf, "T10 VPD Identifier Type: ");

	switch (vpd->device_identifier_type) {
	case 0x00:
		sprintf(buf+len, "Vendor specific\n");
		break;
	case 0x01:
		sprintf(buf+len, "T10 Vendor ID based\n");
		break;
	case 0x02:
		sprintf(buf+len, "EUI-64 based\n");
		break;
	case 0x03:
		sprintf(buf+len, "NAA\n");
		break;
	case 0x04:
		sprintf(buf+len, "Relative target port identifier\n");
		break;
	case 0x08:
		sprintf(buf+len, "SCSI name string\n");
		break;
	default:
		sprintf(buf+len, "Unsupported: 0x%02x\n",
				vpd->device_identifier_type);
		ret = -EINVAL;
		break;
	}

	if (p_buf) {
		if (p_buf_len < strlen(buf)+1)
			return -EINVAL;
		strncpy(p_buf, buf, p_buf_len);
	} else {
		pr_debug("%s", buf);
	}

	return ret;
}

int transport_set_vpd_ident_type(struct t10_vpd *vpd, unsigned char *page_83)
{
	/*
	 * The VPD identifier type..
	 *
	 * from spc3r23.pdf Section 7.6.3.1 Table 298
	 */
	vpd->device_identifier_type = (page_83[1] & 0x0f);
	return transport_dump_vpd_ident_type(vpd, NULL, 0);
}
EXPORT_SYMBOL(transport_set_vpd_ident_type);

int transport_dump_vpd_ident(
	struct t10_vpd *vpd,
	unsigned char *p_buf,
	int p_buf_len)
{
	unsigned char buf[VPD_TMP_BUF_SIZE];
	int ret = 0;

	memset(buf, 0, VPD_TMP_BUF_SIZE);

	switch (vpd->device_identifier_code_set) {
	case 0x01: /* Binary */
		snprintf(buf, sizeof(buf),
			"T10 VPD Binary Device Identifier: %s\n",
			&vpd->device_identifier[0]);
		break;
	case 0x02: /* ASCII */
		snprintf(buf, sizeof(buf),
			"T10 VPD ASCII Device Identifier: %s\n",
			&vpd->device_identifier[0]);
		break;
	case 0x03: /* UTF-8 */
		snprintf(buf, sizeof(buf),
			"T10 VPD UTF-8 Device Identifier: %s\n",
			&vpd->device_identifier[0]);
		break;
	default:
		sprintf(buf, "T10 VPD Device Identifier encoding unsupported:"
			" 0x%02x", vpd->device_identifier_code_set);
		ret = -EINVAL;
		break;
	}

	if (p_buf)
		strncpy(p_buf, buf, p_buf_len);
	else
		pr_debug("%s", buf);

	return ret;
}

int
transport_set_vpd_ident(struct t10_vpd *vpd, unsigned char *page_83)
{
	static const char hex_str[] = "0123456789abcdef";
	int j = 0, i = 4; /* offset to start of the identifier */

	/*
	 * The VPD Code Set (encoding)
	 *
	 * from spc3r23.pdf Section 7.6.3.1 Table 296
	 */
	vpd->device_identifier_code_set = (page_83[0] & 0x0f);
	switch (vpd->device_identifier_code_set) {
	case 0x01: /* Binary */
		vpd->device_identifier[j++] =
				hex_str[vpd->device_identifier_type];
		while (i < (4 + page_83[3])) {
			vpd->device_identifier[j++] =
				hex_str[(page_83[i] & 0xf0) >> 4];
			vpd->device_identifier[j++] =
				hex_str[page_83[i] & 0x0f];
			i++;
		}
		break;
	case 0x02: /* ASCII */
	case 0x03: /* UTF-8 */
		while (i < (4 + page_83[3]))
			vpd->device_identifier[j++] = page_83[i++];
		break;
	default:
		break;
	}

	return transport_dump_vpd_ident(vpd, NULL, 0);
}
EXPORT_SYMBOL(transport_set_vpd_ident);

static sense_reason_t
target_check_max_data_sg_nents(struct se_cmd *cmd, struct se_device *dev,
			       unsigned int size)
{
	u32 mtl;

	if (!cmd->se_tfo->max_data_sg_nents)
		return TCM_NO_SENSE;
	/*
	 * Check if fabric enforced maximum SGL entries per I/O descriptor
	 * exceeds se_cmd->data_length.  If true, set SCF_UNDERFLOW_BIT +
	 * residual_count and reduce original cmd->data_length to maximum
	 * length based on single PAGE_SIZE entry scatter-lists.
	 */
	mtl = (cmd->se_tfo->max_data_sg_nents * PAGE_SIZE);
	if (cmd->data_length > mtl) {
		/*
		 * If an existing CDB overflow is present, calculate new residual
		 * based on CDB size minus fabric maximum transfer length.
		 *
		 * If an existing CDB underflow is present, calculate new residual
		 * based on original cmd->data_length minus fabric maximum transfer
		 * length.
		 *
		 * Otherwise, set the underflow residual based on cmd->data_length
		 * minus fabric maximum transfer length.
		 */
		if (cmd->se_cmd_flags & SCF_OVERFLOW_BIT) {
			cmd->residual_count = (size - mtl);
		} else if (cmd->se_cmd_flags & SCF_UNDERFLOW_BIT) {
			u32 orig_dl = size + cmd->residual_count;
			cmd->residual_count = (orig_dl - mtl);
		} else {
			cmd->se_cmd_flags |= SCF_UNDERFLOW_BIT;
			cmd->residual_count = (cmd->data_length - mtl);
		}
		cmd->data_length = mtl;
		/*
		 * Reset sbc_check_prot() calculated protection payload
		 * length based upon the new smaller MTL.
		 */
		if (cmd->prot_length) {
			u32 sectors = (mtl / dev->dev_attrib.block_size);
			cmd->prot_length = dev->prot_length * sectors;
		}
	}
	return TCM_NO_SENSE;
}

sense_reason_t
target_cmd_size_check(struct se_cmd *cmd, unsigned int size)
{
	struct se_device *dev = cmd->se_dev;

	if (cmd->unknown_data_length) {
		cmd->data_length = size;
	} else if (size != cmd->data_length) {
		pr_warn_ratelimited("TARGET_CORE[%s]: Expected Transfer Length:"
			" %u does not match SCSI CDB Length: %u for SAM Opcode:"
			" 0x%02x\n", cmd->se_tfo->get_fabric_name(),
				cmd->data_length, size, cmd->t_task_cdb[0]);

		if (cmd->data_direction == DMA_TO_DEVICE) {
			if (cmd->se_cmd_flags & SCF_SCSI_DATA_CDB) {
				pr_err_ratelimited("Rejecting underflow/overflow"
						   " for WRITE data CDB\n");
				return TCM_INVALID_CDB_FIELD;
			}
			/*
			 * Some fabric drivers like iscsi-target still expect to
			 * always reject overflow writes.  Reject this case until
			 * full fabric driver level support for overflow writes
			 * is introduced tree-wide.
			 */
			if (size > cmd->data_length) {
				pr_err_ratelimited("Rejecting overflow for"
						   " WRITE control CDB\n");
				return TCM_INVALID_CDB_FIELD;
			}
		}
		/*
		 * Reject READ_* or WRITE_* with overflow/underflow for
		 * type SCF_SCSI_DATA_CDB.
		 */
		if (dev->dev_attrib.block_size != 512)  {
			pr_err("Failing OVERFLOW/UNDERFLOW for LBA op"
				" CDB on non 512-byte sector setup subsystem"
				" plugin: %s\n", dev->transport->name);
			/* Returns CHECK_CONDITION + INVALID_CDB_FIELD */
			return TCM_INVALID_CDB_FIELD;
		}
		/*
		 * For the overflow case keep the existing fabric provided
		 * ->data_length.  Otherwise for the underflow case, reset
		 * ->data_length to the smaller SCSI expected data transfer
		 * length.
		 */
		if (size > cmd->data_length) {
			cmd->se_cmd_flags |= SCF_OVERFLOW_BIT;
			cmd->residual_count = (size - cmd->data_length);
		} else {
			cmd->se_cmd_flags |= SCF_UNDERFLOW_BIT;
			cmd->residual_count = (cmd->data_length - size);
			cmd->data_length = size;
		}
	}

	return target_check_max_data_sg_nents(cmd, dev, size);

}

/*
 * Used by fabric modules containing a local struct se_cmd within their
 * fabric dependent per I/O descriptor.
 *
 * Preserves the value of @cmd->tag.
 */
void transport_init_se_cmd(
	struct se_cmd *cmd,
	const struct target_core_fabric_ops *tfo,
	struct se_session *se_sess,
	u32 data_length,
	int data_direction,
	int task_attr,
	unsigned char *sense_buffer)
{
	INIT_LIST_HEAD(&cmd->se_delayed_node);
	INIT_LIST_HEAD(&cmd->se_qf_node);
	INIT_LIST_HEAD(&cmd->se_cmd_list);
	INIT_LIST_HEAD(&cmd->state_list);
	init_completion(&cmd->t_transport_stop_comp);
	cmd->compl = NULL;
	spin_lock_init(&cmd->t_state_lock);
	INIT_WORK(&cmd->work, NULL);
	kref_init(&cmd->cmd_kref);

	cmd->se_tfo = tfo;
	cmd->se_sess = se_sess;
	cmd->data_length = data_length;
	cmd->data_direction = data_direction;
	cmd->sam_task_attr = task_attr;
	cmd->sense_buffer = sense_buffer;

	cmd->state_active = false;
}
EXPORT_SYMBOL(transport_init_se_cmd);

static sense_reason_t
transport_check_alloc_task_attr(struct se_cmd *cmd)
{
	struct se_device *dev = cmd->se_dev;

	/*
	 * Check if SAM Task Attribute emulation is enabled for this
	 * struct se_device storage object
	 */
	if (dev->transport->transport_flags & TRANSPORT_FLAG_PASSTHROUGH)
		return 0;

	if (cmd->sam_task_attr == TCM_ACA_TAG) {
		pr_debug("SAM Task Attribute ACA"
			" emulation is not supported\n");
		return TCM_INVALID_CDB_FIELD;
	}

	return 0;
}

sense_reason_t
target_setup_cmd_from_cdb(struct se_cmd *cmd, unsigned char *cdb)
{
	struct se_device *dev = cmd->se_dev;
	sense_reason_t ret;

	/*
	 * Ensure that the received CDB is less than the max (252 + 8) bytes
	 * for VARIABLE_LENGTH_CMD
	 */
	if (scsi_command_size(cdb) > SCSI_MAX_VARLEN_CDB_SIZE) {
		pr_err("Received SCSI CDB with command_size: %d that"
			" exceeds SCSI_MAX_VARLEN_CDB_SIZE: %d\n",
			scsi_command_size(cdb), SCSI_MAX_VARLEN_CDB_SIZE);
		return TCM_INVALID_CDB_FIELD;
	}
	/*
	 * If the received CDB is larger than TCM_MAX_COMMAND_SIZE,
	 * allocate the additional extended CDB buffer now..  Otherwise
	 * setup the pointer from __t_task_cdb to t_task_cdb.
	 */
	if (scsi_command_size(cdb) > sizeof(cmd->__t_task_cdb)) {
		cmd->t_task_cdb = kzalloc(scsi_command_size(cdb),
						GFP_KERNEL);
		if (!cmd->t_task_cdb) {
			pr_err("Unable to allocate cmd->t_task_cdb"
				" %u > sizeof(cmd->__t_task_cdb): %lu ops\n",
				scsi_command_size(cdb),
				(unsigned long)sizeof(cmd->__t_task_cdb));
			return TCM_OUT_OF_RESOURCES;
		}
	} else
		cmd->t_task_cdb = &cmd->__t_task_cdb[0];
	/*
	 * Copy the original CDB into cmd->
	 */
	memcpy(cmd->t_task_cdb, cdb, scsi_command_size(cdb));

	trace_target_sequencer_start(cmd);

	ret = dev->transport->parse_cdb(cmd);
	if (ret == TCM_UNSUPPORTED_SCSI_OPCODE)
		pr_warn_ratelimited("%s/%s: Unsupported SCSI Opcode 0x%02x, sending CHECK_CONDITION.\n",
				    cmd->se_tfo->get_fabric_name(),
				    cmd->se_sess->se_node_acl->initiatorname,
				    cmd->t_task_cdb[0]);
	if (ret)
		return ret;

	ret = transport_check_alloc_task_attr(cmd);
	if (ret)
		return ret;

	cmd->se_cmd_flags |= SCF_SUPPORTED_SAM_OPCODE;
	atomic_long_inc(&cmd->se_lun->lun_stats.cmd_pdus);
	return 0;
}
EXPORT_SYMBOL(target_setup_cmd_from_cdb);

/*
 * Used by fabric module frontends to queue tasks directly.
 * May only be used from process context.
 */
int transport_handle_cdb_direct(
	struct se_cmd *cmd)
{
	sense_reason_t ret;

	if (!cmd->se_lun) {
		dump_stack();
		pr_err("cmd->se_lun is NULL\n");
		return -EINVAL;
	}
	if (in_interrupt()) {
		dump_stack();
		pr_err("transport_generic_handle_cdb cannot be called"
				" from interrupt context\n");
		return -EINVAL;
	}
	/*
	 * Set TRANSPORT_NEW_CMD state and CMD_T_ACTIVE to ensure that
	 * outstanding descriptors are handled correctly during shutdown via
	 * transport_wait_for_tasks()
	 *
	 * Also, we don't take cmd->t_state_lock here as we only expect
	 * this to be called for initial descriptor submission.
	 */
	cmd->t_state = TRANSPORT_NEW_CMD;
	cmd->transport_state |= CMD_T_ACTIVE;

	/*
	 * transport_generic_new_cmd() is already handling QUEUE_FULL,
	 * so follow TRANSPORT_NEW_CMD processing thread context usage
	 * and call transport_generic_request_failure() if necessary..
	 */
	ret = transport_generic_new_cmd(cmd);
	if (ret)
		transport_generic_request_failure(cmd, ret);
	return 0;
}
EXPORT_SYMBOL(transport_handle_cdb_direct);

sense_reason_t
transport_generic_map_mem_to_cmd(struct se_cmd *cmd, struct scatterlist *sgl,
		u32 sgl_count, struct scatterlist *sgl_bidi, u32 sgl_bidi_count)
{
	if (!sgl || !sgl_count)
		return 0;

	/*
	 * Reject SCSI data overflow with map_mem_to_cmd() as incoming
	 * scatterlists already have been set to follow what the fabric
	 * passes for the original expected data transfer length.
	 */
	if (cmd->se_cmd_flags & SCF_OVERFLOW_BIT) {
		pr_warn("Rejecting SCSI DATA overflow for fabric using"
			" SCF_PASSTHROUGH_SG_TO_MEM_NOALLOC\n");
		return TCM_INVALID_CDB_FIELD;
	}

	cmd->t_data_sg = sgl;
	cmd->t_data_nents = sgl_count;
	cmd->t_bidi_data_sg = sgl_bidi;
	cmd->t_bidi_data_nents = sgl_bidi_count;

	cmd->se_cmd_flags |= SCF_PASSTHROUGH_SG_TO_MEM_NOALLOC;
	return 0;
}

/**
 * target_submit_cmd_map_sgls - lookup unpacked lun and submit uninitialized
 * 			 se_cmd + use pre-allocated SGL memory.
 *
 * @se_cmd: command descriptor to submit
 * @se_sess: associated se_sess for endpoint
 * @cdb: pointer to SCSI CDB
 * @sense: pointer to SCSI sense buffer
 * @unpacked_lun: unpacked LUN to reference for struct se_lun
 * @data_length: fabric expected data transfer length
 * @task_attr: SAM task attribute
 * @data_dir: DMA data direction
 * @flags: flags for command submission from target_sc_flags_tables
 * @sgl: struct scatterlist memory for unidirectional mapping
 * @sgl_count: scatterlist count for unidirectional mapping
 * @sgl_bidi: struct scatterlist memory for bidirectional READ mapping
 * @sgl_bidi_count: scatterlist count for bidirectional READ mapping
 * @sgl_prot: struct scatterlist memory protection information
 * @sgl_prot_count: scatterlist count for protection information
 *
 * Task tags are supported if the caller has set @se_cmd->tag.
 *
 * Returns non zero to signal active I/O shutdown failure.  All other
 * setup exceptions will be returned as a SCSI CHECK_CONDITION response,
 * but still return zero here.
 *
 * This may only be called from process context, and also currently
 * assumes internal allocation of fabric payload buffer by target-core.
 */
int target_submit_cmd_map_sgls(struct se_cmd *se_cmd, struct se_session *se_sess,
		unsigned char *cdb, unsigned char *sense, u64 unpacked_lun,
		u32 data_length, int task_attr, int data_dir, int flags,
		struct scatterlist *sgl, u32 sgl_count,
		struct scatterlist *sgl_bidi, u32 sgl_bidi_count,
		struct scatterlist *sgl_prot, u32 sgl_prot_count)
{
	struct se_portal_group *se_tpg;
	sense_reason_t rc;
	int ret;

	se_tpg = se_sess->se_tpg;
	BUG_ON(!se_tpg);
	BUG_ON(se_cmd->se_tfo || se_cmd->se_sess);
	BUG_ON(in_interrupt());
	/*
	 * Initialize se_cmd for target operation.  From this point
	 * exceptions are handled by sending exception status via
	 * target_core_fabric_ops->queue_status() callback
	 */
	transport_init_se_cmd(se_cmd, se_tpg->se_tpg_tfo, se_sess,
				data_length, data_dir, task_attr, sense);

	if (flags & TARGET_SCF_USE_CPUID)
		se_cmd->se_cmd_flags |= SCF_USE_CPUID;
	else
		se_cmd->cpuid = WORK_CPU_UNBOUND;

	if (flags & TARGET_SCF_UNKNOWN_SIZE)
		se_cmd->unknown_data_length = 1;
	/*
	 * Obtain struct se_cmd->cmd_kref reference and add new cmd to
	 * se_sess->sess_cmd_list.  A second kref_get here is necessary
	 * for fabrics using TARGET_SCF_ACK_KREF that expect a second
	 * kref_put() to happen during fabric packet acknowledgement.
	 */
	ret = target_get_sess_cmd(se_cmd, flags & TARGET_SCF_ACK_KREF);
	if (ret)
		return ret;
	/*
	 * Signal bidirectional data payloads to target-core
	 */
	if (flags & TARGET_SCF_BIDI_OP)
		se_cmd->se_cmd_flags |= SCF_BIDI;
	/*
	 * Locate se_lun pointer and attach it to struct se_cmd
	 */
	rc = transport_lookup_cmd_lun(se_cmd, unpacked_lun);
	if (rc) {
		transport_send_check_condition_and_sense(se_cmd, rc, 0);
		target_put_sess_cmd(se_cmd);
		return 0;
	}

	rc = target_setup_cmd_from_cdb(se_cmd, cdb);
	if (rc != 0) {
		transport_generic_request_failure(se_cmd, rc);
		return 0;
	}

	/*
	 * Save pointers for SGLs containing protection information,
	 * if present.
	 */
	if (sgl_prot_count) {
		se_cmd->t_prot_sg = sgl_prot;
		se_cmd->t_prot_nents = sgl_prot_count;
		se_cmd->se_cmd_flags |= SCF_PASSTHROUGH_PROT_SG_TO_MEM_NOALLOC;
	}

	/*
	 * When a non zero sgl_count has been passed perform SGL passthrough
	 * mapping for pre-allocated fabric memory instead of having target
	 * core perform an internal SGL allocation..
	 */
	if (sgl_count != 0) {
		BUG_ON(!sgl);

		/*
		 * A work-around for tcm_loop as some userspace code via
		 * scsi-generic do not memset their associated read buffers,
		 * so go ahead and do that here for type non-data CDBs.  Also
		 * note that this is currently guaranteed to be a single SGL
		 * for this case by target core in target_setup_cmd_from_cdb()
		 * -> transport_generic_cmd_sequencer().
		 */
		if (!(se_cmd->se_cmd_flags & SCF_SCSI_DATA_CDB) &&
		     se_cmd->data_direction == DMA_FROM_DEVICE) {
			unsigned char *buf = NULL;

			if (sgl)
				buf = kmap(sg_page(sgl)) + sgl->offset;

			if (buf) {
				memset(buf, 0, sgl->length);
				kunmap(sg_page(sgl));
			}
		}

		rc = transport_generic_map_mem_to_cmd(se_cmd, sgl, sgl_count,
				sgl_bidi, sgl_bidi_count);
		if (rc != 0) {
			transport_generic_request_failure(se_cmd, rc);
			return 0;
		}
	}

	/*
	 * Check if we need to delay processing because of ALUA
	 * Active/NonOptimized primary access state..
	 */
	core_alua_check_nonop_delay(se_cmd);

	transport_handle_cdb_direct(se_cmd);
	return 0;
}
EXPORT_SYMBOL(target_submit_cmd_map_sgls);

/**
 * target_submit_cmd - lookup unpacked lun and submit uninitialized se_cmd
 *
 * @se_cmd: command descriptor to submit
 * @se_sess: associated se_sess for endpoint
 * @cdb: pointer to SCSI CDB
 * @sense: pointer to SCSI sense buffer
 * @unpacked_lun: unpacked LUN to reference for struct se_lun
 * @data_length: fabric expected data transfer length
 * @task_attr: SAM task attribute
 * @data_dir: DMA data direction
 * @flags: flags for command submission from target_sc_flags_tables
 *
 * Task tags are supported if the caller has set @se_cmd->tag.
 *
 * Returns non zero to signal active I/O shutdown failure.  All other
 * setup exceptions will be returned as a SCSI CHECK_CONDITION response,
 * but still return zero here.
 *
 * This may only be called from process context, and also currently
 * assumes internal allocation of fabric payload buffer by target-core.
 *
 * It also assumes interal target core SGL memory allocation.
 */
int target_submit_cmd(struct se_cmd *se_cmd, struct se_session *se_sess,
		unsigned char *cdb, unsigned char *sense, u64 unpacked_lun,
		u32 data_length, int task_attr, int data_dir, int flags)
{
	return target_submit_cmd_map_sgls(se_cmd, se_sess, cdb, sense,
			unpacked_lun, data_length, task_attr, data_dir,
			flags, NULL, 0, NULL, 0, NULL, 0);
}
EXPORT_SYMBOL(target_submit_cmd);

static void target_complete_tmr_failure(struct work_struct *work)
{
	struct se_cmd *se_cmd = container_of(work, struct se_cmd, work);

	se_cmd->se_tmr_req->response = TMR_LUN_DOES_NOT_EXIST;
	se_cmd->se_tfo->queue_tm_rsp(se_cmd);

	transport_lun_remove_cmd(se_cmd);
	transport_cmd_check_stop_to_fabric(se_cmd);
}

static bool target_lookup_lun_from_tag(struct se_session *se_sess, u64 tag,
				       u64 *unpacked_lun)
{
	struct se_cmd *se_cmd;
	unsigned long flags;
	bool ret = false;

	spin_lock_irqsave(&se_sess->sess_cmd_lock, flags);
	list_for_each_entry(se_cmd, &se_sess->sess_cmd_list, se_cmd_list) {
		if (se_cmd->se_cmd_flags & SCF_SCSI_TMR_CDB)
			continue;

		if (se_cmd->tag == tag) {
			*unpacked_lun = se_cmd->orig_fe_lun;
			ret = true;
			break;
		}
	}
	spin_unlock_irqrestore(&se_sess->sess_cmd_lock, flags);

	return ret;
}

/**
 * target_submit_tmr - lookup unpacked lun and submit uninitialized se_cmd
 *                     for TMR CDBs
 *
 * @se_cmd: command descriptor to submit
 * @se_sess: associated se_sess for endpoint
 * @sense: pointer to SCSI sense buffer
 * @unpacked_lun: unpacked LUN to reference for struct se_lun
 * @fabric_tmr_ptr: fabric context for TMR req
 * @tm_type: Type of TM request
 * @gfp: gfp type for caller
 * @tag: referenced task tag for TMR_ABORT_TASK
 * @flags: submit cmd flags
 *
 * Callable from all contexts.
 **/

int target_submit_tmr(struct se_cmd *se_cmd, struct se_session *se_sess,
		unsigned char *sense, u64 unpacked_lun,
		void *fabric_tmr_ptr, unsigned char tm_type,
		gfp_t gfp, u64 tag, int flags)
{
	struct se_portal_group *se_tpg;
	int ret;

	se_tpg = se_sess->se_tpg;
	BUG_ON(!se_tpg);

	transport_init_se_cmd(se_cmd, se_tpg->se_tpg_tfo, se_sess,
			      0, DMA_NONE, TCM_SIMPLE_TAG, sense);
	/*
	 * FIXME: Currently expect caller to handle se_cmd->se_tmr_req
	 * allocation failure.
	 */
	ret = core_tmr_alloc_req(se_cmd, fabric_tmr_ptr, tm_type, gfp);
	if (ret < 0)
		return -ENOMEM;

	if (tm_type == TMR_ABORT_TASK)
		se_cmd->se_tmr_req->ref_task_tag = tag;

	/* See target_submit_cmd for commentary */
	ret = target_get_sess_cmd(se_cmd, flags & TARGET_SCF_ACK_KREF);
	if (ret) {
		core_tmr_release_req(se_cmd->se_tmr_req);
		return ret;
	}
	/*
	 * If this is ABORT_TASK with no explicit fabric provided LUN,
	 * go ahead and search active session tags for a match to figure
	 * out unpacked_lun for the original se_cmd.
	 */
	if (tm_type == TMR_ABORT_TASK && (flags & TARGET_SCF_LOOKUP_LUN_FROM_TAG)) {
		if (!target_lookup_lun_from_tag(se_sess, tag, &unpacked_lun))
			goto failure;
	}

	ret = transport_lookup_tmr_lun(se_cmd, unpacked_lun);
	if (ret)
		goto failure;

	transport_generic_handle_tmr(se_cmd);
	return 0;

	/*
	 * For callback during failure handling, push this work off
	 * to process context with TMR_LUN_DOES_NOT_EXIST status.
	 */
failure:
	INIT_WORK(&se_cmd->work, target_complete_tmr_failure);
	schedule_work(&se_cmd->work);
	return 0;
}
EXPORT_SYMBOL(target_submit_tmr);

/*
 * Handle SAM-esque emulation for generic transport request failures.
 */
void transport_generic_request_failure(struct se_cmd *cmd,
		sense_reason_t sense_reason)
{
	int ret = 0, post_ret = 0;

	pr_debug("-----[ Storage Engine Exception; sense_reason %d\n",
		 sense_reason);
	target_show_cmd("-----[ ", cmd);

	/*
	 * For SAM Task Attribute emulation for failed struct se_cmd
	 */
	transport_complete_task_attr(cmd);

	/*
	 * Handle special case for COMPARE_AND_WRITE failure, where the
	 * callback is expected to drop the per device ->caw_sem.
	 */
	if ((cmd->se_cmd_flags & SCF_COMPARE_AND_WRITE) &&
	     cmd->transport_complete_callback)
		cmd->transport_complete_callback(cmd, false, &post_ret);

	if (transport_check_aborted_status(cmd, 1))
		return;

	switch (sense_reason) {
	case TCM_NON_EXISTENT_LUN:
	case TCM_UNSUPPORTED_SCSI_OPCODE:
	case TCM_INVALID_CDB_FIELD:
	case TCM_INVALID_PARAMETER_LIST:
	case TCM_PARAMETER_LIST_LENGTH_ERROR:
	case TCM_LOGICAL_UNIT_COMMUNICATION_FAILURE:
	case TCM_UNKNOWN_MODE_PAGE:
	case TCM_WRITE_PROTECTED:
	case TCM_ADDRESS_OUT_OF_RANGE:
	case TCM_CHECK_CONDITION_ABORT_CMD:
	case TCM_CHECK_CONDITION_UNIT_ATTENTION:
	case TCM_CHECK_CONDITION_NOT_READY:
	case TCM_LOGICAL_BLOCK_GUARD_CHECK_FAILED:
	case TCM_LOGICAL_BLOCK_APP_TAG_CHECK_FAILED:
	case TCM_LOGICAL_BLOCK_REF_TAG_CHECK_FAILED:
	case TCM_COPY_TARGET_DEVICE_NOT_REACHABLE:
	case TCM_TOO_MANY_TARGET_DESCS:
	case TCM_UNSUPPORTED_TARGET_DESC_TYPE_CODE:
	case TCM_TOO_MANY_SEGMENT_DESCS:
	case TCM_UNSUPPORTED_SEGMENT_DESC_TYPE_CODE:
		break;
	case TCM_OUT_OF_RESOURCES:
		cmd->scsi_status = SAM_STAT_TASK_SET_FULL;
		goto queue_status;
	case TCM_LUN_BUSY:
		cmd->scsi_status = SAM_STAT_BUSY;
		goto queue_status;
	case TCM_RESERVATION_CONFLICT:
		/*
		 * No SENSE Data payload for this case, set SCSI Status
		 * and queue the response to $FABRIC_MOD.
		 *
		 * Uses linux/include/scsi/scsi.h SAM status codes defs
		 */
		cmd->scsi_status = SAM_STAT_RESERVATION_CONFLICT;
		/*
		 * For UA Interlock Code 11b, a RESERVATION CONFLICT will
		 * establish a UNIT ATTENTION with PREVIOUS RESERVATION
		 * CONFLICT STATUS.
		 *
		 * See spc4r17, section 7.4.6 Control Mode Page, Table 349
		 */
		if (cmd->se_sess &&
		    cmd->se_dev->dev_attrib.emulate_ua_intlck_ctrl == 2) {
			target_ua_allocate_lun(cmd->se_sess->se_node_acl,
					       cmd->orig_fe_lun, 0x2C,
					ASCQ_2CH_PREVIOUS_RESERVATION_CONFLICT_STATUS);
		}

		goto queue_status;
	default:
		pr_err("Unknown transport error for CDB 0x%02x: %d\n",
			cmd->t_task_cdb[0], sense_reason);
		sense_reason = TCM_UNSUPPORTED_SCSI_OPCODE;
		break;
	}

	ret = transport_send_check_condition_and_sense(cmd, sense_reason, 0);
	if (ret)
		goto queue_full;

check_stop:
	transport_lun_remove_cmd(cmd);
	transport_cmd_check_stop_to_fabric(cmd);
	return;

queue_status:
	trace_target_cmd_complete(cmd);
	ret = cmd->se_tfo->queue_status(cmd);
	if (!ret)
		goto check_stop;
queue_full:
	transport_handle_queue_full(cmd, cmd->se_dev, ret, false);
}
EXPORT_SYMBOL(transport_generic_request_failure);

void __target_execute_cmd(struct se_cmd *cmd, bool do_checks)
{
	sense_reason_t ret;

	if (!cmd->execute_cmd) {
		ret = TCM_LOGICAL_UNIT_COMMUNICATION_FAILURE;
		goto err;
	}
	if (do_checks) {
		/*
		 * Check for an existing UNIT ATTENTION condition after
		 * target_handle_task_attr() has done SAM task attr
		 * checking, and possibly have already defered execution
		 * out to target_restart_delayed_cmds() context.
		 */
		ret = target_scsi3_ua_check(cmd);
		if (ret)
			goto err;

		ret = target_alua_state_check(cmd);
		if (ret)
			goto err;

		ret = target_check_reservation(cmd);
		if (ret) {
			cmd->scsi_status = SAM_STAT_RESERVATION_CONFLICT;
			goto err;
		}
	}

	ret = cmd->execute_cmd(cmd);
	if (!ret)
		return;
err:
	spin_lock_irq(&cmd->t_state_lock);
<<<<<<< HEAD
	cmd->transport_state &= ~(CMD_T_BUSY|CMD_T_SENT);
=======
	cmd->transport_state &= ~CMD_T_SENT;
>>>>>>> 286cd8c7
	spin_unlock_irq(&cmd->t_state_lock);

	transport_generic_request_failure(cmd, ret);
}

static int target_write_prot_action(struct se_cmd *cmd)
{
	u32 sectors;
	/*
	 * Perform WRITE_INSERT of PI using software emulation when backend
	 * device has PI enabled, if the transport has not already generated
	 * PI using hardware WRITE_INSERT offload.
	 */
	switch (cmd->prot_op) {
	case TARGET_PROT_DOUT_INSERT:
		if (!(cmd->se_sess->sup_prot_ops & TARGET_PROT_DOUT_INSERT))
			sbc_dif_generate(cmd);
		break;
	case TARGET_PROT_DOUT_STRIP:
		if (cmd->se_sess->sup_prot_ops & TARGET_PROT_DOUT_STRIP)
			break;

		sectors = cmd->data_length >> ilog2(cmd->se_dev->dev_attrib.block_size);
		cmd->pi_err = sbc_dif_verify(cmd, cmd->t_task_lba,
					     sectors, 0, cmd->t_prot_sg, 0);
		if (unlikely(cmd->pi_err)) {
			spin_lock_irq(&cmd->t_state_lock);
			cmd->transport_state &= ~CMD_T_SENT;
			spin_unlock_irq(&cmd->t_state_lock);
			transport_generic_request_failure(cmd, cmd->pi_err);
			return -1;
		}
		break;
	default:
		break;
	}

	return 0;
}

static bool target_handle_task_attr(struct se_cmd *cmd)
{
	struct se_device *dev = cmd->se_dev;

	if (dev->transport->transport_flags & TRANSPORT_FLAG_PASSTHROUGH)
		return false;

	cmd->se_cmd_flags |= SCF_TASK_ATTR_SET;

	/*
	 * Check for the existence of HEAD_OF_QUEUE, and if true return 1
	 * to allow the passed struct se_cmd list of tasks to the front of the list.
	 */
	switch (cmd->sam_task_attr) {
	case TCM_HEAD_TAG:
		atomic_inc_mb(&dev->non_ordered);
		pr_debug("Added HEAD_OF_QUEUE for CDB: 0x%02x\n",
			 cmd->t_task_cdb[0]);
		return false;
	case TCM_ORDERED_TAG:
		atomic_inc_mb(&dev->delayed_cmd_count);

		pr_debug("Added ORDERED for CDB: 0x%02x to ordered list\n",
			 cmd->t_task_cdb[0]);
		break;
	default:
		/*
		 * For SIMPLE and UNTAGGED Task Attribute commands
		 */
		atomic_inc_mb(&dev->non_ordered);

		if (atomic_read(&dev->delayed_cmd_count) == 0)
			return false;
		break;
	}

	if (cmd->sam_task_attr != TCM_ORDERED_TAG) {
		atomic_inc_mb(&dev->delayed_cmd_count);
		/*
		 * We will account for this when we dequeue from the delayed
		 * list.
		 */
		atomic_dec_mb(&dev->non_ordered);
	}

	spin_lock(&dev->delayed_cmd_lock);
	list_add_tail(&cmd->se_delayed_node, &dev->delayed_cmd_list);
	spin_unlock(&dev->delayed_cmd_lock);

	pr_debug("Added CDB: 0x%02x Task Attr: 0x%02x to delayed CMD listn",
		cmd->t_task_cdb[0], cmd->sam_task_attr);
	/*
	 * We may have no non ordered cmds when this function started or we
	 * could have raced with the last simple/head cmd completing, so kick
	 * the delayed handler here.
	 */
	schedule_work(&dev->delayed_cmd_work);
	return true;
}

static int __transport_check_aborted_status(struct se_cmd *, int);

void target_execute_cmd(struct se_cmd *cmd)
{
	/*
	 * Determine if frontend context caller is requesting the stopping of
	 * this command for frontend exceptions.
	 *
	 * If the received CDB has aleady been aborted stop processing it here.
	 */
	spin_lock_irq(&cmd->t_state_lock);
	if (__transport_check_aborted_status(cmd, 1)) {
		spin_unlock_irq(&cmd->t_state_lock);
		return;
	}
	if (cmd->transport_state & CMD_T_STOP) {
		pr_debug("%s:%d CMD_T_STOP for ITT: 0x%08llx\n",
			__func__, __LINE__, cmd->tag);

		spin_unlock_irq(&cmd->t_state_lock);
		complete_all(&cmd->t_transport_stop_comp);
		return;
	}

	cmd->t_state = TRANSPORT_PROCESSING;
	cmd->transport_state &= ~CMD_T_PRE_EXECUTE;
<<<<<<< HEAD
	cmd->transport_state |= CMD_T_ACTIVE|CMD_T_BUSY|CMD_T_SENT;
=======
	cmd->transport_state |= CMD_T_ACTIVE | CMD_T_SENT;
>>>>>>> 286cd8c7
	spin_unlock_irq(&cmd->t_state_lock);

	if (target_write_prot_action(cmd))
		return;

	if (target_handle_task_attr(cmd)) {
		spin_lock_irq(&cmd->t_state_lock);
		cmd->transport_state &= ~CMD_T_SENT;
		spin_unlock_irq(&cmd->t_state_lock);
		return;
	}

	__target_execute_cmd(cmd, true);
}
EXPORT_SYMBOL(target_execute_cmd);

/*
 * Process all commands up to the last received ORDERED task attribute which
 * requires another blocking boundary
 */
void target_do_delayed_work(struct work_struct *work)
{
	struct se_device *dev = container_of(work, struct se_device,
					     delayed_cmd_work);

	spin_lock(&dev->delayed_cmd_lock);
	while (!dev->ordered_sync_in_progress) {
		struct se_cmd *cmd;

		if (list_empty(&dev->delayed_cmd_list))
			break;

		cmd = list_entry(dev->delayed_cmd_list.next,
				 struct se_cmd, se_delayed_node);

		if (cmd->sam_task_attr == TCM_ORDERED_TAG) {
			/*
			 * Check if we started with:
			 * [ordered] [simple] [ordered]
			 * and we are now at the last ordered so we have to wait
			 * for the simple cmd.
			 */
			if (atomic_read(&dev->non_ordered) > 0)
				break;

			dev->ordered_sync_in_progress = true;
		}

		list_del(&cmd->se_delayed_node);
		atomic_dec_mb(&dev->delayed_cmd_count);
		spin_unlock(&dev->delayed_cmd_lock);

		if (cmd->sam_task_attr != TCM_ORDERED_TAG)
			atomic_inc_mb(&dev->non_ordered);

		cmd->transport_state |= CMD_T_SENT;

		__target_execute_cmd(cmd, true);

		spin_lock(&dev->delayed_cmd_lock);
	}
	spin_unlock(&dev->delayed_cmd_lock);
}

/*
 * Called from I/O completion to determine which dormant/delayed
 * and ordered cmds need to have their tasks added to the execution queue.
 */
static void transport_complete_task_attr(struct se_cmd *cmd)
{
	struct se_device *dev = cmd->se_dev;

	if (dev->transport->transport_flags & TRANSPORT_FLAG_PASSTHROUGH)
		return;

	if (!(cmd->se_cmd_flags & SCF_TASK_ATTR_SET))
		goto restart;

	if (cmd->sam_task_attr == TCM_SIMPLE_TAG) {
		atomic_dec_mb(&dev->non_ordered);
		dev->dev_cur_ordered_id++;
	} else if (cmd->sam_task_attr == TCM_HEAD_TAG) {
		atomic_dec_mb(&dev->non_ordered);
		dev->dev_cur_ordered_id++;
		pr_debug("Incremented dev_cur_ordered_id: %u for HEAD_OF_QUEUE\n",
			 dev->dev_cur_ordered_id);
	} else if (cmd->sam_task_attr == TCM_ORDERED_TAG) {
		spin_lock(&dev->delayed_cmd_lock);
		dev->ordered_sync_in_progress = false;
		spin_unlock(&dev->delayed_cmd_lock);

		dev->dev_cur_ordered_id++;
		pr_debug("Incremented dev_cur_ordered_id: %u for ORDERED\n",
			 dev->dev_cur_ordered_id);
	}
	cmd->se_cmd_flags &= ~SCF_TASK_ATTR_SET;

restart:
	if (atomic_read(&dev->delayed_cmd_count) > 0)
		schedule_work(&dev->delayed_cmd_work);
}

static void transport_complete_qf(struct se_cmd *cmd)
{
	int ret = 0;

	transport_complete_task_attr(cmd);
	/*
	 * If a fabric driver ->write_pending() or ->queue_data_in() callback
	 * has returned neither -ENOMEM or -EAGAIN, assume it's fatal and
	 * the same callbacks should not be retried.  Return CHECK_CONDITION
	 * if a scsi_status is not already set.
	 *
	 * If a fabric driver ->queue_status() has returned non zero, always
	 * keep retrying no matter what..
	 */
	if (cmd->t_state == TRANSPORT_COMPLETE_QF_ERR) {
		if (cmd->scsi_status)
			goto queue_status;

		translate_sense_reason(cmd, TCM_LOGICAL_UNIT_COMMUNICATION_FAILURE);
		goto queue_status;
	}

	/*
	 * Check if we need to send a sense buffer from
	 * the struct se_cmd in question. We do NOT want
	 * to take this path of the IO has been marked as
	 * needing to be treated like a "normal read". This
	 * is the case if it's a tape read, and either the
	 * FM, EOM, or ILI bits are set, but there is no
	 * sense data.
	 */
	if (!(cmd->se_cmd_flags & SCF_TREAT_READ_AS_NORMAL) &&
	    cmd->se_cmd_flags & SCF_TRANSPORT_TASK_SENSE)
		goto queue_status;

	switch (cmd->data_direction) {
	case DMA_FROM_DEVICE:
		/* queue status if not treating this as a normal read */
		if (cmd->scsi_status &&
		    !(cmd->se_cmd_flags & SCF_TREAT_READ_AS_NORMAL))
			goto queue_status;

		trace_target_cmd_complete(cmd);
		ret = cmd->se_tfo->queue_data_in(cmd);
		break;
	case DMA_TO_DEVICE:
		if (cmd->se_cmd_flags & SCF_BIDI) {
			ret = cmd->se_tfo->queue_data_in(cmd);
			break;
		}
		/* fall through */
	case DMA_NONE:
queue_status:
		trace_target_cmd_complete(cmd);
		ret = cmd->se_tfo->queue_status(cmd);
		break;
	default:
		break;
	}

	if (ret < 0) {
		transport_handle_queue_full(cmd, cmd->se_dev, ret, false);
		return;
	}
	transport_lun_remove_cmd(cmd);
	transport_cmd_check_stop_to_fabric(cmd);
}

static void transport_handle_queue_full(struct se_cmd *cmd, struct se_device *dev,
					int err, bool write_pending)
{
	/*
	 * -EAGAIN or -ENOMEM signals retry of ->write_pending() and/or
	 * ->queue_data_in() callbacks from new process context.
	 *
	 * Otherwise for other errors, transport_complete_qf() will send
	 * CHECK_CONDITION via ->queue_status() instead of attempting to
	 * retry associated fabric driver data-transfer callbacks.
	 */
	if (err == -EAGAIN || err == -ENOMEM) {
		cmd->t_state = (write_pending) ? TRANSPORT_COMPLETE_QF_WP :
						 TRANSPORT_COMPLETE_QF_OK;
	} else {
		pr_warn_ratelimited("Got unknown fabric queue status: %d\n", err);
		cmd->t_state = TRANSPORT_COMPLETE_QF_ERR;
	}

	spin_lock_irq(&dev->qf_cmd_lock);
	list_add_tail(&cmd->se_qf_node, &cmd->se_dev->qf_cmd_list);
	atomic_inc_mb(&dev->dev_qf_count);
	spin_unlock_irq(&cmd->se_dev->qf_cmd_lock);

	schedule_work(&cmd->se_dev->qf_work_queue);
}

static bool target_read_prot_action(struct se_cmd *cmd)
{
	switch (cmd->prot_op) {
	case TARGET_PROT_DIN_STRIP:
		if (!(cmd->se_sess->sup_prot_ops & TARGET_PROT_DIN_STRIP)) {
			u32 sectors = cmd->data_length >>
				  ilog2(cmd->se_dev->dev_attrib.block_size);

			cmd->pi_err = sbc_dif_verify(cmd, cmd->t_task_lba,
						     sectors, 0, cmd->t_prot_sg,
						     0);
			if (cmd->pi_err)
				return true;
		}
		break;
	case TARGET_PROT_DIN_INSERT:
		if (cmd->se_sess->sup_prot_ops & TARGET_PROT_DIN_INSERT)
			break;

		sbc_dif_generate(cmd);
		break;
	default:
		break;
	}

	return false;
}

static void target_complete_ok_work(struct work_struct *work)
{
	struct se_cmd *cmd = container_of(work, struct se_cmd, work);
	int ret;

	/*
	 * Check if we need to move delayed/dormant tasks from cmds on the
	 * delayed execution list after a HEAD_OF_QUEUE or ORDERED Task
	 * Attribute.
	 */
	transport_complete_task_attr(cmd);

	/*
	 * Check to schedule QUEUE_FULL work, or execute an existing
	 * cmd->transport_qf_callback()
	 */
	if (atomic_read(&cmd->se_dev->dev_qf_count) != 0)
		schedule_work(&cmd->se_dev->qf_work_queue);

	/*
	 * Check if we need to send a sense buffer from
	 * the struct se_cmd in question. We do NOT want
	 * to take this path of the IO has been marked as
	 * needing to be treated like a "normal read". This
	 * is the case if it's a tape read, and either the
	 * FM, EOM, or ILI bits are set, but there is no
	 * sense data.
	 */
	if (!(cmd->se_cmd_flags & SCF_TREAT_READ_AS_NORMAL) &&
	    cmd->se_cmd_flags & SCF_TRANSPORT_TASK_SENSE) {
		WARN_ON(!cmd->scsi_status);
		ret = transport_send_check_condition_and_sense(
					cmd, 0, 1);
		if (ret)
			goto queue_full;

		transport_lun_remove_cmd(cmd);
		transport_cmd_check_stop_to_fabric(cmd);
		return;
	}
	/*
	 * Check for a callback, used by amongst other things
	 * XDWRITE_READ_10 and COMPARE_AND_WRITE emulation.
	 */
	if (cmd->transport_complete_callback) {
		sense_reason_t rc;
		bool caw = (cmd->se_cmd_flags & SCF_COMPARE_AND_WRITE);
		bool zero_dl = !(cmd->data_length);
		int post_ret = 0;

		rc = cmd->transport_complete_callback(cmd, true, &post_ret);
		if (!rc && !post_ret) {
			if (caw && zero_dl)
				goto queue_rsp;

			return;
		} else if (rc) {
			ret = transport_send_check_condition_and_sense(cmd,
						rc, 0);
			if (ret)
				goto queue_full;

			transport_lun_remove_cmd(cmd);
			transport_cmd_check_stop_to_fabric(cmd);
			return;
		}
	}

queue_rsp:
	switch (cmd->data_direction) {
	case DMA_FROM_DEVICE:
		/*
		 * if this is a READ-type IO, but SCSI status
		 * is set, then skip returning data and just
		 * return the status -- unless this IO is marked
		 * as needing to be treated as a normal read,
		 * in which case we want to go ahead and return
		 * the data. This happens, for example, for tape
		 * reads with the FM, EOM, or ILI bits set, with
		 * no sense data.
		 */
		if (cmd->scsi_status &&
		    !(cmd->se_cmd_flags & SCF_TREAT_READ_AS_NORMAL))
			goto queue_status;

		atomic_long_add(cmd->data_length,
				&cmd->se_lun->lun_stats.tx_data_octets);
		/*
		 * Perform READ_STRIP of PI using software emulation when
		 * backend had PI enabled, if the transport will not be
		 * performing hardware READ_STRIP offload.
		 */
		if (target_read_prot_action(cmd)) {
			ret = transport_send_check_condition_and_sense(cmd,
						cmd->pi_err, 0);
			if (ret)
				goto queue_full;

			transport_lun_remove_cmd(cmd);
			transport_cmd_check_stop_to_fabric(cmd);
			return;
		}

		trace_target_cmd_complete(cmd);
		ret = cmd->se_tfo->queue_data_in(cmd);
		if (ret)
			goto queue_full;
		break;
	case DMA_TO_DEVICE:
		atomic_long_add(cmd->data_length,
				&cmd->se_lun->lun_stats.rx_data_octets);
		/*
		 * Check if we need to send READ payload for BIDI-COMMAND
		 */
		if (cmd->se_cmd_flags & SCF_BIDI) {
			atomic_long_add(cmd->data_length,
					&cmd->se_lun->lun_stats.tx_data_octets);
			ret = cmd->se_tfo->queue_data_in(cmd);
			if (ret)
				goto queue_full;
			break;
		}
		/* fall through */
	case DMA_NONE:
queue_status:
		trace_target_cmd_complete(cmd);
		ret = cmd->se_tfo->queue_status(cmd);
		if (ret)
			goto queue_full;
		break;
	default:
		break;
	}

	transport_lun_remove_cmd(cmd);
	transport_cmd_check_stop_to_fabric(cmd);
	return;

queue_full:
	pr_debug("Handling complete_ok QUEUE_FULL: se_cmd: %p,"
		" data_direction: %d\n", cmd, cmd->data_direction);

	transport_handle_queue_full(cmd, cmd->se_dev, ret, false);
}

void target_free_sgl(struct scatterlist *sgl, int nents)
{
	sgl_free_n_order(sgl, nents, 0);
}
EXPORT_SYMBOL(target_free_sgl);

static inline void transport_reset_sgl_orig(struct se_cmd *cmd)
{
	/*
	 * Check for saved t_data_sg that may be used for COMPARE_AND_WRITE
	 * emulation, and free + reset pointers if necessary..
	 */
	if (!cmd->t_data_sg_orig)
		return;

	kfree(cmd->t_data_sg);
	cmd->t_data_sg = cmd->t_data_sg_orig;
	cmd->t_data_sg_orig = NULL;
	cmd->t_data_nents = cmd->t_data_nents_orig;
	cmd->t_data_nents_orig = 0;
}

static inline void transport_free_pages(struct se_cmd *cmd)
{
	if (!(cmd->se_cmd_flags & SCF_PASSTHROUGH_PROT_SG_TO_MEM_NOALLOC)) {
		target_free_sgl(cmd->t_prot_sg, cmd->t_prot_nents);
		cmd->t_prot_sg = NULL;
		cmd->t_prot_nents = 0;
	}

	if (cmd->se_cmd_flags & SCF_PASSTHROUGH_SG_TO_MEM_NOALLOC) {
		/*
		 * Release special case READ buffer payload required for
		 * SG_TO_MEM_NOALLOC to function with COMPARE_AND_WRITE
		 */
		if (cmd->se_cmd_flags & SCF_COMPARE_AND_WRITE) {
			target_free_sgl(cmd->t_bidi_data_sg,
					   cmd->t_bidi_data_nents);
			cmd->t_bidi_data_sg = NULL;
			cmd->t_bidi_data_nents = 0;
		}
		transport_reset_sgl_orig(cmd);
		return;
	}
	transport_reset_sgl_orig(cmd);

	target_free_sgl(cmd->t_data_sg, cmd->t_data_nents);
	cmd->t_data_sg = NULL;
	cmd->t_data_nents = 0;

	target_free_sgl(cmd->t_bidi_data_sg, cmd->t_bidi_data_nents);
	cmd->t_bidi_data_sg = NULL;
	cmd->t_bidi_data_nents = 0;
}

<<<<<<< HEAD
/**
 * transport_put_cmd - release a reference to a command
 * @cmd:       command to release
 *
 * This routine releases our reference to the command and frees it if possible.
 */
static int transport_put_cmd(struct se_cmd *cmd)
{
	BUG_ON(!cmd->se_tfo);
	/*
	 * If this cmd has been setup with target_get_sess_cmd(), drop
	 * the kref and call ->release_cmd() in kref callback.
	 */
	return target_put_sess_cmd(cmd);
}

=======
>>>>>>> 286cd8c7
void *transport_kmap_data_sg(struct se_cmd *cmd)
{
	struct scatterlist *sg = cmd->t_data_sg;
	struct page **pages;
	int i;

	/*
	 * We need to take into account a possible offset here for fabrics like
	 * tcm_loop who may be using a contig buffer from the SCSI midlayer for
	 * control CDBs passed as SGLs via transport_generic_map_mem_to_cmd()
	 */
	if (!cmd->t_data_nents)
		return NULL;

	BUG_ON(!sg);
	if (cmd->t_data_nents == 1)
		return kmap(sg_page(sg)) + sg->offset;

	/* >1 page. use vmap */
	pages = kmalloc_array(cmd->t_data_nents, sizeof(*pages), GFP_KERNEL);
	if (!pages)
		return NULL;

	/* convert sg[] to pages[] */
	for_each_sg(cmd->t_data_sg, sg, cmd->t_data_nents, i) {
		pages[i] = sg_page(sg);
	}

	cmd->t_data_vmap = vmap(pages, cmd->t_data_nents,  VM_MAP, PAGE_KERNEL);
	kfree(pages);
	if (!cmd->t_data_vmap)
		return NULL;

	return cmd->t_data_vmap + cmd->t_data_sg[0].offset;
}
EXPORT_SYMBOL(transport_kmap_data_sg);

void transport_kunmap_data_sg(struct se_cmd *cmd)
{
	if (!cmd->t_data_nents) {
		return;
	} else if (cmd->t_data_nents == 1) {
		kunmap(sg_page(cmd->t_data_sg));
		return;
	}

	vunmap(cmd->t_data_vmap);
	cmd->t_data_vmap = NULL;
}
EXPORT_SYMBOL(transport_kunmap_data_sg);

int
target_alloc_sgl(struct scatterlist **sgl, unsigned int *nents, u32 length,
		 bool zero_page, bool chainable)
{
	gfp_t gfp = GFP_KERNEL | (zero_page ? __GFP_ZERO : 0);

	*sgl = sgl_alloc_order(length, 0, chainable, gfp, nents);
	return *sgl ? 0 : -ENOMEM;
}
EXPORT_SYMBOL(target_alloc_sgl);

/*
 * Allocate any required resources to execute the command.  For writes we
 * might not have the payload yet, so notify the fabric via a call to
 * ->write_pending instead. Otherwise place it on the execution queue.
 */
sense_reason_t
transport_generic_new_cmd(struct se_cmd *cmd)
{
	unsigned long flags;
	int ret = 0;
	bool zero_flag = !(cmd->se_cmd_flags & SCF_SCSI_DATA_CDB);

	if (cmd->prot_op != TARGET_PROT_NORMAL &&
	    !(cmd->se_cmd_flags & SCF_PASSTHROUGH_PROT_SG_TO_MEM_NOALLOC)) {
		ret = target_alloc_sgl(&cmd->t_prot_sg, &cmd->t_prot_nents,
				       cmd->prot_length, true, false);
		if (ret < 0)
			return TCM_LOGICAL_UNIT_COMMUNICATION_FAILURE;
	}

	/*
	 * Determine is the TCM fabric module has already allocated physical
	 * memory, and is directly calling transport_generic_map_mem_to_cmd()
	 * beforehand.
	 */
	if (!(cmd->se_cmd_flags & SCF_PASSTHROUGH_SG_TO_MEM_NOALLOC) &&
	    cmd->data_length) {

		if ((cmd->se_cmd_flags & SCF_BIDI) ||
		    (cmd->se_cmd_flags & SCF_COMPARE_AND_WRITE)) {
			u32 bidi_length;

			if (cmd->se_cmd_flags & SCF_COMPARE_AND_WRITE)
				bidi_length = cmd->t_task_nolb *
					      cmd->se_dev->dev_attrib.block_size;
			else
				bidi_length = cmd->data_length;

			ret = target_alloc_sgl(&cmd->t_bidi_data_sg,
					       &cmd->t_bidi_data_nents,
					       bidi_length, zero_flag, false);
			if (ret < 0)
				return TCM_LOGICAL_UNIT_COMMUNICATION_FAILURE;
		}

		ret = target_alloc_sgl(&cmd->t_data_sg, &cmd->t_data_nents,
				       cmd->data_length, zero_flag, false);
		if (ret < 0)
			return TCM_LOGICAL_UNIT_COMMUNICATION_FAILURE;
	} else if ((cmd->se_cmd_flags & SCF_COMPARE_AND_WRITE) &&
		    cmd->data_length) {
		/*
		 * Special case for COMPARE_AND_WRITE with fabrics
		 * using SCF_PASSTHROUGH_SG_TO_MEM_NOALLOC.
		 */
		u32 caw_length = cmd->t_task_nolb *
				 cmd->se_dev->dev_attrib.block_size;

		ret = target_alloc_sgl(&cmd->t_bidi_data_sg,
				       &cmd->t_bidi_data_nents,
				       caw_length, zero_flag, false);
		if (ret < 0)
			return TCM_LOGICAL_UNIT_COMMUNICATION_FAILURE;
	}
	/*
	 * If this command is not a write we can execute it right here,
	 * for write buffers we need to notify the fabric driver first
	 * and let it call back once the write buffers are ready.
	 */
	target_add_to_state_list(cmd);
	if (cmd->data_direction != DMA_TO_DEVICE || cmd->data_length == 0) {
		target_execute_cmd(cmd);
		return 0;
	}

	spin_lock_irqsave(&cmd->t_state_lock, flags);
	cmd->t_state = TRANSPORT_WRITE_PENDING;
	/*
	 * Determine if frontend context caller is requesting the stopping of
	 * this command for frontend exceptions.
	 */
	if (cmd->transport_state & CMD_T_STOP) {
		pr_debug("%s:%d CMD_T_STOP for ITT: 0x%08llx\n",
			 __func__, __LINE__, cmd->tag);

		spin_unlock_irqrestore(&cmd->t_state_lock, flags);

		complete_all(&cmd->t_transport_stop_comp);
		return 0;
	}
	cmd->transport_state &= ~CMD_T_ACTIVE;
	spin_unlock_irqrestore(&cmd->t_state_lock, flags);

	ret = cmd->se_tfo->write_pending(cmd);
	if (ret)
		goto queue_full;

	return 0;

queue_full:
	pr_debug("Handling write_pending QUEUE__FULL: se_cmd: %p\n", cmd);
	transport_handle_queue_full(cmd, cmd->se_dev, ret, true);
	return 0;
}
EXPORT_SYMBOL(transport_generic_new_cmd);

static void transport_write_pending_qf(struct se_cmd *cmd)
{
	unsigned long flags;
	int ret;
	bool stop;

	spin_lock_irqsave(&cmd->t_state_lock, flags);
	stop = (cmd->transport_state & (CMD_T_STOP | CMD_T_ABORTED));
	spin_unlock_irqrestore(&cmd->t_state_lock, flags);

	if (stop) {
		pr_debug("%s:%d CMD_T_STOP|CMD_T_ABORTED for ITT: 0x%08llx\n",
			__func__, __LINE__, cmd->tag);
		complete_all(&cmd->t_transport_stop_comp);
		return;
	}

	ret = cmd->se_tfo->write_pending(cmd);
	if (ret) {
		pr_debug("Handling write_pending QUEUE__FULL: se_cmd: %p\n",
			 cmd);
		transport_handle_queue_full(cmd, cmd->se_dev, ret, true);
	}
}

static bool
__transport_wait_for_tasks(struct se_cmd *, bool, bool *, bool *,
			   unsigned long *flags);

static void target_wait_free_cmd(struct se_cmd *cmd, bool *aborted, bool *tas)
{
	unsigned long flags;

	spin_lock_irqsave(&cmd->t_state_lock, flags);
	__transport_wait_for_tasks(cmd, true, aborted, tas, &flags);
	spin_unlock_irqrestore(&cmd->t_state_lock, flags);
}

<<<<<<< HEAD
int transport_generic_free_cmd(struct se_cmd *cmd, int wait_for_tasks)
{
	int ret = 0;
	bool aborted = false, tas = false;

	if (!(cmd->se_cmd_flags & SCF_SE_LUN_CMD)) {
		if (wait_for_tasks && (cmd->se_cmd_flags & SCF_SCSI_TMR_CDB))
			target_wait_free_cmd(cmd, &aborted, &tas);

		if (!aborted || tas)
			ret = transport_put_cmd(cmd);
	} else {
		if (wait_for_tasks)
			target_wait_free_cmd(cmd, &aborted, &tas);
=======
/*
 * This function is called by frontend drivers after processing of a command
 * has finished.
 *
 * The protocol for ensuring that either the regular flow or the TMF
 * code drops one reference is as follows:
 * - Calling .queue_data_in(), .queue_status() or queue_tm_rsp() will cause
 *   the frontend driver to drop one reference, synchronously or asynchronously.
 * - During regular command processing the target core sets CMD_T_COMPLETE
 *   before invoking one of the .queue_*() functions.
 * - The code that aborts commands skips commands and TMFs for which
 *   CMD_T_COMPLETE has been set.
 * - CMD_T_ABORTED is set atomically after the CMD_T_COMPLETE check for
 *   commands that will be aborted.
 * - If the CMD_T_ABORTED flag is set but CMD_T_TAS has not been set
 *   transport_generic_free_cmd() skips its call to target_put_sess_cmd().
 * - For aborted commands for which CMD_T_TAS has been set .queue_status() will
 *   be called and will drop a reference.
 * - For aborted commands for which CMD_T_TAS has not been set .aborted_task()
 *   will be called. transport_cmd_finish_abort() will drop the final reference.
 */
int transport_generic_free_cmd(struct se_cmd *cmd, int wait_for_tasks)
{
	DECLARE_COMPLETION_ONSTACK(compl);
	int ret = 0;
	bool aborted = false, tas = false;

	if (wait_for_tasks)
		target_wait_free_cmd(cmd, &aborted, &tas);

	if (cmd->se_cmd_flags & SCF_SE_LUN_CMD) {
>>>>>>> 286cd8c7
		/*
		 * Handle WRITE failure case where transport_generic_new_cmd()
		 * has already added se_cmd to state_list, but fabric has
		 * failed command before I/O submission.
		 */
		if (cmd->state_active)
			target_remove_from_state_list(cmd);

		if (cmd->se_lun)
			transport_lun_remove_cmd(cmd);
<<<<<<< HEAD

		if (!aborted || tas)
			ret = transport_put_cmd(cmd);
	}
	/*
	 * If the task has been internally aborted due to TMR ABORT_TASK
	 * or LUN_RESET, target_core_tmr.c is responsible for performing
	 * the remaining calls to target_put_sess_cmd(), and not the
	 * callers of this function.
	 */
	if (aborted) {
		pr_debug("Detected CMD_T_ABORTED for ITT: %llu\n", cmd->tag);
		wait_for_completion(&cmd->cmd_wait_comp);
		cmd->se_tfo->release_cmd(cmd);
=======
	}
	if (aborted)
		cmd->compl = &compl;
	if (!aborted || tas)
		ret = target_put_sess_cmd(cmd);
	if (aborted) {
		pr_debug("Detected CMD_T_ABORTED for ITT: %llu\n", cmd->tag);
		wait_for_completion(&compl);
>>>>>>> 286cd8c7
		ret = 1;
	}
	return ret;
}
EXPORT_SYMBOL(transport_generic_free_cmd);

/**
 * target_get_sess_cmd - Add command to active ->sess_cmd_list
 * @se_cmd:	command descriptor to add
 * @ack_kref:	Signal that fabric will perform an ack target_put_sess_cmd()
 */
int target_get_sess_cmd(struct se_cmd *se_cmd, bool ack_kref)
{
	struct se_session *se_sess = se_cmd->se_sess;
	unsigned long flags;
	int ret = 0;

	/*
	 * Add a second kref if the fabric caller is expecting to handle
	 * fabric acknowledgement that requires two target_put_sess_cmd()
	 * invocations before se_cmd descriptor release.
	 */
	if (ack_kref) {
<<<<<<< HEAD
		kref_get(&se_cmd->cmd_kref);
=======
		if (!kref_get_unless_zero(&se_cmd->cmd_kref))
			return -EINVAL;

>>>>>>> 286cd8c7
		se_cmd->se_cmd_flags |= SCF_ACK_KREF;
	}

	spin_lock_irqsave(&se_sess->sess_cmd_lock, flags);
	if (se_sess->sess_tearing_down) {
		ret = -ESHUTDOWN;
		goto out;
	}
	se_cmd->transport_state |= CMD_T_PRE_EXECUTE;
	list_add_tail(&se_cmd->se_cmd_list, &se_sess->sess_cmd_list);
	percpu_ref_get(&se_sess->cmd_count);
out:
	spin_unlock_irqrestore(&se_sess->sess_cmd_lock, flags);

	if (ret && ack_kref)
		target_put_sess_cmd(se_cmd);

	return ret;
}
EXPORT_SYMBOL(target_get_sess_cmd);

static void target_free_cmd_mem(struct se_cmd *cmd)
{
	transport_free_pages(cmd);

	if (cmd->se_cmd_flags & SCF_SCSI_TMR_CDB)
		core_tmr_release_req(cmd->se_tmr_req);
	if (cmd->t_task_cdb != cmd->__t_task_cdb)
		kfree(cmd->t_task_cdb);
}

static void target_release_cmd_kref(struct kref *kref)
{
	struct se_cmd *se_cmd = container_of(kref, struct se_cmd, cmd_kref);
	struct se_session *se_sess = se_cmd->se_sess;
	struct completion *compl = se_cmd->compl;
	unsigned long flags;
	bool fabric_stop;

<<<<<<< HEAD
	spin_lock_irqsave(&se_sess->sess_cmd_lock, flags);

	spin_lock(&se_cmd->t_state_lock);
	fabric_stop = (se_cmd->transport_state & CMD_T_FABRIC_STOP) &&
		      (se_cmd->transport_state & CMD_T_ABORTED);
	spin_unlock(&se_cmd->t_state_lock);

	if (se_cmd->cmd_wait_set || fabric_stop) {
		list_del_init(&se_cmd->se_cmd_list);
		spin_unlock_irqrestore(&se_sess->sess_cmd_lock, flags);
		target_free_cmd_mem(se_cmd);
		complete(&se_cmd->cmd_wait_comp);
		return;
	}
	list_del_init(&se_cmd->se_cmd_list);
	spin_unlock_irqrestore(&se_sess->sess_cmd_lock, flags);
=======
	if (se_sess) {
		spin_lock_irqsave(&se_sess->sess_cmd_lock, flags);
		list_del_init(&se_cmd->se_cmd_list);
		spin_unlock_irqrestore(&se_sess->sess_cmd_lock, flags);
	}
>>>>>>> 286cd8c7

	target_free_cmd_mem(se_cmd);
	se_cmd->se_tfo->release_cmd(se_cmd);
	if (compl)
		complete(compl);

	percpu_ref_put(&se_sess->cmd_count);
}

/**
 * target_put_sess_cmd - decrease the command reference count
 * @se_cmd:	command to drop a reference from
 *
 * Returns 1 if and only if this target_put_sess_cmd() call caused the
 * refcount to drop to zero. Returns zero otherwise.
 */
int target_put_sess_cmd(struct se_cmd *se_cmd)
{
<<<<<<< HEAD
	struct se_session *se_sess = se_cmd->se_sess;

	if (!se_sess) {
		target_free_cmd_mem(se_cmd);
		se_cmd->se_tfo->release_cmd(se_cmd);
		return 1;
	}
=======
>>>>>>> 286cd8c7
	return kref_put(&se_cmd->cmd_kref, target_release_cmd_kref);
}
EXPORT_SYMBOL(target_put_sess_cmd);

static const char *data_dir_name(enum dma_data_direction d)
{
	switch (d) {
	case DMA_BIDIRECTIONAL:	return "BIDI";
	case DMA_TO_DEVICE:	return "WRITE";
	case DMA_FROM_DEVICE:	return "READ";
	case DMA_NONE:		return "NONE";
	}

	return "(?)";
}

static const char *cmd_state_name(enum transport_state_table t)
{
	switch (t) {
	case TRANSPORT_NO_STATE:	return "NO_STATE";
	case TRANSPORT_NEW_CMD:		return "NEW_CMD";
	case TRANSPORT_WRITE_PENDING:	return "WRITE_PENDING";
	case TRANSPORT_PROCESSING:	return "PROCESSING";
	case TRANSPORT_COMPLETE:	return "COMPLETE";
	case TRANSPORT_ISTATE_PROCESSING:
					return "ISTATE_PROCESSING";
	case TRANSPORT_COMPLETE_QF_WP:	return "COMPLETE_QF_WP";
	case TRANSPORT_COMPLETE_QF_OK:	return "COMPLETE_QF_OK";
	case TRANSPORT_COMPLETE_QF_ERR:	return "COMPLETE_QF_ERR";
	}

	return "(?)";
}

static void target_append_str(char **str, const char *txt)
{
	char *prev = *str;

	*str = *str ? kasprintf(GFP_ATOMIC, "%s,%s", *str, txt) :
		kstrdup(txt, GFP_ATOMIC);
	kfree(prev);
}

/*
 * Convert a transport state bitmask into a string. The caller is
 * responsible for freeing the returned pointer.
 */
static char *target_ts_to_str(u32 ts)
{
	char *str = NULL;

	if (ts & CMD_T_ABORTED)
		target_append_str(&str, "aborted");
	if (ts & CMD_T_ACTIVE)
		target_append_str(&str, "active");
	if (ts & CMD_T_COMPLETE)
		target_append_str(&str, "complete");
	if (ts & CMD_T_SENT)
		target_append_str(&str, "sent");
	if (ts & CMD_T_STOP)
		target_append_str(&str, "stop");
	if (ts & CMD_T_FABRIC_STOP)
		target_append_str(&str, "fabric_stop");

	return str;
}

static const char *target_tmf_name(enum tcm_tmreq_table tmf)
{
	switch (tmf) {
	case TMR_ABORT_TASK:		return "ABORT_TASK";
	case TMR_ABORT_TASK_SET:	return "ABORT_TASK_SET";
	case TMR_CLEAR_ACA:		return "CLEAR_ACA";
	case TMR_CLEAR_TASK_SET:	return "CLEAR_TASK_SET";
	case TMR_LUN_RESET:		return "LUN_RESET";
	case TMR_TARGET_WARM_RESET:	return "TARGET_WARM_RESET";
	case TMR_TARGET_COLD_RESET:	return "TARGET_COLD_RESET";
	case TMR_UNKNOWN:		break;
	}
	return "(?)";
}

void target_show_cmd(const char *pfx, struct se_cmd *cmd)
{
	char *ts_str = target_ts_to_str(cmd->transport_state);
	const u8 *cdb = cmd->t_task_cdb;
	struct se_tmr_req *tmf = cmd->se_tmr_req;

	if (!(cmd->se_cmd_flags & SCF_SCSI_TMR_CDB)) {
		pr_debug("%scmd %#02x:%#02x with tag %#llx dir %s i_state %d t_state %s len %d refcnt %d transport_state %s\n",
			 pfx, cdb[0], cdb[1], cmd->tag,
			 data_dir_name(cmd->data_direction),
			 cmd->se_tfo->get_cmd_state(cmd),
			 cmd_state_name(cmd->t_state), cmd->data_length,
			 kref_read(&cmd->cmd_kref), ts_str);
	} else {
		pr_debug("%stmf %s with tag %#llx ref_task_tag %#llx i_state %d t_state %s refcnt %d transport_state %s\n",
			 pfx, target_tmf_name(tmf->function), cmd->tag,
			 tmf->ref_task_tag, cmd->se_tfo->get_cmd_state(cmd),
			 cmd_state_name(cmd->t_state),
			 kref_read(&cmd->cmd_kref), ts_str);
	}
	kfree(ts_str);
}
EXPORT_SYMBOL(target_show_cmd);

/**
 * target_sess_cmd_list_set_waiting - Set sess_tearing_down so no new commands are queued.
 * @se_sess:	session to flag
 */
void target_sess_cmd_list_set_waiting(struct se_session *se_sess)
{
	unsigned long flags;
	int rc;

	spin_lock_irqsave(&se_sess->sess_cmd_lock, flags);
	se_sess->sess_tearing_down = 1;
<<<<<<< HEAD
	list_splice_init(&se_sess->sess_cmd_list, &se_sess->sess_wait_list);

	list_for_each_entry(se_cmd, &se_sess->sess_wait_list, se_cmd_list) {
		rc = kref_get_unless_zero(&se_cmd->cmd_kref);
		if (rc) {
			se_cmd->cmd_wait_set = 1;
			spin_lock(&se_cmd->t_state_lock);
			se_cmd->transport_state |= CMD_T_FABRIC_STOP;
			spin_unlock(&se_cmd->t_state_lock);
		}
	}

=======
>>>>>>> 286cd8c7
	spin_unlock_irqrestore(&se_sess->sess_cmd_lock, flags);

	percpu_ref_kill(&se_sess->cmd_count);
}
EXPORT_SYMBOL(target_sess_cmd_list_set_waiting);

/**
 * target_wait_for_sess_cmds - Wait for outstanding commands
 * @se_sess:    session to wait for active I/O
 */
void target_wait_for_sess_cmds(struct se_session *se_sess)
{
<<<<<<< HEAD
	struct se_cmd *se_cmd, *tmp_cmd;
	unsigned long flags;
	bool tas;

	list_for_each_entry_safe(se_cmd, tmp_cmd,
				&se_sess->sess_wait_list, se_cmd_list) {
		pr_debug("Waiting for se_cmd: %p t_state: %d, fabric state:"
			" %d\n", se_cmd, se_cmd->t_state,
			se_cmd->se_tfo->get_cmd_state(se_cmd));

		spin_lock_irqsave(&se_cmd->t_state_lock, flags);
		tas = (se_cmd->transport_state & CMD_T_TAS);
		spin_unlock_irqrestore(&se_cmd->t_state_lock, flags);

		if (!target_put_sess_cmd(se_cmd)) {
			if (tas)
				target_put_sess_cmd(se_cmd);
		}

		wait_for_completion(&se_cmd->cmd_wait_comp);
		pr_debug("After cmd_wait_comp: se_cmd: %p t_state: %d"
			" fabric state: %d\n", se_cmd, se_cmd->t_state,
			se_cmd->se_tfo->get_cmd_state(se_cmd));
=======
	struct se_cmd *cmd;
	int ret;

	WARN_ON_ONCE(!se_sess->sess_tearing_down);
>>>>>>> 286cd8c7

	do {
		ret = wait_event_timeout(se_sess->cmd_list_wq,
				percpu_ref_is_zero(&se_sess->cmd_count),
				180 * HZ);
		list_for_each_entry(cmd, &se_sess->sess_cmd_list, se_cmd_list)
			target_show_cmd("session shutdown: still waiting for ",
					cmd);
	} while (ret <= 0);
}
EXPORT_SYMBOL(target_wait_for_sess_cmds);

static void target_lun_confirm(struct percpu_ref *ref)
{
	struct se_lun *lun = container_of(ref, struct se_lun, lun_ref);

	complete(&lun->lun_ref_comp);
}

static void target_lun_confirm(struct percpu_ref *ref)
{
	struct se_lun *lun = container_of(ref, struct se_lun, lun_ref);

	complete(&lun->lun_ref_comp);
}

void transport_clear_lun_ref(struct se_lun *lun)
{
	/*
	 * Mark the percpu-ref as DEAD, switch to atomic_t mode, drop
	 * the initial reference and schedule confirm kill to be
	 * executed after one full RCU grace period has completed.
	 */
	percpu_ref_kill_and_confirm(&lun->lun_ref, target_lun_confirm);
	/*
	 * The first completion waits for percpu_ref_switch_to_atomic_rcu()
	 * to call target_lun_confirm after lun->lun_ref has been marked
	 * as __PERCPU_REF_DEAD on all CPUs, and switches to atomic_t
	 * mode so that percpu_ref_tryget_live() lookup of lun->lun_ref
	 * fails for all new incoming I/O.
	 */
	wait_for_completion(&lun->lun_ref_comp);
	/*
	 * The second completion waits for percpu_ref_put_many() to
	 * invoke ->release() after lun->lun_ref has switched to
	 * atomic_t mode, and lun->lun_ref.count has reached zero.
	 *
	 * At this point all target-core lun->lun_ref references have
	 * been dropped via transport_lun_remove_cmd(), and it's safe
	 * to proceed with the remaining LUN shutdown.
	 */
	wait_for_completion(&lun->lun_shutdown_comp);
}

static bool
__transport_wait_for_tasks(struct se_cmd *cmd, bool fabric_stop,
			   bool *aborted, bool *tas, unsigned long *flags)
	__releases(&cmd->t_state_lock)
	__acquires(&cmd->t_state_lock)
{
	lockdep_assert_held(&cmd->t_state_lock);

	if (fabric_stop)
		cmd->transport_state |= CMD_T_FABRIC_STOP;

	if (cmd->transport_state & CMD_T_ABORTED)
		*aborted = true;

	if (cmd->transport_state & CMD_T_TAS)
		*tas = true;

	if (!(cmd->se_cmd_flags & SCF_SE_LUN_CMD) &&
	    !(cmd->se_cmd_flags & SCF_SCSI_TMR_CDB))
		return false;

	if (!(cmd->se_cmd_flags & SCF_SUPPORTED_SAM_OPCODE) &&
	    !(cmd->se_cmd_flags & SCF_SCSI_TMR_CDB))
		return false;

	if (!(cmd->transport_state & CMD_T_ACTIVE))
		return false;

	if (fabric_stop && *aborted)
		return false;

	cmd->transport_state |= CMD_T_STOP;

<<<<<<< HEAD
	pr_debug("wait_for_tasks: Stopping %p ITT: 0x%08llx i_state: %d,"
		 " t_state: %d, CMD_T_STOP\n", cmd, cmd->tag,
		 cmd->se_tfo->get_cmd_state(cmd), cmd->t_state);
=======
	target_show_cmd("wait_for_tasks: Stopping ", cmd);
>>>>>>> 286cd8c7

	spin_unlock_irqrestore(&cmd->t_state_lock, *flags);

	while (!wait_for_completion_timeout(&cmd->t_transport_stop_comp,
					    180 * HZ))
		target_show_cmd("wait for tasks: ", cmd);

	spin_lock_irqsave(&cmd->t_state_lock, *flags);
	cmd->transport_state &= ~(CMD_T_ACTIVE | CMD_T_STOP);

	pr_debug("wait_for_tasks: Stopped wait_for_completion(&cmd->"
		 "t_transport_stop_comp) for ITT: 0x%08llx\n", cmd->tag);
<<<<<<< HEAD

	return true;
}

/**
 * transport_wait_for_tasks - wait for completion to occur
 * @cmd:	command to wait
 *
 * Called from frontend fabric context to wait for storage engine
 * to pause and/or release frontend generated struct se_cmd.
 */
bool transport_wait_for_tasks(struct se_cmd *cmd)
{
	unsigned long flags;
	bool ret, aborted = false, tas = false;

=======

	return true;
}

/**
 * transport_wait_for_tasks - set CMD_T_STOP and wait for t_transport_stop_comp
 * @cmd: command to wait on
 */
bool transport_wait_for_tasks(struct se_cmd *cmd)
{
	unsigned long flags;
	bool ret, aborted = false, tas = false;

>>>>>>> 286cd8c7
	spin_lock_irqsave(&cmd->t_state_lock, flags);
	ret = __transport_wait_for_tasks(cmd, false, &aborted, &tas, &flags);
	spin_unlock_irqrestore(&cmd->t_state_lock, flags);

	return ret;
}
EXPORT_SYMBOL(transport_wait_for_tasks);

struct sense_info {
	u8 key;
	u8 asc;
	u8 ascq;
	bool add_sector_info;
};

static const struct sense_info sense_info_table[] = {
	[TCM_NO_SENSE] = {
		.key = NOT_READY
	},
	[TCM_NON_EXISTENT_LUN] = {
		.key = ILLEGAL_REQUEST,
		.asc = 0x25 /* LOGICAL UNIT NOT SUPPORTED */
	},
	[TCM_UNSUPPORTED_SCSI_OPCODE] = {
		.key = ILLEGAL_REQUEST,
		.asc = 0x20, /* INVALID COMMAND OPERATION CODE */
	},
	[TCM_SECTOR_COUNT_TOO_MANY] = {
		.key = ILLEGAL_REQUEST,
		.asc = 0x20, /* INVALID COMMAND OPERATION CODE */
	},
	[TCM_UNKNOWN_MODE_PAGE] = {
		.key = ILLEGAL_REQUEST,
		.asc = 0x24, /* INVALID FIELD IN CDB */
	},
	[TCM_CHECK_CONDITION_ABORT_CMD] = {
		.key = ABORTED_COMMAND,
		.asc = 0x29, /* BUS DEVICE RESET FUNCTION OCCURRED */
		.ascq = 0x03,
	},
	[TCM_INCORRECT_AMOUNT_OF_DATA] = {
		.key = ABORTED_COMMAND,
		.asc = 0x0c, /* WRITE ERROR */
		.ascq = 0x0d, /* NOT ENOUGH UNSOLICITED DATA */
	},
	[TCM_INVALID_CDB_FIELD] = {
		.key = ILLEGAL_REQUEST,
		.asc = 0x24, /* INVALID FIELD IN CDB */
	},
	[TCM_INVALID_PARAMETER_LIST] = {
		.key = ILLEGAL_REQUEST,
		.asc = 0x26, /* INVALID FIELD IN PARAMETER LIST */
	},
	[TCM_TOO_MANY_TARGET_DESCS] = {
		.key = ILLEGAL_REQUEST,
		.asc = 0x26,
		.ascq = 0x06, /* TOO MANY TARGET DESCRIPTORS */
	},
	[TCM_UNSUPPORTED_TARGET_DESC_TYPE_CODE] = {
		.key = ILLEGAL_REQUEST,
		.asc = 0x26,
		.ascq = 0x07, /* UNSUPPORTED TARGET DESCRIPTOR TYPE CODE */
	},
	[TCM_TOO_MANY_SEGMENT_DESCS] = {
		.key = ILLEGAL_REQUEST,
		.asc = 0x26,
		.ascq = 0x08, /* TOO MANY SEGMENT DESCRIPTORS */
	},
	[TCM_UNSUPPORTED_SEGMENT_DESC_TYPE_CODE] = {
		.key = ILLEGAL_REQUEST,
		.asc = 0x26,
		.ascq = 0x09, /* UNSUPPORTED SEGMENT DESCRIPTOR TYPE CODE */
	},
	[TCM_PARAMETER_LIST_LENGTH_ERROR] = {
		.key = ILLEGAL_REQUEST,
		.asc = 0x1a, /* PARAMETER LIST LENGTH ERROR */
	},
	[TCM_UNEXPECTED_UNSOLICITED_DATA] = {
		.key = ILLEGAL_REQUEST,
		.asc = 0x0c, /* WRITE ERROR */
		.ascq = 0x0c, /* UNEXPECTED_UNSOLICITED_DATA */
	},
	[TCM_SERVICE_CRC_ERROR] = {
		.key = ABORTED_COMMAND,
		.asc = 0x47, /* PROTOCOL SERVICE CRC ERROR */
		.ascq = 0x05, /* N/A */
	},
	[TCM_SNACK_REJECTED] = {
		.key = ABORTED_COMMAND,
		.asc = 0x11, /* READ ERROR */
		.ascq = 0x13, /* FAILED RETRANSMISSION REQUEST */
	},
	[TCM_WRITE_PROTECTED] = {
		.key = DATA_PROTECT,
		.asc = 0x27, /* WRITE PROTECTED */
	},
	[TCM_ADDRESS_OUT_OF_RANGE] = {
		.key = ILLEGAL_REQUEST,
		.asc = 0x21, /* LOGICAL BLOCK ADDRESS OUT OF RANGE */
	},
	[TCM_CHECK_CONDITION_UNIT_ATTENTION] = {
		.key = UNIT_ATTENTION,
	},
	[TCM_CHECK_CONDITION_NOT_READY] = {
		.key = NOT_READY,
	},
	[TCM_MISCOMPARE_VERIFY] = {
		.key = MISCOMPARE,
		.asc = 0x1d, /* MISCOMPARE DURING VERIFY OPERATION */
		.ascq = 0x00,
	},
	[TCM_LOGICAL_BLOCK_GUARD_CHECK_FAILED] = {
		.key = ABORTED_COMMAND,
		.asc = 0x10,
		.ascq = 0x01, /* LOGICAL BLOCK GUARD CHECK FAILED */
		.add_sector_info = true,
	},
	[TCM_LOGICAL_BLOCK_APP_TAG_CHECK_FAILED] = {
		.key = ABORTED_COMMAND,
		.asc = 0x10,
		.ascq = 0x02, /* LOGICAL BLOCK APPLICATION TAG CHECK FAILED */
		.add_sector_info = true,
	},
	[TCM_LOGICAL_BLOCK_REF_TAG_CHECK_FAILED] = {
		.key = ABORTED_COMMAND,
		.asc = 0x10,
		.ascq = 0x03, /* LOGICAL BLOCK REFERENCE TAG CHECK FAILED */
		.add_sector_info = true,
	},
	[TCM_COPY_TARGET_DEVICE_NOT_REACHABLE] = {
		.key = COPY_ABORTED,
		.asc = 0x0d,
		.ascq = 0x02, /* COPY TARGET DEVICE NOT REACHABLE */

	},
	[TCM_LOGICAL_UNIT_COMMUNICATION_FAILURE] = {
		/*
		 * Returning ILLEGAL REQUEST would cause immediate IO errors on
		 * Solaris initiators.  Returning NOT READY instead means the
		 * operations will be retried a finite number of times and we
		 * can survive intermittent errors.
		 */
		.key = NOT_READY,
		.asc = 0x08, /* LOGICAL UNIT COMMUNICATION FAILURE */
	},
	[TCM_INSUFFICIENT_REGISTRATION_RESOURCES] = {
		/*
		 * From spc4r22 section5.7.7,5.7.8
		 * If a PERSISTENT RESERVE OUT command with a REGISTER service action
		 * or a REGISTER AND IGNORE EXISTING KEY service action or
		 * REGISTER AND MOVE service actionis attempted,
		 * but there are insufficient device server resources to complete the
		 * operation, then the command shall be terminated with CHECK CONDITION
		 * status, with the sense key set to ILLEGAL REQUEST,and the additonal
		 * sense code set to INSUFFICIENT REGISTRATION RESOURCES.
		 */
		.key = ILLEGAL_REQUEST,
		.asc = 0x55,
		.ascq = 0x04, /* INSUFFICIENT REGISTRATION RESOURCES */
	},
};

/**
 * translate_sense_reason - translate a sense reason into T10 key, asc and ascq
 * @cmd: SCSI command in which the resulting sense buffer or SCSI status will
 *   be stored.
 * @reason: LIO sense reason code. If this argument has the value
 *   TCM_CHECK_CONDITION_UNIT_ATTENTION, try to dequeue a unit attention. If
 *   dequeuing a unit attention fails due to multiple commands being processed
 *   concurrently, set the command status to BUSY.
 *
 * Return: 0 upon success or -EINVAL if the sense buffer is too small.
 */
static void translate_sense_reason(struct se_cmd *cmd, sense_reason_t reason)
{
	const struct sense_info *si;
	u8 *buffer = cmd->sense_buffer;
	int r = (__force int)reason;
	u8 key, asc, ascq;
	bool desc_format = target_sense_desc_format(cmd->se_dev);

	if (r < ARRAY_SIZE(sense_info_table) && sense_info_table[r].key)
		si = &sense_info_table[r];
	else
		si = &sense_info_table[(__force int)
				       TCM_LOGICAL_UNIT_COMMUNICATION_FAILURE];

	key = si->key;
	if (reason == TCM_CHECK_CONDITION_UNIT_ATTENTION) {
		if (!core_scsi3_ua_for_check_condition(cmd, &key, &asc,
						       &ascq)) {
			cmd->scsi_status = SAM_STAT_BUSY;
			return;
		}
	} else if (si->asc == 0) {
		WARN_ON_ONCE(cmd->scsi_asc == 0);
		asc = cmd->scsi_asc;
		ascq = cmd->scsi_ascq;
	} else {
		asc = si->asc;
		ascq = si->ascq;
	}

	cmd->se_cmd_flags |= SCF_EMULATED_TASK_SENSE;
	cmd->scsi_status = SAM_STAT_CHECK_CONDITION;
	cmd->scsi_sense_length  = TRANSPORT_SENSE_BUFFER;
	scsi_build_sense_buffer(desc_format, buffer, key, asc, ascq);
	if (si->add_sector_info)
		WARN_ON_ONCE(scsi_set_sense_information(buffer,
							cmd->scsi_sense_length,
							cmd->bad_sector) < 0);
}

int
transport_send_check_condition_and_sense(struct se_cmd *cmd,
		sense_reason_t reason, int from_transport)
{
	unsigned long flags;

	spin_lock_irqsave(&cmd->t_state_lock, flags);
	if (cmd->se_cmd_flags & SCF_SENT_CHECK_CONDITION) {
		spin_unlock_irqrestore(&cmd->t_state_lock, flags);
		return 0;
	}
	cmd->se_cmd_flags |= SCF_SENT_CHECK_CONDITION;
	spin_unlock_irqrestore(&cmd->t_state_lock, flags);

	if (!from_transport)
		translate_sense_reason(cmd, reason);

	trace_target_cmd_complete(cmd);
	return cmd->se_tfo->queue_status(cmd);
}
EXPORT_SYMBOL(transport_send_check_condition_and_sense);

static int __transport_check_aborted_status(struct se_cmd *cmd, int send_status)
	__releases(&cmd->t_state_lock)
	__acquires(&cmd->t_state_lock)
{
<<<<<<< HEAD
=======
	int ret;

>>>>>>> 286cd8c7
	assert_spin_locked(&cmd->t_state_lock);
	WARN_ON_ONCE(!irqs_disabled());

	if (!(cmd->transport_state & CMD_T_ABORTED))
		return 0;
	/*
	 * If cmd has been aborted but either no status is to be sent or it has
	 * already been sent, just return
	 */
	if (!send_status || !(cmd->se_cmd_flags & SCF_SEND_DELAYED_TAS)) {
		if (send_status)
			cmd->se_cmd_flags |= SCF_SEND_DELAYED_TAS;
		return 1;
	}

	pr_debug("Sending delayed SAM_STAT_TASK_ABORTED status for CDB:"
		" 0x%02x ITT: 0x%08llx\n", cmd->t_task_cdb[0], cmd->tag);

	cmd->se_cmd_flags &= ~SCF_SEND_DELAYED_TAS;
	cmd->scsi_status = SAM_STAT_TASK_ABORTED;
	trace_target_cmd_complete(cmd);

	spin_unlock_irq(&cmd->t_state_lock);
<<<<<<< HEAD
	cmd->se_tfo->queue_status(cmd);
=======
	ret = cmd->se_tfo->queue_status(cmd);
	if (ret)
		transport_handle_queue_full(cmd, cmd->se_dev, ret, false);
>>>>>>> 286cd8c7
	spin_lock_irq(&cmd->t_state_lock);

	return 1;
}

int transport_check_aborted_status(struct se_cmd *cmd, int send_status)
{
	int ret;

	spin_lock_irq(&cmd->t_state_lock);
	ret = __transport_check_aborted_status(cmd, send_status);
	spin_unlock_irq(&cmd->t_state_lock);

	return ret;
}
EXPORT_SYMBOL(transport_check_aborted_status);

void transport_send_task_abort(struct se_cmd *cmd)
{
	unsigned long flags;
	int ret;

	spin_lock_irqsave(&cmd->t_state_lock, flags);
	if (cmd->se_cmd_flags & (SCF_SENT_CHECK_CONDITION)) {
		spin_unlock_irqrestore(&cmd->t_state_lock, flags);
		return;
	}
	spin_unlock_irqrestore(&cmd->t_state_lock, flags);

	/*
	 * If there are still expected incoming fabric WRITEs, we wait
	 * until until they have completed before sending a TASK_ABORTED
	 * response.  This response with TASK_ABORTED status will be
	 * queued back to fabric module by transport_check_aborted_status().
	 */
	if (cmd->data_direction == DMA_TO_DEVICE) {
		if (cmd->se_tfo->write_pending_status(cmd) != 0) {
			spin_lock_irqsave(&cmd->t_state_lock, flags);
			if (cmd->se_cmd_flags & SCF_SEND_DELAYED_TAS) {
				spin_unlock_irqrestore(&cmd->t_state_lock, flags);
				goto send_abort;
			}
			cmd->se_cmd_flags |= SCF_SEND_DELAYED_TAS;
			spin_unlock_irqrestore(&cmd->t_state_lock, flags);
			return;
		}
	}
send_abort:
	cmd->scsi_status = SAM_STAT_TASK_ABORTED;

	transport_lun_remove_cmd(cmd);

	pr_debug("Setting SAM_STAT_TASK_ABORTED status for CDB: 0x%02x, ITT: 0x%08llx\n",
		 cmd->t_task_cdb[0], cmd->tag);

	trace_target_cmd_complete(cmd);
	ret = cmd->se_tfo->queue_status(cmd);
	if (ret)
		transport_handle_queue_full(cmd, cmd->se_dev, ret, false);
}

static void target_tmr_work(struct work_struct *work)
{
	struct se_cmd *cmd = container_of(work, struct se_cmd, work);
	struct se_device *dev = cmd->se_dev;
	struct se_tmr_req *tmr = cmd->se_tmr_req;
	unsigned long flags;
	int ret;

	spin_lock_irqsave(&cmd->t_state_lock, flags);
	if (cmd->transport_state & CMD_T_ABORTED) {
		tmr->response = TMR_FUNCTION_REJECTED;
		spin_unlock_irqrestore(&cmd->t_state_lock, flags);
		goto check_stop;
	}
	spin_unlock_irqrestore(&cmd->t_state_lock, flags);

	switch (tmr->function) {
	case TMR_ABORT_TASK:
		core_tmr_abort_task(dev, tmr, cmd->se_sess);
		break;
	case TMR_ABORT_TASK_SET:
	case TMR_CLEAR_ACA:
	case TMR_CLEAR_TASK_SET:
		tmr->response = TMR_TASK_MGMT_FUNCTION_NOT_SUPPORTED;
		break;
	case TMR_LUN_RESET:
		ret = core_tmr_lun_reset(dev, tmr, NULL, NULL);
		tmr->response = (!ret) ? TMR_FUNCTION_COMPLETE :
					 TMR_FUNCTION_REJECTED;
		if (tmr->response == TMR_FUNCTION_COMPLETE) {
			target_ua_allocate_lun(cmd->se_sess->se_node_acl,
					       cmd->orig_fe_lun, 0x29,
					       ASCQ_29H_BUS_DEVICE_RESET_FUNCTION_OCCURRED);
		}
		break;
	case TMR_TARGET_WARM_RESET:
		tmr->response = TMR_FUNCTION_REJECTED;
		break;
	case TMR_TARGET_COLD_RESET:
		tmr->response = TMR_FUNCTION_REJECTED;
		break;
	default:
		pr_err("Unknown TMR function: 0x%02x.\n",
				tmr->function);
		tmr->response = TMR_FUNCTION_REJECTED;
		break;
	}

	spin_lock_irqsave(&cmd->t_state_lock, flags);
	if (cmd->transport_state & CMD_T_ABORTED) {
		spin_unlock_irqrestore(&cmd->t_state_lock, flags);
		goto check_stop;
	}
	spin_unlock_irqrestore(&cmd->t_state_lock, flags);

	cmd->se_tfo->queue_tm_rsp(cmd);

check_stop:
<<<<<<< HEAD
=======
	transport_lun_remove_cmd(cmd);
>>>>>>> 286cd8c7
	transport_cmd_check_stop_to_fabric(cmd);
}

int transport_generic_handle_tmr(
	struct se_cmd *cmd)
{
	unsigned long flags;
	bool aborted = false;

	spin_lock_irqsave(&cmd->t_state_lock, flags);
	if (cmd->transport_state & CMD_T_ABORTED) {
		aborted = true;
	} else {
		cmd->t_state = TRANSPORT_ISTATE_PROCESSING;
		cmd->transport_state |= CMD_T_ACTIVE;
	}
	spin_unlock_irqrestore(&cmd->t_state_lock, flags);

	if (aborted) {
		pr_warn_ratelimited("handle_tmr caught CMD_T_ABORTED TMR %d"
			"ref_tag: %llu tag: %llu\n", cmd->se_tmr_req->function,
			cmd->se_tmr_req->ref_task_tag, cmd->tag);
<<<<<<< HEAD
=======
		transport_lun_remove_cmd(cmd);
>>>>>>> 286cd8c7
		transport_cmd_check_stop_to_fabric(cmd);
		return 0;
	}

	INIT_WORK(&cmd->work, target_tmr_work);
	queue_work(cmd->se_dev->tmr_wq, &cmd->work);
	return 0;
}
EXPORT_SYMBOL(transport_generic_handle_tmr);

bool
target_check_wce(struct se_device *dev)
{
	bool wce = false;

	if (dev->transport->get_write_cache)
		wce = dev->transport->get_write_cache(dev);
	else if (dev->dev_attrib.emulate_write_cache > 0)
		wce = true;

	return wce;
}

bool
target_check_fua(struct se_device *dev)
{
	return target_check_wce(dev) && dev->dev_attrib.emulate_fua_write > 0;
}<|MERGE_RESOLUTION|>--- conflicted
+++ resolved
@@ -448,16 +448,8 @@
 	else
 		sess = transport_alloc_session(prot_op);
 
-<<<<<<< HEAD
-int target_get_session(struct se_session *se_sess)
-{
-	return kref_get_unless_zero(&se_sess->sess_kref);
-}
-EXPORT_SYMBOL(target_get_session);
-=======
 	if (IS_ERR(sess))
 		return sess;
->>>>>>> 286cd8c7
 
 	sess->se_node_acl = core_tpg_check_initiator_node_acl(tpg,
 					(unsigned char *)initiatorname);
@@ -639,8 +631,6 @@
 }
 EXPORT_SYMBOL(transport_deregister_session);
 
-<<<<<<< HEAD
-=======
 void target_remove_session(struct se_session *se_sess)
 {
 	transport_deregister_session_configfs(se_sess);
@@ -648,7 +638,6 @@
 }
 EXPORT_SYMBOL(target_remove_session);
 
->>>>>>> 286cd8c7
 static void target_remove_from_state_list(struct se_cmd *cmd)
 {
 	struct se_device *dev = cmd->se_dev;
@@ -676,12 +665,7 @@
 {
 	unsigned long flags;
 
-<<<<<<< HEAD
-	if (remove_from_lists) {
-		target_remove_from_state_list(cmd);
-=======
 	target_remove_from_state_list(cmd);
->>>>>>> 286cd8c7
 
 	/*
 	 * Clear struct se_cmd->se_lun before the handoff to FE.
@@ -689,12 +673,6 @@
 	cmd->se_lun = NULL;
 
 	spin_lock_irqsave(&cmd->t_state_lock, flags);
-<<<<<<< HEAD
-	if (write_pending)
-		cmd->t_state = TRANSPORT_WRITE_PENDING;
-
-=======
->>>>>>> 286cd8c7
 	/*
 	 * Determine if frontend context caller is requesting the stopping of
 	 * this command for frontend exceptions.
@@ -732,13 +710,6 @@
 		percpu_ref_put(&lun->lun_ref);
 }
 
-<<<<<<< HEAD
-int transport_cmd_finish_abort(struct se_cmd *cmd, int remove)
-{
-	bool ack_kref = (cmd->se_cmd_flags & SCF_ACK_KREF);
-	int ret = 0;
-
-=======
 int transport_cmd_finish_abort(struct se_cmd *cmd)
 {
 	bool send_tas = cmd->transport_state & CMD_T_TAS;
@@ -748,7 +719,6 @@
 	if (send_tas)
 		transport_send_task_abort(cmd);
 
->>>>>>> 286cd8c7
 	if (cmd->se_cmd_flags & SCF_SE_LUN_CMD)
 		transport_lun_remove_cmd(cmd);
 	/*
@@ -760,13 +730,8 @@
 
 	if (transport_cmd_check_stop_to_fabric(cmd))
 		return 1;
-<<<<<<< HEAD
-	if (remove && ack_kref)
-		ret = transport_put_cmd(cmd);
-=======
 	if (!send_tas && ack_kref)
 		ret = target_put_sess_cmd(cmd);
->>>>>>> 286cd8c7
 
 	return ret;
 }
@@ -1969,11 +1934,7 @@
 		return;
 err:
 	spin_lock_irq(&cmd->t_state_lock);
-<<<<<<< HEAD
-	cmd->transport_state &= ~(CMD_T_BUSY|CMD_T_SENT);
-=======
 	cmd->transport_state &= ~CMD_T_SENT;
->>>>>>> 286cd8c7
 	spin_unlock_irq(&cmd->t_state_lock);
 
 	transport_generic_request_failure(cmd, ret);
@@ -2100,11 +2061,7 @@
 
 	cmd->t_state = TRANSPORT_PROCESSING;
 	cmd->transport_state &= ~CMD_T_PRE_EXECUTE;
-<<<<<<< HEAD
-	cmd->transport_state |= CMD_T_ACTIVE|CMD_T_BUSY|CMD_T_SENT;
-=======
 	cmd->transport_state |= CMD_T_ACTIVE | CMD_T_SENT;
->>>>>>> 286cd8c7
 	spin_unlock_irq(&cmd->t_state_lock);
 
 	if (target_write_prot_action(cmd))
@@ -2530,25 +2487,6 @@
 	cmd->t_bidi_data_nents = 0;
 }
 
-<<<<<<< HEAD
-/**
- * transport_put_cmd - release a reference to a command
- * @cmd:       command to release
- *
- * This routine releases our reference to the command and frees it if possible.
- */
-static int transport_put_cmd(struct se_cmd *cmd)
-{
-	BUG_ON(!cmd->se_tfo);
-	/*
-	 * If this cmd has been setup with target_get_sess_cmd(), drop
-	 * the kref and call ->release_cmd() in kref callback.
-	 */
-	return target_put_sess_cmd(cmd);
-}
-
-=======
->>>>>>> 286cd8c7
 void *transport_kmap_data_sg(struct se_cmd *cmd)
 {
 	struct scatterlist *sg = cmd->t_data_sg;
@@ -2755,22 +2693,6 @@
 	spin_unlock_irqrestore(&cmd->t_state_lock, flags);
 }
 
-<<<<<<< HEAD
-int transport_generic_free_cmd(struct se_cmd *cmd, int wait_for_tasks)
-{
-	int ret = 0;
-	bool aborted = false, tas = false;
-
-	if (!(cmd->se_cmd_flags & SCF_SE_LUN_CMD)) {
-		if (wait_for_tasks && (cmd->se_cmd_flags & SCF_SCSI_TMR_CDB))
-			target_wait_free_cmd(cmd, &aborted, &tas);
-
-		if (!aborted || tas)
-			ret = transport_put_cmd(cmd);
-	} else {
-		if (wait_for_tasks)
-			target_wait_free_cmd(cmd, &aborted, &tas);
-=======
 /*
  * This function is called by frontend drivers after processing of a command
  * has finished.
@@ -2802,7 +2724,6 @@
 		target_wait_free_cmd(cmd, &aborted, &tas);
 
 	if (cmd->se_cmd_flags & SCF_SE_LUN_CMD) {
->>>>>>> 286cd8c7
 		/*
 		 * Handle WRITE failure case where transport_generic_new_cmd()
 		 * has already added se_cmd to state_list, but fabric has
@@ -2813,22 +2734,6 @@
 
 		if (cmd->se_lun)
 			transport_lun_remove_cmd(cmd);
-<<<<<<< HEAD
-
-		if (!aborted || tas)
-			ret = transport_put_cmd(cmd);
-	}
-	/*
-	 * If the task has been internally aborted due to TMR ABORT_TASK
-	 * or LUN_RESET, target_core_tmr.c is responsible for performing
-	 * the remaining calls to target_put_sess_cmd(), and not the
-	 * callers of this function.
-	 */
-	if (aborted) {
-		pr_debug("Detected CMD_T_ABORTED for ITT: %llu\n", cmd->tag);
-		wait_for_completion(&cmd->cmd_wait_comp);
-		cmd->se_tfo->release_cmd(cmd);
-=======
 	}
 	if (aborted)
 		cmd->compl = &compl;
@@ -2837,7 +2742,6 @@
 	if (aborted) {
 		pr_debug("Detected CMD_T_ABORTED for ITT: %llu\n", cmd->tag);
 		wait_for_completion(&compl);
->>>>>>> 286cd8c7
 		ret = 1;
 	}
 	return ret;
@@ -2861,13 +2765,9 @@
 	 * invocations before se_cmd descriptor release.
 	 */
 	if (ack_kref) {
-<<<<<<< HEAD
-		kref_get(&se_cmd->cmd_kref);
-=======
 		if (!kref_get_unless_zero(&se_cmd->cmd_kref))
 			return -EINVAL;
 
->>>>>>> 286cd8c7
 		se_cmd->se_cmd_flags |= SCF_ACK_KREF;
 	}
 
@@ -2907,30 +2807,11 @@
 	unsigned long flags;
 	bool fabric_stop;
 
-<<<<<<< HEAD
-	spin_lock_irqsave(&se_sess->sess_cmd_lock, flags);
-
-	spin_lock(&se_cmd->t_state_lock);
-	fabric_stop = (se_cmd->transport_state & CMD_T_FABRIC_STOP) &&
-		      (se_cmd->transport_state & CMD_T_ABORTED);
-	spin_unlock(&se_cmd->t_state_lock);
-
-	if (se_cmd->cmd_wait_set || fabric_stop) {
-		list_del_init(&se_cmd->se_cmd_list);
-		spin_unlock_irqrestore(&se_sess->sess_cmd_lock, flags);
-		target_free_cmd_mem(se_cmd);
-		complete(&se_cmd->cmd_wait_comp);
-		return;
-	}
-	list_del_init(&se_cmd->se_cmd_list);
-	spin_unlock_irqrestore(&se_sess->sess_cmd_lock, flags);
-=======
 	if (se_sess) {
 		spin_lock_irqsave(&se_sess->sess_cmd_lock, flags);
 		list_del_init(&se_cmd->se_cmd_list);
 		spin_unlock_irqrestore(&se_sess->sess_cmd_lock, flags);
 	}
->>>>>>> 286cd8c7
 
 	target_free_cmd_mem(se_cmd);
 	se_cmd->se_tfo->release_cmd(se_cmd);
@@ -2949,16 +2830,6 @@
  */
 int target_put_sess_cmd(struct se_cmd *se_cmd)
 {
-<<<<<<< HEAD
-	struct se_session *se_sess = se_cmd->se_sess;
-
-	if (!se_sess) {
-		target_free_cmd_mem(se_cmd);
-		se_cmd->se_tfo->release_cmd(se_cmd);
-		return 1;
-	}
-=======
->>>>>>> 286cd8c7
 	return kref_put(&se_cmd->cmd_kref, target_release_cmd_kref);
 }
 EXPORT_SYMBOL(target_put_sess_cmd);
@@ -3076,21 +2947,6 @@
 
 	spin_lock_irqsave(&se_sess->sess_cmd_lock, flags);
 	se_sess->sess_tearing_down = 1;
-<<<<<<< HEAD
-	list_splice_init(&se_sess->sess_cmd_list, &se_sess->sess_wait_list);
-
-	list_for_each_entry(se_cmd, &se_sess->sess_wait_list, se_cmd_list) {
-		rc = kref_get_unless_zero(&se_cmd->cmd_kref);
-		if (rc) {
-			se_cmd->cmd_wait_set = 1;
-			spin_lock(&se_cmd->t_state_lock);
-			se_cmd->transport_state |= CMD_T_FABRIC_STOP;
-			spin_unlock(&se_cmd->t_state_lock);
-		}
-	}
-
-=======
->>>>>>> 286cd8c7
 	spin_unlock_irqrestore(&se_sess->sess_cmd_lock, flags);
 
 	percpu_ref_kill(&se_sess->cmd_count);
@@ -3103,36 +2959,10 @@
  */
 void target_wait_for_sess_cmds(struct se_session *se_sess)
 {
-<<<<<<< HEAD
-	struct se_cmd *se_cmd, *tmp_cmd;
-	unsigned long flags;
-	bool tas;
-
-	list_for_each_entry_safe(se_cmd, tmp_cmd,
-				&se_sess->sess_wait_list, se_cmd_list) {
-		pr_debug("Waiting for se_cmd: %p t_state: %d, fabric state:"
-			" %d\n", se_cmd, se_cmd->t_state,
-			se_cmd->se_tfo->get_cmd_state(se_cmd));
-
-		spin_lock_irqsave(&se_cmd->t_state_lock, flags);
-		tas = (se_cmd->transport_state & CMD_T_TAS);
-		spin_unlock_irqrestore(&se_cmd->t_state_lock, flags);
-
-		if (!target_put_sess_cmd(se_cmd)) {
-			if (tas)
-				target_put_sess_cmd(se_cmd);
-		}
-
-		wait_for_completion(&se_cmd->cmd_wait_comp);
-		pr_debug("After cmd_wait_comp: se_cmd: %p t_state: %d"
-			" fabric state: %d\n", se_cmd, se_cmd->t_state,
-			se_cmd->se_tfo->get_cmd_state(se_cmd));
-=======
 	struct se_cmd *cmd;
 	int ret;
 
 	WARN_ON_ONCE(!se_sess->sess_tearing_down);
->>>>>>> 286cd8c7
 
 	do {
 		ret = wait_event_timeout(se_sess->cmd_list_wq,
@@ -3152,13 +2982,6 @@
 	complete(&lun->lun_ref_comp);
 }
 
-static void target_lun_confirm(struct percpu_ref *ref)
-{
-	struct se_lun *lun = container_of(ref, struct se_lun, lun_ref);
-
-	complete(&lun->lun_ref_comp);
-}
-
 void transport_clear_lun_ref(struct se_lun *lun)
 {
 	/*
@@ -3220,13 +3043,7 @@
 
 	cmd->transport_state |= CMD_T_STOP;
 
-<<<<<<< HEAD
-	pr_debug("wait_for_tasks: Stopping %p ITT: 0x%08llx i_state: %d,"
-		 " t_state: %d, CMD_T_STOP\n", cmd, cmd->tag,
-		 cmd->se_tfo->get_cmd_state(cmd), cmd->t_state);
-=======
 	target_show_cmd("wait_for_tasks: Stopping ", cmd);
->>>>>>> 286cd8c7
 
 	spin_unlock_irqrestore(&cmd->t_state_lock, *flags);
 
@@ -3239,24 +3056,6 @@
 
 	pr_debug("wait_for_tasks: Stopped wait_for_completion(&cmd->"
 		 "t_transport_stop_comp) for ITT: 0x%08llx\n", cmd->tag);
-<<<<<<< HEAD
-
-	return true;
-}
-
-/**
- * transport_wait_for_tasks - wait for completion to occur
- * @cmd:	command to wait
- *
- * Called from frontend fabric context to wait for storage engine
- * to pause and/or release frontend generated struct se_cmd.
- */
-bool transport_wait_for_tasks(struct se_cmd *cmd)
-{
-	unsigned long flags;
-	bool ret, aborted = false, tas = false;
-
-=======
 
 	return true;
 }
@@ -3270,7 +3069,6 @@
 	unsigned long flags;
 	bool ret, aborted = false, tas = false;
 
->>>>>>> 286cd8c7
 	spin_lock_irqsave(&cmd->t_state_lock, flags);
 	ret = __transport_wait_for_tasks(cmd, false, &aborted, &tas, &flags);
 	spin_unlock_irqrestore(&cmd->t_state_lock, flags);
@@ -3510,11 +3308,8 @@
 	__releases(&cmd->t_state_lock)
 	__acquires(&cmd->t_state_lock)
 {
-<<<<<<< HEAD
-=======
 	int ret;
 
->>>>>>> 286cd8c7
 	assert_spin_locked(&cmd->t_state_lock);
 	WARN_ON_ONCE(!irqs_disabled());
 
@@ -3538,13 +3333,9 @@
 	trace_target_cmd_complete(cmd);
 
 	spin_unlock_irq(&cmd->t_state_lock);
-<<<<<<< HEAD
-	cmd->se_tfo->queue_status(cmd);
-=======
 	ret = cmd->se_tfo->queue_status(cmd);
 	if (ret)
 		transport_handle_queue_full(cmd, cmd->se_dev, ret, false);
->>>>>>> 286cd8c7
 	spin_lock_irq(&cmd->t_state_lock);
 
 	return 1;
@@ -3664,10 +3455,7 @@
 	cmd->se_tfo->queue_tm_rsp(cmd);
 
 check_stop:
-<<<<<<< HEAD
-=======
 	transport_lun_remove_cmd(cmd);
->>>>>>> 286cd8c7
 	transport_cmd_check_stop_to_fabric(cmd);
 }
 
@@ -3690,10 +3478,7 @@
 		pr_warn_ratelimited("handle_tmr caught CMD_T_ABORTED TMR %d"
 			"ref_tag: %llu tag: %llu\n", cmd->se_tmr_req->function,
 			cmd->se_tmr_req->ref_task_tag, cmd->tag);
-<<<<<<< HEAD
-=======
 		transport_lun_remove_cmd(cmd);
->>>>>>> 286cd8c7
 		transport_cmd_check_stop_to_fabric(cmd);
 		return 0;
 	}
