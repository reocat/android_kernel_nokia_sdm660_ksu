--- conflicted
+++ resolved
@@ -768,32 +768,12 @@
 {
 	struct se_cmd *se_cmd = cmd->se_cmd.se_tfo ? &cmd->se_cmd : NULL;
 	int rc;
-<<<<<<< HEAD
-	bool op_scsi = false;
-	/*
-	 * Determine if a struct se_cmd is associated with
-	 * this struct iscsi_cmd.
-	 */
-	switch (cmd->iscsi_opcode) {
-	case ISCSI_OP_SCSI_CMD:
-		op_scsi = true;
-		/*
-		 * Fallthrough
-		 */
-	case ISCSI_OP_SCSI_TMFUNC:
-		se_cmd = &cmd->se_cmd;
-		__iscsit_free_cmd(cmd, op_scsi, shutdown);
-		rc = transport_generic_free_cmd(se_cmd, shutdown);
-		if (!rc && shutdown && se_cmd->se_sess) {
-			__iscsit_free_cmd(cmd, op_scsi, shutdown);
-=======
 
 	__iscsit_free_cmd(cmd, shutdown);
 	if (se_cmd) {
 		rc = transport_generic_free_cmd(se_cmd, shutdown);
 		if (!rc && shutdown && se_cmd->se_sess) {
 			__iscsit_free_cmd(cmd, shutdown);
->>>>>>> 286cd8c7
 			target_put_sess_cmd(se_cmd);
 		}
 	} else {
