/*******************************************************************************
 * This file contains main functions related to the iSCSI Target Core Driver.
 *
 * (c) Copyright 2007-2013 Datera, Inc.
 *
 * Author: Nicholas A. Bellinger <nab@linux-iscsi.org>
 *
 * This program is free software; you can redistribute it and/or modify
 * it under the terms of the GNU General Public License as published by
 * the Free Software Foundation; either version 2 of the License, or
 * (at your option) any later version.
 *
 * This program is distributed in the hope that it will be useful,
 * but WITHOUT ANY WARRANTY; without even the implied warranty of
 * MERCHANTABILITY or FITNESS FOR A PARTICULAR PURPOSE.  See the
 * GNU General Public License for more details.
 ******************************************************************************/

#include <crypto/hash.h>
#include <linux/string.h>
#include <linux/kthread.h>
#include <linux/completion.h>
#include <linux/module.h>
#include <linux/vmalloc.h>
#include <linux/idr.h>
#include <linux/delay.h>
#include <linux/sched/signal.h>
#include <asm/unaligned.h>
#include <linux/inet.h>
#include <net/ipv6.h>
#include <scsi/scsi_proto.h>
#include <scsi/iscsi_proto.h>
#include <scsi/scsi_tcq.h>
#include <target/target_core_base.h>
#include <target/target_core_fabric.h>

#include <target/iscsi/iscsi_target_core.h>
#include "iscsi_target_parameters.h"
#include "iscsi_target_seq_pdu_list.h"
#include "iscsi_target_datain_values.h"
#include "iscsi_target_erl0.h"
#include "iscsi_target_erl1.h"
#include "iscsi_target_erl2.h"
#include "iscsi_target_login.h"
#include "iscsi_target_tmr.h"
#include "iscsi_target_tpg.h"
#include "iscsi_target_util.h"
#include "iscsi_target.h"
#include "iscsi_target_device.h"
#include <target/iscsi/iscsi_target_stat.h>

#include <target/iscsi/iscsi_transport.h>

static LIST_HEAD(g_tiqn_list);
static LIST_HEAD(g_np_list);
static DEFINE_SPINLOCK(tiqn_lock);
static DEFINE_MUTEX(np_lock);

static struct idr tiqn_idr;
DEFINE_IDA(sess_ida);
struct mutex auth_id_lock;

struct iscsit_global *iscsit_global;

struct kmem_cache *lio_qr_cache;
struct kmem_cache *lio_dr_cache;
struct kmem_cache *lio_ooo_cache;
struct kmem_cache *lio_r2t_cache;

static int iscsit_handle_immediate_data(struct iscsi_cmd *,
			struct iscsi_scsi_req *, u32);

struct iscsi_tiqn *iscsit_get_tiqn_for_login(unsigned char *buf)
{
	struct iscsi_tiqn *tiqn = NULL;

	spin_lock(&tiqn_lock);
	list_for_each_entry(tiqn, &g_tiqn_list, tiqn_list) {
		if (!strcmp(tiqn->tiqn, buf)) {

			spin_lock(&tiqn->tiqn_state_lock);
			if (tiqn->tiqn_state == TIQN_STATE_ACTIVE) {
				tiqn->tiqn_access_count++;
				spin_unlock(&tiqn->tiqn_state_lock);
				spin_unlock(&tiqn_lock);
				return tiqn;
			}
			spin_unlock(&tiqn->tiqn_state_lock);
		}
	}
	spin_unlock(&tiqn_lock);

	return NULL;
}

static int iscsit_set_tiqn_shutdown(struct iscsi_tiqn *tiqn)
{
	spin_lock(&tiqn->tiqn_state_lock);
	if (tiqn->tiqn_state == TIQN_STATE_ACTIVE) {
		tiqn->tiqn_state = TIQN_STATE_SHUTDOWN;
		spin_unlock(&tiqn->tiqn_state_lock);
		return 0;
	}
	spin_unlock(&tiqn->tiqn_state_lock);

	return -1;
}

void iscsit_put_tiqn_for_login(struct iscsi_tiqn *tiqn)
{
	spin_lock(&tiqn->tiqn_state_lock);
	tiqn->tiqn_access_count--;
	spin_unlock(&tiqn->tiqn_state_lock);
}

/*
 * Note that IQN formatting is expected to be done in userspace, and
 * no explict IQN format checks are done here.
 */
struct iscsi_tiqn *iscsit_add_tiqn(unsigned char *buf)
{
	struct iscsi_tiqn *tiqn = NULL;
	int ret;

	if (strlen(buf) >= ISCSI_IQN_LEN) {
		pr_err("Target IQN exceeds %d bytes\n",
				ISCSI_IQN_LEN);
		return ERR_PTR(-EINVAL);
	}

	tiqn = kzalloc(sizeof(*tiqn), GFP_KERNEL);
	if (!tiqn)
		return ERR_PTR(-ENOMEM);

	sprintf(tiqn->tiqn, "%s", buf);
	INIT_LIST_HEAD(&tiqn->tiqn_list);
	INIT_LIST_HEAD(&tiqn->tiqn_tpg_list);
	spin_lock_init(&tiqn->tiqn_state_lock);
	spin_lock_init(&tiqn->tiqn_tpg_lock);
	spin_lock_init(&tiqn->sess_err_stats.lock);
	spin_lock_init(&tiqn->login_stats.lock);
	spin_lock_init(&tiqn->logout_stats.lock);

	tiqn->tiqn_state = TIQN_STATE_ACTIVE;

	idr_preload(GFP_KERNEL);
	spin_lock(&tiqn_lock);

	ret = idr_alloc(&tiqn_idr, NULL, 0, 0, GFP_NOWAIT);
	if (ret < 0) {
		pr_err("idr_alloc() failed for tiqn->tiqn_index\n");
		spin_unlock(&tiqn_lock);
		idr_preload_end();
		kfree(tiqn);
		return ERR_PTR(ret);
	}
	tiqn->tiqn_index = ret;
	list_add_tail(&tiqn->tiqn_list, &g_tiqn_list);

	spin_unlock(&tiqn_lock);
	idr_preload_end();

	pr_debug("CORE[0] - Added iSCSI Target IQN: %s\n", tiqn->tiqn);

	return tiqn;

}

static void iscsit_wait_for_tiqn(struct iscsi_tiqn *tiqn)
{
	/*
	 * Wait for accesses to said struct iscsi_tiqn to end.
	 */
	spin_lock(&tiqn->tiqn_state_lock);
	while (tiqn->tiqn_access_count != 0) {
		spin_unlock(&tiqn->tiqn_state_lock);
		msleep(10);
		spin_lock(&tiqn->tiqn_state_lock);
	}
	spin_unlock(&tiqn->tiqn_state_lock);
}

void iscsit_del_tiqn(struct iscsi_tiqn *tiqn)
{
	/*
	 * iscsit_set_tiqn_shutdown sets tiqn->tiqn_state = TIQN_STATE_SHUTDOWN
	 * while holding tiqn->tiqn_state_lock.  This means that all subsequent
	 * attempts to access this struct iscsi_tiqn will fail from both transport
	 * fabric and control code paths.
	 */
	if (iscsit_set_tiqn_shutdown(tiqn) < 0) {
		pr_err("iscsit_set_tiqn_shutdown() failed\n");
		return;
	}

	iscsit_wait_for_tiqn(tiqn);

	spin_lock(&tiqn_lock);
	list_del(&tiqn->tiqn_list);
	idr_remove(&tiqn_idr, tiqn->tiqn_index);
	spin_unlock(&tiqn_lock);

	pr_debug("CORE[0] - Deleted iSCSI Target IQN: %s\n",
			tiqn->tiqn);
	kfree(tiqn);
}

int iscsit_access_np(struct iscsi_np *np, struct iscsi_portal_group *tpg)
{
	int ret;
	/*
	 * Determine if the network portal is accepting storage traffic.
	 */
	spin_lock_bh(&np->np_thread_lock);
	if (np->np_thread_state != ISCSI_NP_THREAD_ACTIVE) {
		spin_unlock_bh(&np->np_thread_lock);
		return -1;
	}
	spin_unlock_bh(&np->np_thread_lock);
	/*
	 * Determine if the portal group is accepting storage traffic.
	 */
	spin_lock_bh(&tpg->tpg_state_lock);
	if (tpg->tpg_state != TPG_STATE_ACTIVE) {
		spin_unlock_bh(&tpg->tpg_state_lock);
		return -1;
	}
	spin_unlock_bh(&tpg->tpg_state_lock);

	/*
	 * Here we serialize access across the TIQN+TPG Tuple.
	 */
	ret = down_interruptible(&tpg->np_login_sem);
	if (ret != 0)
		return -1;

	spin_lock_bh(&tpg->tpg_state_lock);
	if (tpg->tpg_state != TPG_STATE_ACTIVE) {
		spin_unlock_bh(&tpg->tpg_state_lock);
		up(&tpg->np_login_sem);
		return -1;
	}
	spin_unlock_bh(&tpg->tpg_state_lock);

	return 0;
}

void iscsit_login_kref_put(struct kref *kref)
{
	struct iscsi_tpg_np *tpg_np = container_of(kref,
				struct iscsi_tpg_np, tpg_np_kref);

	complete(&tpg_np->tpg_np_comp);
}

int iscsit_deaccess_np(struct iscsi_np *np, struct iscsi_portal_group *tpg,
		       struct iscsi_tpg_np *tpg_np)
{
	struct iscsi_tiqn *tiqn = tpg->tpg_tiqn;

	up(&tpg->np_login_sem);

	if (tpg_np)
		kref_put(&tpg_np->tpg_np_kref, iscsit_login_kref_put);

	if (tiqn)
		iscsit_put_tiqn_for_login(tiqn);

	return 0;
}

bool iscsit_check_np_match(
	struct sockaddr_storage *sockaddr,
	struct iscsi_np *np,
	int network_transport)
{
	struct sockaddr_in *sock_in, *sock_in_e;
	struct sockaddr_in6 *sock_in6, *sock_in6_e;
	bool ip_match = false;
	u16 port, port_e;

	if (sockaddr->ss_family == AF_INET6) {
		sock_in6 = (struct sockaddr_in6 *)sockaddr;
		sock_in6_e = (struct sockaddr_in6 *)&np->np_sockaddr;

		if (!memcmp(&sock_in6->sin6_addr.in6_u,
			    &sock_in6_e->sin6_addr.in6_u,
			    sizeof(struct in6_addr)))
			ip_match = true;

		port = ntohs(sock_in6->sin6_port);
		port_e = ntohs(sock_in6_e->sin6_port);
	} else {
		sock_in = (struct sockaddr_in *)sockaddr;
		sock_in_e = (struct sockaddr_in *)&np->np_sockaddr;

		if (sock_in->sin_addr.s_addr == sock_in_e->sin_addr.s_addr)
			ip_match = true;

		port = ntohs(sock_in->sin_port);
		port_e = ntohs(sock_in_e->sin_port);
	}

	if (ip_match && (port_e == port) &&
	    (np->np_network_transport == network_transport))
		return true;

	return false;
}

/*
 * Called with mutex np_lock held
 */
static struct iscsi_np *iscsit_get_np(
	struct sockaddr_storage *sockaddr,
	int network_transport)
{
	struct iscsi_np *np;
	bool match;

	list_for_each_entry(np, &g_np_list, np_list) {
		spin_lock_bh(&np->np_thread_lock);
		if (np->np_thread_state != ISCSI_NP_THREAD_ACTIVE) {
			spin_unlock_bh(&np->np_thread_lock);
			continue;
		}

		match = iscsit_check_np_match(sockaddr, np, network_transport);
		if (match) {
			/*
			 * Increment the np_exports reference count now to
			 * prevent iscsit_del_np() below from being called
			 * while iscsi_tpg_add_network_portal() is called.
			 */
			np->np_exports++;
			spin_unlock_bh(&np->np_thread_lock);
			return np;
		}
		spin_unlock_bh(&np->np_thread_lock);
	}

	return NULL;
}

struct iscsi_np *iscsit_add_np(
	struct sockaddr_storage *sockaddr,
	int network_transport)
{
	struct iscsi_np *np;
	int ret;

	mutex_lock(&np_lock);

	/*
	 * Locate the existing struct iscsi_np if already active..
	 */
	np = iscsit_get_np(sockaddr, network_transport);
	if (np) {
		mutex_unlock(&np_lock);
		return np;
	}

	np = kzalloc(sizeof(*np), GFP_KERNEL);
	if (!np) {
		mutex_unlock(&np_lock);
		return ERR_PTR(-ENOMEM);
	}

	np->np_flags |= NPF_IP_NETWORK;
	np->np_network_transport = network_transport;
	spin_lock_init(&np->np_thread_lock);
	init_completion(&np->np_restart_comp);
	INIT_LIST_HEAD(&np->np_list);

	timer_setup(&np->np_login_timer, iscsi_handle_login_thread_timeout, 0);

	ret = iscsi_target_setup_login_socket(np, sockaddr);
	if (ret != 0) {
		kfree(np);
		mutex_unlock(&np_lock);
		return ERR_PTR(ret);
	}

	np->np_thread = kthread_run(iscsi_target_login_thread, np, "iscsi_np");
	if (IS_ERR(np->np_thread)) {
		pr_err("Unable to create kthread: iscsi_np\n");
		ret = PTR_ERR(np->np_thread);
		kfree(np);
		mutex_unlock(&np_lock);
		return ERR_PTR(ret);
	}
	/*
	 * Increment the np_exports reference count now to prevent
	 * iscsit_del_np() below from being run while a new call to
	 * iscsi_tpg_add_network_portal() for a matching iscsi_np is
	 * active.  We don't need to hold np->np_thread_lock at this
	 * point because iscsi_np has not been added to g_np_list yet.
	 */
	np->np_exports = 1;
	np->np_thread_state = ISCSI_NP_THREAD_ACTIVE;

	list_add_tail(&np->np_list, &g_np_list);
	mutex_unlock(&np_lock);

	pr_debug("CORE[0] - Added Network Portal: %pISpc on %s\n",
		&np->np_sockaddr, np->np_transport->name);

	return np;
}

int iscsit_reset_np_thread(
	struct iscsi_np *np,
	struct iscsi_tpg_np *tpg_np,
	struct iscsi_portal_group *tpg,
	bool shutdown)
{
	spin_lock_bh(&np->np_thread_lock);
	if (np->np_thread_state == ISCSI_NP_THREAD_INACTIVE) {
		spin_unlock_bh(&np->np_thread_lock);
		return 0;
	}
	np->np_thread_state = ISCSI_NP_THREAD_RESET;
	atomic_inc(&np->np_reset_count);

	if (np->np_thread) {
		spin_unlock_bh(&np->np_thread_lock);
		send_sig(SIGINT, np->np_thread, 1);
		wait_for_completion(&np->np_restart_comp);
		spin_lock_bh(&np->np_thread_lock);
	}
	spin_unlock_bh(&np->np_thread_lock);

	if (tpg_np && shutdown) {
		kref_put(&tpg_np->tpg_np_kref, iscsit_login_kref_put);

		wait_for_completion(&tpg_np->tpg_np_comp);
	}

	return 0;
}

static void iscsit_free_np(struct iscsi_np *np)
{
	if (np->np_socket)
		sock_release(np->np_socket);
}

int iscsit_del_np(struct iscsi_np *np)
{
	spin_lock_bh(&np->np_thread_lock);
	np->np_exports--;
	if (np->np_exports) {
		np->enabled = true;
		spin_unlock_bh(&np->np_thread_lock);
		return 0;
	}
	np->np_thread_state = ISCSI_NP_THREAD_SHUTDOWN;
	spin_unlock_bh(&np->np_thread_lock);

	if (np->np_thread) {
		/*
		 * We need to send the signal to wakeup Linux/Net
		 * which may be sleeping in sock_accept()..
		 */
		send_sig(SIGINT, np->np_thread, 1);
		kthread_stop(np->np_thread);
		np->np_thread = NULL;
	}

	np->np_transport->iscsit_free_np(np);

	mutex_lock(&np_lock);
	list_del(&np->np_list);
	mutex_unlock(&np_lock);

	pr_debug("CORE[0] - Removed Network Portal: %pISpc on %s\n",
		&np->np_sockaddr, np->np_transport->name);

	iscsit_put_transport(np->np_transport);
	kfree(np);
	return 0;
}

static void iscsit_get_rx_pdu(struct iscsi_conn *);

int iscsit_queue_rsp(struct iscsi_conn *conn, struct iscsi_cmd *cmd)
{
	return iscsit_add_cmd_to_response_queue(cmd, cmd->conn, cmd->i_state);
}
EXPORT_SYMBOL(iscsit_queue_rsp);

void iscsit_aborted_task(struct iscsi_conn *conn, struct iscsi_cmd *cmd)
{
	spin_lock_bh(&conn->cmd_lock);
	if (!list_empty(&cmd->i_conn_node))
		list_del_init(&cmd->i_conn_node);
	spin_unlock_bh(&conn->cmd_lock);

	__iscsit_free_cmd(cmd, true);
}
EXPORT_SYMBOL(iscsit_aborted_task);

static void iscsit_do_crypto_hash_buf(struct ahash_request *, const void *,
				      u32, u32, const void *, void *);
static void iscsit_tx_thread_wait_for_tcp(struct iscsi_conn *);

static int
iscsit_xmit_nondatain_pdu(struct iscsi_conn *conn, struct iscsi_cmd *cmd,
			  const void *data_buf, u32 data_buf_len)
{
	struct iscsi_hdr *hdr = (struct iscsi_hdr *)cmd->pdu;
	struct kvec *iov;
	u32 niov = 0, tx_size = ISCSI_HDR_LEN;
	int ret;

	iov = &cmd->iov_misc[0];
	iov[niov].iov_base	= cmd->pdu;
	iov[niov++].iov_len	= ISCSI_HDR_LEN;

	if (conn->conn_ops->HeaderDigest) {
		u32 *header_digest = (u32 *)&cmd->pdu[ISCSI_HDR_LEN];

		iscsit_do_crypto_hash_buf(conn->conn_tx_hash, hdr,
					  ISCSI_HDR_LEN, 0, NULL,
					  header_digest);

		iov[0].iov_len += ISCSI_CRC_LEN;
		tx_size += ISCSI_CRC_LEN;
		pr_debug("Attaching CRC32C HeaderDigest"
			 " to opcode 0x%x 0x%08x\n",
			 hdr->opcode, *header_digest);
	}

	if (data_buf_len) {
		u32 padding = ((-data_buf_len) & 3);

		iov[niov].iov_base	= (void *)data_buf;
		iov[niov++].iov_len	= data_buf_len;
		tx_size += data_buf_len;

		if (padding != 0) {
			iov[niov].iov_base = &cmd->pad_bytes;
			iov[niov++].iov_len = padding;
			tx_size += padding;
			pr_debug("Attaching %u additional"
				 " padding bytes.\n", padding);
		}

		if (conn->conn_ops->DataDigest) {
			iscsit_do_crypto_hash_buf(conn->conn_tx_hash,
						  data_buf, data_buf_len,
						  padding, &cmd->pad_bytes,
						  &cmd->data_crc);

			iov[niov].iov_base = &cmd->data_crc;
			iov[niov++].iov_len = ISCSI_CRC_LEN;
			tx_size += ISCSI_CRC_LEN;
			pr_debug("Attached DataDigest for %u"
				 " bytes opcode 0x%x, CRC 0x%08x\n",
				 data_buf_len, hdr->opcode, cmd->data_crc);
		}
	}

	cmd->iov_misc_count = niov;
	cmd->tx_size = tx_size;

	ret = iscsit_send_tx_data(cmd, conn, 1);
	if (ret < 0) {
		iscsit_tx_thread_wait_for_tcp(conn);
		return ret;
	}

	return 0;
}

static int iscsit_map_iovec(struct iscsi_cmd *, struct kvec *, u32, u32);
static void iscsit_unmap_iovec(struct iscsi_cmd *);
static u32 iscsit_do_crypto_hash_sg(struct ahash_request *, struct iscsi_cmd *,
				    u32, u32, u32, u8 *);
static int
iscsit_xmit_datain_pdu(struct iscsi_conn *conn, struct iscsi_cmd *cmd,
		       const struct iscsi_datain *datain)
{
	struct kvec *iov;
	u32 iov_count = 0, tx_size = 0;
	int ret, iov_ret;

	iov = &cmd->iov_data[0];
	iov[iov_count].iov_base	= cmd->pdu;
	iov[iov_count++].iov_len = ISCSI_HDR_LEN;
	tx_size += ISCSI_HDR_LEN;

	if (conn->conn_ops->HeaderDigest) {
		u32 *header_digest = (u32 *)&cmd->pdu[ISCSI_HDR_LEN];

		iscsit_do_crypto_hash_buf(conn->conn_tx_hash, cmd->pdu,
					  ISCSI_HDR_LEN, 0, NULL,
					  header_digest);

		iov[0].iov_len += ISCSI_CRC_LEN;
		tx_size += ISCSI_CRC_LEN;

		pr_debug("Attaching CRC32 HeaderDigest for DataIN PDU 0x%08x\n",
			 *header_digest);
	}

	iov_ret = iscsit_map_iovec(cmd, &cmd->iov_data[1],
				   datain->offset, datain->length);
	if (iov_ret < 0)
		return -1;

	iov_count += iov_ret;
	tx_size += datain->length;

	cmd->padding = ((-datain->length) & 3);
	if (cmd->padding) {
		iov[iov_count].iov_base		= cmd->pad_bytes;
		iov[iov_count++].iov_len	= cmd->padding;
		tx_size += cmd->padding;

		pr_debug("Attaching %u padding bytes\n", cmd->padding);
	}

	if (conn->conn_ops->DataDigest) {
		cmd->data_crc = iscsit_do_crypto_hash_sg(conn->conn_tx_hash,
							 cmd, datain->offset,
							 datain->length,
							 cmd->padding,
							 cmd->pad_bytes);

		iov[iov_count].iov_base	= &cmd->data_crc;
		iov[iov_count++].iov_len = ISCSI_CRC_LEN;
		tx_size += ISCSI_CRC_LEN;

		pr_debug("Attached CRC32C DataDigest %d bytes, crc 0x%08x\n",
			 datain->length + cmd->padding, cmd->data_crc);
	}

	cmd->iov_data_count = iov_count;
	cmd->tx_size = tx_size;

	ret = iscsit_fe_sendpage_sg(cmd, conn);

	iscsit_unmap_iovec(cmd);

	if (ret < 0) {
		iscsit_tx_thread_wait_for_tcp(conn);
		return ret;
	}

	return 0;
}

static int iscsit_xmit_pdu(struct iscsi_conn *conn, struct iscsi_cmd *cmd,
			   struct iscsi_datain_req *dr, const void *buf,
			   u32 buf_len)
{
	if (dr)
		return iscsit_xmit_datain_pdu(conn, cmd, buf);
	else
		return iscsit_xmit_nondatain_pdu(conn, cmd, buf, buf_len);
}

static enum target_prot_op iscsit_get_sup_prot_ops(struct iscsi_conn *conn)
{
	return TARGET_PROT_NORMAL;
}

static struct iscsit_transport iscsi_target_transport = {
	.name			= "iSCSI/TCP",
	.transport_type		= ISCSI_TCP,
	.rdma_shutdown		= false,
	.owner			= NULL,
	.iscsit_setup_np	= iscsit_setup_np,
	.iscsit_accept_np	= iscsit_accept_np,
	.iscsit_free_np		= iscsit_free_np,
	.iscsit_get_login_rx	= iscsit_get_login_rx,
	.iscsit_put_login_tx	= iscsit_put_login_tx,
	.iscsit_get_dataout	= iscsit_build_r2ts_for_cmd,
	.iscsit_immediate_queue	= iscsit_immediate_queue,
	.iscsit_response_queue	= iscsit_response_queue,
	.iscsit_queue_data_in	= iscsit_queue_rsp,
	.iscsit_queue_status	= iscsit_queue_rsp,
	.iscsit_aborted_task	= iscsit_aborted_task,
	.iscsit_xmit_pdu	= iscsit_xmit_pdu,
	.iscsit_get_rx_pdu	= iscsit_get_rx_pdu,
	.iscsit_get_sup_prot_ops = iscsit_get_sup_prot_ops,
};

static int __init iscsi_target_init_module(void)
{
	int ret = 0, size;

	pr_debug("iSCSI-Target "ISCSIT_VERSION"\n");
	iscsit_global = kzalloc(sizeof(*iscsit_global), GFP_KERNEL);
	if (!iscsit_global)
		return -1;

	spin_lock_init(&iscsit_global->ts_bitmap_lock);
	mutex_init(&auth_id_lock);
	idr_init(&tiqn_idr);

	ret = target_register_template(&iscsi_ops);
	if (ret)
		goto out;

	size = BITS_TO_LONGS(ISCSIT_BITMAP_BITS) * sizeof(long);
	iscsit_global->ts_bitmap = vzalloc(size);
	if (!iscsit_global->ts_bitmap)
		goto configfs_out;

	lio_qr_cache = kmem_cache_create("lio_qr_cache",
			sizeof(struct iscsi_queue_req),
			__alignof__(struct iscsi_queue_req), 0, NULL);
	if (!lio_qr_cache) {
		pr_err("nable to kmem_cache_create() for"
				" lio_qr_cache\n");
		goto bitmap_out;
	}

	lio_dr_cache = kmem_cache_create("lio_dr_cache",
			sizeof(struct iscsi_datain_req),
			__alignof__(struct iscsi_datain_req), 0, NULL);
	if (!lio_dr_cache) {
		pr_err("Unable to kmem_cache_create() for"
				" lio_dr_cache\n");
		goto qr_out;
	}

	lio_ooo_cache = kmem_cache_create("lio_ooo_cache",
			sizeof(struct iscsi_ooo_cmdsn),
			__alignof__(struct iscsi_ooo_cmdsn), 0, NULL);
	if (!lio_ooo_cache) {
		pr_err("Unable to kmem_cache_create() for"
				" lio_ooo_cache\n");
		goto dr_out;
	}

	lio_r2t_cache = kmem_cache_create("lio_r2t_cache",
			sizeof(struct iscsi_r2t), __alignof__(struct iscsi_r2t),
			0, NULL);
	if (!lio_r2t_cache) {
		pr_err("Unable to kmem_cache_create() for"
				" lio_r2t_cache\n");
		goto ooo_out;
	}

	iscsit_register_transport(&iscsi_target_transport);

	if (iscsit_load_discovery_tpg() < 0)
		goto r2t_out;

	return ret;
r2t_out:
	iscsit_unregister_transport(&iscsi_target_transport);
	kmem_cache_destroy(lio_r2t_cache);
ooo_out:
	kmem_cache_destroy(lio_ooo_cache);
dr_out:
	kmem_cache_destroy(lio_dr_cache);
qr_out:
	kmem_cache_destroy(lio_qr_cache);
bitmap_out:
	vfree(iscsit_global->ts_bitmap);
configfs_out:
	/* XXX: this probably wants it to be it's own unwind step.. */
	if (iscsit_global->discovery_tpg)
		iscsit_tpg_disable_portal_group(iscsit_global->discovery_tpg, 1);
	target_unregister_template(&iscsi_ops);
out:
	kfree(iscsit_global);
	return -ENOMEM;
}

static void __exit iscsi_target_cleanup_module(void)
{
	iscsit_release_discovery_tpg();
	iscsit_unregister_transport(&iscsi_target_transport);
	kmem_cache_destroy(lio_qr_cache);
	kmem_cache_destroy(lio_dr_cache);
	kmem_cache_destroy(lio_ooo_cache);
	kmem_cache_destroy(lio_r2t_cache);

	/*
	 * Shutdown discovery sessions and disable discovery TPG
	 */
	if (iscsit_global->discovery_tpg)
		iscsit_tpg_disable_portal_group(iscsit_global->discovery_tpg, 1);

	target_unregister_template(&iscsi_ops);

	vfree(iscsit_global->ts_bitmap);
	kfree(iscsit_global);
}

int iscsit_add_reject(
	struct iscsi_conn *conn,
	u8 reason,
	unsigned char *buf)
{
	struct iscsi_cmd *cmd;

	cmd = iscsit_allocate_cmd(conn, TASK_INTERRUPTIBLE);
	if (!cmd)
		return -1;

	cmd->iscsi_opcode = ISCSI_OP_REJECT;
	cmd->reject_reason = reason;

	cmd->buf_ptr = kmemdup(buf, ISCSI_HDR_LEN, GFP_KERNEL);
	if (!cmd->buf_ptr) {
		pr_err("Unable to allocate memory for cmd->buf_ptr\n");
		iscsit_free_cmd(cmd, false);
		return -1;
	}

	spin_lock_bh(&conn->cmd_lock);
	list_add_tail(&cmd->i_conn_node, &conn->conn_cmd_list);
	spin_unlock_bh(&conn->cmd_lock);

	cmd->i_state = ISTATE_SEND_REJECT;
	iscsit_add_cmd_to_response_queue(cmd, conn, cmd->i_state);

	return -1;
}
EXPORT_SYMBOL(iscsit_add_reject);

static int iscsit_add_reject_from_cmd(
	struct iscsi_cmd *cmd,
	u8 reason,
	bool add_to_conn,
	unsigned char *buf)
{
	struct iscsi_conn *conn;
	const bool do_put = cmd->se_cmd.se_tfo != NULL;

	if (!cmd->conn) {
		pr_err("cmd->conn is NULL for ITT: 0x%08x\n",
				cmd->init_task_tag);
		return -1;
	}
	conn = cmd->conn;

	cmd->iscsi_opcode = ISCSI_OP_REJECT;
	cmd->reject_reason = reason;

	cmd->buf_ptr = kmemdup(buf, ISCSI_HDR_LEN, GFP_KERNEL);
	if (!cmd->buf_ptr) {
		pr_err("Unable to allocate memory for cmd->buf_ptr\n");
		iscsit_free_cmd(cmd, false);
		return -1;
	}

	if (add_to_conn) {
		spin_lock_bh(&conn->cmd_lock);
		list_add_tail(&cmd->i_conn_node, &conn->conn_cmd_list);
		spin_unlock_bh(&conn->cmd_lock);
	}

	cmd->i_state = ISTATE_SEND_REJECT;
	iscsit_add_cmd_to_response_queue(cmd, conn, cmd->i_state);
	/*
	 * Perform the kref_put now if se_cmd has already been setup by
	 * scsit_setup_scsi_cmd()
	 */
	if (do_put) {
		pr_debug("iscsi reject: calling target_put_sess_cmd >>>>>>\n");
		target_put_sess_cmd(&cmd->se_cmd);
	}
	return -1;
}

static int iscsit_add_reject_cmd(struct iscsi_cmd *cmd, u8 reason,
				 unsigned char *buf)
{
	return iscsit_add_reject_from_cmd(cmd, reason, true, buf);
}

int iscsit_reject_cmd(struct iscsi_cmd *cmd, u8 reason, unsigned char *buf)
{
	return iscsit_add_reject_from_cmd(cmd, reason, false, buf);
}
EXPORT_SYMBOL(iscsit_reject_cmd);

/*
 * Map some portion of the allocated scatterlist to an iovec, suitable for
 * kernel sockets to copy data in/out.
 */
static int iscsit_map_iovec(
	struct iscsi_cmd *cmd,
	struct kvec *iov,
	u32 data_offset,
	u32 data_length)
{
	u32 i = 0;
	struct scatterlist *sg;
	unsigned int page_off;

	/*
	 * We know each entry in t_data_sg contains a page.
	 */
	u32 ent = data_offset / PAGE_SIZE;

	if (ent >= cmd->se_cmd.t_data_nents) {
		pr_err("Initial page entry out-of-bounds\n");
		return -1;
	}

	sg = &cmd->se_cmd.t_data_sg[ent];
	page_off = (data_offset % PAGE_SIZE);

	cmd->first_data_sg = sg;
	cmd->first_data_sg_off = page_off;

	while (data_length) {
		u32 cur_len = min_t(u32, data_length, sg->length - page_off);

		iov[i].iov_base = kmap(sg_page(sg)) + sg->offset + page_off;
		iov[i].iov_len = cur_len;

		data_length -= cur_len;
		page_off = 0;
		sg = sg_next(sg);
		i++;
	}

	cmd->kmapped_nents = i;

	return i;
}

static void iscsit_unmap_iovec(struct iscsi_cmd *cmd)
{
	u32 i;
	struct scatterlist *sg;

	sg = cmd->first_data_sg;

	for (i = 0; i < cmd->kmapped_nents; i++)
		kunmap(sg_page(&sg[i]));
}

static void iscsit_ack_from_expstatsn(struct iscsi_conn *conn, u32 exp_statsn)
{
	LIST_HEAD(ack_list);
	struct iscsi_cmd *cmd, *cmd_p;

	conn->exp_statsn = exp_statsn;

	if (conn->sess->sess_ops->RDMAExtensions)
		return;

	spin_lock_bh(&conn->cmd_lock);
	list_for_each_entry_safe(cmd, cmd_p, &conn->conn_cmd_list, i_conn_node) {
		spin_lock(&cmd->istate_lock);
		if ((cmd->i_state == ISTATE_SENT_STATUS) &&
		    iscsi_sna_lt(cmd->stat_sn, exp_statsn)) {
			cmd->i_state = ISTATE_REMOVE;
			spin_unlock(&cmd->istate_lock);
			list_move_tail(&cmd->i_conn_node, &ack_list);
			continue;
		}
		spin_unlock(&cmd->istate_lock);
	}
	spin_unlock_bh(&conn->cmd_lock);

	list_for_each_entry_safe(cmd, cmd_p, &ack_list, i_conn_node) {
		list_del_init(&cmd->i_conn_node);
		iscsit_free_cmd(cmd, false);
	}
}

static int iscsit_allocate_iovecs(struct iscsi_cmd *cmd)
{
	u32 iov_count = max(1UL, DIV_ROUND_UP(cmd->se_cmd.data_length, PAGE_SIZE));

	iov_count += ISCSI_IOV_DATA_BUFFER;
	cmd->iov_data = kcalloc(iov_count, sizeof(*cmd->iov_data), GFP_KERNEL);
	if (!cmd->iov_data)
		return -ENOMEM;

	cmd->orig_iov_data_count = iov_count;
	return 0;
}

int iscsit_setup_scsi_cmd(struct iscsi_conn *conn, struct iscsi_cmd *cmd,
			  unsigned char *buf)
{
	int data_direction, payload_length;
	struct iscsi_scsi_req *hdr;
	int iscsi_task_attr;
	int sam_task_attr;

	atomic_long_inc(&conn->sess->cmd_pdus);

	hdr			= (struct iscsi_scsi_req *) buf;
	payload_length		= ntoh24(hdr->dlength);

	/* FIXME; Add checks for AdditionalHeaderSegment */

	if (!(hdr->flags & ISCSI_FLAG_CMD_WRITE) &&
	    !(hdr->flags & ISCSI_FLAG_CMD_FINAL)) {
		pr_err("ISCSI_FLAG_CMD_WRITE & ISCSI_FLAG_CMD_FINAL"
				" not set. Bad iSCSI Initiator.\n");
		return iscsit_add_reject_cmd(cmd,
					     ISCSI_REASON_BOOKMARK_INVALID, buf);
	}

	if (((hdr->flags & ISCSI_FLAG_CMD_READ) ||
	     (hdr->flags & ISCSI_FLAG_CMD_WRITE)) && !hdr->data_length) {
		/*
		 * From RFC-3720 Section 10.3.1:
		 *
		 * "Either or both of R and W MAY be 1 when either the
		 *  Expected Data Transfer Length and/or Bidirectional Read
		 *  Expected Data Transfer Length are 0"
		 *
		 * For this case, go ahead and clear the unnecssary bits
		 * to avoid any confusion with ->data_direction.
		 */
		hdr->flags &= ~ISCSI_FLAG_CMD_READ;
		hdr->flags &= ~ISCSI_FLAG_CMD_WRITE;

		pr_warn("ISCSI_FLAG_CMD_READ or ISCSI_FLAG_CMD_WRITE"
			" set when Expected Data Transfer Length is 0 for"
			" CDB: 0x%02x, Fixing up flags\n", hdr->cdb[0]);
	}

	if (!(hdr->flags & ISCSI_FLAG_CMD_READ) &&
	    !(hdr->flags & ISCSI_FLAG_CMD_WRITE) && (hdr->data_length != 0)) {
		pr_err("ISCSI_FLAG_CMD_READ and/or ISCSI_FLAG_CMD_WRITE"
			" MUST be set if Expected Data Transfer Length is not 0."
			" Bad iSCSI Initiator\n");
		return iscsit_add_reject_cmd(cmd,
					     ISCSI_REASON_BOOKMARK_INVALID, buf);
	}

	if ((hdr->flags & ISCSI_FLAG_CMD_READ) &&
	    (hdr->flags & ISCSI_FLAG_CMD_WRITE)) {
		pr_err("Bidirectional operations not supported!\n");
		return iscsit_add_reject_cmd(cmd,
					     ISCSI_REASON_BOOKMARK_INVALID, buf);
	}

	if (hdr->opcode & ISCSI_OP_IMMEDIATE) {
		pr_err("Illegally set Immediate Bit in iSCSI Initiator"
				" Scsi Command PDU.\n");
		return iscsit_add_reject_cmd(cmd,
					     ISCSI_REASON_BOOKMARK_INVALID, buf);
	}

	if (payload_length && !conn->sess->sess_ops->ImmediateData) {
		pr_err("ImmediateData=No but DataSegmentLength=%u,"
			" protocol error.\n", payload_length);
		return iscsit_add_reject_cmd(cmd,
					     ISCSI_REASON_PROTOCOL_ERROR, buf);
	}

	if ((be32_to_cpu(hdr->data_length) == payload_length) &&
	    (!(hdr->flags & ISCSI_FLAG_CMD_FINAL))) {
		pr_err("Expected Data Transfer Length and Length of"
			" Immediate Data are the same, but ISCSI_FLAG_CMD_FINAL"
			" bit is not set protocol error\n");
		return iscsit_add_reject_cmd(cmd,
					     ISCSI_REASON_PROTOCOL_ERROR, buf);
	}

	if (payload_length > be32_to_cpu(hdr->data_length)) {
		pr_err("DataSegmentLength: %u is greater than"
			" EDTL: %u, protocol error.\n", payload_length,
				hdr->data_length);
		return iscsit_add_reject_cmd(cmd,
					     ISCSI_REASON_PROTOCOL_ERROR, buf);
	}

	if (payload_length > conn->conn_ops->MaxXmitDataSegmentLength) {
		pr_err("DataSegmentLength: %u is greater than"
			" MaxXmitDataSegmentLength: %u, protocol error.\n",
			payload_length, conn->conn_ops->MaxXmitDataSegmentLength);
		return iscsit_add_reject_cmd(cmd,
					     ISCSI_REASON_PROTOCOL_ERROR, buf);
	}

	if (payload_length > conn->sess->sess_ops->FirstBurstLength) {
		pr_err("DataSegmentLength: %u is greater than"
			" FirstBurstLength: %u, protocol error.\n",
			payload_length, conn->sess->sess_ops->FirstBurstLength);
		return iscsit_add_reject_cmd(cmd,
					     ISCSI_REASON_BOOKMARK_INVALID, buf);
	}

	data_direction = (hdr->flags & ISCSI_FLAG_CMD_WRITE) ? DMA_TO_DEVICE :
			 (hdr->flags & ISCSI_FLAG_CMD_READ) ? DMA_FROM_DEVICE :
			  DMA_NONE;

	cmd->data_direction = data_direction;
	iscsi_task_attr = hdr->flags & ISCSI_FLAG_CMD_ATTR_MASK;
	/*
	 * Figure out the SAM Task Attribute for the incoming SCSI CDB
	 */
	if ((iscsi_task_attr == ISCSI_ATTR_UNTAGGED) ||
	    (iscsi_task_attr == ISCSI_ATTR_SIMPLE))
		sam_task_attr = TCM_SIMPLE_TAG;
	else if (iscsi_task_attr == ISCSI_ATTR_ORDERED)
		sam_task_attr = TCM_ORDERED_TAG;
	else if (iscsi_task_attr == ISCSI_ATTR_HEAD_OF_QUEUE)
		sam_task_attr = TCM_HEAD_TAG;
	else if (iscsi_task_attr == ISCSI_ATTR_ACA)
		sam_task_attr = TCM_ACA_TAG;
	else {
		pr_debug("Unknown iSCSI Task Attribute: 0x%02x, using"
			" TCM_SIMPLE_TAG\n", iscsi_task_attr);
		sam_task_attr = TCM_SIMPLE_TAG;
	}

	cmd->iscsi_opcode	= ISCSI_OP_SCSI_CMD;
	cmd->i_state		= ISTATE_NEW_CMD;
	cmd->immediate_cmd	= ((hdr->opcode & ISCSI_OP_IMMEDIATE) ? 1 : 0);
	cmd->immediate_data	= (payload_length) ? 1 : 0;
	cmd->unsolicited_data	= ((!(hdr->flags & ISCSI_FLAG_CMD_FINAL) &&
				     (hdr->flags & ISCSI_FLAG_CMD_WRITE)) ? 1 : 0);
	if (cmd->unsolicited_data)
		cmd->cmd_flags |= ICF_NON_IMMEDIATE_UNSOLICITED_DATA;

	conn->sess->init_task_tag = cmd->init_task_tag = hdr->itt;
	if (hdr->flags & ISCSI_FLAG_CMD_READ)
		cmd->targ_xfer_tag = session_get_next_ttt(conn->sess);
	else
		cmd->targ_xfer_tag = 0xFFFFFFFF;
	cmd->cmd_sn		= be32_to_cpu(hdr->cmdsn);
	cmd->exp_stat_sn	= be32_to_cpu(hdr->exp_statsn);
	cmd->first_burst_len	= payload_length;

	if (!conn->sess->sess_ops->RDMAExtensions &&
	     cmd->data_direction == DMA_FROM_DEVICE) {
		struct iscsi_datain_req *dr;

		dr = iscsit_allocate_datain_req();
		if (!dr)
			return iscsit_add_reject_cmd(cmd,
					ISCSI_REASON_BOOKMARK_NO_RESOURCES, buf);

		iscsit_attach_datain_req(cmd, dr);
	}

	/*
	 * Initialize struct se_cmd descriptor from target_core_mod infrastructure
	 */
	transport_init_se_cmd(&cmd->se_cmd, &iscsi_ops,
			conn->sess->se_sess, be32_to_cpu(hdr->data_length),
			cmd->data_direction, sam_task_attr,
			cmd->sense_buffer + 2);

	pr_debug("Got SCSI Command, ITT: 0x%08x, CmdSN: 0x%08x,"
		" ExpXferLen: %u, Length: %u, CID: %hu\n", hdr->itt,
		hdr->cmdsn, be32_to_cpu(hdr->data_length), payload_length,
		conn->cid);

	target_get_sess_cmd(&cmd->se_cmd, true);

	cmd->sense_reason = transport_lookup_cmd_lun(&cmd->se_cmd,
						     scsilun_to_int(&hdr->lun));
	if (cmd->sense_reason)
		goto attach_cmd;

	/* only used for printks or comparing with ->ref_task_tag */
	cmd->se_cmd.tag = (__force u32)cmd->init_task_tag;
	cmd->sense_reason = target_setup_cmd_from_cdb(&cmd->se_cmd, hdr->cdb);
	if (cmd->sense_reason) {
		if (cmd->sense_reason == TCM_OUT_OF_RESOURCES) {
			return iscsit_add_reject_cmd(cmd,
					ISCSI_REASON_BOOKMARK_NO_RESOURCES, buf);
		}

		goto attach_cmd;
	}

	if (iscsit_build_pdu_and_seq_lists(cmd, payload_length) < 0) {
		return iscsit_add_reject_cmd(cmd,
				ISCSI_REASON_BOOKMARK_NO_RESOURCES, buf);
	}

attach_cmd:
	spin_lock_bh(&conn->cmd_lock);
	list_add_tail(&cmd->i_conn_node, &conn->conn_cmd_list);
	spin_unlock_bh(&conn->cmd_lock);
	/*
	 * Check if we need to delay processing because of ALUA
	 * Active/NonOptimized primary access state..
	 */
	core_alua_check_nonop_delay(&cmd->se_cmd);

	return 0;
}
EXPORT_SYMBOL(iscsit_setup_scsi_cmd);

void iscsit_set_unsoliticed_dataout(struct iscsi_cmd *cmd)
{
	iscsit_set_dataout_sequence_values(cmd);

	spin_lock_bh(&cmd->dataout_timeout_lock);
	iscsit_start_dataout_timer(cmd, cmd->conn);
	spin_unlock_bh(&cmd->dataout_timeout_lock);
}
EXPORT_SYMBOL(iscsit_set_unsoliticed_dataout);

int iscsit_process_scsi_cmd(struct iscsi_conn *conn, struct iscsi_cmd *cmd,
			    struct iscsi_scsi_req *hdr)
{
	int cmdsn_ret = 0;
	/*
	 * Check the CmdSN against ExpCmdSN/MaxCmdSN here if
	 * the Immediate Bit is not set, and no Immediate
	 * Data is attached.
	 *
	 * A PDU/CmdSN carrying Immediate Data can only
	 * be processed after the DataCRC has passed.
	 * If the DataCRC fails, the CmdSN MUST NOT
	 * be acknowledged. (See below)
	 */
	if (!cmd->immediate_data) {
		cmdsn_ret = iscsit_sequence_cmd(conn, cmd,
					(unsigned char *)hdr, hdr->cmdsn);
		if (cmdsn_ret == CMDSN_ERROR_CANNOT_RECOVER)
			return -1;
		else if (cmdsn_ret == CMDSN_LOWER_THAN_EXP) {
			target_put_sess_cmd(&cmd->se_cmd);
			return 0;
		}
	}

	iscsit_ack_from_expstatsn(conn, be32_to_cpu(hdr->exp_statsn));

	/*
	 * If no Immediate Data is attached, it's OK to return now.
	 */
	if (!cmd->immediate_data) {
		if (!cmd->sense_reason && cmd->unsolicited_data)
			iscsit_set_unsoliticed_dataout(cmd);
		if (!cmd->sense_reason)
			return 0;

		target_put_sess_cmd(&cmd->se_cmd);
		return 0;
	}

	/*
	 * Early CHECK_CONDITIONs with ImmediateData never make it to command
	 * execution.  These exceptions are processed in CmdSN order using
	 * iscsit_check_received_cmdsn() in iscsit_get_immediate_data() below.
	 */
	if (cmd->sense_reason)
		return 1;
	/*
	 * Call directly into transport_generic_new_cmd() to perform
	 * the backend memory allocation.
	 */
	cmd->sense_reason = transport_generic_new_cmd(&cmd->se_cmd);
	if (cmd->sense_reason)
		return 1;

	return 0;
}
EXPORT_SYMBOL(iscsit_process_scsi_cmd);

static int
iscsit_get_immediate_data(struct iscsi_cmd *cmd, struct iscsi_scsi_req *hdr,
			  bool dump_payload)
{
	int cmdsn_ret = 0, immed_ret = IMMEDIATE_DATA_NORMAL_OPERATION;
	/*
	 * Special case for Unsupported SAM WRITE Opcodes and ImmediateData=Yes.
	 */
	if (dump_payload)
		goto after_immediate_data;
	/*
	 * Check for underflow case where both EDTL and immediate data payload
	 * exceeds what is presented by CDB's TRANSFER LENGTH, and what has
	 * already been set in target_cmd_size_check() as se_cmd->data_length.
	 *
	 * For this special case, fail the command and dump the immediate data
	 * payload.
	 */
	if (cmd->first_burst_len > cmd->se_cmd.data_length) {
		cmd->sense_reason = TCM_INVALID_CDB_FIELD;
		goto after_immediate_data;
	}

	immed_ret = iscsit_handle_immediate_data(cmd, hdr,
					cmd->first_burst_len);
after_immediate_data:
	if (immed_ret == IMMEDIATE_DATA_NORMAL_OPERATION) {
		/*
		 * A PDU/CmdSN carrying Immediate Data passed
		 * DataCRC, check against ExpCmdSN/MaxCmdSN if
		 * Immediate Bit is not set.
		 */
		cmdsn_ret = iscsit_sequence_cmd(cmd->conn, cmd,
					(unsigned char *)hdr, hdr->cmdsn);
		if (cmdsn_ret == CMDSN_ERROR_CANNOT_RECOVER)
			return -1;

		if (cmd->sense_reason || cmdsn_ret == CMDSN_LOWER_THAN_EXP) {
			int rc;

			rc = iscsit_dump_data_payload(cmd->conn,
						      cmd->first_burst_len, 1);
			target_put_sess_cmd(&cmd->se_cmd);
			return rc;
		} else if (cmd->unsolicited_data)
			iscsit_set_unsoliticed_dataout(cmd);

	} else if (immed_ret == IMMEDIATE_DATA_ERL1_CRC_FAILURE) {
		/*
		 * Immediate Data failed DataCRC and ERL>=1,
		 * silently drop this PDU and let the initiator
		 * plug the CmdSN gap.
		 *
		 * FIXME: Send Unsolicited NOPIN with reserved
		 * TTT here to help the initiator figure out
		 * the missing CmdSN, although they should be
		 * intelligent enough to determine the missing
		 * CmdSN and issue a retry to plug the sequence.
		 */
		cmd->i_state = ISTATE_REMOVE;
		iscsit_add_cmd_to_immediate_queue(cmd, cmd->conn, cmd->i_state);
	} else /* immed_ret == IMMEDIATE_DATA_CANNOT_RECOVER */
		return -1;

	return 0;
}

static int
iscsit_handle_scsi_cmd(struct iscsi_conn *conn, struct iscsi_cmd *cmd,
			   unsigned char *buf)
{
	struct iscsi_scsi_req *hdr = (struct iscsi_scsi_req *)buf;
	int rc, immed_data;
	bool dump_payload = false;

	rc = iscsit_setup_scsi_cmd(conn, cmd, buf);
	if (rc < 0)
		return 0;
	/*
	 * Allocation iovecs needed for struct socket operations for
	 * traditional iSCSI block I/O.
	 */
	if (iscsit_allocate_iovecs(cmd) < 0) {
		return iscsit_reject_cmd(cmd,
				ISCSI_REASON_BOOKMARK_NO_RESOURCES, buf);
	}
	immed_data = cmd->immediate_data;

	rc = iscsit_process_scsi_cmd(conn, cmd, hdr);
	if (rc < 0)
		return rc;
	else if (rc > 0)
		dump_payload = true;

	if (!immed_data)
		return 0;

	return iscsit_get_immediate_data(cmd, hdr, dump_payload);
}

static u32 iscsit_do_crypto_hash_sg(
	struct ahash_request *hash,
	struct iscsi_cmd *cmd,
	u32 data_offset,
	u32 data_length,
	u32 padding,
	u8 *pad_bytes)
{
	u32 data_crc;
	struct scatterlist *sg;
	unsigned int page_off;

	crypto_ahash_init(hash);

	sg = cmd->first_data_sg;
	page_off = cmd->first_data_sg_off;

	if (data_length && page_off) {
		struct scatterlist first_sg;
		u32 len = min_t(u32, data_length, sg->length - page_off);

		sg_init_table(&first_sg, 1);
		sg_set_page(&first_sg, sg_page(sg), len, sg->offset + page_off);

		ahash_request_set_crypt(hash, &first_sg, NULL, len);
		crypto_ahash_update(hash);

		data_length -= len;
		sg = sg_next(sg);
	}

	while (data_length) {
		u32 cur_len = min_t(u32, data_length, sg->length);

		ahash_request_set_crypt(hash, sg, NULL, cur_len);
		crypto_ahash_update(hash);

		data_length -= cur_len;
		/* iscsit_map_iovec has already checked for invalid sg pointers */
		sg = sg_next(sg);
	}

	if (padding) {
		struct scatterlist pad_sg;

		sg_init_one(&pad_sg, pad_bytes, padding);
		ahash_request_set_crypt(hash, &pad_sg, (u8 *)&data_crc,
					padding);
		crypto_ahash_finup(hash);
	} else {
		ahash_request_set_crypt(hash, NULL, (u8 *)&data_crc, 0);
		crypto_ahash_final(hash);
	}

	return data_crc;
}

static void iscsit_do_crypto_hash_buf(struct ahash_request *hash,
	const void *buf, u32 payload_length, u32 padding,
	const void *pad_bytes, void *data_crc)
{
	struct scatterlist sg[2];

	sg_init_table(sg, ARRAY_SIZE(sg));
	sg_set_buf(sg, buf, payload_length);
	if (padding)
		sg_set_buf(sg + 1, pad_bytes, padding);

	ahash_request_set_crypt(hash, sg, data_crc, payload_length + padding);

	crypto_ahash_digest(hash);
}

int
__iscsit_check_dataout_hdr(struct iscsi_conn *conn, void *buf,
			   struct iscsi_cmd *cmd, u32 payload_length,
			   bool *success)
{
	struct iscsi_data *hdr = buf;
	struct se_cmd *se_cmd;
	int rc;

	/* iSCSI write */
	atomic_long_add(payload_length, &conn->sess->rx_data_octets);

	pr_debug("Got DataOut ITT: 0x%08x, TTT: 0x%08x,"
		" DataSN: 0x%08x, Offset: %u, Length: %u, CID: %hu\n",
		hdr->itt, hdr->ttt, hdr->datasn, ntohl(hdr->offset),
		payload_length, conn->cid);

	if (cmd->cmd_flags & ICF_GOT_LAST_DATAOUT) {
		pr_err("Command ITT: 0x%08x received DataOUT after"
			" last DataOUT received, dumping payload\n",
			cmd->init_task_tag);
		return iscsit_dump_data_payload(conn, payload_length, 1);
	}

	if (cmd->data_direction != DMA_TO_DEVICE) {
		pr_err("Command ITT: 0x%08x received DataOUT for a"
			" NON-WRITE command.\n", cmd->init_task_tag);
		return iscsit_dump_data_payload(conn, payload_length, 1);
	}
	se_cmd = &cmd->se_cmd;
	iscsit_mod_dataout_timer(cmd);

	if ((be32_to_cpu(hdr->offset) + payload_length) > cmd->se_cmd.data_length) {
		pr_err("DataOut Offset: %u, Length %u greater than iSCSI Command EDTL %u, protocol error.\n",
		       be32_to_cpu(hdr->offset), payload_length,
		       cmd->se_cmd.data_length);
		return iscsit_reject_cmd(cmd, ISCSI_REASON_BOOKMARK_INVALID, buf);
	}

	if (cmd->unsolicited_data) {
		int dump_unsolicited_data = 0;

		if (conn->sess->sess_ops->InitialR2T) {
			pr_err("Received unexpected unsolicited data"
				" while InitialR2T=Yes, protocol error.\n");
			transport_send_check_condition_and_sense(&cmd->se_cmd,
					TCM_UNEXPECTED_UNSOLICITED_DATA, 0);
			return -1;
		}
		/*
		 * Special case for dealing with Unsolicited DataOUT
		 * and Unsupported SAM WRITE Opcodes and SE resource allocation
		 * failures;
		 */

		/* Something's amiss if we're not in WRITE_PENDING state... */
		WARN_ON(se_cmd->t_state != TRANSPORT_WRITE_PENDING);
		if (!(se_cmd->se_cmd_flags & SCF_SUPPORTED_SAM_OPCODE))
			dump_unsolicited_data = 1;

		if (dump_unsolicited_data) {
			/*
			 * Check if a delayed TASK_ABORTED status needs to
			 * be sent now if the ISCSI_FLAG_CMD_FINAL has been
			 * received with the unsolicited data out.
			 */
			if (hdr->flags & ISCSI_FLAG_CMD_FINAL)
				iscsit_stop_dataout_timer(cmd);

			transport_check_aborted_status(se_cmd,
					(hdr->flags & ISCSI_FLAG_CMD_FINAL));
			return iscsit_dump_data_payload(conn, payload_length, 1);
		}
	} else {
		/*
		 * For the normal solicited data path:
		 *
		 * Check for a delayed TASK_ABORTED status and dump any
		 * incoming data out payload if one exists.  Also, when the
		 * ISCSI_FLAG_CMD_FINAL is set to denote the end of the current
		 * data out sequence, we decrement outstanding_r2ts.  Once
		 * outstanding_r2ts reaches zero, go ahead and send the delayed
		 * TASK_ABORTED status.
		 */
		if (se_cmd->transport_state & CMD_T_ABORTED) {
			if (hdr->flags & ISCSI_FLAG_CMD_FINAL)
				if (--cmd->outstanding_r2ts < 1) {
					iscsit_stop_dataout_timer(cmd);
					transport_check_aborted_status(
							se_cmd, 1);
				}

			return iscsit_dump_data_payload(conn, payload_length, 1);
		}
	}
	/*
	 * Perform DataSN, DataSequenceInOrder, DataPDUInOrder, and
	 * within-command recovery checks before receiving the payload.
	 */
	rc = iscsit_check_pre_dataout(cmd, buf);
	if (rc == DATAOUT_WITHIN_COMMAND_RECOVERY)
		return 0;
	else if (rc == DATAOUT_CANNOT_RECOVER)
		return -1;
	*success = true;
	return 0;
}
EXPORT_SYMBOL(__iscsit_check_dataout_hdr);

int
iscsit_check_dataout_hdr(struct iscsi_conn *conn, void *buf,
			 struct iscsi_cmd **out_cmd)
{
	struct iscsi_data *hdr = buf;
	struct iscsi_cmd *cmd;
	u32 payload_length = ntoh24(hdr->dlength);
	int rc;
	bool success = false;

	if (!payload_length) {
		pr_warn_ratelimited("DataOUT payload is ZERO, ignoring.\n");
		return 0;
	}

	if (payload_length > conn->conn_ops->MaxXmitDataSegmentLength) {
		pr_err_ratelimited("DataSegmentLength: %u is greater than"
			" MaxXmitDataSegmentLength: %u\n", payload_length,
			conn->conn_ops->MaxXmitDataSegmentLength);
		return iscsit_add_reject(conn, ISCSI_REASON_PROTOCOL_ERROR, buf);
	}

	cmd = iscsit_find_cmd_from_itt_or_dump(conn, hdr->itt, payload_length);
	if (!cmd)
		return 0;

	rc = __iscsit_check_dataout_hdr(conn, buf, cmd, payload_length, &success);

	if (success)
		*out_cmd = cmd;

	return rc;
}
EXPORT_SYMBOL(iscsit_check_dataout_hdr);

static int
iscsit_get_dataout(struct iscsi_conn *conn, struct iscsi_cmd *cmd,
		   struct iscsi_data *hdr)
{
	struct kvec *iov;
	u32 checksum, iov_count = 0, padding = 0, rx_got = 0, rx_size = 0;
	u32 payload_length = ntoh24(hdr->dlength);
	int iov_ret, data_crc_failed = 0;

	rx_size += payload_length;
	iov = &cmd->iov_data[0];

	iov_ret = iscsit_map_iovec(cmd, iov, be32_to_cpu(hdr->offset),
				   payload_length);
	if (iov_ret < 0)
		return -1;

	iov_count += iov_ret;

	padding = ((-payload_length) & 3);
	if (padding != 0) {
		iov[iov_count].iov_base	= cmd->pad_bytes;
		iov[iov_count++].iov_len = padding;
		rx_size += padding;
		pr_debug("Receiving %u padding bytes.\n", padding);
	}

	if (conn->conn_ops->DataDigest) {
		iov[iov_count].iov_base = &checksum;
		iov[iov_count++].iov_len = ISCSI_CRC_LEN;
		rx_size += ISCSI_CRC_LEN;
	}

	rx_got = rx_data(conn, &cmd->iov_data[0], iov_count, rx_size);

	iscsit_unmap_iovec(cmd);

	if (rx_got != rx_size)
		return -1;

	if (conn->conn_ops->DataDigest) {
		u32 data_crc;

		data_crc = iscsit_do_crypto_hash_sg(conn->conn_rx_hash, cmd,
						    be32_to_cpu(hdr->offset),
						    payload_length, padding,
						    cmd->pad_bytes);

		if (checksum != data_crc) {
			pr_err("ITT: 0x%08x, Offset: %u, Length: %u,"
				" DataSN: 0x%08x, CRC32C DataDigest 0x%08x"
				" does not match computed 0x%08x\n",
				hdr->itt, hdr->offset, payload_length,
				hdr->datasn, checksum, data_crc);
			data_crc_failed = 1;
		} else {
			pr_debug("Got CRC32C DataDigest 0x%08x for"
				" %u bytes of Data Out\n", checksum,
				payload_length);
		}
	}

	return data_crc_failed;
}

int
iscsit_check_dataout_payload(struct iscsi_cmd *cmd, struct iscsi_data *hdr,
			     bool data_crc_failed)
{
	struct iscsi_conn *conn = cmd->conn;
	int rc, ooo_cmdsn;
	/*
	 * Increment post receive data and CRC values or perform
	 * within-command recovery.
	 */
	rc = iscsit_check_post_dataout(cmd, (unsigned char *)hdr, data_crc_failed);
	if ((rc == DATAOUT_NORMAL) || (rc == DATAOUT_WITHIN_COMMAND_RECOVERY))
		return 0;
	else if (rc == DATAOUT_SEND_R2T) {
		iscsit_set_dataout_sequence_values(cmd);
		conn->conn_transport->iscsit_get_dataout(conn, cmd, false);
	} else if (rc == DATAOUT_SEND_TO_TRANSPORT) {
		/*
		 * Handle extra special case for out of order
		 * Unsolicited Data Out.
		 */
		spin_lock_bh(&cmd->istate_lock);
		ooo_cmdsn = (cmd->cmd_flags & ICF_OOO_CMDSN);
		cmd->cmd_flags |= ICF_GOT_LAST_DATAOUT;
		cmd->i_state = ISTATE_RECEIVED_LAST_DATAOUT;
		spin_unlock_bh(&cmd->istate_lock);

		iscsit_stop_dataout_timer(cmd);
		if (ooo_cmdsn)
			return 0;
		target_execute_cmd(&cmd->se_cmd);
		return 0;
	} else /* DATAOUT_CANNOT_RECOVER */
		return -1;

	return 0;
}
EXPORT_SYMBOL(iscsit_check_dataout_payload);

static int iscsit_handle_data_out(struct iscsi_conn *conn, unsigned char *buf)
{
	struct iscsi_cmd *cmd = NULL;
	struct iscsi_data *hdr = (struct iscsi_data *)buf;
	int rc;
	bool data_crc_failed = false;

	rc = iscsit_check_dataout_hdr(conn, buf, &cmd);
	if (rc < 0)
		return 0;
	else if (!cmd)
		return 0;

	rc = iscsit_get_dataout(conn, cmd, hdr);
	if (rc < 0)
		return rc;
	else if (rc > 0)
		data_crc_failed = true;

	return iscsit_check_dataout_payload(cmd, hdr, data_crc_failed);
}

int iscsit_setup_nop_out(struct iscsi_conn *conn, struct iscsi_cmd *cmd,
			 struct iscsi_nopout *hdr)
{
	u32 payload_length = ntoh24(hdr->dlength);

	if (!(hdr->flags & ISCSI_FLAG_CMD_FINAL)) {
		pr_err("NopOUT Flag's, Left Most Bit not set, protocol error.\n");
		if (!cmd)
			return iscsit_add_reject(conn, ISCSI_REASON_PROTOCOL_ERROR,
						 (unsigned char *)hdr);
		
		return iscsit_reject_cmd(cmd, ISCSI_REASON_PROTOCOL_ERROR,
					 (unsigned char *)hdr);
	}

	if (hdr->itt == RESERVED_ITT && !(hdr->opcode & ISCSI_OP_IMMEDIATE)) {
		pr_err("NOPOUT ITT is reserved, but Immediate Bit is"
			" not set, protocol error.\n");
		if (!cmd)
			return iscsit_add_reject(conn, ISCSI_REASON_PROTOCOL_ERROR,
						 (unsigned char *)hdr);

		return iscsit_reject_cmd(cmd, ISCSI_REASON_PROTOCOL_ERROR,
					 (unsigned char *)hdr);
	}

	if (payload_length > conn->conn_ops->MaxXmitDataSegmentLength) {
		pr_err("NOPOUT Ping Data DataSegmentLength: %u is"
			" greater than MaxXmitDataSegmentLength: %u, protocol"
			" error.\n", payload_length,
			conn->conn_ops->MaxXmitDataSegmentLength);
		if (!cmd)
			return iscsit_add_reject(conn, ISCSI_REASON_PROTOCOL_ERROR,
						 (unsigned char *)hdr);

		return iscsit_reject_cmd(cmd, ISCSI_REASON_PROTOCOL_ERROR,
					 (unsigned char *)hdr);
	}

	pr_debug("Got NOPOUT Ping %s ITT: 0x%08x, TTT: 0x%08x,"
		" CmdSN: 0x%08x, ExpStatSN: 0x%08x, Length: %u\n",
		hdr->itt == RESERVED_ITT ? "Response" : "Request",
		hdr->itt, hdr->ttt, hdr->cmdsn, hdr->exp_statsn,
		payload_length);
	/*
	 * This is not a response to a Unsolicited NopIN, which means
	 * it can either be a NOPOUT ping request (with a valid ITT),
	 * or a NOPOUT not requesting a NOPIN (with a reserved ITT).
	 * Either way, make sure we allocate an struct iscsi_cmd, as both
	 * can contain ping data.
	 */
	if (hdr->ttt == cpu_to_be32(0xFFFFFFFF)) {
		cmd->iscsi_opcode	= ISCSI_OP_NOOP_OUT;
		cmd->i_state		= ISTATE_SEND_NOPIN;
		cmd->immediate_cmd	= ((hdr->opcode & ISCSI_OP_IMMEDIATE) ?
						1 : 0);
		conn->sess->init_task_tag = cmd->init_task_tag = hdr->itt;
		cmd->targ_xfer_tag	= 0xFFFFFFFF;
		cmd->cmd_sn		= be32_to_cpu(hdr->cmdsn);
		cmd->exp_stat_sn	= be32_to_cpu(hdr->exp_statsn);
		cmd->data_direction	= DMA_NONE;
	}

	return 0;
}
EXPORT_SYMBOL(iscsit_setup_nop_out);

int iscsit_process_nop_out(struct iscsi_conn *conn, struct iscsi_cmd *cmd,
			   struct iscsi_nopout *hdr)
{
	struct iscsi_cmd *cmd_p = NULL;
	int cmdsn_ret = 0;
	/*
	 * Initiator is expecting a NopIN ping reply..
	 */
	if (hdr->itt != RESERVED_ITT) {
		if (!cmd)
			return iscsit_add_reject(conn, ISCSI_REASON_PROTOCOL_ERROR,
						(unsigned char *)hdr);

		spin_lock_bh(&conn->cmd_lock);
		list_add_tail(&cmd->i_conn_node, &conn->conn_cmd_list);
		spin_unlock_bh(&conn->cmd_lock);

		iscsit_ack_from_expstatsn(conn, be32_to_cpu(hdr->exp_statsn));

		if (hdr->opcode & ISCSI_OP_IMMEDIATE) {
			iscsit_add_cmd_to_response_queue(cmd, conn,
							 cmd->i_state);
			return 0;
		}

		cmdsn_ret = iscsit_sequence_cmd(conn, cmd,
				(unsigned char *)hdr, hdr->cmdsn);
                if (cmdsn_ret == CMDSN_LOWER_THAN_EXP)
			return 0;
		if (cmdsn_ret == CMDSN_ERROR_CANNOT_RECOVER)
			return -1;

		return 0;
	}
	/*
	 * This was a response to a unsolicited NOPIN ping.
	 */
	if (hdr->ttt != cpu_to_be32(0xFFFFFFFF)) {
		cmd_p = iscsit_find_cmd_from_ttt(conn, be32_to_cpu(hdr->ttt));
		if (!cmd_p)
			return -EINVAL;

		iscsit_stop_nopin_response_timer(conn);

		cmd_p->i_state = ISTATE_REMOVE;
		iscsit_add_cmd_to_immediate_queue(cmd_p, conn, cmd_p->i_state);

		iscsit_start_nopin_timer(conn);
		return 0;
	}
	/*
	 * Otherwise, initiator is not expecting a NOPIN is response.
	 * Just ignore for now.
	 */

	if (cmd)
		iscsit_free_cmd(cmd, false);

        return 0;
}
EXPORT_SYMBOL(iscsit_process_nop_out);

static int iscsit_handle_nop_out(struct iscsi_conn *conn, struct iscsi_cmd *cmd,
				 unsigned char *buf)
{
	unsigned char *ping_data = NULL;
	struct iscsi_nopout *hdr = (struct iscsi_nopout *)buf;
	struct kvec *iov = NULL;
	u32 payload_length = ntoh24(hdr->dlength);
	int ret;

	ret = iscsit_setup_nop_out(conn, cmd, hdr);
	if (ret < 0)
		return 0;
	/*
	 * Handle NOP-OUT payload for traditional iSCSI sockets
	 */
	if (payload_length && hdr->ttt == cpu_to_be32(0xFFFFFFFF)) {
		u32 checksum, data_crc, padding = 0;
		int niov = 0, rx_got, rx_size = payload_length;

		ping_data = kzalloc(payload_length + 1, GFP_KERNEL);
		if (!ping_data) {
			ret = -1;
			goto out;
		}

		iov = &cmd->iov_misc[0];
		iov[niov].iov_base	= ping_data;
		iov[niov++].iov_len	= payload_length;

		padding = ((-payload_length) & 3);
		if (padding != 0) {
			pr_debug("Receiving %u additional bytes"
				" for padding.\n", padding);
			iov[niov].iov_base	= &cmd->pad_bytes;
			iov[niov++].iov_len	= padding;
			rx_size += padding;
		}
		if (conn->conn_ops->DataDigest) {
			iov[niov].iov_base	= &checksum;
			iov[niov++].iov_len	= ISCSI_CRC_LEN;
			rx_size += ISCSI_CRC_LEN;
		}

		rx_got = rx_data(conn, &cmd->iov_misc[0], niov, rx_size);
		if (rx_got != rx_size) {
			ret = -1;
			goto out;
		}

		if (conn->conn_ops->DataDigest) {
			iscsit_do_crypto_hash_buf(conn->conn_rx_hash, ping_data,
						  payload_length, padding,
						  cmd->pad_bytes, &data_crc);

			if (checksum != data_crc) {
				pr_err("Ping data CRC32C DataDigest"
				" 0x%08x does not match computed 0x%08x\n",
					checksum, data_crc);
				if (!conn->sess->sess_ops->ErrorRecoveryLevel) {
					pr_err("Unable to recover from"
					" NOPOUT Ping DataCRC failure while in"
						" ERL=0.\n");
					ret = -1;
					goto out;
				} else {
					/*
					 * Silently drop this PDU and let the
					 * initiator plug the CmdSN gap.
					 */
					pr_debug("Dropping NOPOUT"
					" Command CmdSN: 0x%08x due to"
					" DataCRC error.\n", hdr->cmdsn);
					ret = 0;
					goto out;
				}
			} else {
				pr_debug("Got CRC32C DataDigest"
				" 0x%08x for %u bytes of ping data.\n",
					checksum, payload_length);
			}
		}

		ping_data[payload_length] = '\0';
		/*
		 * Attach ping data to struct iscsi_cmd->buf_ptr.
		 */
		cmd->buf_ptr = ping_data;
		cmd->buf_ptr_size = payload_length;

		pr_debug("Got %u bytes of NOPOUT ping"
			" data.\n", payload_length);
		pr_debug("Ping Data: \"%s\"\n", ping_data);
	}

	return iscsit_process_nop_out(conn, cmd, hdr);
out:
	if (cmd)
		iscsit_free_cmd(cmd, false);

	kfree(ping_data);
	return ret;
}

static enum tcm_tmreq_table iscsit_convert_tmf(u8 iscsi_tmf)
{
	switch (iscsi_tmf) {
	case ISCSI_TM_FUNC_ABORT_TASK:
		return TMR_ABORT_TASK;
	case ISCSI_TM_FUNC_ABORT_TASK_SET:
		return TMR_ABORT_TASK_SET;
	case ISCSI_TM_FUNC_CLEAR_ACA:
		return TMR_CLEAR_ACA;
	case ISCSI_TM_FUNC_CLEAR_TASK_SET:
		return TMR_CLEAR_TASK_SET;
	case ISCSI_TM_FUNC_LOGICAL_UNIT_RESET:
		return TMR_LUN_RESET;
	case ISCSI_TM_FUNC_TARGET_WARM_RESET:
		return TMR_TARGET_WARM_RESET;
	case ISCSI_TM_FUNC_TARGET_COLD_RESET:
		return TMR_TARGET_COLD_RESET;
	default:
		return TMR_UNKNOWN;
	}
}

int
iscsit_handle_task_mgt_cmd(struct iscsi_conn *conn, struct iscsi_cmd *cmd,
			   unsigned char *buf)
{
	struct se_tmr_req *se_tmr;
	struct iscsi_tmr_req *tmr_req;
	struct iscsi_tm *hdr;
	int out_of_order_cmdsn = 0, ret;
	u8 function, tcm_function = TMR_UNKNOWN;

	hdr			= (struct iscsi_tm *) buf;
	hdr->flags &= ~ISCSI_FLAG_CMD_FINAL;
	function = hdr->flags;

	pr_debug("Got Task Management Request ITT: 0x%08x, CmdSN:"
		" 0x%08x, Function: 0x%02x, RefTaskTag: 0x%08x, RefCmdSN:"
		" 0x%08x, CID: %hu\n", hdr->itt, hdr->cmdsn, function,
		hdr->rtt, hdr->refcmdsn, conn->cid);

	if ((function != ISCSI_TM_FUNC_ABORT_TASK) &&
	    ((function != ISCSI_TM_FUNC_TASK_REASSIGN) &&
	     hdr->rtt != RESERVED_ITT)) {
		pr_err("RefTaskTag should be set to 0xFFFFFFFF.\n");
		hdr->rtt = RESERVED_ITT;
	}

	if ((function == ISCSI_TM_FUNC_TASK_REASSIGN) &&
			!(hdr->opcode & ISCSI_OP_IMMEDIATE)) {
		pr_err("Task Management Request TASK_REASSIGN not"
			" issued as immediate command, bad iSCSI Initiator"
				"implementation\n");
		return iscsit_add_reject_cmd(cmd,
					     ISCSI_REASON_PROTOCOL_ERROR, buf);
	}
	if ((function != ISCSI_TM_FUNC_ABORT_TASK) &&
	    be32_to_cpu(hdr->refcmdsn) != ISCSI_RESERVED_TAG)
		hdr->refcmdsn = cpu_to_be32(ISCSI_RESERVED_TAG);

	cmd->data_direction = DMA_NONE;
	cmd->tmr_req = kzalloc(sizeof(*cmd->tmr_req), GFP_KERNEL);
	if (!cmd->tmr_req) {
		return iscsit_add_reject_cmd(cmd,
					     ISCSI_REASON_BOOKMARK_NO_RESOURCES,
					     buf);
	}

	transport_init_se_cmd(&cmd->se_cmd, &iscsi_ops,
			      conn->sess->se_sess, 0, DMA_NONE,
			      TCM_SIMPLE_TAG, cmd->sense_buffer + 2);

	target_get_sess_cmd(&cmd->se_cmd, true);

	/*
	 * TASK_REASSIGN for ERL=2 / connection stays inside of
	 * LIO-Target $FABRIC_MOD
	 */
	if (function != ISCSI_TM_FUNC_TASK_REASSIGN) {
<<<<<<< HEAD
		switch (function) {
		case ISCSI_TM_FUNC_ABORT_TASK:
			tcm_function = TMR_ABORT_TASK;
			break;
		case ISCSI_TM_FUNC_ABORT_TASK_SET:
			tcm_function = TMR_ABORT_TASK_SET;
			break;
		case ISCSI_TM_FUNC_CLEAR_ACA:
			tcm_function = TMR_CLEAR_ACA;
			break;
		case ISCSI_TM_FUNC_CLEAR_TASK_SET:
			tcm_function = TMR_CLEAR_TASK_SET;
			break;
		case ISCSI_TM_FUNC_LOGICAL_UNIT_RESET:
			tcm_function = TMR_LUN_RESET;
			break;
		case ISCSI_TM_FUNC_TARGET_WARM_RESET:
			tcm_function = TMR_TARGET_WARM_RESET;
			break;
		case ISCSI_TM_FUNC_TARGET_COLD_RESET:
			tcm_function = TMR_TARGET_COLD_RESET;
			break;
		default:
=======
		tcm_function = iscsit_convert_tmf(function);
		if (tcm_function == TMR_UNKNOWN) {
>>>>>>> 286cd8c7
			pr_err("Unknown iSCSI TMR Function:"
			       " 0x%02x\n", function);
			return iscsit_add_reject_cmd(cmd,
				ISCSI_REASON_BOOKMARK_NO_RESOURCES, buf);
		}
	}
	ret = core_tmr_alloc_req(&cmd->se_cmd, cmd->tmr_req, tcm_function,
				 GFP_KERNEL);
	if (ret < 0)
		return iscsit_add_reject_cmd(cmd,
				ISCSI_REASON_BOOKMARK_NO_RESOURCES, buf);

	cmd->tmr_req->se_tmr_req = cmd->se_cmd.se_tmr_req;

	cmd->iscsi_opcode	= ISCSI_OP_SCSI_TMFUNC;
	cmd->i_state		= ISTATE_SEND_TASKMGTRSP;
	cmd->immediate_cmd	= ((hdr->opcode & ISCSI_OP_IMMEDIATE) ? 1 : 0);
	cmd->init_task_tag	= hdr->itt;
	cmd->targ_xfer_tag	= 0xFFFFFFFF;
	cmd->cmd_sn		= be32_to_cpu(hdr->cmdsn);
	cmd->exp_stat_sn	= be32_to_cpu(hdr->exp_statsn);
	se_tmr			= cmd->se_cmd.se_tmr_req;
	tmr_req			= cmd->tmr_req;
	/*
	 * Locate the struct se_lun for all TMRs not related to ERL=2 TASK_REASSIGN
	 */
	if (function != ISCSI_TM_FUNC_TASK_REASSIGN) {
		ret = transport_lookup_tmr_lun(&cmd->se_cmd,
					       scsilun_to_int(&hdr->lun));
		if (ret < 0) {
			se_tmr->response = ISCSI_TMF_RSP_NO_LUN;
			goto attach;
		}
	}

	switch (function) {
	case ISCSI_TM_FUNC_ABORT_TASK:
		se_tmr->response = iscsit_tmr_abort_task(cmd, buf);
		if (se_tmr->response)
			goto attach;
		break;
	case ISCSI_TM_FUNC_ABORT_TASK_SET:
	case ISCSI_TM_FUNC_CLEAR_ACA:
	case ISCSI_TM_FUNC_CLEAR_TASK_SET:
	case ISCSI_TM_FUNC_LOGICAL_UNIT_RESET:
		break;
	case ISCSI_TM_FUNC_TARGET_WARM_RESET:
		if (iscsit_tmr_task_warm_reset(conn, tmr_req, buf) < 0) {
			se_tmr->response = ISCSI_TMF_RSP_AUTH_FAILED;
			goto attach;
		}
		break;
	case ISCSI_TM_FUNC_TARGET_COLD_RESET:
		if (iscsit_tmr_task_cold_reset(conn, tmr_req, buf) < 0) {
			se_tmr->response = ISCSI_TMF_RSP_AUTH_FAILED;
			goto attach;
		}
		break;
	case ISCSI_TM_FUNC_TASK_REASSIGN:
		se_tmr->response = iscsit_tmr_task_reassign(cmd, buf);
		/*
		 * Perform sanity checks on the ExpDataSN only if the
		 * TASK_REASSIGN was successful.
		 */
		if (se_tmr->response)
			break;

		if (iscsit_check_task_reassign_expdatasn(tmr_req, conn) < 0)
			return iscsit_add_reject_cmd(cmd,
					ISCSI_REASON_BOOKMARK_INVALID, buf);
		break;
	default:
		pr_err("Unknown TMR function: 0x%02x, protocol"
			" error.\n", function);
		se_tmr->response = ISCSI_TMF_RSP_NOT_SUPPORTED;
		goto attach;
	}

	if ((function != ISCSI_TM_FUNC_TASK_REASSIGN) &&
	    (se_tmr->response == ISCSI_TMF_RSP_COMPLETE))
		se_tmr->call_transport = 1;
attach:
	spin_lock_bh(&conn->cmd_lock);
	list_add_tail(&cmd->i_conn_node, &conn->conn_cmd_list);
	spin_unlock_bh(&conn->cmd_lock);

	if (!(hdr->opcode & ISCSI_OP_IMMEDIATE)) {
		int cmdsn_ret = iscsit_sequence_cmd(conn, cmd, buf, hdr->cmdsn);
		if (cmdsn_ret == CMDSN_HIGHER_THAN_EXP) {
			out_of_order_cmdsn = 1;
		} else if (cmdsn_ret == CMDSN_LOWER_THAN_EXP) {
			target_put_sess_cmd(&cmd->se_cmd);
			return 0;
		} else if (cmdsn_ret == CMDSN_ERROR_CANNOT_RECOVER) {
			return -1;
		}
	}
	iscsit_ack_from_expstatsn(conn, be32_to_cpu(hdr->exp_statsn));

	if (out_of_order_cmdsn || !(hdr->opcode & ISCSI_OP_IMMEDIATE))
		return 0;
	/*
	 * Found the referenced task, send to transport for processing.
	 */
	if (se_tmr->call_transport)
		return transport_generic_handle_tmr(&cmd->se_cmd);

	/*
	 * Could not find the referenced LUN, task, or Task Management
	 * command not authorized or supported.  Change state and
	 * let the tx_thread send the response.
	 *
	 * For connection recovery, this is also the default action for
	 * TMR TASK_REASSIGN.
	 */
	iscsit_add_cmd_to_response_queue(cmd, conn, cmd->i_state);
	target_put_sess_cmd(&cmd->se_cmd);
	return 0;
}
EXPORT_SYMBOL(iscsit_handle_task_mgt_cmd);

/* #warning FIXME: Support Text Command parameters besides SendTargets */
int
iscsit_setup_text_cmd(struct iscsi_conn *conn, struct iscsi_cmd *cmd,
		      struct iscsi_text *hdr)
{
	u32 payload_length = ntoh24(hdr->dlength);

	if (payload_length > conn->conn_ops->MaxXmitDataSegmentLength) {
		pr_err("Unable to accept text parameter length: %u"
			"greater than MaxXmitDataSegmentLength %u.\n",
		       payload_length, conn->conn_ops->MaxXmitDataSegmentLength);
		return iscsit_reject_cmd(cmd, ISCSI_REASON_PROTOCOL_ERROR,
					 (unsigned char *)hdr);
	}

	if (!(hdr->flags & ISCSI_FLAG_CMD_FINAL) ||
	     (hdr->flags & ISCSI_FLAG_TEXT_CONTINUE)) {
		pr_err("Multi sequence text commands currently not supported\n");
		return iscsit_reject_cmd(cmd, ISCSI_REASON_CMD_NOT_SUPPORTED,
					(unsigned char *)hdr);
	}

	pr_debug("Got Text Request: ITT: 0x%08x, CmdSN: 0x%08x,"
		" ExpStatSN: 0x%08x, Length: %u\n", hdr->itt, hdr->cmdsn,
		hdr->exp_statsn, payload_length);

	cmd->iscsi_opcode	= ISCSI_OP_TEXT;
	cmd->i_state		= ISTATE_SEND_TEXTRSP;
	cmd->immediate_cmd	= ((hdr->opcode & ISCSI_OP_IMMEDIATE) ? 1 : 0);
	conn->sess->init_task_tag = cmd->init_task_tag  = hdr->itt;
	cmd->targ_xfer_tag	= 0xFFFFFFFF;
	cmd->cmd_sn		= be32_to_cpu(hdr->cmdsn);
	cmd->exp_stat_sn	= be32_to_cpu(hdr->exp_statsn);
	cmd->data_direction	= DMA_NONE;
	kfree(cmd->text_in_ptr);
	cmd->text_in_ptr	= NULL;

	return 0;
}
EXPORT_SYMBOL(iscsit_setup_text_cmd);

int
iscsit_process_text_cmd(struct iscsi_conn *conn, struct iscsi_cmd *cmd,
			struct iscsi_text *hdr)
{
	unsigned char *text_in = cmd->text_in_ptr, *text_ptr;
	int cmdsn_ret;

	if (!text_in) {
		cmd->targ_xfer_tag = be32_to_cpu(hdr->ttt);
		if (cmd->targ_xfer_tag == 0xFFFFFFFF) {
			pr_err("Unable to locate text_in buffer for sendtargets"
			       " discovery\n");
			goto reject;
		}
		goto empty_sendtargets;
	}
	if (strncmp("SendTargets", text_in, 11) != 0) {
		pr_err("Received Text Data that is not"
			" SendTargets, cannot continue.\n");
		goto reject;
	}
	text_ptr = strchr(text_in, '=');
	if (!text_ptr) {
		pr_err("No \"=\" separator found in Text Data,"
			"  cannot continue.\n");
		goto reject;
	}
	if (!strncmp("=All", text_ptr, 4)) {
		cmd->cmd_flags |= ICF_SENDTARGETS_ALL;
	} else if (!strncmp("=iqn.", text_ptr, 5) ||
		   !strncmp("=eui.", text_ptr, 5)) {
		cmd->cmd_flags |= ICF_SENDTARGETS_SINGLE;
	} else {
		pr_err("Unable to locate valid SendTargets=%s value\n", text_ptr);
		goto reject;
	}

	spin_lock_bh(&conn->cmd_lock);
	list_add_tail(&cmd->i_conn_node, &conn->conn_cmd_list);
	spin_unlock_bh(&conn->cmd_lock);

empty_sendtargets:
	iscsit_ack_from_expstatsn(conn, be32_to_cpu(hdr->exp_statsn));

	if (!(hdr->opcode & ISCSI_OP_IMMEDIATE)) {
		cmdsn_ret = iscsit_sequence_cmd(conn, cmd,
				(unsigned char *)hdr, hdr->cmdsn);
		if (cmdsn_ret == CMDSN_ERROR_CANNOT_RECOVER)
			return -1;

		return 0;
	}

	return iscsit_execute_cmd(cmd, 0);

reject:
	return iscsit_reject_cmd(cmd, ISCSI_REASON_PROTOCOL_ERROR,
				 (unsigned char *)hdr);
}
EXPORT_SYMBOL(iscsit_process_text_cmd);

static int
iscsit_handle_text_cmd(struct iscsi_conn *conn, struct iscsi_cmd *cmd,
		       unsigned char *buf)
{
	struct iscsi_text *hdr = (struct iscsi_text *)buf;
	char *text_in = NULL;
	u32 payload_length = ntoh24(hdr->dlength);
	int rx_size, rc;

	rc = iscsit_setup_text_cmd(conn, cmd, hdr);
	if (rc < 0)
		return 0;

	rx_size = payload_length;
	if (payload_length) {
		u32 checksum = 0, data_crc = 0;
		u32 padding = 0, pad_bytes = 0;
		int niov = 0, rx_got;
		struct kvec iov[3];

		text_in = kzalloc(payload_length, GFP_KERNEL);
		if (!text_in)
			goto reject;

		cmd->text_in_ptr = text_in;

		memset(iov, 0, 3 * sizeof(struct kvec));
		iov[niov].iov_base	= text_in;
		iov[niov++].iov_len	= payload_length;

		padding = ((-payload_length) & 3);
		if (padding != 0) {
			iov[niov].iov_base = &pad_bytes;
			iov[niov++].iov_len  = padding;
			rx_size += padding;
			pr_debug("Receiving %u additional bytes"
					" for padding.\n", padding);
		}
		if (conn->conn_ops->DataDigest) {
			iov[niov].iov_base	= &checksum;
			iov[niov++].iov_len	= ISCSI_CRC_LEN;
			rx_size += ISCSI_CRC_LEN;
		}

		rx_got = rx_data(conn, &iov[0], niov, rx_size);
		if (rx_got != rx_size)
			goto reject;

		if (conn->conn_ops->DataDigest) {
			iscsit_do_crypto_hash_buf(conn->conn_rx_hash, text_in,
						  payload_length, padding,
						  &pad_bytes, &data_crc);

			if (checksum != data_crc) {
				pr_err("Text data CRC32C DataDigest"
					" 0x%08x does not match computed"
					" 0x%08x\n", checksum, data_crc);
				if (!conn->sess->sess_ops->ErrorRecoveryLevel) {
					pr_err("Unable to recover from"
					" Text Data digest failure while in"
						" ERL=0.\n");
					goto reject;
				} else {
					/*
					 * Silently drop this PDU and let the
					 * initiator plug the CmdSN gap.
					 */
					pr_debug("Dropping Text"
					" Command CmdSN: 0x%08x due to"
					" DataCRC error.\n", hdr->cmdsn);
					kfree(text_in);
					return 0;
				}
			} else {
				pr_debug("Got CRC32C DataDigest"
					" 0x%08x for %u bytes of text data.\n",
						checksum, payload_length);
			}
		}
		text_in[payload_length - 1] = '\0';
		pr_debug("Successfully read %d bytes of text"
				" data.\n", payload_length);
	}

	return iscsit_process_text_cmd(conn, cmd, hdr);

reject:
	kfree(cmd->text_in_ptr);
	cmd->text_in_ptr = NULL;
	return iscsit_reject_cmd(cmd, ISCSI_REASON_PROTOCOL_ERROR, buf);
}

int iscsit_logout_closesession(struct iscsi_cmd *cmd, struct iscsi_conn *conn)
{
	struct iscsi_conn *conn_p;
	struct iscsi_session *sess = conn->sess;

	pr_debug("Received logout request CLOSESESSION on CID: %hu"
		" for SID: %u.\n", conn->cid, conn->sess->sid);

	atomic_set(&sess->session_logout, 1);
	atomic_set(&conn->conn_logout_remove, 1);
	conn->conn_logout_reason = ISCSI_LOGOUT_REASON_CLOSE_SESSION;

	iscsit_inc_conn_usage_count(conn);
	iscsit_inc_session_usage_count(sess);

	spin_lock_bh(&sess->conn_lock);
	list_for_each_entry(conn_p, &sess->sess_conn_list, conn_list) {
		if (conn_p->conn_state != TARG_CONN_STATE_LOGGED_IN)
			continue;

		pr_debug("Moving to TARG_CONN_STATE_IN_LOGOUT.\n");
		conn_p->conn_state = TARG_CONN_STATE_IN_LOGOUT;
	}
	spin_unlock_bh(&sess->conn_lock);

	iscsit_add_cmd_to_response_queue(cmd, conn, cmd->i_state);

	return 0;
}

int iscsit_logout_closeconnection(struct iscsi_cmd *cmd, struct iscsi_conn *conn)
{
	struct iscsi_conn *l_conn;
	struct iscsi_session *sess = conn->sess;

	pr_debug("Received logout request CLOSECONNECTION for CID:"
		" %hu on CID: %hu.\n", cmd->logout_cid, conn->cid);

	/*
	 * A Logout Request with a CLOSECONNECTION reason code for a CID
	 * can arrive on a connection with a differing CID.
	 */
	if (conn->cid == cmd->logout_cid) {
		spin_lock_bh(&conn->state_lock);
		pr_debug("Moving to TARG_CONN_STATE_IN_LOGOUT.\n");
		conn->conn_state = TARG_CONN_STATE_IN_LOGOUT;

		atomic_set(&conn->conn_logout_remove, 1);
		conn->conn_logout_reason = ISCSI_LOGOUT_REASON_CLOSE_CONNECTION;
		iscsit_inc_conn_usage_count(conn);

		spin_unlock_bh(&conn->state_lock);
	} else {
		/*
		 * Handle all different cid CLOSECONNECTION requests in
		 * iscsit_logout_post_handler_diffcid() as to give enough
		 * time for any non immediate command's CmdSN to be
		 * acknowledged on the connection in question.
		 *
		 * Here we simply make sure the CID is still around.
		 */
		l_conn = iscsit_get_conn_from_cid(sess,
				cmd->logout_cid);
		if (!l_conn) {
			cmd->logout_response = ISCSI_LOGOUT_CID_NOT_FOUND;
			iscsit_add_cmd_to_response_queue(cmd, conn,
					cmd->i_state);
			return 0;
		}

		iscsit_dec_conn_usage_count(l_conn);
	}

	iscsit_add_cmd_to_response_queue(cmd, conn, cmd->i_state);

	return 0;
}

int iscsit_logout_removeconnforrecovery(struct iscsi_cmd *cmd, struct iscsi_conn *conn)
{
	struct iscsi_session *sess = conn->sess;

	pr_debug("Received explicit REMOVECONNFORRECOVERY logout for"
		" CID: %hu on CID: %hu.\n", cmd->logout_cid, conn->cid);

	if (sess->sess_ops->ErrorRecoveryLevel != 2) {
		pr_err("Received Logout Request REMOVECONNFORRECOVERY"
			" while ERL!=2.\n");
		cmd->logout_response = ISCSI_LOGOUT_RECOVERY_UNSUPPORTED;
		iscsit_add_cmd_to_response_queue(cmd, conn, cmd->i_state);
		return 0;
	}

	if (conn->cid == cmd->logout_cid) {
		pr_err("Received Logout Request REMOVECONNFORRECOVERY"
			" with CID: %hu on CID: %hu, implementation error.\n",
				cmd->logout_cid, conn->cid);
		cmd->logout_response = ISCSI_LOGOUT_CLEANUP_FAILED;
		iscsit_add_cmd_to_response_queue(cmd, conn, cmd->i_state);
		return 0;
	}

	iscsit_add_cmd_to_response_queue(cmd, conn, cmd->i_state);

	return 0;
}

int
iscsit_handle_logout_cmd(struct iscsi_conn *conn, struct iscsi_cmd *cmd,
			unsigned char *buf)
{
	int cmdsn_ret, logout_remove = 0;
	u8 reason_code = 0;
	struct iscsi_logout *hdr;
	struct iscsi_tiqn *tiqn = iscsit_snmp_get_tiqn(conn);

	hdr			= (struct iscsi_logout *) buf;
	reason_code		= (hdr->flags & 0x7f);

	if (tiqn) {
		spin_lock(&tiqn->logout_stats.lock);
		if (reason_code == ISCSI_LOGOUT_REASON_CLOSE_SESSION)
			tiqn->logout_stats.normal_logouts++;
		else
			tiqn->logout_stats.abnormal_logouts++;
		spin_unlock(&tiqn->logout_stats.lock);
	}

	pr_debug("Got Logout Request ITT: 0x%08x CmdSN: 0x%08x"
		" ExpStatSN: 0x%08x Reason: 0x%02x CID: %hu on CID: %hu\n",
		hdr->itt, hdr->cmdsn, hdr->exp_statsn, reason_code,
		hdr->cid, conn->cid);

	if (conn->conn_state != TARG_CONN_STATE_LOGGED_IN) {
		pr_err("Received logout request on connection that"
			" is not in logged in state, ignoring request.\n");
		iscsit_free_cmd(cmd, false);
		return 0;
	}

	cmd->iscsi_opcode       = ISCSI_OP_LOGOUT;
	cmd->i_state            = ISTATE_SEND_LOGOUTRSP;
	cmd->immediate_cmd      = ((hdr->opcode & ISCSI_OP_IMMEDIATE) ? 1 : 0);
	conn->sess->init_task_tag = cmd->init_task_tag  = hdr->itt;
	cmd->targ_xfer_tag      = 0xFFFFFFFF;
	cmd->cmd_sn             = be32_to_cpu(hdr->cmdsn);
	cmd->exp_stat_sn        = be32_to_cpu(hdr->exp_statsn);
	cmd->logout_cid         = be16_to_cpu(hdr->cid);
	cmd->logout_reason      = reason_code;
	cmd->data_direction     = DMA_NONE;

	/*
	 * We need to sleep in these cases (by returning 1) until the Logout
	 * Response gets sent in the tx thread.
	 */
	if ((reason_code == ISCSI_LOGOUT_REASON_CLOSE_SESSION) ||
	   ((reason_code == ISCSI_LOGOUT_REASON_CLOSE_CONNECTION) &&
	    be16_to_cpu(hdr->cid) == conn->cid))
		logout_remove = 1;

	spin_lock_bh(&conn->cmd_lock);
	list_add_tail(&cmd->i_conn_node, &conn->conn_cmd_list);
	spin_unlock_bh(&conn->cmd_lock);

	if (reason_code != ISCSI_LOGOUT_REASON_RECOVERY)
		iscsit_ack_from_expstatsn(conn, be32_to_cpu(hdr->exp_statsn));

	/*
	 * Immediate commands are executed, well, immediately.
	 * Non-Immediate Logout Commands are executed in CmdSN order.
	 */
	if (cmd->immediate_cmd) {
		int ret = iscsit_execute_cmd(cmd, 0);

		if (ret < 0)
			return ret;
	} else {
		cmdsn_ret = iscsit_sequence_cmd(conn, cmd, buf, hdr->cmdsn);
		if (cmdsn_ret == CMDSN_LOWER_THAN_EXP)
			logout_remove = 0;
		else if (cmdsn_ret == CMDSN_ERROR_CANNOT_RECOVER)
			return -1;
	}

	return logout_remove;
}
EXPORT_SYMBOL(iscsit_handle_logout_cmd);

int iscsit_handle_snack(
	struct iscsi_conn *conn,
	unsigned char *buf)
{
	struct iscsi_snack *hdr;

	hdr			= (struct iscsi_snack *) buf;
	hdr->flags		&= ~ISCSI_FLAG_CMD_FINAL;

	pr_debug("Got ISCSI_INIT_SNACK, ITT: 0x%08x, ExpStatSN:"
		" 0x%08x, Type: 0x%02x, BegRun: 0x%08x, RunLength: 0x%08x,"
		" CID: %hu\n", hdr->itt, hdr->exp_statsn, hdr->flags,
			hdr->begrun, hdr->runlength, conn->cid);

	if (!conn->sess->sess_ops->ErrorRecoveryLevel) {
		pr_err("Initiator sent SNACK request while in"
			" ErrorRecoveryLevel=0.\n");
		return iscsit_add_reject(conn, ISCSI_REASON_PROTOCOL_ERROR,
					 buf);
	}
	/*
	 * SNACK_DATA and SNACK_R2T are both 0,  so check which function to
	 * call from inside iscsi_send_recovery_datain_or_r2t().
	 */
	switch (hdr->flags & ISCSI_FLAG_SNACK_TYPE_MASK) {
	case 0:
		return iscsit_handle_recovery_datain_or_r2t(conn, buf,
			hdr->itt,
			be32_to_cpu(hdr->ttt),
			be32_to_cpu(hdr->begrun),
			be32_to_cpu(hdr->runlength));
	case ISCSI_FLAG_SNACK_TYPE_STATUS:
		return iscsit_handle_status_snack(conn, hdr->itt,
			be32_to_cpu(hdr->ttt),
			be32_to_cpu(hdr->begrun), be32_to_cpu(hdr->runlength));
	case ISCSI_FLAG_SNACK_TYPE_DATA_ACK:
		return iscsit_handle_data_ack(conn, be32_to_cpu(hdr->ttt),
			be32_to_cpu(hdr->begrun),
			be32_to_cpu(hdr->runlength));
	case ISCSI_FLAG_SNACK_TYPE_RDATA:
		/* FIXME: Support R-Data SNACK */
		pr_err("R-Data SNACK Not Supported.\n");
		return iscsit_add_reject(conn, ISCSI_REASON_PROTOCOL_ERROR,
					 buf);
	default:
		pr_err("Unknown SNACK type 0x%02x, protocol"
			" error.\n", hdr->flags & 0x0f);
		return iscsit_add_reject(conn, ISCSI_REASON_PROTOCOL_ERROR,
					 buf);
	}

	return 0;
}
EXPORT_SYMBOL(iscsit_handle_snack);

static void iscsit_rx_thread_wait_for_tcp(struct iscsi_conn *conn)
{
	if ((conn->sock->sk->sk_shutdown & SEND_SHUTDOWN) ||
	    (conn->sock->sk->sk_shutdown & RCV_SHUTDOWN)) {
		wait_for_completion_interruptible_timeout(
					&conn->rx_half_close_comp,
					ISCSI_RX_THREAD_TCP_TIMEOUT * HZ);
	}
}

static int iscsit_handle_immediate_data(
	struct iscsi_cmd *cmd,
	struct iscsi_scsi_req *hdr,
	u32 length)
{
	int iov_ret, rx_got = 0, rx_size = 0;
	u32 checksum, iov_count = 0, padding = 0;
	struct iscsi_conn *conn = cmd->conn;
	struct kvec *iov;

	iov_ret = iscsit_map_iovec(cmd, cmd->iov_data, cmd->write_data_done, length);
	if (iov_ret < 0)
		return IMMEDIATE_DATA_CANNOT_RECOVER;

	rx_size = length;
	iov_count = iov_ret;
	iov = &cmd->iov_data[0];

	padding = ((-length) & 3);
	if (padding != 0) {
		iov[iov_count].iov_base	= cmd->pad_bytes;
		iov[iov_count++].iov_len = padding;
		rx_size += padding;
	}

	if (conn->conn_ops->DataDigest) {
		iov[iov_count].iov_base		= &checksum;
		iov[iov_count++].iov_len	= ISCSI_CRC_LEN;
		rx_size += ISCSI_CRC_LEN;
	}

	rx_got = rx_data(conn, &cmd->iov_data[0], iov_count, rx_size);

	iscsit_unmap_iovec(cmd);

	if (rx_got != rx_size) {
		iscsit_rx_thread_wait_for_tcp(conn);
		return IMMEDIATE_DATA_CANNOT_RECOVER;
	}

	if (conn->conn_ops->DataDigest) {
		u32 data_crc;

		data_crc = iscsit_do_crypto_hash_sg(conn->conn_rx_hash, cmd,
						    cmd->write_data_done, length, padding,
						    cmd->pad_bytes);

		if (checksum != data_crc) {
			pr_err("ImmediateData CRC32C DataDigest 0x%08x"
				" does not match computed 0x%08x\n", checksum,
				data_crc);

			if (!conn->sess->sess_ops->ErrorRecoveryLevel) {
				pr_err("Unable to recover from"
					" Immediate Data digest failure while"
					" in ERL=0.\n");
				iscsit_reject_cmd(cmd,
						ISCSI_REASON_DATA_DIGEST_ERROR,
						(unsigned char *)hdr);
				return IMMEDIATE_DATA_CANNOT_RECOVER;
			} else {
				iscsit_reject_cmd(cmd,
						ISCSI_REASON_DATA_DIGEST_ERROR,
						(unsigned char *)hdr);
				return IMMEDIATE_DATA_ERL1_CRC_FAILURE;
			}
		} else {
			pr_debug("Got CRC32C DataDigest 0x%08x for"
				" %u bytes of Immediate Data\n", checksum,
				length);
		}
	}

	cmd->write_data_done += length;

	if (cmd->write_data_done == cmd->se_cmd.data_length) {
		spin_lock_bh(&cmd->istate_lock);
		cmd->cmd_flags |= ICF_GOT_LAST_DATAOUT;
		cmd->i_state = ISTATE_RECEIVED_LAST_DATAOUT;
		spin_unlock_bh(&cmd->istate_lock);
	}

	return IMMEDIATE_DATA_NORMAL_OPERATION;
}

/*
 *	Called with sess->conn_lock held.
 */
/* #warning iscsi_build_conn_drop_async_message() only sends out on connections
	with active network interface */
static void iscsit_build_conn_drop_async_message(struct iscsi_conn *conn)
{
	struct iscsi_cmd *cmd;
	struct iscsi_conn *conn_p;
	bool found = false;

	/*
	 * Only send a Asynchronous Message on connections whos network
	 * interface is still functional.
	 */
	list_for_each_entry(conn_p, &conn->sess->sess_conn_list, conn_list) {
		if (conn_p->conn_state == TARG_CONN_STATE_LOGGED_IN) {
			iscsit_inc_conn_usage_count(conn_p);
			found = true;
			break;
		}
	}

	if (!found)
		return;

	cmd = iscsit_allocate_cmd(conn_p, TASK_RUNNING);
	if (!cmd) {
		iscsit_dec_conn_usage_count(conn_p);
		return;
	}

	cmd->logout_cid = conn->cid;
	cmd->iscsi_opcode = ISCSI_OP_ASYNC_EVENT;
	cmd->i_state = ISTATE_SEND_ASYNCMSG;

	spin_lock_bh(&conn_p->cmd_lock);
	list_add_tail(&cmd->i_conn_node, &conn_p->conn_cmd_list);
	spin_unlock_bh(&conn_p->cmd_lock);

	iscsit_add_cmd_to_response_queue(cmd, conn_p, cmd->i_state);
	iscsit_dec_conn_usage_count(conn_p);
}

static int iscsit_send_conn_drop_async_message(
	struct iscsi_cmd *cmd,
	struct iscsi_conn *conn)
{
	struct iscsi_async *hdr;

	cmd->iscsi_opcode = ISCSI_OP_ASYNC_EVENT;

	hdr			= (struct iscsi_async *) cmd->pdu;
	hdr->opcode		= ISCSI_OP_ASYNC_EVENT;
	hdr->flags		= ISCSI_FLAG_CMD_FINAL;
	cmd->init_task_tag	= RESERVED_ITT;
	cmd->targ_xfer_tag	= 0xFFFFFFFF;
	put_unaligned_be64(0xFFFFFFFFFFFFFFFFULL, &hdr->rsvd4[0]);
	cmd->stat_sn		= conn->stat_sn++;
	hdr->statsn		= cpu_to_be32(cmd->stat_sn);
	hdr->exp_cmdsn		= cpu_to_be32(conn->sess->exp_cmd_sn);
	hdr->max_cmdsn		= cpu_to_be32((u32) atomic_read(&conn->sess->max_cmd_sn));
	hdr->async_event	= ISCSI_ASYNC_MSG_DROPPING_CONNECTION;
	hdr->param1		= cpu_to_be16(cmd->logout_cid);
	hdr->param2		= cpu_to_be16(conn->sess->sess_ops->DefaultTime2Wait);
	hdr->param3		= cpu_to_be16(conn->sess->sess_ops->DefaultTime2Retain);

	pr_debug("Sending Connection Dropped Async Message StatSN:"
		" 0x%08x, for CID: %hu on CID: %hu\n", cmd->stat_sn,
			cmd->logout_cid, conn->cid);

	return conn->conn_transport->iscsit_xmit_pdu(conn, cmd, NULL, NULL, 0);
}

static void iscsit_tx_thread_wait_for_tcp(struct iscsi_conn *conn)
{
	if ((conn->sock->sk->sk_shutdown & SEND_SHUTDOWN) ||
	    (conn->sock->sk->sk_shutdown & RCV_SHUTDOWN)) {
		wait_for_completion_interruptible_timeout(
					&conn->tx_half_close_comp,
					ISCSI_TX_THREAD_TCP_TIMEOUT * HZ);
	}
}

void
iscsit_build_datain_pdu(struct iscsi_cmd *cmd, struct iscsi_conn *conn,
			struct iscsi_datain *datain, struct iscsi_data_rsp *hdr,
			bool set_statsn)
{
	hdr->opcode		= ISCSI_OP_SCSI_DATA_IN;
	hdr->flags		= datain->flags;
	if (hdr->flags & ISCSI_FLAG_DATA_STATUS) {
		if (cmd->se_cmd.se_cmd_flags & SCF_OVERFLOW_BIT) {
			hdr->flags |= ISCSI_FLAG_DATA_OVERFLOW;
			hdr->residual_count = cpu_to_be32(cmd->se_cmd.residual_count);
		} else if (cmd->se_cmd.se_cmd_flags & SCF_UNDERFLOW_BIT) {
			hdr->flags |= ISCSI_FLAG_DATA_UNDERFLOW;
			hdr->residual_count = cpu_to_be32(cmd->se_cmd.residual_count);
		}
	}
	hton24(hdr->dlength, datain->length);
	if (hdr->flags & ISCSI_FLAG_DATA_ACK)
		int_to_scsilun(cmd->se_cmd.orig_fe_lun,
				(struct scsi_lun *)&hdr->lun);
	else
		put_unaligned_le64(0xFFFFFFFFFFFFFFFFULL, &hdr->lun);

	hdr->itt		= cmd->init_task_tag;

	if (hdr->flags & ISCSI_FLAG_DATA_ACK)
		hdr->ttt		= cpu_to_be32(cmd->targ_xfer_tag);
	else
		hdr->ttt		= cpu_to_be32(0xFFFFFFFF);
	if (set_statsn)
		hdr->statsn		= cpu_to_be32(cmd->stat_sn);
	else
		hdr->statsn		= cpu_to_be32(0xFFFFFFFF);

	hdr->exp_cmdsn		= cpu_to_be32(conn->sess->exp_cmd_sn);
	hdr->max_cmdsn		= cpu_to_be32((u32) atomic_read(&conn->sess->max_cmd_sn));
	hdr->datasn		= cpu_to_be32(datain->data_sn);
	hdr->offset		= cpu_to_be32(datain->offset);

	pr_debug("Built DataIN ITT: 0x%08x, StatSN: 0x%08x,"
		" DataSN: 0x%08x, Offset: %u, Length: %u, CID: %hu\n",
		cmd->init_task_tag, ntohl(hdr->statsn), ntohl(hdr->datasn),
		ntohl(hdr->offset), datain->length, conn->cid);
}
EXPORT_SYMBOL(iscsit_build_datain_pdu);

static int iscsit_send_datain(struct iscsi_cmd *cmd, struct iscsi_conn *conn)
{
	struct iscsi_data_rsp *hdr = (struct iscsi_data_rsp *)&cmd->pdu[0];
	struct iscsi_datain datain;
	struct iscsi_datain_req *dr;
	int eodr = 0, ret;
	bool set_statsn = false;

	memset(&datain, 0, sizeof(struct iscsi_datain));
	dr = iscsit_get_datain_values(cmd, &datain);
	if (!dr) {
		pr_err("iscsit_get_datain_values failed for ITT: 0x%08x\n",
				cmd->init_task_tag);
		return -1;
	}
	/*
	 * Be paranoid and double check the logic for now.
	 */
	if ((datain.offset + datain.length) > cmd->se_cmd.data_length) {
		pr_err("Command ITT: 0x%08x, datain.offset: %u and"
			" datain.length: %u exceeds cmd->data_length: %u\n",
			cmd->init_task_tag, datain.offset, datain.length,
			cmd->se_cmd.data_length);
		return -1;
	}

	atomic_long_add(datain.length, &conn->sess->tx_data_octets);
	/*
	 * Special case for successfully execution w/ both DATAIN
	 * and Sense Data.
	 */
	if ((datain.flags & ISCSI_FLAG_DATA_STATUS) &&
	    (cmd->se_cmd.se_cmd_flags & SCF_TRANSPORT_TASK_SENSE))
		datain.flags &= ~ISCSI_FLAG_DATA_STATUS;
	else {
		if ((dr->dr_complete == DATAIN_COMPLETE_NORMAL) ||
		    (dr->dr_complete == DATAIN_COMPLETE_CONNECTION_RECOVERY)) {
			iscsit_increment_maxcmdsn(cmd, conn->sess);
			cmd->stat_sn = conn->stat_sn++;
			set_statsn = true;
		} else if (dr->dr_complete ==
			   DATAIN_COMPLETE_WITHIN_COMMAND_RECOVERY)
			set_statsn = true;
	}

	iscsit_build_datain_pdu(cmd, conn, &datain, hdr, set_statsn);

	ret = conn->conn_transport->iscsit_xmit_pdu(conn, cmd, dr, &datain, 0);
	if (ret < 0)
		return ret;

	if (dr->dr_complete) {
		eodr = (cmd->se_cmd.se_cmd_flags & SCF_TRANSPORT_TASK_SENSE) ?
				2 : 1;
		iscsit_free_datain_req(cmd, dr);
	}

	return eodr;
}

int
iscsit_build_logout_rsp(struct iscsi_cmd *cmd, struct iscsi_conn *conn,
			struct iscsi_logout_rsp *hdr)
{
	struct iscsi_conn *logout_conn = NULL;
	struct iscsi_conn_recovery *cr = NULL;
	struct iscsi_session *sess = conn->sess;
	/*
	 * The actual shutting down of Sessions and/or Connections
	 * for CLOSESESSION and CLOSECONNECTION Logout Requests
	 * is done in scsi_logout_post_handler().
	 */
	switch (cmd->logout_reason) {
	case ISCSI_LOGOUT_REASON_CLOSE_SESSION:
		pr_debug("iSCSI session logout successful, setting"
			" logout response to ISCSI_LOGOUT_SUCCESS.\n");
		cmd->logout_response = ISCSI_LOGOUT_SUCCESS;
		break;
	case ISCSI_LOGOUT_REASON_CLOSE_CONNECTION:
		if (cmd->logout_response == ISCSI_LOGOUT_CID_NOT_FOUND)
			break;
		/*
		 * For CLOSECONNECTION logout requests carrying
		 * a matching logout CID -> local CID, the reference
		 * for the local CID will have been incremented in
		 * iscsi_logout_closeconnection().
		 *
		 * For CLOSECONNECTION logout requests carrying
		 * a different CID than the connection it arrived
		 * on, the connection responding to cmd->logout_cid
		 * is stopped in iscsit_logout_post_handler_diffcid().
		 */

		pr_debug("iSCSI CID: %hu logout on CID: %hu"
			" successful.\n", cmd->logout_cid, conn->cid);
		cmd->logout_response = ISCSI_LOGOUT_SUCCESS;
		break;
	case ISCSI_LOGOUT_REASON_RECOVERY:
		if ((cmd->logout_response == ISCSI_LOGOUT_RECOVERY_UNSUPPORTED) ||
		    (cmd->logout_response == ISCSI_LOGOUT_CLEANUP_FAILED))
			break;
		/*
		 * If the connection is still active from our point of view
		 * force connection recovery to occur.
		 */
		logout_conn = iscsit_get_conn_from_cid_rcfr(sess,
				cmd->logout_cid);
		if (logout_conn) {
			iscsit_connection_reinstatement_rcfr(logout_conn);
			iscsit_dec_conn_usage_count(logout_conn);
		}

		cr = iscsit_get_inactive_connection_recovery_entry(
				conn->sess, cmd->logout_cid);
		if (!cr) {
			pr_err("Unable to locate CID: %hu for"
			" REMOVECONNFORRECOVERY Logout Request.\n",
				cmd->logout_cid);
			cmd->logout_response = ISCSI_LOGOUT_CID_NOT_FOUND;
			break;
		}

		iscsit_discard_cr_cmds_by_expstatsn(cr, cmd->exp_stat_sn);

		pr_debug("iSCSI REMOVECONNFORRECOVERY logout"
			" for recovery for CID: %hu on CID: %hu successful.\n",
				cmd->logout_cid, conn->cid);
		cmd->logout_response = ISCSI_LOGOUT_SUCCESS;
		break;
	default:
		pr_err("Unknown cmd->logout_reason: 0x%02x\n",
				cmd->logout_reason);
		return -1;
	}

	hdr->opcode		= ISCSI_OP_LOGOUT_RSP;
	hdr->flags		|= ISCSI_FLAG_CMD_FINAL;
	hdr->response		= cmd->logout_response;
	hdr->itt		= cmd->init_task_tag;
	cmd->stat_sn		= conn->stat_sn++;
	hdr->statsn		= cpu_to_be32(cmd->stat_sn);

	iscsit_increment_maxcmdsn(cmd, conn->sess);
	hdr->exp_cmdsn		= cpu_to_be32(conn->sess->exp_cmd_sn);
	hdr->max_cmdsn		= cpu_to_be32((u32) atomic_read(&conn->sess->max_cmd_sn));

	pr_debug("Built Logout Response ITT: 0x%08x StatSN:"
		" 0x%08x Response: 0x%02x CID: %hu on CID: %hu\n",
		cmd->init_task_tag, cmd->stat_sn, hdr->response,
		cmd->logout_cid, conn->cid);

	return 0;
}
EXPORT_SYMBOL(iscsit_build_logout_rsp);

static int
iscsit_send_logout(struct iscsi_cmd *cmd, struct iscsi_conn *conn)
{
	int rc;

	rc = iscsit_build_logout_rsp(cmd, conn,
			(struct iscsi_logout_rsp *)&cmd->pdu[0]);
	if (rc < 0)
		return rc;

	return conn->conn_transport->iscsit_xmit_pdu(conn, cmd, NULL, NULL, 0);
}

void
iscsit_build_nopin_rsp(struct iscsi_cmd *cmd, struct iscsi_conn *conn,
		       struct iscsi_nopin *hdr, bool nopout_response)
{
	hdr->opcode		= ISCSI_OP_NOOP_IN;
	hdr->flags		|= ISCSI_FLAG_CMD_FINAL;
        hton24(hdr->dlength, cmd->buf_ptr_size);
	if (nopout_response)
		put_unaligned_le64(0xFFFFFFFFFFFFFFFFULL, &hdr->lun);
	hdr->itt		= cmd->init_task_tag;
	hdr->ttt		= cpu_to_be32(cmd->targ_xfer_tag);
	cmd->stat_sn		= (nopout_response) ? conn->stat_sn++ :
				  conn->stat_sn;
	hdr->statsn		= cpu_to_be32(cmd->stat_sn);

	if (nopout_response)
		iscsit_increment_maxcmdsn(cmd, conn->sess);

	hdr->exp_cmdsn		= cpu_to_be32(conn->sess->exp_cmd_sn);
	hdr->max_cmdsn		= cpu_to_be32((u32) atomic_read(&conn->sess->max_cmd_sn));

	pr_debug("Built NOPIN %s Response ITT: 0x%08x, TTT: 0x%08x,"
		" StatSN: 0x%08x, Length %u\n", (nopout_response) ?
		"Solicited" : "Unsolicited", cmd->init_task_tag,
		cmd->targ_xfer_tag, cmd->stat_sn, cmd->buf_ptr_size);
}
EXPORT_SYMBOL(iscsit_build_nopin_rsp);

/*
 *	Unsolicited NOPIN, either requesting a response or not.
 */
static int iscsit_send_unsolicited_nopin(
	struct iscsi_cmd *cmd,
	struct iscsi_conn *conn,
	int want_response)
{
	struct iscsi_nopin *hdr = (struct iscsi_nopin *)&cmd->pdu[0];
	int ret;

	iscsit_build_nopin_rsp(cmd, conn, hdr, false);

	pr_debug("Sending Unsolicited NOPIN TTT: 0x%08x StatSN:"
		" 0x%08x CID: %hu\n", hdr->ttt, cmd->stat_sn, conn->cid);

	ret = conn->conn_transport->iscsit_xmit_pdu(conn, cmd, NULL, NULL, 0);
	if (ret < 0)
		return ret;

	spin_lock_bh(&cmd->istate_lock);
	cmd->i_state = want_response ?
		ISTATE_SENT_NOPIN_WANT_RESPONSE : ISTATE_SENT_STATUS;
	spin_unlock_bh(&cmd->istate_lock);

	return 0;
}

static int
iscsit_send_nopin(struct iscsi_cmd *cmd, struct iscsi_conn *conn)
{
	struct iscsi_nopin *hdr = (struct iscsi_nopin *)&cmd->pdu[0];

	iscsit_build_nopin_rsp(cmd, conn, hdr, true);

	/*
	 * NOPOUT Ping Data is attached to struct iscsi_cmd->buf_ptr.
	 * NOPOUT DataSegmentLength is at struct iscsi_cmd->buf_ptr_size.
	 */
	pr_debug("Echoing back %u bytes of ping data.\n", cmd->buf_ptr_size);

	return conn->conn_transport->iscsit_xmit_pdu(conn, cmd, NULL,
						     cmd->buf_ptr,
						     cmd->buf_ptr_size);
}

static int iscsit_send_r2t(
	struct iscsi_cmd *cmd,
	struct iscsi_conn *conn)
{
	struct iscsi_r2t *r2t;
	struct iscsi_r2t_rsp *hdr;
	int ret;

	r2t = iscsit_get_r2t_from_list(cmd);
	if (!r2t)
		return -1;

	hdr			= (struct iscsi_r2t_rsp *) cmd->pdu;
	memset(hdr, 0, ISCSI_HDR_LEN);
	hdr->opcode		= ISCSI_OP_R2T;
	hdr->flags		|= ISCSI_FLAG_CMD_FINAL;
	int_to_scsilun(cmd->se_cmd.orig_fe_lun,
			(struct scsi_lun *)&hdr->lun);
	hdr->itt		= cmd->init_task_tag;
	if (conn->conn_transport->iscsit_get_r2t_ttt)
		conn->conn_transport->iscsit_get_r2t_ttt(conn, cmd, r2t);
	else
		r2t->targ_xfer_tag = session_get_next_ttt(conn->sess);
	hdr->ttt		= cpu_to_be32(r2t->targ_xfer_tag);
	hdr->statsn		= cpu_to_be32(conn->stat_sn);
	hdr->exp_cmdsn		= cpu_to_be32(conn->sess->exp_cmd_sn);
	hdr->max_cmdsn		= cpu_to_be32((u32) atomic_read(&conn->sess->max_cmd_sn));
	hdr->r2tsn		= cpu_to_be32(r2t->r2t_sn);
	hdr->data_offset	= cpu_to_be32(r2t->offset);
	hdr->data_length	= cpu_to_be32(r2t->xfer_len);

	pr_debug("Built %sR2T, ITT: 0x%08x, TTT: 0x%08x, StatSN:"
		" 0x%08x, R2TSN: 0x%08x, Offset: %u, DDTL: %u, CID: %hu\n",
		(!r2t->recovery_r2t) ? "" : "Recovery ", cmd->init_task_tag,
		r2t->targ_xfer_tag, ntohl(hdr->statsn), r2t->r2t_sn,
			r2t->offset, r2t->xfer_len, conn->cid);

	spin_lock_bh(&cmd->r2t_lock);
	r2t->sent_r2t = 1;
	spin_unlock_bh(&cmd->r2t_lock);

	ret = conn->conn_transport->iscsit_xmit_pdu(conn, cmd, NULL, NULL, 0);
	if (ret < 0) {
		return ret;
	}

	spin_lock_bh(&cmd->dataout_timeout_lock);
	iscsit_start_dataout_timer(cmd, conn);
	spin_unlock_bh(&cmd->dataout_timeout_lock);

	return 0;
}

/*
 *	@recovery: If called from iscsi_task_reassign_complete_write() for
 *		connection recovery.
 */
int iscsit_build_r2ts_for_cmd(
	struct iscsi_conn *conn,
	struct iscsi_cmd *cmd,
	bool recovery)
{
	int first_r2t = 1;
	u32 offset = 0, xfer_len = 0;

	spin_lock_bh(&cmd->r2t_lock);
	if (cmd->cmd_flags & ICF_SENT_LAST_R2T) {
		spin_unlock_bh(&cmd->r2t_lock);
		return 0;
	}

	if (conn->sess->sess_ops->DataSequenceInOrder &&
	    !recovery)
		cmd->r2t_offset = max(cmd->r2t_offset, cmd->write_data_done);

	while (cmd->outstanding_r2ts < conn->sess->sess_ops->MaxOutstandingR2T) {
		if (conn->sess->sess_ops->DataSequenceInOrder) {
			offset = cmd->r2t_offset;

			if (first_r2t && recovery) {
				int new_data_end = offset +
					conn->sess->sess_ops->MaxBurstLength -
					cmd->next_burst_len;

				if (new_data_end > cmd->se_cmd.data_length)
					xfer_len = cmd->se_cmd.data_length - offset;
				else
					xfer_len =
						conn->sess->sess_ops->MaxBurstLength -
						cmd->next_burst_len;
			} else {
				int new_data_end = offset +
					conn->sess->sess_ops->MaxBurstLength;

				if (new_data_end > cmd->se_cmd.data_length)
					xfer_len = cmd->se_cmd.data_length - offset;
				else
					xfer_len = conn->sess->sess_ops->MaxBurstLength;
			}
			cmd->r2t_offset += xfer_len;

			if (cmd->r2t_offset == cmd->se_cmd.data_length)
				cmd->cmd_flags |= ICF_SENT_LAST_R2T;
		} else {
			struct iscsi_seq *seq;

			seq = iscsit_get_seq_holder_for_r2t(cmd);
			if (!seq) {
				spin_unlock_bh(&cmd->r2t_lock);
				return -1;
			}

			offset = seq->offset;
			xfer_len = seq->xfer_len;

			if (cmd->seq_send_order == cmd->seq_count)
				cmd->cmd_flags |= ICF_SENT_LAST_R2T;
		}
		cmd->outstanding_r2ts++;
		first_r2t = 0;

		if (iscsit_add_r2t_to_list(cmd, offset, xfer_len, 0, 0) < 0) {
			spin_unlock_bh(&cmd->r2t_lock);
			return -1;
		}

		if (cmd->cmd_flags & ICF_SENT_LAST_R2T)
			break;
	}
	spin_unlock_bh(&cmd->r2t_lock);

	return 0;
}
EXPORT_SYMBOL(iscsit_build_r2ts_for_cmd);

void iscsit_build_rsp_pdu(struct iscsi_cmd *cmd, struct iscsi_conn *conn,
			bool inc_stat_sn, struct iscsi_scsi_rsp *hdr)
{
	if (inc_stat_sn)
		cmd->stat_sn = conn->stat_sn++;

	atomic_long_inc(&conn->sess->rsp_pdus);

	memset(hdr, 0, ISCSI_HDR_LEN);
	hdr->opcode		= ISCSI_OP_SCSI_CMD_RSP;
	hdr->flags		|= ISCSI_FLAG_CMD_FINAL;
	if (cmd->se_cmd.se_cmd_flags & SCF_OVERFLOW_BIT) {
		hdr->flags |= ISCSI_FLAG_CMD_OVERFLOW;
		hdr->residual_count = cpu_to_be32(cmd->se_cmd.residual_count);
	} else if (cmd->se_cmd.se_cmd_flags & SCF_UNDERFLOW_BIT) {
		hdr->flags |= ISCSI_FLAG_CMD_UNDERFLOW;
		hdr->residual_count = cpu_to_be32(cmd->se_cmd.residual_count);
	}
	hdr->response		= cmd->iscsi_response;
	hdr->cmd_status		= cmd->se_cmd.scsi_status;
	hdr->itt		= cmd->init_task_tag;
	hdr->statsn		= cpu_to_be32(cmd->stat_sn);

	iscsit_increment_maxcmdsn(cmd, conn->sess);
	hdr->exp_cmdsn		= cpu_to_be32(conn->sess->exp_cmd_sn);
	hdr->max_cmdsn		= cpu_to_be32((u32) atomic_read(&conn->sess->max_cmd_sn));

	pr_debug("Built SCSI Response, ITT: 0x%08x, StatSN: 0x%08x,"
		" Response: 0x%02x, SAM Status: 0x%02x, CID: %hu\n",
		cmd->init_task_tag, cmd->stat_sn, cmd->se_cmd.scsi_status,
		cmd->se_cmd.scsi_status, conn->cid);
}
EXPORT_SYMBOL(iscsit_build_rsp_pdu);

static int iscsit_send_response(struct iscsi_cmd *cmd, struct iscsi_conn *conn)
{
	struct iscsi_scsi_rsp *hdr = (struct iscsi_scsi_rsp *)&cmd->pdu[0];
	bool inc_stat_sn = (cmd->i_state == ISTATE_SEND_STATUS);
	void *data_buf = NULL;
	u32 padding = 0, data_buf_len = 0;

	iscsit_build_rsp_pdu(cmd, conn, inc_stat_sn, hdr);

	/*
	 * Attach SENSE DATA payload to iSCSI Response PDU
	 */
	if (cmd->se_cmd.sense_buffer &&
	   ((cmd->se_cmd.se_cmd_flags & SCF_TRANSPORT_TASK_SENSE) ||
	    (cmd->se_cmd.se_cmd_flags & SCF_EMULATED_TASK_SENSE))) {
		put_unaligned_be16(cmd->se_cmd.scsi_sense_length, cmd->sense_buffer);
		cmd->se_cmd.scsi_sense_length += sizeof (__be16);

		padding		= -(cmd->se_cmd.scsi_sense_length) & 3;
		hton24(hdr->dlength, (u32)cmd->se_cmd.scsi_sense_length);
		data_buf = cmd->sense_buffer;
		data_buf_len = cmd->se_cmd.scsi_sense_length + padding;

		if (padding) {
			memset(cmd->sense_buffer +
				cmd->se_cmd.scsi_sense_length, 0, padding);
			pr_debug("Adding %u bytes of padding to"
				" SENSE.\n", padding);
		}

		pr_debug("Attaching SENSE DATA: %u bytes to iSCSI"
				" Response PDU\n",
				cmd->se_cmd.scsi_sense_length);
	}

	return conn->conn_transport->iscsit_xmit_pdu(conn, cmd, NULL, data_buf,
						     data_buf_len);
}

static u8 iscsit_convert_tcm_tmr_rsp(struct se_tmr_req *se_tmr)
{
	switch (se_tmr->response) {
	case TMR_FUNCTION_COMPLETE:
		return ISCSI_TMF_RSP_COMPLETE;
	case TMR_TASK_DOES_NOT_EXIST:
		return ISCSI_TMF_RSP_NO_TASK;
	case TMR_LUN_DOES_NOT_EXIST:
		return ISCSI_TMF_RSP_NO_LUN;
	case TMR_TASK_MGMT_FUNCTION_NOT_SUPPORTED:
		return ISCSI_TMF_RSP_NOT_SUPPORTED;
	case TMR_FUNCTION_REJECTED:
	default:
		return ISCSI_TMF_RSP_REJECTED;
	}
}

void
iscsit_build_task_mgt_rsp(struct iscsi_cmd *cmd, struct iscsi_conn *conn,
			  struct iscsi_tm_rsp *hdr)
{
	struct se_tmr_req *se_tmr = cmd->se_cmd.se_tmr_req;

	hdr->opcode		= ISCSI_OP_SCSI_TMFUNC_RSP;
	hdr->flags		= ISCSI_FLAG_CMD_FINAL;
	hdr->response		= iscsit_convert_tcm_tmr_rsp(se_tmr);
	hdr->itt		= cmd->init_task_tag;
	cmd->stat_sn		= conn->stat_sn++;
	hdr->statsn		= cpu_to_be32(cmd->stat_sn);

	iscsit_increment_maxcmdsn(cmd, conn->sess);
	hdr->exp_cmdsn		= cpu_to_be32(conn->sess->exp_cmd_sn);
	hdr->max_cmdsn		= cpu_to_be32((u32) atomic_read(&conn->sess->max_cmd_sn));

	pr_debug("Built Task Management Response ITT: 0x%08x,"
		" StatSN: 0x%08x, Response: 0x%02x, CID: %hu\n",
		cmd->init_task_tag, cmd->stat_sn, hdr->response, conn->cid);
}
EXPORT_SYMBOL(iscsit_build_task_mgt_rsp);

static int
iscsit_send_task_mgt_rsp(struct iscsi_cmd *cmd, struct iscsi_conn *conn)
{
	struct iscsi_tm_rsp *hdr = (struct iscsi_tm_rsp *)&cmd->pdu[0];

	iscsit_build_task_mgt_rsp(cmd, conn, hdr);

	return conn->conn_transport->iscsit_xmit_pdu(conn, cmd, NULL, NULL, 0);
}

#define SENDTARGETS_BUF_LIMIT 32768U

static int
iscsit_build_sendtargets_response(struct iscsi_cmd *cmd,
				  enum iscsit_transport_type network_transport,
				  int skip_bytes, bool *completed)
{
	char *payload = NULL;
	struct iscsi_conn *conn = cmd->conn;
	struct iscsi_portal_group *tpg;
	struct iscsi_tiqn *tiqn;
	struct iscsi_tpg_np *tpg_np;
	int buffer_len, end_of_buf = 0, len = 0, payload_len = 0;
	int target_name_printed;
	unsigned char buf[ISCSI_IQN_LEN+12]; /* iqn + "TargetName=" + \0 */
	unsigned char *text_in = cmd->text_in_ptr, *text_ptr = NULL;
	bool active;

	buffer_len = min(conn->conn_ops->MaxRecvDataSegmentLength,
			 SENDTARGETS_BUF_LIMIT);

	payload = kzalloc(buffer_len, GFP_KERNEL);
	if (!payload)
		return -ENOMEM;

	/*
	 * Locate pointer to iqn./eui. string for ICF_SENDTARGETS_SINGLE
	 * explicit case..
	 */
	if (cmd->cmd_flags & ICF_SENDTARGETS_SINGLE) {
		text_ptr = strchr(text_in, '=');
		if (!text_ptr) {
			pr_err("Unable to locate '=' string in text_in:"
			       " %s\n", text_in);
			kfree(payload);
			return -EINVAL;
		}
		/*
		 * Skip over '=' character..
		 */
		text_ptr += 1;
	}

	spin_lock(&tiqn_lock);
	list_for_each_entry(tiqn, &g_tiqn_list, tiqn_list) {
		if ((cmd->cmd_flags & ICF_SENDTARGETS_SINGLE) &&
		     strcmp(tiqn->tiqn, text_ptr)) {
			continue;
		}

		target_name_printed = 0;

		spin_lock(&tiqn->tiqn_tpg_lock);
		list_for_each_entry(tpg, &tiqn->tiqn_tpg_list, tpg_list) {

			/* If demo_mode_discovery=0 and generate_node_acls=0
			 * (demo mode dislabed) do not return
			 * TargetName+TargetAddress unless a NodeACL exists.
			 */

			if ((tpg->tpg_attrib.generate_node_acls == 0) &&
			    (tpg->tpg_attrib.demo_mode_discovery == 0) &&
			    (!target_tpg_has_node_acl(&tpg->tpg_se_tpg,
				cmd->conn->sess->sess_ops->InitiatorName))) {
				continue;
			}

			spin_lock(&tpg->tpg_state_lock);
			active = (tpg->tpg_state == TPG_STATE_ACTIVE);
			spin_unlock(&tpg->tpg_state_lock);

			if (!active && tpg->tpg_attrib.tpg_enabled_sendtargets)
				continue;

			spin_lock(&tpg->tpg_np_lock);
			list_for_each_entry(tpg_np, &tpg->tpg_gnp_list,
						tpg_np_list) {
				struct iscsi_np *np = tpg_np->tpg_np;
				struct sockaddr_storage *sockaddr;

				if (np->np_network_transport != network_transport)
					continue;

				if (!target_name_printed) {
					len = sprintf(buf, "TargetName=%s",
						      tiqn->tiqn);
					len += 1;

					if ((len + payload_len) > buffer_len) {
						spin_unlock(&tpg->tpg_np_lock);
						spin_unlock(&tiqn->tiqn_tpg_lock);
						end_of_buf = 1;
						goto eob;
					}

					if (skip_bytes && len <= skip_bytes) {
						skip_bytes -= len;
					} else {
						memcpy(payload + payload_len, buf, len);
						payload_len += len;
						target_name_printed = 1;
						if (len > skip_bytes)
							skip_bytes = 0;
					}
				}

				if (inet_addr_is_any((struct sockaddr *)&np->np_sockaddr))
					sockaddr = &conn->local_sockaddr;
				else
					sockaddr = &np->np_sockaddr;

				len = sprintf(buf, "TargetAddress="
					      "%pISpc,%hu",
					      sockaddr,
					      tpg->tpgt);
				len += 1;

				if ((len + payload_len) > buffer_len) {
					spin_unlock(&tpg->tpg_np_lock);
					spin_unlock(&tiqn->tiqn_tpg_lock);
					end_of_buf = 1;
					goto eob;
				}

				if (skip_bytes && len <= skip_bytes) {
					skip_bytes -= len;
				} else {
					memcpy(payload + payload_len, buf, len);
					payload_len += len;
					if (len > skip_bytes)
						skip_bytes = 0;
				}
			}
			spin_unlock(&tpg->tpg_np_lock);
		}
		spin_unlock(&tiqn->tiqn_tpg_lock);
eob:
		if (end_of_buf) {
			*completed = false;
			break;
		}

		if (cmd->cmd_flags & ICF_SENDTARGETS_SINGLE)
			break;
	}
	spin_unlock(&tiqn_lock);

	cmd->buf_ptr = payload;

	return payload_len;
}

int
iscsit_build_text_rsp(struct iscsi_cmd *cmd, struct iscsi_conn *conn,
		      struct iscsi_text_rsp *hdr,
		      enum iscsit_transport_type network_transport)
{
	int text_length, padding;
	bool completed = true;

	text_length = iscsit_build_sendtargets_response(cmd, network_transport,
							cmd->read_data_done,
							&completed);
	if (text_length < 0)
		return text_length;

	if (completed) {
		hdr->flags = ISCSI_FLAG_CMD_FINAL;
	} else {
		hdr->flags = ISCSI_FLAG_TEXT_CONTINUE;
		cmd->read_data_done += text_length;
		if (cmd->targ_xfer_tag == 0xFFFFFFFF)
			cmd->targ_xfer_tag = session_get_next_ttt(conn->sess);
	}
	hdr->opcode = ISCSI_OP_TEXT_RSP;
	padding = ((-text_length) & 3);
	hton24(hdr->dlength, text_length);
	hdr->itt = cmd->init_task_tag;
	hdr->ttt = cpu_to_be32(cmd->targ_xfer_tag);
	cmd->stat_sn = conn->stat_sn++;
	hdr->statsn = cpu_to_be32(cmd->stat_sn);

	iscsit_increment_maxcmdsn(cmd, conn->sess);
	/*
	 * Reset maxcmdsn_inc in multi-part text payload exchanges to
	 * correctly increment MaxCmdSN for each response answering a
	 * non immediate text request with a valid CmdSN.
	 */
	cmd->maxcmdsn_inc = 0;
	hdr->exp_cmdsn = cpu_to_be32(conn->sess->exp_cmd_sn);
	hdr->max_cmdsn = cpu_to_be32((u32) atomic_read(&conn->sess->max_cmd_sn));

	pr_debug("Built Text Response: ITT: 0x%08x, TTT: 0x%08x, StatSN: 0x%08x,"
		" Length: %u, CID: %hu F: %d C: %d\n", cmd->init_task_tag,
		cmd->targ_xfer_tag, cmd->stat_sn, text_length, conn->cid,
		!!(hdr->flags & ISCSI_FLAG_CMD_FINAL),
		!!(hdr->flags & ISCSI_FLAG_TEXT_CONTINUE));

	return text_length + padding;
}
EXPORT_SYMBOL(iscsit_build_text_rsp);

static int iscsit_send_text_rsp(
	struct iscsi_cmd *cmd,
	struct iscsi_conn *conn)
{
	struct iscsi_text_rsp *hdr = (struct iscsi_text_rsp *)cmd->pdu;
	int text_length;

	text_length = iscsit_build_text_rsp(cmd, conn, hdr,
				conn->conn_transport->transport_type);
	if (text_length < 0)
		return text_length;

	return conn->conn_transport->iscsit_xmit_pdu(conn, cmd, NULL,
						     cmd->buf_ptr,
						     text_length);
}

void
iscsit_build_reject(struct iscsi_cmd *cmd, struct iscsi_conn *conn,
		    struct iscsi_reject *hdr)
{
	hdr->opcode		= ISCSI_OP_REJECT;
	hdr->reason		= cmd->reject_reason;
	hdr->flags		|= ISCSI_FLAG_CMD_FINAL;
	hton24(hdr->dlength, ISCSI_HDR_LEN);
	hdr->ffffffff		= cpu_to_be32(0xffffffff);
	cmd->stat_sn		= conn->stat_sn++;
	hdr->statsn		= cpu_to_be32(cmd->stat_sn);
	hdr->exp_cmdsn		= cpu_to_be32(conn->sess->exp_cmd_sn);
	hdr->max_cmdsn		= cpu_to_be32((u32) atomic_read(&conn->sess->max_cmd_sn));

}
EXPORT_SYMBOL(iscsit_build_reject);

static int iscsit_send_reject(
	struct iscsi_cmd *cmd,
	struct iscsi_conn *conn)
{
	struct iscsi_reject *hdr = (struct iscsi_reject *)&cmd->pdu[0];

	iscsit_build_reject(cmd, conn, hdr);

	pr_debug("Built Reject PDU StatSN: 0x%08x, Reason: 0x%02x,"
		" CID: %hu\n", ntohl(hdr->statsn), hdr->reason, conn->cid);

	return conn->conn_transport->iscsit_xmit_pdu(conn, cmd, NULL,
						     cmd->buf_ptr,
						     ISCSI_HDR_LEN);
}

void iscsit_thread_get_cpumask(struct iscsi_conn *conn)
{
	int ord, cpu;
	/*
	 * bitmap_id is assigned from iscsit_global->ts_bitmap from
	 * within iscsit_start_kthreads()
	 *
	 * Here we use bitmap_id to determine which CPU that this
	 * iSCSI connection's RX/TX threads will be scheduled to
	 * execute upon.
	 */
	ord = conn->bitmap_id % cpumask_weight(cpu_online_mask);
	for_each_online_cpu(cpu) {
		if (ord-- == 0) {
			cpumask_set_cpu(cpu, conn->conn_cpumask);
			return;
		}
	}
	/*
	 * This should never be reached..
	 */
	dump_stack();
	cpumask_setall(conn->conn_cpumask);
}

int
iscsit_immediate_queue(struct iscsi_conn *conn, struct iscsi_cmd *cmd, int state)
{
	int ret;

	switch (state) {
	case ISTATE_SEND_R2T:
		ret = iscsit_send_r2t(cmd, conn);
		if (ret < 0)
			goto err;
		break;
	case ISTATE_REMOVE:
		spin_lock_bh(&conn->cmd_lock);
		list_del_init(&cmd->i_conn_node);
		spin_unlock_bh(&conn->cmd_lock);

		iscsit_free_cmd(cmd, false);
		break;
	case ISTATE_SEND_NOPIN_WANT_RESPONSE:
		iscsit_mod_nopin_response_timer(conn);
		ret = iscsit_send_unsolicited_nopin(cmd, conn, 1);
		if (ret < 0)
			goto err;
		break;
	case ISTATE_SEND_NOPIN_NO_RESPONSE:
		ret = iscsit_send_unsolicited_nopin(cmd, conn, 0);
		if (ret < 0)
			goto err;
		break;
	default:
		pr_err("Unknown Opcode: 0x%02x ITT:"
		       " 0x%08x, i_state: %d on CID: %hu\n",
		       cmd->iscsi_opcode, cmd->init_task_tag, state,
		       conn->cid);
		goto err;
	}

	return 0;

err:
	return -1;
}
EXPORT_SYMBOL(iscsit_immediate_queue);

static int
iscsit_handle_immediate_queue(struct iscsi_conn *conn)
{
	struct iscsit_transport *t = conn->conn_transport;
	struct iscsi_queue_req *qr;
	struct iscsi_cmd *cmd;
	u8 state;
	int ret;

	while ((qr = iscsit_get_cmd_from_immediate_queue(conn))) {
		atomic_set(&conn->check_immediate_queue, 0);
		cmd = qr->cmd;
		state = qr->state;
		kmem_cache_free(lio_qr_cache, qr);

		ret = t->iscsit_immediate_queue(conn, cmd, state);
		if (ret < 0)
			return ret;
	}

	return 0;
}

int
iscsit_response_queue(struct iscsi_conn *conn, struct iscsi_cmd *cmd, int state)
{
	int ret;

check_rsp_state:
	switch (state) {
	case ISTATE_SEND_DATAIN:
		ret = iscsit_send_datain(cmd, conn);
		if (ret < 0)
			goto err;
		else if (!ret)
			/* more drs */
			goto check_rsp_state;
		else if (ret == 1) {
			/* all done */
			spin_lock_bh(&cmd->istate_lock);
			cmd->i_state = ISTATE_SENT_STATUS;
			spin_unlock_bh(&cmd->istate_lock);

			if (atomic_read(&conn->check_immediate_queue))
				return 1;

			return 0;
		} else if (ret == 2) {
			/* Still must send status,
			   SCF_TRANSPORT_TASK_SENSE was set */
			spin_lock_bh(&cmd->istate_lock);
			cmd->i_state = ISTATE_SEND_STATUS;
			spin_unlock_bh(&cmd->istate_lock);
			state = ISTATE_SEND_STATUS;
			goto check_rsp_state;
		}

		break;
	case ISTATE_SEND_STATUS:
	case ISTATE_SEND_STATUS_RECOVERY:
		ret = iscsit_send_response(cmd, conn);
		break;
	case ISTATE_SEND_LOGOUTRSP:
		ret = iscsit_send_logout(cmd, conn);
		break;
	case ISTATE_SEND_ASYNCMSG:
		ret = iscsit_send_conn_drop_async_message(
			cmd, conn);
		break;
	case ISTATE_SEND_NOPIN:
		ret = iscsit_send_nopin(cmd, conn);
		break;
	case ISTATE_SEND_REJECT:
		ret = iscsit_send_reject(cmd, conn);
		break;
	case ISTATE_SEND_TASKMGTRSP:
		ret = iscsit_send_task_mgt_rsp(cmd, conn);
		if (ret != 0)
			break;
		ret = iscsit_tmr_post_handler(cmd, conn);
		if (ret != 0)
			iscsit_fall_back_to_erl0(conn->sess);
		break;
	case ISTATE_SEND_TEXTRSP:
		ret = iscsit_send_text_rsp(cmd, conn);
		break;
	default:
		pr_err("Unknown Opcode: 0x%02x ITT:"
		       " 0x%08x, i_state: %d on CID: %hu\n",
		       cmd->iscsi_opcode, cmd->init_task_tag,
		       state, conn->cid);
		goto err;
	}
	if (ret < 0)
		goto err;

	switch (state) {
	case ISTATE_SEND_LOGOUTRSP:
		if (!iscsit_logout_post_handler(cmd, conn))
			return -ECONNRESET;
		/* fall through */
	case ISTATE_SEND_STATUS:
	case ISTATE_SEND_ASYNCMSG:
	case ISTATE_SEND_NOPIN:
	case ISTATE_SEND_STATUS_RECOVERY:
	case ISTATE_SEND_TEXTRSP:
	case ISTATE_SEND_TASKMGTRSP:
	case ISTATE_SEND_REJECT:
		spin_lock_bh(&cmd->istate_lock);
		cmd->i_state = ISTATE_SENT_STATUS;
		spin_unlock_bh(&cmd->istate_lock);
		break;
	default:
		pr_err("Unknown Opcode: 0x%02x ITT:"
		       " 0x%08x, i_state: %d on CID: %hu\n",
		       cmd->iscsi_opcode, cmd->init_task_tag,
		       cmd->i_state, conn->cid);
		goto err;
	}

	if (atomic_read(&conn->check_immediate_queue))
		return 1;

	return 0;

err:
	return -1;
}
EXPORT_SYMBOL(iscsit_response_queue);

static int iscsit_handle_response_queue(struct iscsi_conn *conn)
{
	struct iscsit_transport *t = conn->conn_transport;
	struct iscsi_queue_req *qr;
	struct iscsi_cmd *cmd;
	u8 state;
	int ret;

	while ((qr = iscsit_get_cmd_from_response_queue(conn))) {
		cmd = qr->cmd;
		state = qr->state;
		kmem_cache_free(lio_qr_cache, qr);

		ret = t->iscsit_response_queue(conn, cmd, state);
		if (ret == 1 || ret < 0)
			return ret;
	}

	return 0;
}

int iscsi_target_tx_thread(void *arg)
{
	int ret = 0;
	struct iscsi_conn *conn = arg;
	bool conn_freed = false;

	/*
	 * Allow ourselves to be interrupted by SIGINT so that a
	 * connection recovery / failure event can be triggered externally.
	 */
	allow_signal(SIGINT);

	while (!kthread_should_stop()) {
		/*
		 * Ensure that both TX and RX per connection kthreads
		 * are scheduled to run on the same CPU.
		 */
		iscsit_thread_check_cpumask(conn, current, 1);

		wait_event_interruptible(conn->queues_wq,
					 !iscsit_conn_all_queues_empty(conn));

		if (signal_pending(current))
			goto transport_err;

get_immediate:
		ret = iscsit_handle_immediate_queue(conn);
		if (ret < 0)
			goto transport_err;

		ret = iscsit_handle_response_queue(conn);
		if (ret == 1) {
			goto get_immediate;
		} else if (ret == -ECONNRESET) {
			conn_freed = true;
			goto out;
		} else if (ret < 0) {
			goto transport_err;
		}
	}

transport_err:
	/*
	 * Avoid the normal connection failure code-path if this connection
	 * is still within LOGIN mode, and iscsi_np process context is
	 * responsible for cleaning up the early connection failure.
	 */
	if (conn->conn_state != TARG_CONN_STATE_IN_LOGIN)
		iscsit_take_action_for_connection_exit(conn, &conn_freed);
out:
	if (!conn_freed) {
		while (!kthread_should_stop()) {
			msleep(100);
		}
	}
	return 0;
}

static int iscsi_target_rx_opcode(struct iscsi_conn *conn, unsigned char *buf)
{
	struct iscsi_hdr *hdr = (struct iscsi_hdr *)buf;
	struct iscsi_cmd *cmd;
	int ret = 0;

	switch (hdr->opcode & ISCSI_OPCODE_MASK) {
	case ISCSI_OP_SCSI_CMD:
		cmd = iscsit_allocate_cmd(conn, TASK_INTERRUPTIBLE);
		if (!cmd)
			goto reject;

		ret = iscsit_handle_scsi_cmd(conn, cmd, buf);
		break;
	case ISCSI_OP_SCSI_DATA_OUT:
		ret = iscsit_handle_data_out(conn, buf);
		break;
	case ISCSI_OP_NOOP_OUT:
		cmd = NULL;
		if (hdr->ttt == cpu_to_be32(0xFFFFFFFF)) {
			cmd = iscsit_allocate_cmd(conn, TASK_INTERRUPTIBLE);
			if (!cmd)
				goto reject;
		}
		ret = iscsit_handle_nop_out(conn, cmd, buf);
		break;
	case ISCSI_OP_SCSI_TMFUNC:
		cmd = iscsit_allocate_cmd(conn, TASK_INTERRUPTIBLE);
		if (!cmd)
			goto reject;

		ret = iscsit_handle_task_mgt_cmd(conn, cmd, buf);
		break;
	case ISCSI_OP_TEXT:
		if (hdr->ttt != cpu_to_be32(0xFFFFFFFF)) {
			cmd = iscsit_find_cmd_from_itt(conn, hdr->itt);
			if (!cmd)
				goto reject;
		} else {
			cmd = iscsit_allocate_cmd(conn, TASK_INTERRUPTIBLE);
			if (!cmd)
				goto reject;
		}

		ret = iscsit_handle_text_cmd(conn, cmd, buf);
		break;
	case ISCSI_OP_LOGOUT:
		cmd = iscsit_allocate_cmd(conn, TASK_INTERRUPTIBLE);
		if (!cmd)
			goto reject;

		ret = iscsit_handle_logout_cmd(conn, cmd, buf);
		if (ret > 0)
			wait_for_completion_timeout(&conn->conn_logout_comp,
					SECONDS_FOR_LOGOUT_COMP * HZ);
		break;
	case ISCSI_OP_SNACK:
		ret = iscsit_handle_snack(conn, buf);
		break;
	default:
		pr_err("Got unknown iSCSI OpCode: 0x%02x\n", hdr->opcode);
		if (!conn->sess->sess_ops->ErrorRecoveryLevel) {
			pr_err("Cannot recover from unknown"
			" opcode while ERL=0, closing iSCSI connection.\n");
			return -1;
		}
		pr_err("Unable to recover from unknown opcode while OFMarker=No,"
		       " closing iSCSI connection.\n");
		ret = -1;
		break;
	}

	return ret;
reject:
	return iscsit_add_reject(conn, ISCSI_REASON_BOOKMARK_NO_RESOURCES, buf);
}

static bool iscsi_target_check_conn_state(struct iscsi_conn *conn)
{
	bool ret;

	spin_lock_bh(&conn->state_lock);
	ret = (conn->conn_state != TARG_CONN_STATE_LOGGED_IN);
	spin_unlock_bh(&conn->state_lock);

	return ret;
}

static void iscsit_get_rx_pdu(struct iscsi_conn *conn)
{
	int ret;
	u8 *buffer, opcode;
	u32 checksum = 0, digest = 0;
	struct kvec iov;
<<<<<<< HEAD
	bool conn_freed = false;
	/*
	 * Allow ourselves to be interrupted by SIGINT so that a
	 * connection recovery / failure event can be triggered externally.
	 */
	allow_signal(SIGINT);
	/*
	 * Wait for iscsi_post_login_handler() to complete before allowing
	 * incoming iscsi/tcp socket I/O, and/or failing the connection.
	 */
	rc = wait_for_completion_interruptible(&conn->rx_login_comp);
	if (rc < 0 || iscsi_target_check_conn_state(conn))
		goto out;

	if (conn->conn_transport->transport_type == ISCSI_INFINIBAND) {
		struct completion comp;
=======
>>>>>>> 286cd8c7

	buffer = kcalloc(ISCSI_HDR_LEN, sizeof(*buffer), GFP_KERNEL);
	if (!buffer)
		return;

	while (!kthread_should_stop()) {
		/*
		 * Ensure that both TX and RX per connection kthreads
		 * are scheduled to run on the same CPU.
		 */
		iscsit_thread_check_cpumask(conn, current, 0);

		memset(&iov, 0, sizeof(struct kvec));

		iov.iov_base	= buffer;
		iov.iov_len	= ISCSI_HDR_LEN;

		ret = rx_data(conn, &iov, 1, ISCSI_HDR_LEN);
		if (ret != ISCSI_HDR_LEN) {
			iscsit_rx_thread_wait_for_tcp(conn);
			break;
		}

		if (conn->conn_ops->HeaderDigest) {
			iov.iov_base	= &digest;
			iov.iov_len	= ISCSI_CRC_LEN;

			ret = rx_data(conn, &iov, 1, ISCSI_CRC_LEN);
			if (ret != ISCSI_CRC_LEN) {
				iscsit_rx_thread_wait_for_tcp(conn);
				break;
			}

			iscsit_do_crypto_hash_buf(conn->conn_rx_hash, buffer,
						  ISCSI_HDR_LEN, 0, NULL,
						  &checksum);

			if (digest != checksum) {
				pr_err("HeaderDigest CRC32C failed,"
					" received 0x%08x, computed 0x%08x\n",
					digest, checksum);
				/*
				 * Set the PDU to 0xff so it will intentionally
				 * hit default in the switch below.
				 */
				memset(buffer, 0xff, ISCSI_HDR_LEN);
				atomic_long_inc(&conn->sess->conn_digest_errors);
			} else {
				pr_debug("Got HeaderDigest CRC32C"
						" 0x%08x\n", checksum);
			}
		}

		if (conn->conn_state == TARG_CONN_STATE_IN_LOGOUT)
			break;

		opcode = buffer[0] & ISCSI_OPCODE_MASK;

		if (conn->sess->sess_ops->SessionType &&
		   ((!(opcode & ISCSI_OP_TEXT)) ||
		    (!(opcode & ISCSI_OP_LOGOUT)))) {
			pr_err("Received illegal iSCSI Opcode: 0x%02x"
			" while in Discovery Session, rejecting.\n", opcode);
			iscsit_add_reject(conn, ISCSI_REASON_PROTOCOL_ERROR,
					  buffer);
			break;
		}

		ret = iscsi_target_rx_opcode(conn, buffer);
		if (ret < 0)
			break;
	}

	kfree(buffer);
}

int iscsi_target_rx_thread(void *arg)
{
	int rc;
	struct iscsi_conn *conn = arg;
	bool conn_freed = false;

	/*
	 * Allow ourselves to be interrupted by SIGINT so that a
	 * connection recovery / failure event can be triggered externally.
	 */
	allow_signal(SIGINT);
	/*
	 * Wait for iscsi_post_login_handler() to complete before allowing
	 * incoming iscsi/tcp socket I/O, and/or failing the connection.
	 */
	rc = wait_for_completion_interruptible(&conn->rx_login_comp);
	if (rc < 0 || iscsi_target_check_conn_state(conn))
		goto out;

	if (!conn->conn_transport->iscsit_get_rx_pdu)
		return 0;

	conn->conn_transport->iscsit_get_rx_pdu(conn);

	if (!signal_pending(current))
		atomic_set(&conn->transport_failed, 1);
	iscsit_take_action_for_connection_exit(conn, &conn_freed);
<<<<<<< HEAD
=======

>>>>>>> 286cd8c7
out:
	if (!conn_freed) {
		while (!kthread_should_stop()) {
			msleep(100);
		}
	}
<<<<<<< HEAD
=======

>>>>>>> 286cd8c7
	return 0;
}

static void iscsit_release_commands_from_conn(struct iscsi_conn *conn)
{
	LIST_HEAD(tmp_list);
	struct iscsi_cmd *cmd = NULL, *cmd_tmp = NULL;
	struct iscsi_session *sess = conn->sess;
	/*
	 * We expect this function to only ever be called from either RX or TX
	 * thread context via iscsit_close_connection() once the other context
	 * has been reset -> returned sleeping pre-handler state.
	 */
	spin_lock_bh(&conn->cmd_lock);
	list_splice_init(&conn->conn_cmd_list, &tmp_list);
<<<<<<< HEAD

	list_for_each_entry_safe(cmd, cmd_tmp, &tmp_list, i_conn_node) {
		struct se_cmd *se_cmd = &cmd->se_cmd;

		if (se_cmd->se_tfo != NULL) {
			spin_lock_irq(&se_cmd->t_state_lock);
			if (se_cmd->transport_state & CMD_T_ABORTED) {
				/*
				 * LIO's abort path owns the cleanup for this,
				 * so put it back on the list and let
				 * aborted_task handle it.
				 */
				list_move_tail(&cmd->i_conn_node,
					       &conn->conn_cmd_list);
			} else {
				se_cmd->transport_state |= CMD_T_FABRIC_STOP;
			}
			spin_unlock_irq(&se_cmd->t_state_lock);
		}
	}
	spin_unlock_bh(&conn->cmd_lock);

	list_for_each_entry_safe(cmd, cmd_tmp, &tmp_list, i_conn_node) {
=======

	list_for_each_entry_safe(cmd, cmd_tmp, &tmp_list, i_conn_node) {
		struct se_cmd *se_cmd = &cmd->se_cmd;

		if (!se_cmd->se_tfo)
			continue;

		spin_lock_irq(&se_cmd->t_state_lock);
		if (se_cmd->transport_state & CMD_T_ABORTED) {
			if (!(se_cmd->transport_state & CMD_T_TAS))
				/*
				 * LIO's abort path owns the cleanup for this,
				 * so put it back on the list and let
				 * aborted_task handle it.
				 */
				list_move_tail(&cmd->i_conn_node,
					       &conn->conn_cmd_list);
		} else {
			se_cmd->transport_state |= CMD_T_FABRIC_STOP;
		}
		spin_unlock_irq(&se_cmd->t_state_lock);
	}
	spin_unlock_bh(&conn->cmd_lock);

	list_for_each_entry_safe(cmd, cmd_tmp, &tmp_list, i_conn_node) {
>>>>>>> 286cd8c7
		list_del_init(&cmd->i_conn_node);

		iscsit_increment_maxcmdsn(cmd, sess);
		iscsit_free_cmd(cmd, true);

	}
}

static void iscsit_stop_timers_for_cmds(
	struct iscsi_conn *conn)
{
	struct iscsi_cmd *cmd;

	spin_lock_bh(&conn->cmd_lock);
	list_for_each_entry(cmd, &conn->conn_cmd_list, i_conn_node) {
		if (cmd->data_direction == DMA_TO_DEVICE)
			iscsit_stop_dataout_timer(cmd);
	}
	spin_unlock_bh(&conn->cmd_lock);
}

int iscsit_close_connection(
	struct iscsi_conn *conn)
{
	int conn_logout = (conn->conn_state == TARG_CONN_STATE_IN_LOGOUT);
	struct iscsi_session	*sess = conn->sess;

	pr_debug("Closing iSCSI connection CID %hu on SID:"
		" %u\n", conn->cid, sess->sid);
	/*
	 * Always up conn_logout_comp for the traditional TCP and HW_OFFLOAD
	 * case just in case the RX Thread in iscsi_target_rx_opcode() is
	 * sleeping and the logout response never got sent because the
	 * connection failed.
	 *
	 * However for iser-target, isert_wait4logout() is using conn_logout_comp
	 * to signal logout response TX interrupt completion.  Go ahead and skip
	 * this for iser since isert_rx_opcode() does not wait on logout failure,
	 * and to avoid iscsi_conn pointer dereference in iser-target code.
	 */
	if (!conn->conn_transport->rdma_shutdown)
		complete(&conn->conn_logout_comp);

	if (!strcmp(current->comm, ISCSI_RX_THREAD_NAME)) {
		if (conn->tx_thread &&
		    cmpxchg(&conn->tx_thread_active, true, false)) {
			send_sig(SIGINT, conn->tx_thread, 1);
			kthread_stop(conn->tx_thread);
		}
	} else if (!strcmp(current->comm, ISCSI_TX_THREAD_NAME)) {
		if (conn->rx_thread &&
		    cmpxchg(&conn->rx_thread_active, true, false)) {
			send_sig(SIGINT, conn->rx_thread, 1);
			kthread_stop(conn->rx_thread);
		}
	}

	spin_lock(&iscsit_global->ts_bitmap_lock);
	bitmap_release_region(iscsit_global->ts_bitmap, conn->bitmap_id,
			      get_order(1));
	spin_unlock(&iscsit_global->ts_bitmap_lock);

	iscsit_stop_timers_for_cmds(conn);
	iscsit_stop_nopin_response_timer(conn);
	iscsit_stop_nopin_timer(conn);

	if (conn->conn_transport->iscsit_wait_conn)
		conn->conn_transport->iscsit_wait_conn(conn);

	/*
	 * During Connection recovery drop unacknowledged out of order
	 * commands for this connection, and prepare the other commands
	 * for reallegiance.
	 *
	 * During normal operation clear the out of order commands (but
	 * do not free the struct iscsi_ooo_cmdsn's) and release all
	 * struct iscsi_cmds.
	 */
	if (atomic_read(&conn->connection_recovery)) {
		iscsit_discard_unacknowledged_ooo_cmdsns_for_conn(conn);
		iscsit_prepare_cmds_for_reallegiance(conn);
	} else {
		iscsit_clear_ooo_cmdsns_for_conn(conn);
		iscsit_release_commands_from_conn(conn);
	}
	iscsit_free_queue_reqs_for_conn(conn);

	/*
	 * Handle decrementing session or connection usage count if
	 * a logout response was not able to be sent because the
	 * connection failed.  Fall back to Session Recovery here.
	 */
	if (atomic_read(&conn->conn_logout_remove)) {
		if (conn->conn_logout_reason == ISCSI_LOGOUT_REASON_CLOSE_SESSION) {
			iscsit_dec_conn_usage_count(conn);
			iscsit_dec_session_usage_count(sess);
		}
		if (conn->conn_logout_reason == ISCSI_LOGOUT_REASON_CLOSE_CONNECTION)
			iscsit_dec_conn_usage_count(conn);

		atomic_set(&conn->conn_logout_remove, 0);
		atomic_set(&sess->session_reinstatement, 0);
		atomic_set(&sess->session_fall_back_to_erl0, 1);
	}

	spin_lock_bh(&sess->conn_lock);
	list_del(&conn->conn_list);

	/*
	 * Attempt to let the Initiator know this connection failed by
	 * sending an Connection Dropped Async Message on another
	 * active connection.
	 */
	if (atomic_read(&conn->connection_recovery))
		iscsit_build_conn_drop_async_message(conn);

	spin_unlock_bh(&sess->conn_lock);

	/*
	 * If connection reinstatement is being performed on this connection,
	 * up the connection reinstatement semaphore that is being blocked on
	 * in iscsit_cause_connection_reinstatement().
	 */
	spin_lock_bh(&conn->state_lock);
	if (atomic_read(&conn->sleep_on_conn_wait_comp)) {
		spin_unlock_bh(&conn->state_lock);
		complete(&conn->conn_wait_comp);
		wait_for_completion(&conn->conn_post_wait_comp);
		spin_lock_bh(&conn->state_lock);
	}

	/*
	 * If connection reinstatement is being performed on this connection
	 * by receiving a REMOVECONNFORRECOVERY logout request, up the
	 * connection wait rcfr semaphore that is being blocked on
	 * an iscsit_connection_reinstatement_rcfr().
	 */
	if (atomic_read(&conn->connection_wait_rcfr)) {
		spin_unlock_bh(&conn->state_lock);
		complete(&conn->conn_wait_rcfr_comp);
		wait_for_completion(&conn->conn_post_wait_comp);
		spin_lock_bh(&conn->state_lock);
	}
	atomic_set(&conn->connection_reinstatement, 1);
	spin_unlock_bh(&conn->state_lock);

	/*
	 * If any other processes are accessing this connection pointer we
	 * must wait until they have completed.
	 */
	iscsit_check_conn_usage_count(conn);

	ahash_request_free(conn->conn_tx_hash);
	if (conn->conn_rx_hash) {
		struct crypto_ahash *tfm;

		tfm = crypto_ahash_reqtfm(conn->conn_rx_hash);
		ahash_request_free(conn->conn_rx_hash);
		crypto_free_ahash(tfm);
	}

	if (conn->sock)
		sock_release(conn->sock);

	if (conn->conn_transport->iscsit_free_conn)
		conn->conn_transport->iscsit_free_conn(conn);

	pr_debug("Moving to TARG_CONN_STATE_FREE.\n");
	conn->conn_state = TARG_CONN_STATE_FREE;
	iscsit_free_conn(conn);

	spin_lock_bh(&sess->conn_lock);
	atomic_dec(&sess->nconn);
	pr_debug("Decremented iSCSI connection count to %hu from node:"
		" %s\n", atomic_read(&sess->nconn),
		sess->sess_ops->InitiatorName);
	/*
	 * Make sure that if one connection fails in an non ERL=2 iSCSI
	 * Session that they all fail.
	 */
	if ((sess->sess_ops->ErrorRecoveryLevel != 2) && !conn_logout &&
	     !atomic_read(&sess->session_logout))
		atomic_set(&sess->session_fall_back_to_erl0, 1);

	/*
	 * If this was not the last connection in the session, and we are
	 * performing session reinstatement or falling back to ERL=0, call
	 * iscsit_stop_session() without sleeping to shutdown the other
	 * active connections.
	 */
	if (atomic_read(&sess->nconn)) {
		if (!atomic_read(&sess->session_reinstatement) &&
		    !atomic_read(&sess->session_fall_back_to_erl0)) {
			spin_unlock_bh(&sess->conn_lock);
			return 0;
		}
		if (!atomic_read(&sess->session_stop_active)) {
			atomic_set(&sess->session_stop_active, 1);
			spin_unlock_bh(&sess->conn_lock);
			iscsit_stop_session(sess, 0, 0);
			return 0;
		}
		spin_unlock_bh(&sess->conn_lock);
		return 0;
	}

	/*
	 * If this was the last connection in the session and one of the
	 * following is occurring:
	 *
	 * Session Reinstatement is not being performed, and are falling back
	 * to ERL=0 call iscsit_close_session().
	 *
	 * Session Logout was requested.  iscsit_close_session() will be called
	 * elsewhere.
	 *
	 * Session Continuation is not being performed, start the Time2Retain
	 * handler and check if sleep_on_sess_wait_sem is active.
	 */
	if (!atomic_read(&sess->session_reinstatement) &&
	     atomic_read(&sess->session_fall_back_to_erl0)) {
		spin_unlock_bh(&sess->conn_lock);
		complete_all(&sess->session_wait_comp);
		iscsit_close_session(sess);

		return 0;
	} else if (atomic_read(&sess->session_logout)) {
		pr_debug("Moving to TARG_SESS_STATE_FREE.\n");
		sess->session_state = TARG_SESS_STATE_FREE;

		if (atomic_read(&sess->session_close)) {
			spin_unlock_bh(&sess->conn_lock);
			complete_all(&sess->session_wait_comp);
			iscsit_close_session(sess);
		} else {
			spin_unlock_bh(&sess->conn_lock);
		}

		return 0;
	} else {
		pr_debug("Moving to TARG_SESS_STATE_FAILED.\n");
		sess->session_state = TARG_SESS_STATE_FAILED;

		if (!atomic_read(&sess->session_continuation))
			iscsit_start_time2retain_handler(sess);

		if (atomic_read(&sess->session_close)) {
			spin_unlock_bh(&sess->conn_lock);
			complete_all(&sess->session_wait_comp);
			iscsit_close_session(sess);
		} else {
			spin_unlock_bh(&sess->conn_lock);
		}

		return 0;
	}
}

/*
 * If the iSCSI Session for the iSCSI Initiator Node exists,
 * forcefully shutdown the iSCSI NEXUS.
 */
int iscsit_close_session(struct iscsi_session *sess)
{
	struct iscsi_portal_group *tpg = sess->tpg;
	struct se_portal_group *se_tpg = &tpg->tpg_se_tpg;

	if (atomic_read(&sess->nconn)) {
		pr_err("%d connection(s) still exist for iSCSI session"
			" to %s\n", atomic_read(&sess->nconn),
			sess->sess_ops->InitiatorName);
		BUG();
	}

	spin_lock_bh(&se_tpg->session_lock);
	atomic_set(&sess->session_logout, 1);
	atomic_set(&sess->session_reinstatement, 1);
	iscsit_stop_time2retain_timer(sess);
	spin_unlock_bh(&se_tpg->session_lock);

	/*
	 * transport_deregister_session_configfs() will clear the
	 * struct se_node_acl->nacl_sess pointer now as a iscsi_np process context
	 * can be setting it again with __transport_register_session() in
	 * iscsi_post_login_handler() again after the iscsit_stop_session()
	 * completes in iscsi_np context.
	 */
	transport_deregister_session_configfs(sess->se_sess);

	/*
	 * If any other processes are accessing this session pointer we must
	 * wait until they have completed.  If we are in an interrupt (the
	 * time2retain handler) and contain and active session usage count we
	 * restart the timer and exit.
	 */
	if (!in_interrupt()) {
		if (iscsit_check_session_usage_count(sess) == 1)
			iscsit_stop_session(sess, 1, 1);
	} else {
		if (iscsit_check_session_usage_count(sess) == 2) {
			atomic_set(&sess->session_logout, 0);
			iscsit_start_time2retain_handler(sess);
			return 0;
		}
	}

	transport_deregister_session(sess->se_sess);

	if (sess->sess_ops->ErrorRecoveryLevel == 2)
		iscsit_free_connection_recovery_entires(sess);

	iscsit_free_all_ooo_cmdsns(sess);

	spin_lock_bh(&se_tpg->session_lock);
	pr_debug("Moving to TARG_SESS_STATE_FREE.\n");
	sess->session_state = TARG_SESS_STATE_FREE;
	pr_debug("Released iSCSI session from node: %s\n",
			sess->sess_ops->InitiatorName);
	tpg->nsessions--;
	if (tpg->tpg_tiqn)
		tpg->tpg_tiqn->tiqn_nsessions--;

	pr_debug("Decremented number of active iSCSI Sessions on"
		" iSCSI TPG: %hu to %u\n", tpg->tpgt, tpg->nsessions);

	ida_free(&sess_ida, sess->session_index);
	kfree(sess->sess_ops);
	sess->sess_ops = NULL;
	spin_unlock_bh(&se_tpg->session_lock);

	kfree(sess);
	return 0;
}

static void iscsit_logout_post_handler_closesession(
	struct iscsi_conn *conn)
{
	struct iscsi_session *sess = conn->sess;
	int sleep = 1;
	/*
	 * Traditional iscsi/tcp will invoke this logic from TX thread
	 * context during session logout, so clear tx_thread_active and
	 * sleep if iscsit_close_connection() has not already occured.
	 *
	 * Since iser-target invokes this logic from it's own workqueue,
	 * always sleep waiting for RX/TX thread shutdown to complete
	 * within iscsit_close_connection().
	 */
<<<<<<< HEAD
	if (conn->conn_transport->transport_type == ISCSI_TCP) {
=======
	if (!conn->conn_transport->rdma_shutdown) {
>>>>>>> 286cd8c7
		sleep = cmpxchg(&conn->tx_thread_active, true, false);
		if (!sleep)
			return;
	}

	atomic_set(&conn->conn_logout_remove, 0);
	complete(&conn->conn_logout_comp);

	iscsit_dec_conn_usage_count(conn);
	atomic_set(&sess->session_close, 1);
	iscsit_stop_session(sess, sleep, sleep);
	iscsit_dec_session_usage_count(sess);
}

static void iscsit_logout_post_handler_samecid(
	struct iscsi_conn *conn)
{
	int sleep = 1;

<<<<<<< HEAD
	if (conn->conn_transport->transport_type == ISCSI_TCP) {
=======
	if (!conn->conn_transport->rdma_shutdown) {
>>>>>>> 286cd8c7
		sleep = cmpxchg(&conn->tx_thread_active, true, false);
		if (!sleep)
			return;
	}

	atomic_set(&conn->conn_logout_remove, 0);
	complete(&conn->conn_logout_comp);

	iscsit_cause_connection_reinstatement(conn, sleep);
	iscsit_dec_conn_usage_count(conn);
}

static void iscsit_logout_post_handler_diffcid(
	struct iscsi_conn *conn,
	u16 cid)
{
	struct iscsi_conn *l_conn;
	struct iscsi_session *sess = conn->sess;
	bool conn_found = false;

	if (!sess)
		return;

	spin_lock_bh(&sess->conn_lock);
	list_for_each_entry(l_conn, &sess->sess_conn_list, conn_list) {
		if (l_conn->cid == cid) {
			iscsit_inc_conn_usage_count(l_conn);
			conn_found = true;
			break;
		}
	}
	spin_unlock_bh(&sess->conn_lock);

	if (!conn_found)
		return;

	if (l_conn->sock)
		l_conn->sock->ops->shutdown(l_conn->sock, RCV_SHUTDOWN);

	spin_lock_bh(&l_conn->state_lock);
	pr_debug("Moving to TARG_CONN_STATE_IN_LOGOUT.\n");
	l_conn->conn_state = TARG_CONN_STATE_IN_LOGOUT;
	spin_unlock_bh(&l_conn->state_lock);

	iscsit_cause_connection_reinstatement(l_conn, 1);
	iscsit_dec_conn_usage_count(l_conn);
}

/*
 *	Return of 0 causes the TX thread to restart.
 */
int iscsit_logout_post_handler(
	struct iscsi_cmd *cmd,
	struct iscsi_conn *conn)
{
	int ret = 0;

	switch (cmd->logout_reason) {
	case ISCSI_LOGOUT_REASON_CLOSE_SESSION:
		switch (cmd->logout_response) {
		case ISCSI_LOGOUT_SUCCESS:
		case ISCSI_LOGOUT_CLEANUP_FAILED:
		default:
			iscsit_logout_post_handler_closesession(conn);
			break;
		}
		ret = 0;
		break;
	case ISCSI_LOGOUT_REASON_CLOSE_CONNECTION:
		if (conn->cid == cmd->logout_cid) {
			switch (cmd->logout_response) {
			case ISCSI_LOGOUT_SUCCESS:
			case ISCSI_LOGOUT_CLEANUP_FAILED:
			default:
				iscsit_logout_post_handler_samecid(conn);
				break;
			}
			ret = 0;
		} else {
			switch (cmd->logout_response) {
			case ISCSI_LOGOUT_SUCCESS:
				iscsit_logout_post_handler_diffcid(conn,
					cmd->logout_cid);
				break;
			case ISCSI_LOGOUT_CID_NOT_FOUND:
			case ISCSI_LOGOUT_CLEANUP_FAILED:
			default:
				break;
			}
			ret = 1;
		}
		break;
	case ISCSI_LOGOUT_REASON_RECOVERY:
		switch (cmd->logout_response) {
		case ISCSI_LOGOUT_SUCCESS:
		case ISCSI_LOGOUT_CID_NOT_FOUND:
		case ISCSI_LOGOUT_RECOVERY_UNSUPPORTED:
		case ISCSI_LOGOUT_CLEANUP_FAILED:
		default:
			break;
		}
		ret = 1;
		break;
	default:
		break;

	}
	return ret;
}
EXPORT_SYMBOL(iscsit_logout_post_handler);

void iscsit_fail_session(struct iscsi_session *sess)
{
	struct iscsi_conn *conn;

	spin_lock_bh(&sess->conn_lock);
	list_for_each_entry(conn, &sess->sess_conn_list, conn_list) {
		pr_debug("Moving to TARG_CONN_STATE_CLEANUP_WAIT.\n");
		conn->conn_state = TARG_CONN_STATE_CLEANUP_WAIT;
	}
	spin_unlock_bh(&sess->conn_lock);

	pr_debug("Moving to TARG_SESS_STATE_FAILED.\n");
	sess->session_state = TARG_SESS_STATE_FAILED;
}

void iscsit_stop_session(
	struct iscsi_session *sess,
	int session_sleep,
	int connection_sleep)
{
	u16 conn_count = atomic_read(&sess->nconn);
	struct iscsi_conn *conn, *conn_tmp = NULL;
	int is_last;

	spin_lock_bh(&sess->conn_lock);

	if (connection_sleep) {
		list_for_each_entry_safe(conn, conn_tmp, &sess->sess_conn_list,
				conn_list) {
			if (conn_count == 0)
				break;

			if (list_is_last(&conn->conn_list, &sess->sess_conn_list)) {
				is_last = 1;
			} else {
				iscsit_inc_conn_usage_count(conn_tmp);
				is_last = 0;
			}
			iscsit_inc_conn_usage_count(conn);

			spin_unlock_bh(&sess->conn_lock);
			iscsit_cause_connection_reinstatement(conn, 1);
			spin_lock_bh(&sess->conn_lock);

			iscsit_dec_conn_usage_count(conn);
			if (is_last == 0)
				iscsit_dec_conn_usage_count(conn_tmp);
			conn_count--;
		}
	} else {
		list_for_each_entry(conn, &sess->sess_conn_list, conn_list)
			iscsit_cause_connection_reinstatement(conn, 0);
	}

	if (session_sleep && atomic_read(&sess->nconn)) {
		spin_unlock_bh(&sess->conn_lock);
		wait_for_completion(&sess->session_wait_comp);
	} else
		spin_unlock_bh(&sess->conn_lock);
}

int iscsit_release_sessions_for_tpg(struct iscsi_portal_group *tpg, int force)
{
	struct iscsi_session *sess;
	struct se_portal_group *se_tpg = &tpg->tpg_se_tpg;
	struct se_session *se_sess, *se_sess_tmp;
	LIST_HEAD(free_list);
	int session_count = 0;

	spin_lock_bh(&se_tpg->session_lock);
	if (tpg->nsessions && !force) {
		spin_unlock_bh(&se_tpg->session_lock);
		return -1;
	}

	list_for_each_entry_safe(se_sess, se_sess_tmp, &se_tpg->tpg_sess_list,
			sess_list) {
		sess = (struct iscsi_session *)se_sess->fabric_sess_ptr;

		spin_lock(&sess->conn_lock);
		if (atomic_read(&sess->session_fall_back_to_erl0) ||
		    atomic_read(&sess->session_logout) ||
		    atomic_read(&sess->session_close) ||
		    (sess->time2retain_timer_flags & ISCSI_TF_EXPIRED)) {
			spin_unlock(&sess->conn_lock);
			continue;
		}
		iscsit_inc_session_usage_count(sess);
		atomic_set(&sess->session_reinstatement, 1);
		atomic_set(&sess->session_fall_back_to_erl0, 1);
<<<<<<< HEAD
=======
		atomic_set(&sess->session_close, 1);
>>>>>>> 286cd8c7
		spin_unlock(&sess->conn_lock);

		list_move_tail(&se_sess->sess_list, &free_list);
	}
	spin_unlock_bh(&se_tpg->session_lock);

	list_for_each_entry_safe(se_sess, se_sess_tmp, &free_list, sess_list) {
		sess = (struct iscsi_session *)se_sess->fabric_sess_ptr;

		list_del_init(&se_sess->sess_list);
		iscsit_stop_session(sess, 1, 1);
		iscsit_dec_session_usage_count(sess);
		session_count++;
	}

	pr_debug("Released %d iSCSI Session(s) from Target Portal"
			" Group: %hu\n", session_count, tpg->tpgt);
	return 0;
}

MODULE_DESCRIPTION("iSCSI-Target Driver for mainline target infrastructure");
MODULE_VERSION("4.1.x");
MODULE_AUTHOR("nab@Linux-iSCSI.org");
MODULE_LICENSE("GPL");

module_init(iscsi_target_init_module);
module_exit(iscsi_target_cleanup_module);<|MERGE_RESOLUTION|>--- conflicted
+++ resolved
@@ -2017,34 +2017,8 @@
 	 * LIO-Target $FABRIC_MOD
 	 */
 	if (function != ISCSI_TM_FUNC_TASK_REASSIGN) {
-<<<<<<< HEAD
-		switch (function) {
-		case ISCSI_TM_FUNC_ABORT_TASK:
-			tcm_function = TMR_ABORT_TASK;
-			break;
-		case ISCSI_TM_FUNC_ABORT_TASK_SET:
-			tcm_function = TMR_ABORT_TASK_SET;
-			break;
-		case ISCSI_TM_FUNC_CLEAR_ACA:
-			tcm_function = TMR_CLEAR_ACA;
-			break;
-		case ISCSI_TM_FUNC_CLEAR_TASK_SET:
-			tcm_function = TMR_CLEAR_TASK_SET;
-			break;
-		case ISCSI_TM_FUNC_LOGICAL_UNIT_RESET:
-			tcm_function = TMR_LUN_RESET;
-			break;
-		case ISCSI_TM_FUNC_TARGET_WARM_RESET:
-			tcm_function = TMR_TARGET_WARM_RESET;
-			break;
-		case ISCSI_TM_FUNC_TARGET_COLD_RESET:
-			tcm_function = TMR_TARGET_COLD_RESET;
-			break;
-		default:
-=======
 		tcm_function = iscsit_convert_tmf(function);
 		if (tcm_function == TMR_UNKNOWN) {
->>>>>>> 286cd8c7
 			pr_err("Unknown iSCSI TMR Function:"
 			       " 0x%02x\n", function);
 			return iscsit_add_reject_cmd(cmd,
@@ -3952,25 +3926,6 @@
 	u8 *buffer, opcode;
 	u32 checksum = 0, digest = 0;
 	struct kvec iov;
-<<<<<<< HEAD
-	bool conn_freed = false;
-	/*
-	 * Allow ourselves to be interrupted by SIGINT so that a
-	 * connection recovery / failure event can be triggered externally.
-	 */
-	allow_signal(SIGINT);
-	/*
-	 * Wait for iscsi_post_login_handler() to complete before allowing
-	 * incoming iscsi/tcp socket I/O, and/or failing the connection.
-	 */
-	rc = wait_for_completion_interruptible(&conn->rx_login_comp);
-	if (rc < 0 || iscsi_target_check_conn_state(conn))
-		goto out;
-
-	if (conn->conn_transport->transport_type == ISCSI_INFINIBAND) {
-		struct completion comp;
-=======
->>>>>>> 286cd8c7
 
 	buffer = kcalloc(ISCSI_HDR_LEN, sizeof(*buffer), GFP_KERNEL);
 	if (!buffer)
@@ -4074,20 +4029,14 @@
 	if (!signal_pending(current))
 		atomic_set(&conn->transport_failed, 1);
 	iscsit_take_action_for_connection_exit(conn, &conn_freed);
-<<<<<<< HEAD
-=======
-
->>>>>>> 286cd8c7
+
 out:
 	if (!conn_freed) {
 		while (!kthread_should_stop()) {
 			msleep(100);
 		}
 	}
-<<<<<<< HEAD
-=======
-
->>>>>>> 286cd8c7
+
 	return 0;
 }
 
@@ -4103,31 +4052,6 @@
 	 */
 	spin_lock_bh(&conn->cmd_lock);
 	list_splice_init(&conn->conn_cmd_list, &tmp_list);
-<<<<<<< HEAD
-
-	list_for_each_entry_safe(cmd, cmd_tmp, &tmp_list, i_conn_node) {
-		struct se_cmd *se_cmd = &cmd->se_cmd;
-
-		if (se_cmd->se_tfo != NULL) {
-			spin_lock_irq(&se_cmd->t_state_lock);
-			if (se_cmd->transport_state & CMD_T_ABORTED) {
-				/*
-				 * LIO's abort path owns the cleanup for this,
-				 * so put it back on the list and let
-				 * aborted_task handle it.
-				 */
-				list_move_tail(&cmd->i_conn_node,
-					       &conn->conn_cmd_list);
-			} else {
-				se_cmd->transport_state |= CMD_T_FABRIC_STOP;
-			}
-			spin_unlock_irq(&se_cmd->t_state_lock);
-		}
-	}
-	spin_unlock_bh(&conn->cmd_lock);
-
-	list_for_each_entry_safe(cmd, cmd_tmp, &tmp_list, i_conn_node) {
-=======
 
 	list_for_each_entry_safe(cmd, cmd_tmp, &tmp_list, i_conn_node) {
 		struct se_cmd *se_cmd = &cmd->se_cmd;
@@ -4153,7 +4077,6 @@
 	spin_unlock_bh(&conn->cmd_lock);
 
 	list_for_each_entry_safe(cmd, cmd_tmp, &tmp_list, i_conn_node) {
->>>>>>> 286cd8c7
 		list_del_init(&cmd->i_conn_node);
 
 		iscsit_increment_maxcmdsn(cmd, sess);
@@ -4502,11 +4425,7 @@
 	 * always sleep waiting for RX/TX thread shutdown to complete
 	 * within iscsit_close_connection().
 	 */
-<<<<<<< HEAD
-	if (conn->conn_transport->transport_type == ISCSI_TCP) {
-=======
 	if (!conn->conn_transport->rdma_shutdown) {
->>>>>>> 286cd8c7
 		sleep = cmpxchg(&conn->tx_thread_active, true, false);
 		if (!sleep)
 			return;
@@ -4526,11 +4445,7 @@
 {
 	int sleep = 1;
 
-<<<<<<< HEAD
-	if (conn->conn_transport->transport_type == ISCSI_TCP) {
-=======
 	if (!conn->conn_transport->rdma_shutdown) {
->>>>>>> 286cd8c7
 		sleep = cmpxchg(&conn->tx_thread_active, true, false);
 		if (!sleep)
 			return;
@@ -4732,10 +4647,7 @@
 		iscsit_inc_session_usage_count(sess);
 		atomic_set(&sess->session_reinstatement, 1);
 		atomic_set(&sess->session_fall_back_to_erl0, 1);
-<<<<<<< HEAD
-=======
 		atomic_set(&sess->session_close, 1);
->>>>>>> 286cd8c7
 		spin_unlock(&sess->conn_lock);
 
 		list_move_tail(&se_sess->sess_list, &free_list);
