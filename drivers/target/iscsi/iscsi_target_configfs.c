--- conflicted
+++ resolved
@@ -1505,30 +1505,16 @@
 	    (sess->time2retain_timer_flags & ISCSI_TF_EXPIRED)) {
 		spin_unlock(&sess->conn_lock);
 		spin_unlock_bh(&se_tpg->session_lock);
-<<<<<<< HEAD
-		return 0;
-=======
 		return;
->>>>>>> 286cd8c7
 	}
 	iscsit_inc_session_usage_count(sess);
 	atomic_set(&sess->session_reinstatement, 1);
 	atomic_set(&sess->session_fall_back_to_erl0, 1);
-<<<<<<< HEAD
-=======
 	atomic_set(&sess->session_close, 1);
->>>>>>> 286cd8c7
 	spin_unlock(&sess->conn_lock);
 
 	iscsit_stop_time2retain_timer(sess);
 	spin_unlock_bh(&se_tpg->session_lock);
-<<<<<<< HEAD
-
-	iscsit_stop_session(sess, 1, 1);
-	return 1;
-}
-=======
->>>>>>> 286cd8c7
 
 	iscsit_stop_session(sess, 1, 1);
 	iscsit_dec_session_usage_count(sess);
