--- conflicted
+++ resolved
@@ -1373,16 +1373,6 @@
 	ret = pm_runtime_get_sync(dev);
 	if (ret < 0) {
 		dev_err(dev, "failed to set PM\n");
-<<<<<<< HEAD
-		goto err_pm;
-	}
-
-	/* Continuous memory allocator */
-	bdisp->alloc_ctx = vb2_dma_contig_init_ctx(dev);
-	if (IS_ERR(bdisp->alloc_ctx)) {
-		ret = PTR_ERR(bdisp->alloc_ctx);
-=======
->>>>>>> 286cd8c7
 		goto err_pm;
 	}
 
