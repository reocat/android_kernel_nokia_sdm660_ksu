--- conflicted
+++ resolved
@@ -102,56 +102,7 @@
 };
 
 /* -----------------------------------------------------------------------------
-<<<<<<< HEAD
- * V4L2 Subdevice Core Operations
- */
-
-static int sru_s_stream(struct v4l2_subdev *subdev, int enable)
-{
-	struct vsp1_sru *sru = to_sru(subdev);
-	struct v4l2_mbus_framefmt *input;
-	struct v4l2_mbus_framefmt *output;
-	u32 ctrl0;
-	int ret;
-
-	ret = vsp1_entity_set_streaming(&sru->entity, enable);
-	if (ret < 0)
-		return ret;
-
-	if (!enable)
-		return 0;
-
-	input = &sru->entity.formats[SRU_PAD_SINK];
-	output = &sru->entity.formats[SRU_PAD_SOURCE];
-
-	if (input->code == MEDIA_BUS_FMT_ARGB8888_1X32)
-		ctrl0 = VI6_SRU_CTRL0_PARAM2 | VI6_SRU_CTRL0_PARAM3
-		      | VI6_SRU_CTRL0_PARAM4;
-	else
-		ctrl0 = VI6_SRU_CTRL0_PARAM3;
-
-	if (input->width != output->width)
-		ctrl0 |= VI6_SRU_CTRL0_MODE_UPSCALE;
-
-	/* Take the control handler lock to ensure that the CTRL0 value won't be
-	 * changed behind our back by a set control operation.
-	 */
-	mutex_lock(sru->ctrls.lock);
-	ctrl0 |= vsp1_sru_read(sru, VI6_SRU_CTRL0)
-	       & (VI6_SRU_CTRL0_PARAM0_MASK | VI6_SRU_CTRL0_PARAM1_MASK);
-	vsp1_sru_write(sru, VI6_SRU_CTRL0, ctrl0);
-	mutex_unlock(sru->ctrls.lock);
-
-	vsp1_sru_write(sru, VI6_SRU_CTRL1, VI6_SRU_CTRL1_PARAM5);
-
-	return 0;
-}
-
-/* -----------------------------------------------------------------------------
- * V4L2 Subdevice Pad Operations
-=======
  * V4L2 Subdevice Operations
->>>>>>> 286cd8c7
  */
 
 static int sru_enum_mbus_code(struct v4l2_subdev *subdev,
