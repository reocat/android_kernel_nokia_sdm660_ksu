--- conflicted
+++ resolved
@@ -124,14 +124,8 @@
 	}
 
 	/* Get user pages for DMA Xfer */
-<<<<<<< HEAD
-	err = get_user_pages_unlocked(current, current->mm,
-			user_dma.uaddr, user_dma.page_count, dma->map,
-			FOLL_FORCE);
-=======
 	err = get_user_pages_unlocked(user_dma.uaddr, user_dma.page_count,
 			dma->map, FOLL_FORCE);
->>>>>>> 286cd8c7
 
 	if (user_dma.page_count != err) {
 		IVTV_DEBUG_WARN("failed to map user pages, returned %d instead of %d\n",
