/*
 * Auvitek AU0828 USB Bridge (Analog video support)
 *
 * Copyright (C) 2009 Devin Heitmueller <dheitmueller@linuxtv.org>
 * Copyright (C) 2005-2008 Auvitek International, Ltd.
 *
 * This program is free software; you can redistribute it and/or
 * modify it under the terms of the GNU General Public License
 * As published by the Free Software Foundation; either version 2
 * of the License, or (at your option) any later version.
 *
 * This program is distributed in the hope that it will be useful,
 * but WITHOUT ANY WARRANTY; without even the implied warranty of
 * MERCHANTABILITY or FITNESS FOR A PARTICULAR PURPOSE.  See the
 * GNU General Public License for more details.
 */

/* Developer Notes:
 *
 * The hardware scaler supported is unimplemented
 * AC97 audio support is unimplemented (only i2s audio mode)
 *
 */

#include "au0828.h"
#include "au8522.h"

#include <linux/module.h>
#include <linux/slab.h>
#include <linux/init.h>
#include <linux/device.h>
#include <media/v4l2-common.h>
#include <media/v4l2-mc.h>
#include <media/v4l2-ioctl.h>
#include <media/v4l2-event.h>
#include <media/tuner.h>
#include "au0828-reg.h"

static DEFINE_MUTEX(au0828_sysfs_lock);

/* ------------------------------------------------------------------
	Videobuf operations
   ------------------------------------------------------------------*/

static unsigned int isoc_debug;
module_param(isoc_debug, int, 0644);
MODULE_PARM_DESC(isoc_debug, "enable debug messages [isoc transfers]");

#define au0828_isocdbg(fmt, arg...) \
do {\
	if (isoc_debug) { \
		pr_info("au0828 %s :"fmt, \
		       __func__ , ##arg);	   \
	} \
  } while (0)

static inline void i2c_gate_ctrl(struct au0828_dev *dev, int val)
{
	if (dev->dvb.frontend && dev->dvb.frontend->ops.analog_ops.i2c_gate_ctrl)
		dev->dvb.frontend->ops.analog_ops.i2c_gate_ctrl(dev->dvb.frontend, val);
}

static inline void print_err_status(struct au0828_dev *dev,
				    int packet, int status)
{
	char *errmsg = "Unknown";

	switch (status) {
	case -ENOENT:
		errmsg = "unlinked synchronously";
		break;
	case -ECONNRESET:
		errmsg = "unlinked asynchronously";
		break;
	case -ENOSR:
		errmsg = "Buffer error (overrun)";
		break;
	case -EPIPE:
		errmsg = "Stalled (device not responding)";
		break;
	case -EOVERFLOW:
		errmsg = "Babble (bad cable?)";
		break;
	case -EPROTO:
		errmsg = "Bit-stuff error (bad cable?)";
		break;
	case -EILSEQ:
		errmsg = "CRC/Timeout (could be anything)";
		break;
	case -ETIME:
		errmsg = "Device does not respond";
		break;
	}
	if (packet < 0) {
		au0828_isocdbg("URB status %d [%s].\n",	status, errmsg);
	} else {
		au0828_isocdbg("URB packet %d, status %d [%s].\n",
			       packet, status, errmsg);
	}
}

static int check_dev(struct au0828_dev *dev)
{
	if (test_bit(DEV_DISCONNECTED, &dev->dev_state)) {
		pr_info("v4l2 ioctl: device not present\n");
		return -ENODEV;
	}

	if (test_bit(DEV_MISCONFIGURED, &dev->dev_state)) {
		pr_info("v4l2 ioctl: device is misconfigured; close and open it again\n");
		return -EIO;
	}
	return 0;
}

/*
 * IRQ callback, called by URB callback
 */
static void au0828_irq_callback(struct urb *urb)
{
	struct au0828_dmaqueue  *dma_q = urb->context;
	struct au0828_dev *dev = container_of(dma_q, struct au0828_dev, vidq);
	unsigned long flags = 0;
	int i;

	switch (urb->status) {
	case 0:             /* success */
	case -ETIMEDOUT:    /* NAK */
		break;
	case -ECONNRESET:   /* kill */
	case -ENOENT:
	case -ESHUTDOWN:
		au0828_isocdbg("au0828_irq_callback called: status kill\n");
		return;
	default:            /* unknown error */
		au0828_isocdbg("urb completion error %d.\n", urb->status);
		break;
	}

	/* Copy data from URB */
	spin_lock_irqsave(&dev->slock, flags);
	dev->isoc_ctl.isoc_copy(dev, urb);
	spin_unlock_irqrestore(&dev->slock, flags);

	/* Reset urb buffers */
	for (i = 0; i < urb->number_of_packets; i++) {
		urb->iso_frame_desc[i].status = 0;
		urb->iso_frame_desc[i].actual_length = 0;
	}
	urb->status = 0;

	urb->status = usb_submit_urb(urb, GFP_ATOMIC);
	if (urb->status) {
		au0828_isocdbg("urb resubmit failed (error=%i)\n",
			       urb->status);
	}
	dev->stream_state = STREAM_ON;
}

/*
 * Stop and Deallocate URBs
 */
static void au0828_uninit_isoc(struct au0828_dev *dev)
{
	struct urb *urb;
	int i;

	au0828_isocdbg("au0828: called au0828_uninit_isoc\n");

	dev->isoc_ctl.nfields = -1;
	for (i = 0; i < dev->isoc_ctl.num_bufs; i++) {
		urb = dev->isoc_ctl.urb[i];
		if (urb) {
			if (!irqs_disabled())
				usb_kill_urb(urb);
			else
				usb_unlink_urb(urb);

			if (dev->isoc_ctl.transfer_buffer[i]) {
				usb_free_coherent(dev->usbdev,
					urb->transfer_buffer_length,
					dev->isoc_ctl.transfer_buffer[i],
					urb->transfer_dma);
			}
			usb_free_urb(urb);
			dev->isoc_ctl.urb[i] = NULL;
		}
		dev->isoc_ctl.transfer_buffer[i] = NULL;
	}

	kfree(dev->isoc_ctl.urb);
	kfree(dev->isoc_ctl.transfer_buffer);

	dev->isoc_ctl.urb = NULL;
	dev->isoc_ctl.transfer_buffer = NULL;
	dev->isoc_ctl.num_bufs = 0;

	dev->stream_state = STREAM_OFF;
}

/*
 * Allocate URBs and start IRQ
 */
static int au0828_init_isoc(struct au0828_dev *dev, int max_packets,
			    int num_bufs, int max_pkt_size,
			    int (*isoc_copy) (struct au0828_dev *dev, struct urb *urb))
{
	struct au0828_dmaqueue *dma_q = &dev->vidq;
	int i;
	int sb_size, pipe;
	struct urb *urb;
	int j, k;
	int rc;

	au0828_isocdbg("au0828: called au0828_prepare_isoc\n");

	dev->isoc_ctl.isoc_copy = isoc_copy;
	dev->isoc_ctl.num_bufs = num_bufs;

	dev->isoc_ctl.urb = kcalloc(num_bufs, sizeof(void *),  GFP_KERNEL);
	if (!dev->isoc_ctl.urb) {
		au0828_isocdbg("cannot alloc memory for usb buffers\n");
		return -ENOMEM;
	}

	dev->isoc_ctl.transfer_buffer = kcalloc(num_bufs, sizeof(void *),
						GFP_KERNEL);
	if (!dev->isoc_ctl.transfer_buffer) {
		au0828_isocdbg("cannot allocate memory for usb transfer\n");
		kfree(dev->isoc_ctl.urb);
		return -ENOMEM;
	}

	dev->isoc_ctl.max_pkt_size = max_pkt_size;
	dev->isoc_ctl.buf = NULL;

	sb_size = max_packets * dev->isoc_ctl.max_pkt_size;

	/* allocate urbs and transfer buffers */
	for (i = 0; i < dev->isoc_ctl.num_bufs; i++) {
		urb = usb_alloc_urb(max_packets, GFP_KERNEL);
		if (!urb) {
			au0828_uninit_isoc(dev);
			return -ENOMEM;
		}
		dev->isoc_ctl.urb[i] = urb;

		dev->isoc_ctl.transfer_buffer[i] = usb_alloc_coherent(dev->usbdev,
			sb_size, GFP_KERNEL, &urb->transfer_dma);
		if (!dev->isoc_ctl.transfer_buffer[i]) {
			printk("unable to allocate %i bytes for transfer buffer %i%s\n",
					sb_size, i,
					in_interrupt() ? " while in int" : "");
			au0828_uninit_isoc(dev);
			return -ENOMEM;
		}
		memset(dev->isoc_ctl.transfer_buffer[i], 0, sb_size);

		pipe = usb_rcvisocpipe(dev->usbdev,
				       dev->isoc_in_endpointaddr),

		usb_fill_int_urb(urb, dev->usbdev, pipe,
				 dev->isoc_ctl.transfer_buffer[i], sb_size,
				 au0828_irq_callback, dma_q, 1);

		urb->number_of_packets = max_packets;
		urb->transfer_flags = URB_ISO_ASAP | URB_NO_TRANSFER_DMA_MAP;

		k = 0;
		for (j = 0; j < max_packets; j++) {
			urb->iso_frame_desc[j].offset = k;
			urb->iso_frame_desc[j].length =
						dev->isoc_ctl.max_pkt_size;
			k += dev->isoc_ctl.max_pkt_size;
		}
	}

	/* submit urbs and enables IRQ */
	for (i = 0; i < dev->isoc_ctl.num_bufs; i++) {
		rc = usb_submit_urb(dev->isoc_ctl.urb[i], GFP_ATOMIC);
		if (rc) {
			au0828_isocdbg("submit of urb %i failed (error=%i)\n",
				       i, rc);
			au0828_uninit_isoc(dev);
			return rc;
		}
	}

	return 0;
}

/*
 * Announces that a buffer were filled and request the next
 */
static inline void buffer_filled(struct au0828_dev *dev,
				 struct au0828_dmaqueue *dma_q,
				 struct au0828_buffer *buf)
{
	struct vb2_v4l2_buffer *vb = &buf->vb;
	struct vb2_queue *q = vb->vb2_buf.vb2_queue;

	/* Advice that buffer was filled */
	au0828_isocdbg("[%p/%d] wakeup\n", buf, buf->top_field);

	if (q->type == V4L2_BUF_TYPE_VIDEO_CAPTURE)
		vb->sequence = dev->frame_count++;
	else
		vb->sequence = dev->vbi_frame_count++;

	vb->field = V4L2_FIELD_INTERLACED;
	vb->vb2_buf.timestamp = ktime_get_ns();
	vb2_buffer_done(&vb->vb2_buf, VB2_BUF_STATE_DONE);
}

/*
 * Identify the buffer header type and properly handles
 */
static void au0828_copy_video(struct au0828_dev *dev,
			      struct au0828_dmaqueue  *dma_q,
			      struct au0828_buffer *buf,
			      unsigned char *p,
			      unsigned char *outp, unsigned long len)
{
	void *fieldstart, *startwrite, *startread;
	int  linesdone, currlinedone, offset, lencopy, remain;
	int bytesperline = dev->width << 1; /* Assumes 16-bit depth @@@@ */

	if (len == 0)
		return;

	if (dma_q->pos + len > buf->length)
		len = buf->length - dma_q->pos;

	startread = p;
	remain = len;

	/* Interlaces frame */
	if (buf->top_field)
		fieldstart = outp;
	else
		fieldstart = outp + bytesperline;

	linesdone = dma_q->pos / bytesperline;
	currlinedone = dma_q->pos % bytesperline;
	offset = linesdone * bytesperline * 2 + currlinedone;
	startwrite = fieldstart + offset;
	lencopy = bytesperline - currlinedone;
	lencopy = lencopy > remain ? remain : lencopy;

	if ((char *)startwrite + lencopy > (char *)outp + buf->length) {
		au0828_isocdbg("Overflow of %zi bytes past buffer end (1)\n",
			       ((char *)startwrite + lencopy) -
			       ((char *)outp + buf->length));
		remain = (char *)outp + buf->length - (char *)startwrite;
		lencopy = remain;
	}
	if (lencopy <= 0)
		return;
	memcpy(startwrite, startread, lencopy);

	remain -= lencopy;

	while (remain > 0) {
		startwrite += lencopy + bytesperline;
		startread += lencopy;
		if (bytesperline > remain)
			lencopy = remain;
		else
			lencopy = bytesperline;

		if ((char *)startwrite + lencopy > (char *)outp +
		    buf->length) {
			au0828_isocdbg("Overflow %zi bytes past buf end (2)\n",
				       ((char *)startwrite + lencopy) -
				       ((char *)outp + buf->length));
			lencopy = remain = (char *)outp + buf->length -
					   (char *)startwrite;
		}
		if (lencopy <= 0)
			break;

		memcpy(startwrite, startread, lencopy);

		remain -= lencopy;
	}

	if (offset > 1440) {
		/* We have enough data to check for greenscreen */
		if (outp[0] < 0x60 && outp[1440] < 0x60)
			dev->greenscreen_detected = 1;
	}

	dma_q->pos += len;
}

/*
 * video-buf generic routine to get the next available buffer
 */
static inline void get_next_buf(struct au0828_dmaqueue *dma_q,
				struct au0828_buffer **buf)
{
	struct au0828_dev *dev = container_of(dma_q, struct au0828_dev, vidq);

	if (list_empty(&dma_q->active)) {
		au0828_isocdbg("No active queue to serve\n");
		dev->isoc_ctl.buf = NULL;
		*buf = NULL;
		return;
	}

	/* Get the next buffer */
	*buf = list_entry(dma_q->active.next, struct au0828_buffer, list);
	/* Cleans up buffer - Useful for testing for frame/URB loss */
	list_del(&(*buf)->list);
	dma_q->pos = 0;
	(*buf)->vb_buf = (*buf)->mem;
	dev->isoc_ctl.buf = *buf;

	return;
}

static void au0828_copy_vbi(struct au0828_dev *dev,
			      struct au0828_dmaqueue  *dma_q,
			      struct au0828_buffer *buf,
			      unsigned char *p,
			      unsigned char *outp, unsigned long len)
{
	unsigned char *startwrite, *startread;
	int bytesperline;
	int i, j = 0;

	if (dev == NULL) {
		au0828_isocdbg("dev is null\n");
		return;
	}

	if (dma_q == NULL) {
		au0828_isocdbg("dma_q is null\n");
		return;
	}
	if (buf == NULL)
		return;
	if (p == NULL) {
		au0828_isocdbg("p is null\n");
		return;
	}
	if (outp == NULL) {
		au0828_isocdbg("outp is null\n");
		return;
	}

	bytesperline = dev->vbi_width;

	if (dma_q->pos + len > buf->length)
		len = buf->length - dma_q->pos;

	startread = p;
	startwrite = outp + (dma_q->pos / 2);

	/* Make sure the bottom field populates the second half of the frame */
	if (buf->top_field == 0)
		startwrite += bytesperline * dev->vbi_height;

	for (i = 0; i < len; i += 2)
		startwrite[j++] = startread[i+1];

	dma_q->pos += len;
}


/*
 * video-buf generic routine to get the next available VBI buffer
 */
static inline void vbi_get_next_buf(struct au0828_dmaqueue *dma_q,
				    struct au0828_buffer **buf)
{
	struct au0828_dev *dev = container_of(dma_q, struct au0828_dev, vbiq);

	if (list_empty(&dma_q->active)) {
		au0828_isocdbg("No active queue to serve\n");
		dev->isoc_ctl.vbi_buf = NULL;
		*buf = NULL;
		return;
	}

	/* Get the next buffer */
	*buf = list_entry(dma_q->active.next, struct au0828_buffer, list);
	/* Cleans up buffer - Useful for testing for frame/URB loss */
	list_del(&(*buf)->list);
	dma_q->pos = 0;
	(*buf)->vb_buf = (*buf)->mem;
	dev->isoc_ctl.vbi_buf = *buf;
	return;
}

/*
 * Controls the isoc copy of each urb packet
 */
static inline int au0828_isoc_copy(struct au0828_dev *dev, struct urb *urb)
{
	struct au0828_buffer    *buf;
	struct au0828_buffer    *vbi_buf;
	struct au0828_dmaqueue  *dma_q = urb->context;
	struct au0828_dmaqueue  *vbi_dma_q = &dev->vbiq;
	unsigned char *outp = NULL;
	unsigned char *vbioutp = NULL;
	int i, len = 0, rc = 1;
	unsigned char *p;
	unsigned char fbyte;
	unsigned int vbi_field_size;
	unsigned int remain, lencopy;

	if (!dev)
		return 0;

	if (test_bit(DEV_DISCONNECTED, &dev->dev_state) ||
	    test_bit(DEV_MISCONFIGURED, &dev->dev_state))
		return 0;

	if (urb->status < 0) {
		print_err_status(dev, -1, urb->status);
		if (urb->status == -ENOENT)
			return 0;
	}

	buf = dev->isoc_ctl.buf;
	if (buf != NULL)
		outp = vb2_plane_vaddr(&buf->vb.vb2_buf, 0);

	vbi_buf = dev->isoc_ctl.vbi_buf;
	if (vbi_buf != NULL)
		vbioutp = vb2_plane_vaddr(&vbi_buf->vb.vb2_buf, 0);

	for (i = 0; i < urb->number_of_packets; i++) {
		int status = urb->iso_frame_desc[i].status;

		if (status < 0) {
			print_err_status(dev, i, status);
			if (urb->iso_frame_desc[i].status != -EPROTO)
				continue;
		}

		if (urb->iso_frame_desc[i].actual_length <= 0)
			continue;

		if (urb->iso_frame_desc[i].actual_length >
						dev->max_pkt_size) {
			au0828_isocdbg("packet bigger than packet size");
			continue;
		}

		p = urb->transfer_buffer + urb->iso_frame_desc[i].offset;
		fbyte = p[0];
		len = urb->iso_frame_desc[i].actual_length - 4;
		p += 4;

		if (fbyte & 0x80) {
			len -= 4;
			p += 4;
			au0828_isocdbg("Video frame %s\n",
				       (fbyte & 0x40) ? "odd" : "even");
			if (fbyte & 0x40) {
				/* VBI */
				if (vbi_buf != NULL)
					buffer_filled(dev, vbi_dma_q, vbi_buf);
				vbi_get_next_buf(vbi_dma_q, &vbi_buf);
				if (vbi_buf == NULL)
					vbioutp = NULL;
				else
					vbioutp = vb2_plane_vaddr(
						&vbi_buf->vb.vb2_buf, 0);

				/* Video */
				if (buf != NULL)
					buffer_filled(dev, dma_q, buf);
				get_next_buf(dma_q, &buf);
				if (buf == NULL)
					outp = NULL;
				else
					outp = vb2_plane_vaddr(
						&buf->vb.vb2_buf, 0);

				/* As long as isoc traffic is arriving, keep
				   resetting the timer */
				if (dev->vid_timeout_running)
					mod_timer(&dev->vid_timeout,
						  jiffies + (HZ / 10));
				if (dev->vbi_timeout_running)
					mod_timer(&dev->vbi_timeout,
						  jiffies + (HZ / 10));
			}

			if (buf != NULL) {
				if (fbyte & 0x40)
					buf->top_field = 1;
				else
					buf->top_field = 0;
			}

			if (vbi_buf != NULL) {
				if (fbyte & 0x40)
					vbi_buf->top_field = 1;
				else
					vbi_buf->top_field = 0;
			}

			dev->vbi_read = 0;
			vbi_dma_q->pos = 0;
			dma_q->pos = 0;
		}

		vbi_field_size = dev->vbi_width * dev->vbi_height * 2;
		if (dev->vbi_read < vbi_field_size) {
			remain  = vbi_field_size - dev->vbi_read;
			if (len < remain)
				lencopy = len;
			else
				lencopy = remain;

			if (vbi_buf != NULL)
				au0828_copy_vbi(dev, vbi_dma_q, vbi_buf, p,
						vbioutp, len);

			len -= lencopy;
			p += lencopy;
			dev->vbi_read += lencopy;
		}

		if (dev->vbi_read >= vbi_field_size && buf != NULL)
			au0828_copy_video(dev, dma_q, buf, p, outp, len);
	}
	return rc;
}

void au0828_usb_v4l2_media_release(struct au0828_dev *dev)
{
#ifdef CONFIG_MEDIA_CONTROLLER
	int i;

	for (i = 0; i < AU0828_MAX_INPUT; i++) {
		if (AUVI_INPUT(i).type == AU0828_VMUX_UNDEFINED)
			return;
		media_device_unregister_entity(&dev->input_ent[i]);
	}
#endif
}

static void au0828_usb_v4l2_release(struct v4l2_device *v4l2_dev)
{
	struct au0828_dev *dev =
		container_of(v4l2_dev, struct au0828_dev, v4l2_dev);

	v4l2_ctrl_handler_free(&dev->v4l2_ctrl_hdl);
	v4l2_device_unregister(&dev->v4l2_dev);
	au0828_usb_v4l2_media_release(dev);
	au0828_usb_release(dev);
}

int au0828_v4l2_device_register(struct usb_interface *interface,
				struct au0828_dev *dev)
{
	int retval;

	if (AUVI_INPUT(0).type == AU0828_VMUX_UNDEFINED)
		return 0;

	/* Create the v4l2_device */
#ifdef CONFIG_MEDIA_CONTROLLER
	dev->v4l2_dev.mdev = dev->media_dev;
#endif
	retval = v4l2_device_register(&interface->dev, &dev->v4l2_dev);
	if (retval) {
		pr_err("%s() v4l2_device_register failed\n",
		       __func__);
		return retval;
	}

	dev->v4l2_dev.release = au0828_usb_v4l2_release;

	/* This control handler will inherit the controls from au8522 */
	retval = v4l2_ctrl_handler_init(&dev->v4l2_ctrl_hdl, 4);
	if (retval) {
		pr_err("%s() v4l2_ctrl_handler_init failed\n",
		       __func__);
		return retval;
	}
	dev->v4l2_dev.ctrl_handler = &dev->v4l2_ctrl_hdl;

	return 0;
}

static int queue_setup(struct vb2_queue *vq,
		       unsigned int *nbuffers, unsigned int *nplanes,
		       unsigned int sizes[], struct device *alloc_devs[])
{
	struct au0828_dev *dev = vb2_get_drv_priv(vq);
	unsigned long size = dev->height * dev->bytesperline;

	if (*nplanes)
		return sizes[0] < size ? -EINVAL : 0;
	*nplanes = 1;
	sizes[0] = size;
	return 0;
}

static int
buffer_prepare(struct vb2_buffer *vb)
{
	struct vb2_v4l2_buffer *vbuf = to_vb2_v4l2_buffer(vb);
	struct au0828_buffer *buf = container_of(vbuf,
				struct au0828_buffer, vb);
	struct au0828_dev    *dev = vb2_get_drv_priv(vb->vb2_queue);

	buf->length = dev->height * dev->bytesperline;

	if (vb2_plane_size(vb, 0) < buf->length) {
		pr_err("%s data will not fit into plane (%lu < %lu)\n",
			__func__, vb2_plane_size(vb, 0), buf->length);
		return -EINVAL;
	}
	vb2_set_plane_payload(&buf->vb.vb2_buf, 0, buf->length);
	return 0;
}

static void
buffer_queue(struct vb2_buffer *vb)
{
	struct vb2_v4l2_buffer *vbuf = to_vb2_v4l2_buffer(vb);
	struct au0828_buffer    *buf     = container_of(vbuf,
							struct au0828_buffer,
							vb);
	struct au0828_dev       *dev     = vb2_get_drv_priv(vb->vb2_queue);
	struct au0828_dmaqueue  *vidq    = &dev->vidq;
	unsigned long flags = 0;

	buf->mem = vb2_plane_vaddr(vb, 0);
	buf->length = vb2_plane_size(vb, 0);

	spin_lock_irqsave(&dev->slock, flags);
	list_add_tail(&buf->list, &vidq->active);
	spin_unlock_irqrestore(&dev->slock, flags);
}

static int au0828_i2s_init(struct au0828_dev *dev)
{
	/* Enable i2s mode */
	au0828_writereg(dev, AU0828_AUDIOCTRL_50C, 0x01);
	return 0;
}

/*
 * Auvitek au0828 analog stream enable
 */
static int au0828_analog_stream_enable(struct au0828_dev *d)
{
	struct usb_interface *iface;
	int ret, h, w;

	dprintk(1, "au0828_analog_stream_enable called\n");

	if (test_bit(DEV_DISCONNECTED, &d->dev_state))
		return -ENODEV;

	iface = usb_ifnum_to_if(d->usbdev, 0);
	if (iface && iface->cur_altsetting->desc.bAlternateSetting != 5) {
		dprintk(1, "Changing intf#0 to alt 5\n");
		/* set au0828 interface0 to AS5 here again */
		ret = usb_set_interface(d->usbdev, 0, 5);
		if (ret < 0) {
			pr_info("Au0828 can't set alt setting to 5!\n");
			return -EBUSY;
		}
	}

	h = d->height / 2 + 2;
	w = d->width * 2;

	au0828_writereg(d, AU0828_SENSORCTRL_VBI_103, 0x00);
	au0828_writereg(d, 0x106, 0x00);
	/* set x position */
	au0828_writereg(d, 0x110, 0x00);
	au0828_writereg(d, 0x111, 0x00);
	au0828_writereg(d, 0x114, w & 0xff);
	au0828_writereg(d, 0x115, w >> 8);
	/* set y position */
	au0828_writereg(d, 0x112, 0x00);
	au0828_writereg(d, 0x113, 0x00);
	au0828_writereg(d, 0x116, h & 0xff);
	au0828_writereg(d, 0x117, h >> 8);
	au0828_writereg(d, AU0828_SENSORCTRL_100, 0xb3);

	return 0;
}

static int au0828_analog_stream_disable(struct au0828_dev *d)
{
	dprintk(1, "au0828_analog_stream_disable called\n");
	au0828_writereg(d, AU0828_SENSORCTRL_100, 0x0);
	return 0;
}

static void au0828_analog_stream_reset(struct au0828_dev *dev)
{
	dprintk(1, "au0828_analog_stream_reset called\n");
	au0828_writereg(dev, AU0828_SENSORCTRL_100, 0x0);
	mdelay(30);
	au0828_writereg(dev, AU0828_SENSORCTRL_100, 0xb3);
}

/*
 * Some operations needs to stop current streaming
 */
static int au0828_stream_interrupt(struct au0828_dev *dev)
{
	dev->stream_state = STREAM_INTERRUPT;
	if (test_bit(DEV_DISCONNECTED, &dev->dev_state))
		return -ENODEV;
<<<<<<< HEAD
	else if (ret) {
		set_bit(DEV_MISCONFIGURED, &dev->dev_state);
		dprintk(1, "%s device is misconfigured!\n", __func__);
		return ret;
	}
=======
>>>>>>> 286cd8c7
	return 0;
}

int au0828_start_analog_streaming(struct vb2_queue *vq, unsigned int count)
{
	struct au0828_dev *dev = vb2_get_drv_priv(vq);
	int rc = 0;

	dprintk(1, "au0828_start_analog_streaming called %d\n",
		dev->streaming_users);

	if (vq->type == V4L2_BUF_TYPE_VIDEO_CAPTURE)
		dev->frame_count = 0;
	else
		dev->vbi_frame_count = 0;

	if (dev->streaming_users == 0) {
		/* If we were doing ac97 instead of i2s, it would go here...*/
		au0828_i2s_init(dev);
		rc = au0828_init_isoc(dev, AU0828_ISO_PACKETS_PER_URB,
				   AU0828_MAX_ISO_BUFS, dev->max_pkt_size,
				   au0828_isoc_copy);
		if (rc < 0) {
			pr_info("au0828_init_isoc failed\n");
			return rc;
		}

		v4l2_device_call_all(&dev->v4l2_dev, 0, video, s_stream, 1);

		if (vq->type == V4L2_BUF_TYPE_VIDEO_CAPTURE) {
			dev->vid_timeout_running = 1;
			mod_timer(&dev->vid_timeout, jiffies + (HZ / 10));
		} else if (vq->type == V4L2_BUF_TYPE_VBI_CAPTURE) {
			dev->vbi_timeout_running = 1;
			mod_timer(&dev->vbi_timeout, jiffies + (HZ / 10));
		}
	}
	dev->streaming_users++;
	return rc;
}

static void au0828_stop_streaming(struct vb2_queue *vq)
{
	struct au0828_dev *dev = vb2_get_drv_priv(vq);
	struct au0828_dmaqueue *vidq = &dev->vidq;
	unsigned long flags = 0;

	dprintk(1, "au0828_stop_streaming called %d\n", dev->streaming_users);

	if (dev->streaming_users-- == 1) {
		au0828_uninit_isoc(dev);
		v4l2_device_call_all(&dev->v4l2_dev, 0, video, s_stream, 0);
	}

	dev->vid_timeout_running = 0;
	del_timer_sync(&dev->vid_timeout);

	spin_lock_irqsave(&dev->slock, flags);
	if (dev->isoc_ctl.buf != NULL) {
		vb2_buffer_done(&dev->isoc_ctl.buf->vb.vb2_buf,
				VB2_BUF_STATE_ERROR);
		dev->isoc_ctl.buf = NULL;
	}
	while (!list_empty(&vidq->active)) {
		struct au0828_buffer *buf;

		buf = list_entry(vidq->active.next, struct au0828_buffer, list);
		vb2_buffer_done(&buf->vb.vb2_buf, VB2_BUF_STATE_ERROR);
		list_del(&buf->list);
	}
	spin_unlock_irqrestore(&dev->slock, flags);
}

void au0828_stop_vbi_streaming(struct vb2_queue *vq)
{
	struct au0828_dev *dev = vb2_get_drv_priv(vq);
	struct au0828_dmaqueue *vbiq = &dev->vbiq;
	unsigned long flags = 0;

	dprintk(1, "au0828_stop_vbi_streaming called %d\n",
		dev->streaming_users);

	if (dev->streaming_users-- == 1) {
		au0828_uninit_isoc(dev);
		v4l2_device_call_all(&dev->v4l2_dev, 0, video, s_stream, 0);
	}

	spin_lock_irqsave(&dev->slock, flags);
	if (dev->isoc_ctl.vbi_buf != NULL) {
		vb2_buffer_done(&dev->isoc_ctl.vbi_buf->vb.vb2_buf,
				VB2_BUF_STATE_ERROR);
		dev->isoc_ctl.vbi_buf = NULL;
	}
	while (!list_empty(&vbiq->active)) {
		struct au0828_buffer *buf;

		buf = list_entry(vbiq->active.next, struct au0828_buffer, list);
		list_del(&buf->list);
		vb2_buffer_done(&buf->vb.vb2_buf, VB2_BUF_STATE_ERROR);
	}
	spin_unlock_irqrestore(&dev->slock, flags);

	dev->vbi_timeout_running = 0;
	del_timer_sync(&dev->vbi_timeout);
}

static const struct vb2_ops au0828_video_qops = {
	.queue_setup     = queue_setup,
	.buf_prepare     = buffer_prepare,
	.buf_queue       = buffer_queue,
	.start_streaming = au0828_start_analog_streaming,
	.stop_streaming  = au0828_stop_streaming,
	.wait_prepare    = vb2_ops_wait_prepare,
	.wait_finish     = vb2_ops_wait_finish,
};

/* ------------------------------------------------------------------
   V4L2 interface
   ------------------------------------------------------------------*/
/*
 * au0828_analog_unregister
 * unregister v4l2 devices
 */
int au0828_analog_unregister(struct au0828_dev *dev)
{
	dprintk(1, "au0828_analog_unregister called\n");

	/* No analog TV */
	if (AUVI_INPUT(0).type == AU0828_VMUX_UNDEFINED)
		return 0;

	mutex_lock(&au0828_sysfs_lock);
	video_unregister_device(&dev->vdev);
	video_unregister_device(&dev->vbi_dev);
	mutex_unlock(&au0828_sysfs_lock);

	v4l2_device_disconnect(&dev->v4l2_dev);
	v4l2_device_put(&dev->v4l2_dev);

	return 1;
}

/* This function ensures that video frames continue to be delivered even if
   the ITU-656 input isn't receiving any data (thereby preventing applications
   such as tvtime from hanging) */
static void au0828_vid_buffer_timeout(struct timer_list *t)
{
	struct au0828_dev *dev = from_timer(dev, t, vid_timeout);
	struct au0828_dmaqueue *dma_q = &dev->vidq;
	struct au0828_buffer *buf;
	unsigned char *vid_data;
	unsigned long flags = 0;

	spin_lock_irqsave(&dev->slock, flags);

	buf = dev->isoc_ctl.buf;
	if (buf != NULL) {
		vid_data = vb2_plane_vaddr(&buf->vb.vb2_buf, 0);
		memset(vid_data, 0x00, buf->length); /* Blank green frame */
		buffer_filled(dev, dma_q, buf);
	}
	get_next_buf(dma_q, &buf);

	if (dev->vid_timeout_running == 1)
		mod_timer(&dev->vid_timeout, jiffies + (HZ / 10));

	spin_unlock_irqrestore(&dev->slock, flags);
}

static void au0828_vbi_buffer_timeout(struct timer_list *t)
{
	struct au0828_dev *dev = from_timer(dev, t, vbi_timeout);
	struct au0828_dmaqueue *dma_q = &dev->vbiq;
	struct au0828_buffer *buf;
	unsigned char *vbi_data;
	unsigned long flags = 0;

	spin_lock_irqsave(&dev->slock, flags);

	buf = dev->isoc_ctl.vbi_buf;
	if (buf != NULL) {
		vbi_data = vb2_plane_vaddr(&buf->vb.vb2_buf, 0);
		memset(vbi_data, 0x00, buf->length);
		buffer_filled(dev, dma_q, buf);
	}
	vbi_get_next_buf(dma_q, &buf);

	if (dev->vbi_timeout_running == 1)
		mod_timer(&dev->vbi_timeout, jiffies + (HZ / 10));
	spin_unlock_irqrestore(&dev->slock, flags);
}

static int au0828_v4l2_open(struct file *filp)
{
	struct au0828_dev *dev = video_drvdata(filp);
	int ret;

	dprintk(1,
		"%s called std_set %d dev_state %ld stream users %d users %d\n",
		__func__, dev->std_set_in_tuner_core, dev->dev_state,
		dev->streaming_users, dev->users);

	if (mutex_lock_interruptible(&dev->lock))
		return -ERESTARTSYS;

	ret = v4l2_fh_open(filp);
	if (ret) {
		au0828_isocdbg("%s: v4l2_fh_open() returned error %d\n",
				__func__, ret);
		mutex_unlock(&dev->lock);
		return ret;
	}

	if (dev->users == 0) {
		au0828_analog_stream_enable(dev);
		au0828_analog_stream_reset(dev);
		dev->stream_state = STREAM_OFF;
		set_bit(DEV_INITIALIZED, &dev->dev_state);
	}
	dev->users++;
	mutex_unlock(&dev->lock);
	return ret;
}

static int au0828_v4l2_close(struct file *filp)
{
	int ret;
	struct au0828_dev *dev = video_drvdata(filp);
	struct video_device *vdev = video_devdata(filp);

	dprintk(1,
		"%s called std_set %d dev_state %ld stream users %d users %d\n",
		__func__, dev->std_set_in_tuner_core, dev->dev_state,
		dev->streaming_users, dev->users);

	mutex_lock(&dev->lock);
	if (vdev->vfl_type == VFL_TYPE_GRABBER && dev->vid_timeout_running) {
		/* Cancel timeout thread in case they didn't call streamoff */
		dev->vid_timeout_running = 0;
		del_timer_sync(&dev->vid_timeout);
	} else if (vdev->vfl_type == VFL_TYPE_VBI &&
			dev->vbi_timeout_running) {
		/* Cancel timeout thread in case they didn't call streamoff */
		dev->vbi_timeout_running = 0;
		del_timer_sync(&dev->vbi_timeout);
	}

	if (test_bit(DEV_DISCONNECTED, &dev->dev_state))
		goto end;

	if (dev->users == 1) {
		/*
		 * Avoid putting tuner in sleep if DVB or ALSA are
		 * streaming.
		 *
		 * On most USB devices  like au0828 the tuner can
		 * be safely put in sleep stare here if ALSA isn't
		 * streaming. Exceptions are some very old USB tuner
		 * models such as em28xx-based WinTV USB2 which have
		 * a separate audio output jack. The devices that have
		 * a separate audio output jack have analog tuners,
		 * like Philips FM1236. Those devices are always on,
		 * so the s_power callback are silently ignored.
		 * So, the current logic here does the following:
		 * Disable (put tuner to sleep) when
		 * - ALSA and DVB aren't not streaming;
		 * - the last V4L2 file handler is closed.
		 *
		 * FIXME:
		 *
		 * Additionally, this logic could be improved to
		 * disable the media source if the above conditions
		 * are met and if the device:
		 * - doesn't have a separate audio out plug (or
		 * - doesn't use a silicon tuner like xc2028/3028/4000/5000).
		 *
		 * Once this additional logic is in place, a callback
		 * is needed to enable the media source and power on
		 * the tuner, for radio to work.
		*/
		ret = v4l_enable_media_source(vdev);
		if (ret == 0)
			v4l2_device_call_all(&dev->v4l2_dev, 0, tuner,
					     standby);
		dev->std_set_in_tuner_core = 0;

		/* When close the device, set the usb intf0 into alt0 to free
		   USB bandwidth */
		ret = usb_set_interface(dev->usbdev, 0, 0);
		if (ret < 0)
			pr_info("Au0828 can't set alternate to 0!\n");
	}
end:
	_vb2_fop_release(filp, NULL);
	dev->users--;
	mutex_unlock(&dev->lock);
	return 0;
}

/* Must be called with dev->lock held */
static void au0828_init_tuner(struct au0828_dev *dev)
{
	struct v4l2_frequency f = {
		.frequency = dev->ctrl_freq,
		.type = V4L2_TUNER_ANALOG_TV,
	};

	dprintk(1, "%s called std_set %d dev_state %ld\n", __func__,
		dev->std_set_in_tuner_core, dev->dev_state);

	if (dev->std_set_in_tuner_core)
		return;
	dev->std_set_in_tuner_core = 1;
	i2c_gate_ctrl(dev, 1);
	/* If we've never sent the standard in tuner core, do so now.
	   We don't do this at device probe because we don't want to
	   incur the cost of a firmware load */
	v4l2_device_call_all(&dev->v4l2_dev, 0, video, s_std, dev->std);
	v4l2_device_call_all(&dev->v4l2_dev, 0, tuner, s_frequency, &f);
	i2c_gate_ctrl(dev, 0);
}

static int au0828_set_format(struct au0828_dev *dev, unsigned int cmd,
			     struct v4l2_format *format)
{
	int ret;
	int width = format->fmt.pix.width;
	int height = format->fmt.pix.height;

	/* If they are demanding a format other than the one we support,
	   bail out (tvtime asks for UYVY and then retries with YUYV) */
	if (format->fmt.pix.pixelformat != V4L2_PIX_FMT_UYVY)
		return -EINVAL;

	/* format->fmt.pix.width only support 720 and height 480 */
	if (width != 720)
		width = 720;
	if (height != 480)
		height = 480;

	format->fmt.pix.width = width;
	format->fmt.pix.height = height;
	format->fmt.pix.pixelformat = V4L2_PIX_FMT_UYVY;
	format->fmt.pix.bytesperline = width * 2;
	format->fmt.pix.sizeimage = width * height * 2;
	format->fmt.pix.colorspace = V4L2_COLORSPACE_SMPTE170M;
	format->fmt.pix.field = V4L2_FIELD_INTERLACED;
	format->fmt.pix.priv = 0;

	if (cmd == VIDIOC_TRY_FMT)
		return 0;

	/* maybe set new image format, driver current only support 720*480 */
	dev->width = width;
	dev->height = height;
	dev->frame_size = width * height * 2;
	dev->field_size = width * height;
	dev->bytesperline = width * 2;

	if (dev->stream_state == STREAM_ON) {
		dprintk(1, "VIDIOC_SET_FMT: interrupting stream!\n");
		ret = au0828_stream_interrupt(dev);
		if (ret != 0) {
			dprintk(1, "error interrupting video stream!\n");
			return ret;
		}
	}

	au0828_analog_stream_enable(dev);

	return 0;
}

static int vidioc_querycap(struct file *file, void  *priv,
			   struct v4l2_capability *cap)
{
	struct video_device *vdev = video_devdata(file);
	struct au0828_dev *dev = video_drvdata(file);

	dprintk(1, "%s called std_set %d dev_state %ld\n", __func__,
		dev->std_set_in_tuner_core, dev->dev_state);

	strlcpy(cap->driver, "au0828", sizeof(cap->driver));
	strlcpy(cap->card, dev->board.name, sizeof(cap->card));
	usb_make_path(dev->usbdev, cap->bus_info, sizeof(cap->bus_info));

	/* set the device capabilities */
	cap->device_caps = V4L2_CAP_AUDIO |
		V4L2_CAP_READWRITE |
		V4L2_CAP_STREAMING |
		V4L2_CAP_TUNER;
	if (vdev->vfl_type == VFL_TYPE_GRABBER)
		cap->device_caps |= V4L2_CAP_VIDEO_CAPTURE;
	else
		cap->device_caps |= V4L2_CAP_VBI_CAPTURE;
	cap->capabilities = cap->device_caps | V4L2_CAP_DEVICE_CAPS |
		V4L2_CAP_VBI_CAPTURE | V4L2_CAP_VIDEO_CAPTURE;
	return 0;
}

static int vidioc_enum_fmt_vid_cap(struct file *file, void  *priv,
					struct v4l2_fmtdesc *f)
{
	if (f->index)
		return -EINVAL;

	dprintk(1, "%s called\n", __func__);

	f->type = V4L2_BUF_TYPE_VIDEO_CAPTURE;
	strcpy(f->description, "Packed YUV2");

	f->flags = 0;
	f->pixelformat = V4L2_PIX_FMT_UYVY;

	return 0;
}

static int vidioc_g_fmt_vid_cap(struct file *file, void *priv,
					struct v4l2_format *f)
{
	struct au0828_dev *dev = video_drvdata(file);

	dprintk(1, "%s called std_set %d dev_state %ld\n", __func__,
		dev->std_set_in_tuner_core, dev->dev_state);

	f->fmt.pix.width = dev->width;
	f->fmt.pix.height = dev->height;
	f->fmt.pix.pixelformat = V4L2_PIX_FMT_UYVY;
	f->fmt.pix.bytesperline = dev->bytesperline;
	f->fmt.pix.sizeimage = dev->frame_size;
	f->fmt.pix.colorspace = V4L2_COLORSPACE_SMPTE170M; /* NTSC/PAL */
	f->fmt.pix.field = V4L2_FIELD_INTERLACED;
	f->fmt.pix.priv = 0;
	return 0;
}

static int vidioc_try_fmt_vid_cap(struct file *file, void *priv,
				  struct v4l2_format *f)
{
	struct au0828_dev *dev = video_drvdata(file);

	dprintk(1, "%s called std_set %d dev_state %ld\n", __func__,
		dev->std_set_in_tuner_core, dev->dev_state);

	return au0828_set_format(dev, VIDIOC_TRY_FMT, f);
}

static int vidioc_s_fmt_vid_cap(struct file *file, void *priv,
				struct v4l2_format *f)
{
	struct au0828_dev *dev = video_drvdata(file);
	int rc;

	dprintk(1, "%s called std_set %d dev_state %ld\n", __func__,
		dev->std_set_in_tuner_core, dev->dev_state);

	rc = check_dev(dev);
	if (rc < 0)
		return rc;

	if (vb2_is_busy(&dev->vb_vidq)) {
		pr_info("%s queue busy\n", __func__);
		rc = -EBUSY;
		goto out;
	}

	rc = au0828_set_format(dev, VIDIOC_S_FMT, f);
out:
	return rc;
}

static int vidioc_s_std(struct file *file, void *priv, v4l2_std_id norm)
{
	struct au0828_dev *dev = video_drvdata(file);

	dprintk(1, "%s called std_set %d dev_state %ld\n", __func__,
		dev->std_set_in_tuner_core, dev->dev_state);

	if (norm == dev->std)
		return 0;

	if (dev->streaming_users > 0)
		return -EBUSY;

	dev->std = norm;

	au0828_init_tuner(dev);

	i2c_gate_ctrl(dev, 1);

	/*
	 * FIXME: when we support something other than 60Hz standards,
	 * we are going to have to make the au0828 bridge adjust the size
	 * of its capture buffer, which is currently hardcoded at 720x480
	 */

	v4l2_device_call_all(&dev->v4l2_dev, 0, video, s_std, norm);

	i2c_gate_ctrl(dev, 0);

	return 0;
}

static int vidioc_g_std(struct file *file, void *priv, v4l2_std_id *norm)
{
	struct au0828_dev *dev = video_drvdata(file);

	dprintk(1, "%s called std_set %d dev_state %ld\n", __func__,
		dev->std_set_in_tuner_core, dev->dev_state);

	*norm = dev->std;
	return 0;
}

static int vidioc_enum_input(struct file *file, void *priv,
				struct v4l2_input *input)
{
	struct au0828_dev *dev = video_drvdata(file);
	unsigned int tmp;

	static const char *inames[] = {
		[AU0828_VMUX_UNDEFINED] = "Undefined",
		[AU0828_VMUX_COMPOSITE] = "Composite",
		[AU0828_VMUX_SVIDEO] = "S-Video",
		[AU0828_VMUX_CABLE] = "Cable TV",
		[AU0828_VMUX_TELEVISION] = "Television",
		[AU0828_VMUX_DVB] = "DVB",
	};

	dprintk(1, "%s called std_set %d dev_state %ld\n", __func__,
		dev->std_set_in_tuner_core, dev->dev_state);

	tmp = input->index;

	if (tmp >= AU0828_MAX_INPUT)
		return -EINVAL;
	if (AUVI_INPUT(tmp).type == 0)
		return -EINVAL;

	input->index = tmp;
	strcpy(input->name, inames[AUVI_INPUT(tmp).type]);
	if ((AUVI_INPUT(tmp).type == AU0828_VMUX_TELEVISION) ||
	    (AUVI_INPUT(tmp).type == AU0828_VMUX_CABLE)) {
		input->type |= V4L2_INPUT_TYPE_TUNER;
		input->audioset = 1;
	} else {
		input->type |= V4L2_INPUT_TYPE_CAMERA;
		input->audioset = 2;
	}

	input->std = dev->vdev.tvnorms;

	return 0;
}

static int vidioc_g_input(struct file *file, void *priv, unsigned int *i)
{
	struct au0828_dev *dev = video_drvdata(file);

	dprintk(1, "%s called std_set %d dev_state %ld\n", __func__,
		dev->std_set_in_tuner_core, dev->dev_state);

	*i = dev->ctrl_input;
	return 0;
}

static void au0828_s_input(struct au0828_dev *dev, int index)
{
	int i;

	dprintk(1, "%s called std_set %d dev_state %ld\n", __func__,
		dev->std_set_in_tuner_core, dev->dev_state);

	switch (AUVI_INPUT(index).type) {
	case AU0828_VMUX_SVIDEO:
		dev->input_type = AU0828_VMUX_SVIDEO;
		dev->ctrl_ainput = 1;
		break;
	case AU0828_VMUX_COMPOSITE:
		dev->input_type = AU0828_VMUX_COMPOSITE;
		dev->ctrl_ainput = 1;
		break;
	case AU0828_VMUX_TELEVISION:
		dev->input_type = AU0828_VMUX_TELEVISION;
		dev->ctrl_ainput = 0;
		break;
	default:
		dprintk(1, "unknown input type set [%d]\n",
			AUVI_INPUT(index).type);
		return;
	}

	dev->ctrl_input = index;

	v4l2_device_call_all(&dev->v4l2_dev, 0, video, s_routing,
			AUVI_INPUT(index).vmux, 0, 0);

	for (i = 0; i < AU0828_MAX_INPUT; i++) {
		int enable = 0;
		if (AUVI_INPUT(i).audio_setup == NULL)
			continue;

		if (i == index)
			enable = 1;
		else
			enable = 0;
		if (enable) {
			(AUVI_INPUT(i).audio_setup)(dev, enable);
		} else {
			/* Make sure we leave it turned on if some
			   other input is routed to this callback */
			if ((AUVI_INPUT(i).audio_setup) !=
			    ((AUVI_INPUT(index).audio_setup))) {
				(AUVI_INPUT(i).audio_setup)(dev, enable);
			}
		}
	}

	v4l2_device_call_all(&dev->v4l2_dev, 0, audio, s_routing,
			AUVI_INPUT(index).amux, 0, 0);
}

static int vidioc_s_input(struct file *file, void *priv, unsigned int index)
{
	struct au0828_dev *dev = video_drvdata(file);
	struct video_device *vfd = video_devdata(file);

	dprintk(1, "VIDIOC_S_INPUT in function %s, input=%d\n", __func__,
		index);
	if (index >= AU0828_MAX_INPUT)
		return -EINVAL;
	if (AUVI_INPUT(index).type == 0)
		return -EINVAL;

	if (dev->ctrl_input == index)
		return 0;

	au0828_s_input(dev, index);

	/*
	 * Input has been changed. Disable the media source
	 * associated with the old input and enable source
	 * for the newly set input
	 */
	v4l_disable_media_source(vfd);
	return v4l_enable_media_source(vfd);
}

static int vidioc_enumaudio(struct file *file, void *priv, struct v4l2_audio *a)
{
	if (a->index > 1)
		return -EINVAL;

	dprintk(1, "%s called\n", __func__);

	if (a->index == 0)
		strcpy(a->name, "Television");
	else
		strcpy(a->name, "Line in");

	a->capability = V4L2_AUDCAP_STEREO;
	return 0;
}

static int vidioc_g_audio(struct file *file, void *priv, struct v4l2_audio *a)
{
	struct au0828_dev *dev = video_drvdata(file);

	dprintk(1, "%s called std_set %d dev_state %ld\n", __func__,
		dev->std_set_in_tuner_core, dev->dev_state);

	a->index = dev->ctrl_ainput;
	if (a->index == 0)
		strcpy(a->name, "Television");
	else
		strcpy(a->name, "Line in");

	a->capability = V4L2_AUDCAP_STEREO;
	return 0;
}

static int vidioc_s_audio(struct file *file, void *priv, const struct v4l2_audio *a)
{
	struct au0828_dev *dev = video_drvdata(file);

	if (a->index != dev->ctrl_ainput)
		return -EINVAL;

	dprintk(1, "%s called std_set %d dev_state %ld\n", __func__,
		dev->std_set_in_tuner_core, dev->dev_state);
	return 0;
}

static int vidioc_g_tuner(struct file *file, void *priv, struct v4l2_tuner *t)
{
	struct au0828_dev *dev = video_drvdata(file);
	struct video_device *vfd = video_devdata(file);
	int ret;

	if (t->index != 0)
		return -EINVAL;

<<<<<<< HEAD
=======
	ret = v4l_enable_media_source(vfd);
	if (ret)
		return ret;

>>>>>>> 286cd8c7
	dprintk(1, "%s called std_set %d dev_state %ld\n", __func__,
		dev->std_set_in_tuner_core, dev->dev_state);

	strcpy(t->name, "Auvitek tuner");

	au0828_init_tuner(dev);
	i2c_gate_ctrl(dev, 1);
	v4l2_device_call_all(&dev->v4l2_dev, 0, tuner, g_tuner, t);
	i2c_gate_ctrl(dev, 0);
	return 0;
}

static int vidioc_s_tuner(struct file *file, void *priv,
				const struct v4l2_tuner *t)
{
	struct au0828_dev *dev = video_drvdata(file);

	if (t->index != 0)
		return -EINVAL;

	dprintk(1, "%s called std_set %d dev_state %ld\n", __func__,
		dev->std_set_in_tuner_core, dev->dev_state);

	au0828_init_tuner(dev);
	i2c_gate_ctrl(dev, 1);
	v4l2_device_call_all(&dev->v4l2_dev, 0, tuner, s_tuner, t);
	i2c_gate_ctrl(dev, 0);

	dprintk(1, "VIDIOC_S_TUNER: signal = %x, afc = %x\n", t->signal,
		t->afc);

	return 0;

}

static int vidioc_g_frequency(struct file *file, void *priv,
				struct v4l2_frequency *freq)
{
	struct au0828_dev *dev = video_drvdata(file);

	if (freq->tuner != 0)
		return -EINVAL;
	dprintk(1, "%s called std_set %d dev_state %ld\n", __func__,
		dev->std_set_in_tuner_core, dev->dev_state);
	freq->frequency = dev->ctrl_freq;
	return 0;
}

static int vidioc_s_frequency(struct file *file, void *priv,
				const struct v4l2_frequency *freq)
{
	struct au0828_dev *dev = video_drvdata(file);
	struct v4l2_frequency new_freq = *freq;

	if (freq->tuner != 0)
		return -EINVAL;

	dprintk(1, "%s called std_set %d dev_state %ld\n", __func__,
		dev->std_set_in_tuner_core, dev->dev_state);

	au0828_init_tuner(dev);
	i2c_gate_ctrl(dev, 1);

	v4l2_device_call_all(&dev->v4l2_dev, 0, tuner, s_frequency, freq);
	/* Get the actual set (and possibly clamped) frequency */
	v4l2_device_call_all(&dev->v4l2_dev, 0, tuner, g_frequency, &new_freq);
	dev->ctrl_freq = new_freq.frequency;

	i2c_gate_ctrl(dev, 0);

	au0828_analog_stream_reset(dev);

	return 0;
}


/* RAW VBI ioctls */

static int vidioc_g_fmt_vbi_cap(struct file *file, void *priv,
				struct v4l2_format *format)
{
	struct au0828_dev *dev = video_drvdata(file);

	dprintk(1, "%s called std_set %d dev_state %ld\n", __func__,
		dev->std_set_in_tuner_core, dev->dev_state);

	format->fmt.vbi.samples_per_line = dev->vbi_width;
	format->fmt.vbi.sample_format = V4L2_PIX_FMT_GREY;
	format->fmt.vbi.offset = 0;
	format->fmt.vbi.flags = 0;
	format->fmt.vbi.sampling_rate = 6750000 * 4 / 2;

	format->fmt.vbi.count[0] = dev->vbi_height;
	format->fmt.vbi.count[1] = dev->vbi_height;
	format->fmt.vbi.start[0] = 21;
	format->fmt.vbi.start[1] = 284;
	memset(format->fmt.vbi.reserved, 0, sizeof(format->fmt.vbi.reserved));

	return 0;
}

static int vidioc_cropcap(struct file *file, void *priv,
			  struct v4l2_cropcap *cc)
{
	struct au0828_dev *dev = video_drvdata(file);

	if (cc->type != V4L2_BUF_TYPE_VIDEO_CAPTURE)
		return -EINVAL;

	dprintk(1, "%s called std_set %d dev_state %ld\n", __func__,
		dev->std_set_in_tuner_core, dev->dev_state);

	cc->bounds.left = 0;
	cc->bounds.top = 0;
	cc->bounds.width = dev->width;
	cc->bounds.height = dev->height;

	cc->defrect = cc->bounds;

	cc->pixelaspect.numerator = 54;
	cc->pixelaspect.denominator = 59;

	return 0;
}

#ifdef CONFIG_VIDEO_ADV_DEBUG
static int vidioc_g_register(struct file *file, void *priv,
			     struct v4l2_dbg_register *reg)
{
	struct au0828_dev *dev = video_drvdata(file);

	dprintk(1, "%s called std_set %d dev_state %ld\n", __func__,
		dev->std_set_in_tuner_core, dev->dev_state);

	reg->val = au0828_read(dev, reg->reg);
	reg->size = 1;
	return 0;
}

static int vidioc_s_register(struct file *file, void *priv,
			     const struct v4l2_dbg_register *reg)
{
	struct au0828_dev *dev = video_drvdata(file);

	dprintk(1, "%s called std_set %d dev_state %ld\n", __func__,
		dev->std_set_in_tuner_core, dev->dev_state);

	return au0828_writereg(dev, reg->reg, reg->val);
}
#endif

static int vidioc_log_status(struct file *file, void *fh)
{
	struct video_device *vdev = video_devdata(file);

	dprintk(1, "%s called\n", __func__);

	v4l2_ctrl_log_status(file, fh);
	v4l2_device_call_all(vdev->v4l2_dev, 0, core, log_status);
	return 0;
}

void au0828_v4l2_suspend(struct au0828_dev *dev)
{
	struct urb *urb;
	int i;

	pr_info("stopping V4L2\n");

	if (dev->stream_state == STREAM_ON) {
		pr_info("stopping V4L2 active URBs\n");
		au0828_analog_stream_disable(dev);
		/* stop urbs */
		for (i = 0; i < dev->isoc_ctl.num_bufs; i++) {
			urb = dev->isoc_ctl.urb[i];
			if (urb) {
				if (!irqs_disabled())
					usb_kill_urb(urb);
				else
					usb_unlink_urb(urb);
			}
		}
	}

	if (dev->vid_timeout_running)
		del_timer_sync(&dev->vid_timeout);
	if (dev->vbi_timeout_running)
		del_timer_sync(&dev->vbi_timeout);
}

void au0828_v4l2_resume(struct au0828_dev *dev)
{
	int i, rc;

	pr_info("restarting V4L2\n");

	if (dev->stream_state == STREAM_ON) {
		au0828_stream_interrupt(dev);
		au0828_init_tuner(dev);
	}

	if (dev->vid_timeout_running)
		mod_timer(&dev->vid_timeout, jiffies + (HZ / 10));
	if (dev->vbi_timeout_running)
		mod_timer(&dev->vbi_timeout, jiffies + (HZ / 10));

	/* If we were doing ac97 instead of i2s, it would go here...*/
	au0828_i2s_init(dev);

	au0828_analog_stream_enable(dev);

	if (!(dev->stream_state == STREAM_ON)) {
		au0828_analog_stream_reset(dev);
		/* submit urbs */
		for (i = 0; i < dev->isoc_ctl.num_bufs; i++) {
			rc = usb_submit_urb(dev->isoc_ctl.urb[i], GFP_ATOMIC);
			if (rc) {
				au0828_isocdbg("submit of urb %i failed (error=%i)\n",
					       i, rc);
				au0828_uninit_isoc(dev);
			}
		}
	}
}

static const struct v4l2_file_operations au0828_v4l_fops = {
	.owner      = THIS_MODULE,
	.open       = au0828_v4l2_open,
	.release    = au0828_v4l2_close,
	.read       = vb2_fop_read,
	.poll       = vb2_fop_poll,
	.mmap       = vb2_fop_mmap,
	.unlocked_ioctl = video_ioctl2,
};

static const struct v4l2_ioctl_ops video_ioctl_ops = {
	.vidioc_querycap            = vidioc_querycap,
	.vidioc_enum_fmt_vid_cap    = vidioc_enum_fmt_vid_cap,
	.vidioc_g_fmt_vid_cap       = vidioc_g_fmt_vid_cap,
	.vidioc_try_fmt_vid_cap     = vidioc_try_fmt_vid_cap,
	.vidioc_s_fmt_vid_cap       = vidioc_s_fmt_vid_cap,
	.vidioc_g_fmt_vbi_cap       = vidioc_g_fmt_vbi_cap,
	.vidioc_try_fmt_vbi_cap     = vidioc_g_fmt_vbi_cap,
	.vidioc_s_fmt_vbi_cap       = vidioc_g_fmt_vbi_cap,
	.vidioc_enumaudio           = vidioc_enumaudio,
	.vidioc_g_audio             = vidioc_g_audio,
	.vidioc_s_audio             = vidioc_s_audio,
	.vidioc_cropcap             = vidioc_cropcap,

	.vidioc_reqbufs             = vb2_ioctl_reqbufs,
	.vidioc_create_bufs         = vb2_ioctl_create_bufs,
	.vidioc_prepare_buf         = vb2_ioctl_prepare_buf,
	.vidioc_querybuf            = vb2_ioctl_querybuf,
	.vidioc_qbuf                = vb2_ioctl_qbuf,
	.vidioc_dqbuf               = vb2_ioctl_dqbuf,
	.vidioc_expbuf               = vb2_ioctl_expbuf,

	.vidioc_s_std               = vidioc_s_std,
	.vidioc_g_std               = vidioc_g_std,
	.vidioc_enum_input          = vidioc_enum_input,
	.vidioc_g_input             = vidioc_g_input,
	.vidioc_s_input             = vidioc_s_input,

	.vidioc_streamon            = vb2_ioctl_streamon,
	.vidioc_streamoff           = vb2_ioctl_streamoff,

	.vidioc_g_tuner             = vidioc_g_tuner,
	.vidioc_s_tuner             = vidioc_s_tuner,
	.vidioc_g_frequency         = vidioc_g_frequency,
	.vidioc_s_frequency         = vidioc_s_frequency,
#ifdef CONFIG_VIDEO_ADV_DEBUG
	.vidioc_g_register          = vidioc_g_register,
	.vidioc_s_register          = vidioc_s_register,
#endif
	.vidioc_log_status	    = vidioc_log_status,
	.vidioc_subscribe_event     = v4l2_ctrl_subscribe_event,
	.vidioc_unsubscribe_event   = v4l2_event_unsubscribe,
};

static const struct video_device au0828_video_template = {
	.fops                       = &au0828_v4l_fops,
	.release                    = video_device_release_empty,
	.ioctl_ops		    = &video_ioctl_ops,
	.tvnorms                    = V4L2_STD_NTSC_M | V4L2_STD_PAL_M,
};

static int au0828_vb2_setup(struct au0828_dev *dev)
{
	int rc;
	struct vb2_queue *q;

	/* Setup Videobuf2 for Video capture */
	q = &dev->vb_vidq;
	q->type = V4L2_BUF_TYPE_VIDEO_CAPTURE;
	q->io_modes = VB2_READ | VB2_MMAP | VB2_USERPTR | VB2_DMABUF;
	q->timestamp_flags = V4L2_BUF_FLAG_TIMESTAMP_MONOTONIC;
	q->drv_priv = dev;
	q->buf_struct_size = sizeof(struct au0828_buffer);
	q->ops = &au0828_video_qops;
	q->mem_ops = &vb2_vmalloc_memops;

	rc = vb2_queue_init(q);
	if (rc < 0)
		return rc;

	/* Setup Videobuf2 for VBI capture */
	q = &dev->vb_vbiq;
	q->type = V4L2_BUF_TYPE_VBI_CAPTURE;
	q->io_modes = VB2_READ | VB2_MMAP | VB2_USERPTR | VB2_DMABUF;
	q->timestamp_flags = V4L2_BUF_FLAG_TIMESTAMP_MONOTONIC;
	q->drv_priv = dev;
	q->buf_struct_size = sizeof(struct au0828_buffer);
	q->ops = &au0828_vbi_qops;
	q->mem_ops = &vb2_vmalloc_memops;

	rc = vb2_queue_init(q);
	if (rc < 0)
		return rc;

	return 0;
}

static void au0828_analog_create_entities(struct au0828_dev *dev)
{
#if defined(CONFIG_MEDIA_CONTROLLER)
	static const char * const inames[] = {
		[AU0828_VMUX_COMPOSITE] = "Composite",
		[AU0828_VMUX_SVIDEO] = "S-Video",
		[AU0828_VMUX_CABLE] = "Cable TV",
		[AU0828_VMUX_TELEVISION] = "Television",
		[AU0828_VMUX_DVB] = "DVB",
	};
	int ret, i;

	/* Initialize Video and VBI pads */
	dev->video_pad.flags = MEDIA_PAD_FL_SINK;
	ret = media_entity_pads_init(&dev->vdev.entity, 1, &dev->video_pad);
	if (ret < 0)
		pr_err("failed to initialize video media entity!\n");

	dev->vbi_pad.flags = MEDIA_PAD_FL_SINK;
	ret = media_entity_pads_init(&dev->vbi_dev.entity, 1, &dev->vbi_pad);
	if (ret < 0)
		pr_err("failed to initialize vbi media entity!\n");

	/* Create entities for each input connector */
	for (i = 0; i < AU0828_MAX_INPUT; i++) {
		struct media_entity *ent = &dev->input_ent[i];

		if (AUVI_INPUT(i).type == AU0828_VMUX_UNDEFINED)
			break;

		ent->name = inames[AUVI_INPUT(i).type];
		ent->flags = MEDIA_ENT_FL_CONNECTOR;
		dev->input_pad[i].flags = MEDIA_PAD_FL_SOURCE;

		switch (AUVI_INPUT(i).type) {
		case AU0828_VMUX_COMPOSITE:
			ent->function = MEDIA_ENT_F_CONN_COMPOSITE;
			break;
		case AU0828_VMUX_SVIDEO:
			ent->function = MEDIA_ENT_F_CONN_SVIDEO;
			break;
		case AU0828_VMUX_CABLE:
		case AU0828_VMUX_TELEVISION:
		case AU0828_VMUX_DVB:
		default: /* Just to shut up a warning */
			ent->function = MEDIA_ENT_F_CONN_RF;
			break;
		}

		ret = media_entity_pads_init(ent, 1, &dev->input_pad[i]);
		if (ret < 0)
			pr_err("failed to initialize input pad[%d]!\n", i);

		ret = media_device_register_entity(dev->media_dev, ent);
		if (ret < 0)
			pr_err("failed to register input entity %d!\n", i);
	}
#endif
}

/**************************************************************************/

int au0828_analog_register(struct au0828_dev *dev,
			   struct usb_interface *interface)
{
	int retval = -ENOMEM;
	struct usb_host_interface *iface_desc;
	struct usb_endpoint_descriptor *endpoint;
	int i, ret;

	dprintk(1, "au0828_analog_register called for intf#%d!\n",
		interface->cur_altsetting->desc.bInterfaceNumber);

	/* No analog TV */
	if (AUVI_INPUT(0).type == AU0828_VMUX_UNDEFINED)
		return 0;

	/* set au0828 usb interface0 to as5 */
	retval = usb_set_interface(dev->usbdev,
			interface->cur_altsetting->desc.bInterfaceNumber, 5);
	if (retval != 0) {
		pr_info("Failure setting usb interface0 to as5\n");
		return retval;
	}

	/* Figure out which endpoint has the isoc interface */
	iface_desc = interface->cur_altsetting;
	for (i = 0; i < iface_desc->desc.bNumEndpoints; i++) {
		endpoint = &iface_desc->endpoint[i].desc;
		if (((endpoint->bEndpointAddress & USB_ENDPOINT_DIR_MASK)
		     == USB_DIR_IN) &&
		    ((endpoint->bmAttributes & USB_ENDPOINT_XFERTYPE_MASK)
		     == USB_ENDPOINT_XFER_ISOC)) {

			/* we find our isoc in endpoint */
			u16 tmp = le16_to_cpu(endpoint->wMaxPacketSize);
			dev->max_pkt_size = (tmp & 0x07ff) *
				(((tmp & 0x1800) >> 11) + 1);
			dev->isoc_in_endpointaddr = endpoint->bEndpointAddress;
			dprintk(1,
				"Found isoc endpoint 0x%02x, max size = %d\n",
				dev->isoc_in_endpointaddr, dev->max_pkt_size);
		}
	}
	if (!(dev->isoc_in_endpointaddr)) {
		pr_info("Could not locate isoc endpoint\n");
		return -ENODEV;
	}

	init_waitqueue_head(&dev->open);
	spin_lock_init(&dev->slock);

	/* init video dma queues */
	INIT_LIST_HEAD(&dev->vidq.active);
	INIT_LIST_HEAD(&dev->vbiq.active);

	timer_setup(&dev->vid_timeout, au0828_vid_buffer_timeout, 0);
	timer_setup(&dev->vbi_timeout, au0828_vbi_buffer_timeout, 0);

	dev->width = NTSC_STD_W;
	dev->height = NTSC_STD_H;
	dev->field_size = dev->width * dev->height;
	dev->frame_size = dev->field_size << 1;
	dev->bytesperline = dev->width << 1;
	dev->vbi_width = 720;
	dev->vbi_height = 1;
	dev->ctrl_ainput = 0;
	dev->ctrl_freq = 960;
	dev->std = V4L2_STD_NTSC_M;
	/* Default input is TV Tuner */
	au0828_s_input(dev, 0);

	mutex_init(&dev->vb_queue_lock);
	mutex_init(&dev->vb_vbi_queue_lock);

	/* Fill the video capture device struct */
	dev->vdev = au0828_video_template;
	dev->vdev.v4l2_dev = &dev->v4l2_dev;
	dev->vdev.lock = &dev->lock;
	dev->vdev.queue = &dev->vb_vidq;
	dev->vdev.queue->lock = &dev->vb_queue_lock;
	strcpy(dev->vdev.name, "au0828a video");

	/* Setup the VBI device */
	dev->vbi_dev = au0828_video_template;
	dev->vbi_dev.v4l2_dev = &dev->v4l2_dev;
	dev->vbi_dev.lock = &dev->lock;
	dev->vbi_dev.queue = &dev->vb_vbiq;
	dev->vbi_dev.queue->lock = &dev->vb_vbi_queue_lock;
	strcpy(dev->vbi_dev.name, "au0828a vbi");

	/* Init entities at the Media Controller */
	au0828_analog_create_entities(dev);

	/* initialize videobuf2 stuff */
	retval = au0828_vb2_setup(dev);
	if (retval != 0) {
		dprintk(1, "unable to setup videobuf2 queues (error = %d).\n",
			retval);
		return -ENODEV;
	}

	/* Register the v4l2 device */
	video_set_drvdata(&dev->vdev, dev);
	retval = video_register_device(&dev->vdev, VFL_TYPE_GRABBER, -1);
	if (retval != 0) {
		dprintk(1, "unable to register video device (error = %d).\n",
			retval);
		ret = -ENODEV;
		goto err_reg_vdev;
	}

	/* Register the vbi device */
	video_set_drvdata(&dev->vbi_dev, dev);
	retval = video_register_device(&dev->vbi_dev, VFL_TYPE_VBI, -1);
	if (retval != 0) {
		dprintk(1, "unable to register vbi device (error = %d).\n",
			retval);
		ret = -ENODEV;
		goto err_reg_vbi_dev;
	}

#ifdef CONFIG_MEDIA_CONTROLLER
	retval = v4l2_mc_create_media_graph(dev->media_dev);
	if (retval) {
		pr_err("%s() au0282_dev_register failed to create graph\n",
			__func__);
		ret = -ENODEV;
		goto err_reg_vbi_dev;
	}
#endif

	dprintk(1, "%s completed!\n", __func__);

	return 0;

err_reg_vbi_dev:
	video_unregister_device(&dev->vdev);
err_reg_vdev:
	vb2_queue_release(&dev->vb_vidq);
	vb2_queue_release(&dev->vb_vbiq);
	return ret;
}
<|MERGE_RESOLUTION|>--- conflicted
+++ resolved
@@ -815,14 +815,6 @@
 	dev->stream_state = STREAM_INTERRUPT;
 	if (test_bit(DEV_DISCONNECTED, &dev->dev_state))
 		return -ENODEV;
-<<<<<<< HEAD
-	else if (ret) {
-		set_bit(DEV_MISCONFIGURED, &dev->dev_state);
-		dprintk(1, "%s device is misconfigured!\n", __func__);
-		return ret;
-	}
-=======
->>>>>>> 286cd8c7
 	return 0;
 }
 
@@ -1525,13 +1517,10 @@
 	if (t->index != 0)
 		return -EINVAL;
 
-<<<<<<< HEAD
-=======
 	ret = v4l_enable_media_source(vfd);
 	if (ret)
 		return ret;
 
->>>>>>> 286cd8c7
 	dprintk(1, "%s called std_set %d dev_state %ld\n", __func__,
 		dev->std_set_in_tuner_core, dev->dev_state);
 
