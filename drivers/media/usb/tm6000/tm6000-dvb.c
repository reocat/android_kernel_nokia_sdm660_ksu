--- conflicted
+++ resolved
@@ -137,10 +137,6 @@
 	if (!dvb->bulk_urb->transfer_buffer) {
 		usb_free_urb(dvb->bulk_urb);
 		dvb->bulk_urb = NULL;
-<<<<<<< HEAD
-		printk(KERN_ERR "tm6000: couldn't allocate transfer buffer!\n");
-=======
->>>>>>> 286cd8c7
 		return -ENOMEM;
 	}
 
