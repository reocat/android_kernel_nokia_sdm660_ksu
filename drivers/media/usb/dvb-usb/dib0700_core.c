--- conflicted
+++ resolved
@@ -710,11 +710,7 @@
 {
 	struct dvb_usb_device *d = purb->context;
 	struct dib0700_rc_response *poll_reply;
-<<<<<<< HEAD
-	enum rc_type protocol;
-=======
 	enum rc_proto protocol;
->>>>>>> 286cd8c7
 	u32 keycode;
 	u8 toggle;
 
