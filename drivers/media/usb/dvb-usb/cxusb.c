--- conflicted
+++ resolved
@@ -459,22 +459,6 @@
 
 	if (cxusb_ctrl_msg(d, CMD_GET_IR_CODE, NULL, 0, ircode, 4) < 0)
 		return 0;
-<<<<<<< HEAD
-
-	*event = 0;
-	*state = REMOTE_NO_KEY_PRESSED;
-
-	for (i = 0; i < d->props.rc.legacy.rc_map_size; i++) {
-		if (rc5_custom(&keymap[i]) == ircode[2] &&
-		    rc5_data(&keymap[i]) == ircode[3]) {
-			*event = keymap[i].keycode;
-			*state = REMOTE_KEY_PRESSED;
-
-			return 0;
-		}
-	}
-=======
->>>>>>> 286cd8c7
 
 	if (ircode[2] || ircode[3])
 		rc_keydown(d->rc_dev, RC_PROTO_NEC,
