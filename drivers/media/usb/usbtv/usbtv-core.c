--- conflicted
+++ resolved
@@ -148,10 +148,7 @@
 static const struct usb_device_id usbtv_id_table[] = {
 	{ USB_DEVICE(0x1b71, 0x3002) },
 	{ USB_DEVICE(0x1f71, 0x3301) },
-<<<<<<< HEAD
-=======
 	{ USB_DEVICE(0x1f71, 0x3306) },
->>>>>>> 286cd8c7
 	{}
 };
 MODULE_DEVICE_TABLE(usb, usbtv_id_table);
