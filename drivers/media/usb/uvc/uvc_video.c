/*
 *      uvc_video.c  --  USB Video Class driver - Video handling
 *
 *      Copyright (C) 2005-2010
 *          Laurent Pinchart (laurent.pinchart@ideasonboard.com)
 *
 *      This program is free software; you can redistribute it and/or modify
 *      it under the terms of the GNU General Public License as published by
 *      the Free Software Foundation; either version 2 of the License, or
 *      (at your option) any later version.
 *
 */

#include <linux/kernel.h>
#include <linux/list.h>
#include <linux/module.h>
#include <linux/slab.h>
#include <linux/usb.h>
#include <linux/videodev2.h>
#include <linux/vmalloc.h>
#include <linux/wait.h>
#include <linux/atomic.h>
#include <asm/unaligned.h>

#include <media/v4l2-common.h>

#include "uvcvideo.h"

#define CONFIG_DMA_NONCOHERENT 1

/* ------------------------------------------------------------------------
 * UVC Controls
 */

static int __uvc_query_ctrl(struct uvc_device *dev, u8 query, u8 unit,
			u8 intfnum, u8 cs, void *data, u16 size,
			int timeout)
{
	u8 type = USB_TYPE_CLASS | USB_RECIP_INTERFACE;
	unsigned int pipe;

	pipe = (query & 0x80) ? usb_rcvctrlpipe(dev->udev, 0)
			      : usb_sndctrlpipe(dev->udev, 0);
	type |= (query & 0x80) ? USB_DIR_IN : USB_DIR_OUT;

	return usb_control_msg(dev->udev, pipe, query, type, cs << 8,
			unit << 8 | intfnum, data, size, timeout);
}

static const char *uvc_query_name(u8 query)
{
	switch (query) {
	case UVC_SET_CUR:
		return "SET_CUR";
	case UVC_GET_CUR:
		return "GET_CUR";
	case UVC_GET_MIN:
		return "GET_MIN";
	case UVC_GET_MAX:
		return "GET_MAX";
	case UVC_GET_RES:
		return "GET_RES";
	case UVC_GET_LEN:
		return "GET_LEN";
	case UVC_GET_INFO:
		return "GET_INFO";
	case UVC_GET_DEF:
		return "GET_DEF";
	default:
		return "<invalid>";
	}
}

int uvc_query_ctrl(struct uvc_device *dev, u8 query, u8 unit,
			u8 intfnum, u8 cs, void *data, u16 size)
{
	int ret;
	u8 error;
	u8 tmp;

	ret = __uvc_query_ctrl(dev, query, unit, intfnum, cs, data, size,
				UVC_CTRL_CONTROL_TIMEOUT);
	if (likely(ret == size))
		return 0;

	uvc_printk(KERN_ERR,
		   "Failed to query (%s) UVC control %u on unit %u: %d (exp. %u).\n",
		   uvc_query_name(query), cs, unit, ret, size);

	if (ret != -EPIPE)
		return ret;

	tmp = *(u8 *)data;

	ret = __uvc_query_ctrl(dev, UVC_GET_CUR, 0, intfnum,
			       UVC_VC_REQUEST_ERROR_CODE_CONTROL, data, 1,
			       UVC_CTRL_CONTROL_TIMEOUT);

	error = *(u8 *)data;
	*(u8 *)data = tmp;

	if (ret != 1)
		return ret < 0 ? ret : -EPIPE;

	uvc_trace(UVC_TRACE_CONTROL, "Control error %u\n", error);

	switch (error) {
	case 0:
		/* Cannot happen - we received a STALL */
		return -EPIPE;
	case 1: /* Not ready */
		return -EBUSY;
	case 2: /* Wrong state */
		return -EILSEQ;
	case 3: /* Power */
		return -EREMOTE;
	case 4: /* Out of range */
		return -ERANGE;
	case 5: /* Invalid unit */
	case 6: /* Invalid control */
	case 7: /* Invalid Request */
		/*
		 * The firmware has not properly implemented
		 * the control or there has been a HW error.
		 */
		return -EIO;
	case 8: /* Invalid value within range */
		return -EINVAL;
	default: /* reserved or unknown */
		break;
	}

	return -EPIPE;
}

static void uvc_fixup_video_ctrl(struct uvc_streaming *stream,
	struct uvc_streaming_control *ctrl)
{
	static const struct usb_device_id elgato_cam_link_4k = {
		USB_DEVICE(0x0fd9, 0x0066)
	};
	struct uvc_format *format = NULL;
	struct uvc_frame *frame = NULL;
	unsigned int i;

	/*
	 * The response of the Elgato Cam Link 4K is incorrect: The second byte
	 * contains bFormatIndex (instead of being the second byte of bmHint).
	 * The first byte is always zero. The third byte is always 1.
	 *
	 * The UVC 1.5 class specification defines the first five bits in the
	 * bmHint bitfield. The remaining bits are reserved and should be zero.
	 * Therefore a valid bmHint will be less than 32.
	 *
	 * Latest Elgato Cam Link 4K firmware as of 2021-03-23 needs this fix.
	 * MCU: 20.02.19, FPGA: 67
	 */
	if (usb_match_one_id(stream->dev->intf, &elgato_cam_link_4k) &&
	    ctrl->bmHint > 255) {
		u8 corrected_format_index = ctrl->bmHint >> 8;

		/* uvc_dbg(stream->dev, VIDEO,
			"Correct USB video probe response from {bmHint: 0x%04x, bFormatIndex: %u} to {bmHint: 0x%04x, bFormatIndex: %u}\n",
			ctrl->bmHint, ctrl->bFormatIndex,
			1, corrected_format_index); */
		ctrl->bmHint = 1;
		ctrl->bFormatIndex = corrected_format_index;
	}

	for (i = 0; i < stream->nformats; ++i) {
		if (stream->format[i].index == ctrl->bFormatIndex) {
			format = &stream->format[i];
			break;
		}
	}

	if (format == NULL)
		return;

	for (i = 0; i < format->nframes; ++i) {
		if (format->frame[i].bFrameIndex == ctrl->bFrameIndex) {
			frame = &format->frame[i];
			break;
		}
	}

	if (frame == NULL)
		return;

	if (!(format->flags & UVC_FMT_FLAG_COMPRESSED) ||
	     (ctrl->dwMaxVideoFrameSize == 0 &&
	      stream->dev->uvc_version < 0x0110))
		ctrl->dwMaxVideoFrameSize =
			frame->dwMaxVideoFrameBufferSize;

	/* The "TOSHIBA Web Camera - 5M" Chicony device (04f2:b50b) seems to
	 * compute the bandwidth on 16 bits and erroneously sign-extend it to
	 * 32 bits, resulting in a huge bandwidth value. Detect and fix that
	 * condition by setting the 16 MSBs to 0 when they're all equal to 1.
	 */
	if ((ctrl->dwMaxPayloadTransferSize & 0xffff0000) == 0xffff0000)
		ctrl->dwMaxPayloadTransferSize &= ~0xffff0000;

	if (!(format->flags & UVC_FMT_FLAG_COMPRESSED) &&
	    stream->dev->quirks & UVC_QUIRK_FIX_BANDWIDTH &&
	    stream->intf->num_altsetting > 1) {
		u32 interval;
		u32 bandwidth;

		interval = (ctrl->dwFrameInterval > 100000)
			 ? ctrl->dwFrameInterval
			 : frame->dwFrameInterval[0];

		/* Compute a bandwidth estimation by multiplying the frame
		 * size by the number of video frames per second, divide the
		 * result by the number of USB frames (or micro-frames for
		 * high-speed devices) per second and add the UVC header size
		 * (assumed to be 12 bytes long).
		 */
		bandwidth = frame->wWidth * frame->wHeight / 8 * format->bpp;
		bandwidth *= 10000000 / interval + 1;
		bandwidth /= 1000;
		if (stream->dev->udev->speed == USB_SPEED_HIGH)
			bandwidth /= 8;
		bandwidth += 12;

		/* The bandwidth estimate is too low for many cameras. Don't use
		 * maximum packet sizes lower than 1024 bytes to try and work
		 * around the problem. According to measurements done on two
		 * different camera models, the value is high enough to get most
		 * resolutions working while not preventing two simultaneous
		 * VGA streams at 15 fps.
		 */
		bandwidth = max_t(u32, bandwidth, 1024);

		ctrl->dwMaxPayloadTransferSize = bandwidth;
	}
}

static size_t uvc_video_ctrl_size(struct uvc_streaming *stream)
{
	/*
	 * Return the size of the video probe and commit controls, which depends
	 * on the protocol version.
	 */
	if (stream->dev->uvc_version < 0x0110)
		return 26;
	else if (stream->dev->uvc_version < 0x0150)
		return 34;
	else
		return 48;
}

static int uvc_get_video_ctrl(struct uvc_streaming *stream,
	struct uvc_streaming_control *ctrl, int probe, u8 query)
{
<<<<<<< HEAD
	__u16 size = uvc_video_ctrl_size(stream);
	__u8 *data;
=======
	u16 size = uvc_video_ctrl_size(stream);
	u8 *data;
>>>>>>> 286cd8c7
	int ret;

	if ((stream->dev->quirks & UVC_QUIRK_PROBE_DEF) &&
			query == UVC_GET_DEF)
		return -EIO;

	data = kmalloc(size, GFP_KERNEL);
	if (data == NULL)
		return -ENOMEM;

	ret = __uvc_query_ctrl(stream->dev, query, 0, stream->intfnum,
		probe ? UVC_VS_PROBE_CONTROL : UVC_VS_COMMIT_CONTROL, data,
		size, uvc_timeout_param);

	if ((query == UVC_GET_MIN || query == UVC_GET_MAX) && ret == 2) {
		/* Some cameras, mostly based on Bison Electronics chipsets,
		 * answer a GET_MIN or GET_MAX request with the wCompQuality
		 * field only.
		 */
		uvc_warn_once(stream->dev, UVC_WARN_MINMAX, "UVC non "
			"compliance - GET_MIN/MAX(PROBE) incorrectly "
			"supported. Enabling workaround.\n");
		memset(ctrl, 0, sizeof(*ctrl));
		ctrl->wCompQuality = le16_to_cpup((__le16 *)data);
		ret = 0;
		goto out;
	} else if (query == UVC_GET_DEF && probe == 1 && ret != size) {
		/* Many cameras don't support the GET_DEF request on their
		 * video probe control. Warn once and return, the caller will
		 * fall back to GET_CUR.
		 */
		uvc_warn_once(stream->dev, UVC_WARN_PROBE_DEF, "UVC non "
			"compliance - GET_DEF(PROBE) not supported. "
			"Enabling workaround.\n");
		ret = -EIO;
		goto out;
	} else if (ret != size) {
		uvc_printk(KERN_ERR, "Failed to query (%u) UVC %s control : "
			"%d (exp. %u).\n", query, probe ? "probe" : "commit",
			ret, size);
		ret = -EIO;
		goto out;
	}

	ctrl->bmHint = le16_to_cpup((__le16 *)&data[0]);
	ctrl->bFormatIndex = data[2];
	ctrl->bFrameIndex = data[3];
	ctrl->dwFrameInterval = le32_to_cpup((__le32 *)&data[4]);
	ctrl->wKeyFrameRate = le16_to_cpup((__le16 *)&data[8]);
	ctrl->wPFrameRate = le16_to_cpup((__le16 *)&data[10]);
	ctrl->wCompQuality = le16_to_cpup((__le16 *)&data[12]);
	ctrl->wCompWindowSize = le16_to_cpup((__le16 *)&data[14]);
	ctrl->wDelay = le16_to_cpup((__le16 *)&data[16]);
	ctrl->dwMaxVideoFrameSize = get_unaligned_le32(&data[18]);
	ctrl->dwMaxPayloadTransferSize = get_unaligned_le32(&data[22]);

	if (size >= 34) {
		ctrl->dwClockFrequency = get_unaligned_le32(&data[26]);
		ctrl->bmFramingInfo = data[30];
		ctrl->bPreferedVersion = data[31];
		ctrl->bMinVersion = data[32];
		ctrl->bMaxVersion = data[33];
	} else {
		ctrl->dwClockFrequency = stream->dev->clock_frequency;
		ctrl->bmFramingInfo = 0;
		ctrl->bPreferedVersion = 0;
		ctrl->bMinVersion = 0;
		ctrl->bMaxVersion = 0;
	}

	/* Some broken devices return null or wrong dwMaxVideoFrameSize and
	 * dwMaxPayloadTransferSize fields. Try to get the value from the
	 * format and frame descriptors.
	 */
	uvc_fixup_video_ctrl(stream, ctrl);
	ret = 0;

out:
	kfree(data);
	return ret;
}

static int uvc_set_video_ctrl(struct uvc_streaming *stream,
	struct uvc_streaming_control *ctrl, int probe)
{
<<<<<<< HEAD
	__u16 size = uvc_video_ctrl_size(stream);
	__u8 *data;
=======
	u16 size = uvc_video_ctrl_size(stream);
	u8 *data;
>>>>>>> 286cd8c7
	int ret;

	data = kzalloc(size, GFP_KERNEL);
	if (data == NULL)
		return -ENOMEM;

	*(__le16 *)&data[0] = cpu_to_le16(ctrl->bmHint);
	data[2] = ctrl->bFormatIndex;
	data[3] = ctrl->bFrameIndex;
	*(__le32 *)&data[4] = cpu_to_le32(ctrl->dwFrameInterval);
	*(__le16 *)&data[8] = cpu_to_le16(ctrl->wKeyFrameRate);
	*(__le16 *)&data[10] = cpu_to_le16(ctrl->wPFrameRate);
	*(__le16 *)&data[12] = cpu_to_le16(ctrl->wCompQuality);
	*(__le16 *)&data[14] = cpu_to_le16(ctrl->wCompWindowSize);
	*(__le16 *)&data[16] = cpu_to_le16(ctrl->wDelay);
	put_unaligned_le32(ctrl->dwMaxVideoFrameSize, &data[18]);
	put_unaligned_le32(ctrl->dwMaxPayloadTransferSize, &data[22]);

	if (size >= 34) {
		put_unaligned_le32(ctrl->dwClockFrequency, &data[26]);
		data[30] = ctrl->bmFramingInfo;
		data[31] = ctrl->bPreferedVersion;
		data[32] = ctrl->bMinVersion;
		data[33] = ctrl->bMaxVersion;
	}

	ret = __uvc_query_ctrl(stream->dev, UVC_SET_CUR, 0, stream->intfnum,
		probe ? UVC_VS_PROBE_CONTROL : UVC_VS_COMMIT_CONTROL, data,
		size, uvc_timeout_param);
	if (ret != size) {
		uvc_printk(KERN_ERR, "Failed to set UVC %s control : "
			"%d (exp. %u).\n", probe ? "probe" : "commit",
			ret, size);
		ret = -EIO;
	}

	kfree(data);
	return ret;
}

int uvc_probe_video(struct uvc_streaming *stream,
	struct uvc_streaming_control *probe)
{
	struct uvc_streaming_control probe_min, probe_max;
	u16 bandwidth;
	unsigned int i;
	int ret;

	/* Perform probing. The device should adjust the requested values
	 * according to its capabilities. However, some devices, namely the
	 * first generation UVC Logitech webcams, don't implement the Video
	 * Probe control properly, and just return the needed bandwidth. For
	 * that reason, if the needed bandwidth exceeds the maximum available
	 * bandwidth, try to lower the quality.
	 */
	ret = uvc_set_video_ctrl(stream, probe, 1);
	if (ret < 0)
		goto done;

	/* Get the minimum and maximum values for compression settings. */
	if (!(stream->dev->quirks & UVC_QUIRK_PROBE_MINMAX)) {
		ret = uvc_get_video_ctrl(stream, &probe_min, 1, UVC_GET_MIN);
		if (ret < 0)
			goto done;
		ret = uvc_get_video_ctrl(stream, &probe_max, 1, UVC_GET_MAX);
		if (ret < 0)
			goto done;

		probe->wCompQuality = probe_max.wCompQuality;
	}

	for (i = 0; i < 2; ++i) {
		ret = uvc_set_video_ctrl(stream, probe, 1);
		if (ret < 0)
			goto done;
		ret = uvc_get_video_ctrl(stream, probe, 1, UVC_GET_CUR);
		if (ret < 0)
			goto done;

		if (stream->intf->num_altsetting == 1)
			break;

		bandwidth = probe->dwMaxPayloadTransferSize;
		if (bandwidth <= stream->maxpsize)
			break;

		if (stream->dev->quirks & UVC_QUIRK_PROBE_MINMAX) {
			ret = -ENOSPC;
			goto done;
		}

		/* TODO: negotiate compression parameters */
		probe->wKeyFrameRate = probe_min.wKeyFrameRate;
		probe->wPFrameRate = probe_min.wPFrameRate;
		probe->wCompQuality = probe_max.wCompQuality;
		probe->wCompWindowSize = probe_min.wCompWindowSize;
	}

done:
	return ret;
}

static int uvc_commit_video(struct uvc_streaming *stream,
			    struct uvc_streaming_control *probe)
{
	return uvc_set_video_ctrl(stream, probe, 0);
}

/* -----------------------------------------------------------------------------
 * Clocks and timestamps
 */

static inline ktime_t uvc_video_get_time(void)
{
	if (uvc_clock_param == CLOCK_MONOTONIC)
		return ktime_get();
	else
		return ktime_get_real();
}

static void
uvc_video_clock_decode(struct uvc_streaming *stream, struct uvc_buffer *buf,
		       const u8 *data, int len)
{
	struct uvc_clock_sample *sample;
	unsigned int header_size;
	bool has_pts = false;
	bool has_scr = false;
	unsigned long flags;
	ktime_t time;
	u16 host_sof;
	u16 dev_sof;

	switch (data[1] & (UVC_STREAM_PTS | UVC_STREAM_SCR)) {
	case UVC_STREAM_PTS | UVC_STREAM_SCR:
		header_size = 12;
		has_pts = true;
		has_scr = true;
		break;
	case UVC_STREAM_PTS:
		header_size = 6;
		has_pts = true;
		break;
	case UVC_STREAM_SCR:
		header_size = 8;
		has_scr = true;
		break;
	default:
		header_size = 2;
		break;
	}

	/* Check for invalid headers. */
	if (len < header_size)
		return;

	/* Extract the timestamps:
	 *
	 * - store the frame PTS in the buffer structure
	 * - if the SCR field is present, retrieve the host SOF counter and
	 *   kernel timestamps and store them with the SCR STC and SOF fields
	 *   in the ring buffer
	 */
	if (has_pts && buf != NULL)
		buf->pts = get_unaligned_le32(&data[2]);

	if (!has_scr)
		return;

	/* To limit the amount of data, drop SCRs with an SOF identical to the
	 * previous one.
	 */
	dev_sof = get_unaligned_le16(&data[header_size - 2]);
	if (dev_sof == stream->clock.last_sof)
		return;

	stream->clock.last_sof = dev_sof;

	host_sof = usb_get_current_frame_number(stream->dev->udev);
	time = uvc_video_get_time();

	/* The UVC specification allows device implementations that can't obtain
	 * the USB frame number to keep their own frame counters as long as they
	 * match the size and frequency of the frame number associated with USB
	 * SOF tokens. The SOF values sent by such devices differ from the USB
	 * SOF tokens by a fixed offset that needs to be estimated and accounted
	 * for to make timestamp recovery as accurate as possible.
	 *
	 * The offset is estimated the first time a device SOF value is received
	 * as the difference between the host and device SOF values. As the two
	 * SOF values can differ slightly due to transmission delays, consider
	 * that the offset is null if the difference is not higher than 10 ms
	 * (negative differences can not happen and are thus considered as an
	 * offset). The video commit control wDelay field should be used to
	 * compute a dynamic threshold instead of using a fixed 10 ms value, but
	 * devices don't report reliable wDelay values.
	 *
	 * See uvc_video_clock_host_sof() for an explanation regarding why only
	 * the 8 LSBs of the delta are kept.
	 */
	if (stream->clock.sof_offset == (u16)-1) {
		u16 delta_sof = (host_sof - dev_sof) & 255;
		if (delta_sof >= 10)
			stream->clock.sof_offset = delta_sof;
		else
			stream->clock.sof_offset = 0;
	}

	dev_sof = (dev_sof + stream->clock.sof_offset) & 2047;

	spin_lock_irqsave(&stream->clock.lock, flags);

	sample = &stream->clock.samples[stream->clock.head];
	sample->dev_stc = get_unaligned_le32(&data[header_size - 6]);
	sample->dev_sof = dev_sof;
	sample->host_sof = host_sof;
	sample->host_time = time;

	/* Update the sliding window head and count. */
	stream->clock.head = (stream->clock.head + 1) % stream->clock.size;

	if (stream->clock.count < stream->clock.size)
		stream->clock.count++;

	spin_unlock_irqrestore(&stream->clock.lock, flags);
}

static void uvc_video_clock_reset(struct uvc_streaming *stream)
{
	struct uvc_clock *clock = &stream->clock;

	clock->head = 0;
	clock->count = 0;
	clock->last_sof = -1;
	clock->sof_offset = -1;
}

static int uvc_video_clock_init(struct uvc_streaming *stream)
{
	struct uvc_clock *clock = &stream->clock;

	spin_lock_init(&clock->lock);
	clock->size = 32;

	clock->samples = kmalloc_array(clock->size, sizeof(*clock->samples),
				       GFP_KERNEL);
	if (clock->samples == NULL)
		return -ENOMEM;

	uvc_video_clock_reset(stream);

	return 0;
}

static void uvc_video_clock_cleanup(struct uvc_streaming *stream)
{
	kfree(stream->clock.samples);
	stream->clock.samples = NULL;
}

/*
 * uvc_video_clock_host_sof - Return the host SOF value for a clock sample
 *
 * Host SOF counters reported by usb_get_current_frame_number() usually don't
 * cover the whole 11-bits SOF range (0-2047) but are limited to the HCI frame
 * schedule window. They can be limited to 8, 9 or 10 bits depending on the host
 * controller and its configuration.
 *
 * We thus need to recover the SOF value corresponding to the host frame number.
 * As the device and host frame numbers are sampled in a short interval, the
 * difference between their values should be equal to a small delta plus an
 * integer multiple of 256 caused by the host frame number limited precision.
 *
 * To obtain the recovered host SOF value, compute the small delta by masking
 * the high bits of the host frame counter and device SOF difference and add it
 * to the device SOF value.
 */
static u16 uvc_video_clock_host_sof(const struct uvc_clock_sample *sample)
{
	/* The delta value can be negative. */
	s8 delta_sof;

	delta_sof = (sample->host_sof - sample->dev_sof) & 255;

	return (sample->dev_sof + delta_sof) & 2047;
}

/*
 * uvc_video_clock_update - Update the buffer timestamp
 *
 * This function converts the buffer PTS timestamp to the host clock domain by
 * going through the USB SOF clock domain and stores the result in the V4L2
 * buffer timestamp field.
 *
 * The relationship between the device clock and the host clock isn't known.
 * However, the device and the host share the common USB SOF clock which can be
 * used to recover that relationship.
 *
 * The relationship between the device clock and the USB SOF clock is considered
 * to be linear over the clock samples sliding window and is given by
 *
 * SOF = m * PTS + p
 *
 * Several methods to compute the slope (m) and intercept (p) can be used. As
 * the clock drift should be small compared to the sliding window size, we
 * assume that the line that goes through the points at both ends of the window
 * is a good approximation. Naming those points P1 and P2, we get
 *
 * SOF = (SOF2 - SOF1) / (STC2 - STC1) * PTS
 *     + (SOF1 * STC2 - SOF2 * STC1) / (STC2 - STC1)
 *
 * or
 *
 * SOF = ((SOF2 - SOF1) * PTS + SOF1 * STC2 - SOF2 * STC1) / (STC2 - STC1)   (1)
 *
 * to avoid losing precision in the division. Similarly, the host timestamp is
 * computed with
 *
 * TS = ((TS2 - TS1) * PTS + TS1 * SOF2 - TS2 * SOF1) / (SOF2 - SOF1)	     (2)
 *
 * SOF values are coded on 11 bits by USB. We extend their precision with 16
 * decimal bits, leading to a 11.16 coding.
 *
 * TODO: To avoid surprises with device clock values, PTS/STC timestamps should
 * be normalized using the nominal device clock frequency reported through the
 * UVC descriptors.
 *
 * Both the PTS/STC and SOF counters roll over, after a fixed but device
 * specific amount of time for PTS/STC and after 2048ms for SOF. As long as the
 * sliding window size is smaller than the rollover period, differences computed
 * on unsigned integers will produce the correct result. However, the p term in
 * the linear relations will be miscomputed.
 *
 * To fix the issue, we subtract a constant from the PTS and STC values to bring
 * PTS to half the 32 bit STC range. The sliding window STC values then fit into
 * the 32 bit range without any rollover.
 *
 * Similarly, we add 2048 to the device SOF values to make sure that the SOF
 * computed by (1) will never be smaller than 0. This offset is then compensated
 * by adding 2048 to the SOF values used in (2). However, this doesn't prevent
 * rollovers between (1) and (2): the SOF value computed by (1) can be slightly
 * lower than 4096, and the host SOF counters can have rolled over to 2048. This
 * case is handled by subtracting 2048 from the SOF value if it exceeds the host
 * SOF value at the end of the sliding window.
 *
 * Finally we subtract a constant from the host timestamps to bring the first
 * timestamp of the sliding window to 1s.
 */
void uvc_video_clock_update(struct uvc_streaming *stream,
			    struct vb2_v4l2_buffer *vbuf,
			    struct uvc_buffer *buf)
{
	struct uvc_clock *clock = &stream->clock;
	struct uvc_clock_sample *first;
	struct uvc_clock_sample *last;
	unsigned long flags;
	u64 timestamp;
	u32 delta_stc;
	u32 y1, y2;
	u32 x1, x2;
	u32 mean;
	u32 sof;
	u64 y;

	if (!uvc_hw_timestamps_param)
		return;

	/*
	 * We will get called from __vb2_queue_cancel() if there are buffers
	 * done but not dequeued by the user, but the sample array has already
	 * been released at that time. Just bail out in that case.
	 */
	if (!clock->samples)
		return;

	spin_lock_irqsave(&clock->lock, flags);

	if (clock->count < clock->size)
		goto done;

	first = &clock->samples[clock->head];
	last = &clock->samples[(clock->head - 1) % clock->size];

	/* First step, PTS to SOF conversion. */
	delta_stc = buf->pts - (1UL << 31);
	x1 = first->dev_stc - delta_stc;
	x2 = last->dev_stc - delta_stc;
	if (x1 == x2)
		goto done;

	y1 = (first->dev_sof + 2048) << 16;
	y2 = (last->dev_sof + 2048) << 16;
	if (y2 < y1)
		y2 += 2048 << 16;

	y = (u64)(y2 - y1) * (1ULL << 31) + (u64)y1 * (u64)x2
	  - (u64)y2 * (u64)x1;
	y = div_u64(y, x2 - x1);

	sof = y;

	uvc_trace(UVC_TRACE_CLOCK, "%s: PTS %u y %llu.%06llu SOF %u.%06llu "
		  "(x1 %u x2 %u y1 %u y2 %u SOF offset %u)\n",
		  stream->dev->name, buf->pts,
		  y >> 16, div_u64((y & 0xffff) * 1000000, 65536),
		  sof >> 16, div_u64(((u64)sof & 0xffff) * 1000000LLU, 65536),
		  x1, x2, y1, y2, clock->sof_offset);

	/* Second step, SOF to host clock conversion. */
	x1 = (uvc_video_clock_host_sof(first) + 2048) << 16;
	x2 = (uvc_video_clock_host_sof(last) + 2048) << 16;
	if (x2 < x1)
		x2 += 2048 << 16;
	if (x1 == x2)
		goto done;

	y1 = NSEC_PER_SEC;
	y2 = (u32)ktime_to_ns(ktime_sub(last->host_time, first->host_time)) + y1;

	/* Interpolated and host SOF timestamps can wrap around at slightly
	 * different times. Handle this by adding or removing 2048 to or from
	 * the computed SOF value to keep it close to the SOF samples mean
	 * value.
	 */
	mean = (x1 + x2) / 2;
	if (mean - (1024 << 16) > sof)
		sof += 2048 << 16;
	else if (sof > mean + (1024 << 16))
		sof -= 2048 << 16;

	y = (u64)(y2 - y1) * (u64)sof + (u64)y1 * (u64)x2
	  - (u64)y2 * (u64)x1;
	y = div_u64(y, x2 - x1);

	timestamp = ktime_to_ns(first->host_time) + y - y1;

	uvc_trace(UVC_TRACE_CLOCK, "%s: SOF %u.%06llu y %llu ts %llu "
		  "buf ts %llu (x1 %u/%u/%u x2 %u/%u/%u y1 %u y2 %u)\n",
		  stream->dev->name,
		  sof >> 16, div_u64(((u64)sof & 0xffff) * 1000000LLU, 65536),
		  y, timestamp, vbuf->vb2_buf.timestamp,
		  x1, first->host_sof, first->dev_sof,
		  x2, last->host_sof, last->dev_sof, y1, y2);

	/* Update the V4L2 buffer. */
	vbuf->vb2_buf.timestamp = timestamp;

done:
	spin_unlock_irqrestore(&clock->lock, flags);
}

/* ------------------------------------------------------------------------
 * Stream statistics
 */

static void uvc_video_stats_decode(struct uvc_streaming *stream,
		const u8 *data, int len)
{
	unsigned int header_size;
	bool has_pts = false;
	bool has_scr = false;
	u16 scr_sof;
	u32 scr_stc;
	u32 pts;

	if (stream->stats.stream.nb_frames == 0 &&
	    stream->stats.frame.nb_packets == 0)
		stream->stats.stream.start_ts = ktime_get();

	switch (data[1] & (UVC_STREAM_PTS | UVC_STREAM_SCR)) {
	case UVC_STREAM_PTS | UVC_STREAM_SCR:
		header_size = 12;
		has_pts = true;
		has_scr = true;
		break;
	case UVC_STREAM_PTS:
		header_size = 6;
		has_pts = true;
		break;
	case UVC_STREAM_SCR:
		header_size = 8;
		has_scr = true;
		break;
	default:
		header_size = 2;
		break;
	}

	/* Check for invalid headers. */
	if (len < header_size || data[0] < header_size) {
		stream->stats.frame.nb_invalid++;
		return;
	}

	/* Extract the timestamps. */
	if (has_pts)
		pts = get_unaligned_le32(&data[2]);

	if (has_scr) {
		scr_stc = get_unaligned_le32(&data[header_size - 6]);
		scr_sof = get_unaligned_le16(&data[header_size - 2]);
	}

	/* Is PTS constant through the whole frame ? */
	if (has_pts && stream->stats.frame.nb_pts) {
		if (stream->stats.frame.pts != pts) {
			stream->stats.frame.nb_pts_diffs++;
			stream->stats.frame.last_pts_diff =
				stream->stats.frame.nb_packets;
		}
	}

	if (has_pts) {
		stream->stats.frame.nb_pts++;
		stream->stats.frame.pts = pts;
	}

	/* Do all frames have a PTS in their first non-empty packet, or before
	 * their first empty packet ?
	 */
	if (stream->stats.frame.size == 0) {
		if (len > header_size)
			stream->stats.frame.has_initial_pts = has_pts;
		if (len == header_size && has_pts)
			stream->stats.frame.has_early_pts = true;
	}

	/* Do the SCR.STC and SCR.SOF fields vary through the frame ? */
	if (has_scr && stream->stats.frame.nb_scr) {
		if (stream->stats.frame.scr_stc != scr_stc)
			stream->stats.frame.nb_scr_diffs++;
	}

	if (has_scr) {
		/* Expand the SOF counter to 32 bits and store its value. */
		if (stream->stats.stream.nb_frames > 0 ||
		    stream->stats.frame.nb_scr > 0)
			stream->stats.stream.scr_sof_count +=
				(scr_sof - stream->stats.stream.scr_sof) % 2048;
		stream->stats.stream.scr_sof = scr_sof;

		stream->stats.frame.nb_scr++;
		stream->stats.frame.scr_stc = scr_stc;
		stream->stats.frame.scr_sof = scr_sof;

		if (scr_sof < stream->stats.stream.min_sof)
			stream->stats.stream.min_sof = scr_sof;
		if (scr_sof > stream->stats.stream.max_sof)
			stream->stats.stream.max_sof = scr_sof;
	}

	/* Record the first non-empty packet number. */
	if (stream->stats.frame.size == 0 && len > header_size)
		stream->stats.frame.first_data = stream->stats.frame.nb_packets;

	/* Update the frame size. */
	stream->stats.frame.size += len - header_size;

	/* Update the packets counters. */
	stream->stats.frame.nb_packets++;
	if (len <= header_size)
		stream->stats.frame.nb_empty++;

	if (data[1] & UVC_STREAM_ERR)
		stream->stats.frame.nb_errors++;
}

static void uvc_video_stats_update(struct uvc_streaming *stream)
{
	struct uvc_stats_frame *frame = &stream->stats.frame;

	uvc_trace(UVC_TRACE_STATS, "frame %u stats: %u/%u/%u packets, "
		  "%u/%u/%u pts (%searly %sinitial), %u/%u scr, "
		  "last pts/stc/sof %u/%u/%u\n",
		  stream->sequence, frame->first_data,
		  frame->nb_packets - frame->nb_empty, frame->nb_packets,
		  frame->nb_pts_diffs, frame->last_pts_diff, frame->nb_pts,
		  frame->has_early_pts ? "" : "!",
		  frame->has_initial_pts ? "" : "!",
		  frame->nb_scr_diffs, frame->nb_scr,
		  frame->pts, frame->scr_stc, frame->scr_sof);

	stream->stats.stream.nb_frames++;
	stream->stats.stream.nb_packets += stream->stats.frame.nb_packets;
	stream->stats.stream.nb_empty += stream->stats.frame.nb_empty;
	stream->stats.stream.nb_errors += stream->stats.frame.nb_errors;
	stream->stats.stream.nb_invalid += stream->stats.frame.nb_invalid;

	if (frame->has_early_pts)
		stream->stats.stream.nb_pts_early++;
	if (frame->has_initial_pts)
		stream->stats.stream.nb_pts_initial++;
	if (frame->last_pts_diff <= frame->first_data)
		stream->stats.stream.nb_pts_constant++;
	if (frame->nb_scr >= frame->nb_packets - frame->nb_empty)
		stream->stats.stream.nb_scr_count_ok++;
	if (frame->nb_scr_diffs + 1 == frame->nb_scr)
		stream->stats.stream.nb_scr_diffs_ok++;

	memset(&stream->stats.frame, 0, sizeof(stream->stats.frame));
}

size_t uvc_video_stats_dump(struct uvc_streaming *stream, char *buf,
			    size_t size)
{
	unsigned int scr_sof_freq;
	unsigned int duration;
	size_t count = 0;

	/* Compute the SCR.SOF frequency estimate. At the nominal 1kHz SOF
	 * frequency this will not overflow before more than 1h.
	 */
	duration = ktime_ms_delta(stream->stats.stream.stop_ts,
				  stream->stats.stream.start_ts);
	if (duration != 0)
		scr_sof_freq = stream->stats.stream.scr_sof_count * 1000
			     / duration;
	else
		scr_sof_freq = 0;

	count += scnprintf(buf + count, size - count,
			   "frames:  %u\npackets: %u\nempty:   %u\n"
			   "errors:  %u\ninvalid: %u\n",
			   stream->stats.stream.nb_frames,
			   stream->stats.stream.nb_packets,
			   stream->stats.stream.nb_empty,
			   stream->stats.stream.nb_errors,
			   stream->stats.stream.nb_invalid);
	count += scnprintf(buf + count, size - count,
			   "pts: %u early, %u initial, %u ok\n",
			   stream->stats.stream.nb_pts_early,
			   stream->stats.stream.nb_pts_initial,
			   stream->stats.stream.nb_pts_constant);
	count += scnprintf(buf + count, size - count,
			   "scr: %u count ok, %u diff ok\n",
			   stream->stats.stream.nb_scr_count_ok,
			   stream->stats.stream.nb_scr_diffs_ok);
	count += scnprintf(buf + count, size - count,
			   "sof: %u <= sof <= %u, freq %u.%03u kHz\n",
			   stream->stats.stream.min_sof,
			   stream->stats.stream.max_sof,
			   scr_sof_freq / 1000, scr_sof_freq % 1000);

	return count;
}

static void uvc_video_stats_start(struct uvc_streaming *stream)
{
	memset(&stream->stats, 0, sizeof(stream->stats));
	stream->stats.stream.min_sof = 2048;
}

static void uvc_video_stats_stop(struct uvc_streaming *stream)
{
	stream->stats.stream.stop_ts = ktime_get();
}

/* ------------------------------------------------------------------------
 * Video codecs
 */

/* Video payload decoding is handled by uvc_video_decode_start(),
 * uvc_video_decode_data() and uvc_video_decode_end().
 *
 * uvc_video_decode_start is called with URB data at the start of a bulk or
 * isochronous payload. It processes header data and returns the header size
 * in bytes if successful. If an error occurs, it returns a negative error
 * code. The following error codes have special meanings.
 *
 * - EAGAIN informs the caller that the current video buffer should be marked
 *   as done, and that the function should be called again with the same data
 *   and a new video buffer. This is used when end of frame conditions can be
 *   reliably detected at the beginning of the next frame only.
 *
 * If an error other than -EAGAIN is returned, the caller will drop the current
 * payload. No call to uvc_video_decode_data and uvc_video_decode_end will be
 * made until the next payload. -ENODATA can be used to drop the current
 * payload if no other error code is appropriate.
 *
 * uvc_video_decode_data is called for every URB with URB data. It copies the
 * data to the video buffer.
 *
 * uvc_video_decode_end is called with header data at the end of a bulk or
 * isochronous payload. It performs any additional header data processing and
 * returns 0 or a negative error code if an error occurred. As header data have
 * already been processed by uvc_video_decode_start, this functions isn't
 * required to perform sanity checks a second time.
 *
 * For isochronous transfers where a payload is always transferred in a single
 * URB, the three functions will be called in a row.
 *
 * To let the decoder process header data and update its internal state even
 * when no video buffer is available, uvc_video_decode_start must be prepared
 * to be called with a NULL buf parameter. uvc_video_decode_data and
 * uvc_video_decode_end will never be called with a NULL buffer.
 */
static int uvc_video_decode_start(struct uvc_streaming *stream,
		struct uvc_buffer *buf, const u8 *data, int len)
{
	u8 fid;

	/* Sanity checks:
	 * - packet must be at least 2 bytes long
	 * - bHeaderLength value must be at least 2 bytes (see above)
	 * - bHeaderLength value can't be larger than the packet size.
	 */
	if (len < 2 || data[0] < 2 || data[0] > len) {
		stream->stats.frame.nb_invalid++;
		return -EINVAL;
	}

	fid = data[1] & UVC_STREAM_FID;

	/* Increase the sequence number regardless of any buffer states, so
	 * that discontinuous sequence numbers always indicate lost frames.
	 */
	if (stream->last_fid != fid) {
		stream->sequence++;
		if (stream->sequence)
			uvc_video_stats_update(stream);
	}

	uvc_video_clock_decode(stream, buf, data, len);
	uvc_video_stats_decode(stream, data, len);

	/* Store the payload FID bit and return immediately when the buffer is
	 * NULL.
	 */
	if (buf == NULL) {
		stream->last_fid = fid;
		return -ENODATA;
	}

	/* Mark the buffer as bad if the error bit is set. */
	if (data[1] & UVC_STREAM_ERR) {
		uvc_trace(UVC_TRACE_FRAME, "Marking buffer as bad (error bit "
			  "set).\n");
		buf->error = 1;
	}

	/* Synchronize to the input stream by waiting for the FID bit to be
	 * toggled when the the buffer state is not UVC_BUF_STATE_ACTIVE.
	 * stream->last_fid is initialized to -1, so the first isochronous
	 * frame will always be in sync.
	 *
	 * If the device doesn't toggle the FID bit, invert stream->last_fid
	 * when the EOF bit is set to force synchronisation on the next packet.
	 */
	if (buf->state != UVC_BUF_STATE_ACTIVE) {
		if (fid == stream->last_fid) {
			uvc_trace(UVC_TRACE_FRAME, "Dropping payload (out of "
				"sync).\n");
			if ((stream->dev->quirks & UVC_QUIRK_STREAM_NO_FID) &&
			    (data[1] & UVC_STREAM_EOF))
				stream->last_fid ^= UVC_STREAM_FID;
			return -ENODATA;
		}

		buf->buf.field = V4L2_FIELD_NONE;
		buf->buf.sequence = stream->sequence;
		buf->buf.vb2_buf.timestamp = ktime_to_ns(uvc_video_get_time());

		/* TODO: Handle PTS and SCR. */
		buf->state = UVC_BUF_STATE_ACTIVE;
	}

	/* Mark the buffer as done if we're at the beginning of a new frame.
	 * End of frame detection is better implemented by checking the EOF
	 * bit (FID bit toggling is delayed by one frame compared to the EOF
	 * bit), but some devices don't set the bit at end of frame (and the
	 * last payload can be lost anyway). We thus must check if the FID has
	 * been toggled.
	 *
	 * stream->last_fid is initialized to -1, so the first isochronous
	 * frame will never trigger an end of frame detection.
	 *
	 * Empty buffers (bytesused == 0) don't trigger end of frame detection
	 * as it doesn't make sense to return an empty buffer. This also
	 * avoids detecting end of frame conditions at FID toggling if the
	 * previous payload had the EOF bit set.
	 */
	if (fid != stream->last_fid && buf->bytesused != 0) {
		uvc_trace(UVC_TRACE_FRAME, "Frame complete (FID bit "
				"toggled).\n");
		buf->state = UVC_BUF_STATE_READY;
		return -EAGAIN;
	}

	stream->last_fid = fid;

	return data[0];
}

static void uvc_video_decode_data(struct uvc_streaming *stream,
		struct uvc_buffer *buf, const u8 *data, int len)
{
	unsigned int maxlen, nbytes;
	void *mem;

	if (len <= 0)
		return;

	/* Copy the video data to the buffer. */
	maxlen = buf->length - buf->bytesused;
	mem = buf->mem + buf->bytesused;
	nbytes = min((unsigned int)len, maxlen);
	memcpy(mem, data, nbytes);
	buf->bytesused += nbytes;

	/* Complete the current frame if the buffer size was exceeded. */
	if (len > maxlen) {
		uvc_trace(UVC_TRACE_FRAME, "Frame complete (overflow).\n");
		buf->error = 1;
		buf->state = UVC_BUF_STATE_READY;
	}
}

static void uvc_video_decode_end(struct uvc_streaming *stream,
		struct uvc_buffer *buf, const u8 *data, int len)
{
	/* Mark the buffer as done if the EOF marker is set. */
	if (data[1] & UVC_STREAM_EOF && buf->bytesused != 0) {
		uvc_trace(UVC_TRACE_FRAME, "Frame complete (EOF found).\n");
		if (data[0] == len)
			uvc_trace(UVC_TRACE_FRAME, "EOF in empty payload.\n");
		buf->state = UVC_BUF_STATE_READY;
		if (stream->dev->quirks & UVC_QUIRK_STREAM_NO_FID)
			stream->last_fid ^= UVC_STREAM_FID;
	}
}

/* Video payload encoding is handled by uvc_video_encode_header() and
 * uvc_video_encode_data(). Only bulk transfers are currently supported.
 *
 * uvc_video_encode_header is called at the start of a payload. It adds header
 * data to the transfer buffer and returns the header size. As the only known
 * UVC output device transfers a whole frame in a single payload, the EOF bit
 * is always set in the header.
 *
 * uvc_video_encode_data is called for every URB and copies the data from the
 * video buffer to the transfer buffer.
 */
static int uvc_video_encode_header(struct uvc_streaming *stream,
		struct uvc_buffer *buf, u8 *data, int len)
{
	data[0] = 2;	/* Header length */
	data[1] = UVC_STREAM_EOH | UVC_STREAM_EOF
		| (stream->last_fid & UVC_STREAM_FID);
	return 2;
}

static int uvc_video_encode_data(struct uvc_streaming *stream,
		struct uvc_buffer *buf, u8 *data, int len)
{
	struct uvc_video_queue *queue = &stream->queue;
	unsigned int nbytes;
	void *mem;

	/* Copy video data to the URB buffer. */
	mem = buf->mem + queue->buf_used;
	nbytes = min((unsigned int)len, buf->bytesused - queue->buf_used);
	nbytes = min(stream->bulk.max_payload_size - stream->bulk.payload_size,
			nbytes);
	memcpy(data, mem, nbytes);

	queue->buf_used += nbytes;

	return nbytes;
}

/* ------------------------------------------------------------------------
 * Metadata
 */

/*
 * Additionally to the payload headers we also want to provide the user with USB
 * Frame Numbers and system time values. The resulting buffer is thus composed
 * of blocks, containing a 64-bit timestamp in  nanoseconds, a 16-bit USB Frame
 * Number, and a copy of the payload header.
 *
 * Ideally we want to capture all payload headers for each frame. However, their
 * number is unknown and unbound. We thus drop headers that contain no vendor
 * data and that either contain no SCR value or an SCR value identical to the
 * previous header.
 */
static void uvc_video_decode_meta(struct uvc_streaming *stream,
				  struct uvc_buffer *meta_buf,
				  const u8 *mem, unsigned int length)
{
	struct uvc_meta_buf *meta;
	size_t len_std = 2;
	bool has_pts, has_scr;
	unsigned long flags;
	unsigned int sof;
	ktime_t time;
	const u8 *scr;

	if (!meta_buf || length == 2)
		return;

	if (meta_buf->length - meta_buf->bytesused <
	    length + sizeof(meta->ns) + sizeof(meta->sof)) {
		meta_buf->error = 1;
		return;
	}

	has_pts = mem[1] & UVC_STREAM_PTS;
	has_scr = mem[1] & UVC_STREAM_SCR;

	if (has_pts) {
		len_std += 4;
		scr = mem + 6;
	} else {
		scr = mem + 2;
	}

	if (has_scr)
		len_std += 6;

	if (stream->meta.format == V4L2_META_FMT_UVC)
		length = len_std;

	if (length == len_std && (!has_scr ||
				  !memcmp(scr, stream->clock.last_scr, 6)))
		return;

	meta = (struct uvc_meta_buf *)((u8 *)meta_buf->mem + meta_buf->bytesused);
	local_irq_save(flags);
	time = uvc_video_get_time();
	sof = usb_get_current_frame_number(stream->dev->udev);
	local_irq_restore(flags);
	put_unaligned(ktime_to_ns(time), &meta->ns);
	put_unaligned(sof, &meta->sof);

	if (has_scr)
		memcpy(stream->clock.last_scr, scr, 6);

	meta->length = mem[0];
	meta->flags  = mem[1];
	memcpy(meta->buf, &mem[2], length - 2);
	meta_buf->bytesused += length + sizeof(meta->ns) + sizeof(meta->sof);

	uvc_trace(UVC_TRACE_FRAME,
		  "%s(): t-sys %lluns, SOF %u, len %u, flags 0x%x, PTS %u, STC %u frame SOF %u\n",
		  __func__, ktime_to_ns(time), meta->sof, meta->length,
		  meta->flags,
		  has_pts ? *(u32 *)meta->buf : 0,
		  has_scr ? *(u32 *)scr : 0,
		  has_scr ? *(u32 *)(scr + 4) & 0x7ff : 0);
}

/* ------------------------------------------------------------------------
 * URB handling
 */

/*
 * Set error flag for incomplete buffer.
 */
static void uvc_video_validate_buffer(const struct uvc_streaming *stream,
				      struct uvc_buffer *buf)
{
	if (stream->ctrl.dwMaxVideoFrameSize != buf->bytesused &&
	    !(stream->cur_format->flags & UVC_FMT_FLAG_COMPRESSED))
		buf->error = 1;
}

/*
 * Completion handler for video URBs.
 */

static void uvc_video_next_buffers(struct uvc_streaming *stream,
		struct uvc_buffer **video_buf, struct uvc_buffer **meta_buf)
{
	uvc_video_validate_buffer(stream, *video_buf);

	if (*meta_buf) {
		struct vb2_v4l2_buffer *vb2_meta = &(*meta_buf)->buf;
		const struct vb2_v4l2_buffer *vb2_video = &(*video_buf)->buf;

		vb2_meta->sequence = vb2_video->sequence;
		vb2_meta->field = vb2_video->field;
		vb2_meta->vb2_buf.timestamp = vb2_video->vb2_buf.timestamp;

		(*meta_buf)->state = UVC_BUF_STATE_READY;
		if (!(*meta_buf)->error)
			(*meta_buf)->error = (*video_buf)->error;
		*meta_buf = uvc_queue_next_buffer(&stream->meta.queue,
						  *meta_buf);
	}
	*video_buf = uvc_queue_next_buffer(&stream->queue, *video_buf);
}

static void uvc_video_decode_isoc(struct urb *urb, struct uvc_streaming *stream,
			struct uvc_buffer *buf, struct uvc_buffer *meta_buf)
{
	u8 *mem;
	int ret, i;

	for (i = 0; i < urb->number_of_packets; ++i) {
		if (urb->iso_frame_desc[i].status < 0) {
			uvc_trace(UVC_TRACE_FRAME, "USB isochronous frame "
				"lost (%d).\n", urb->iso_frame_desc[i].status);
			/* Mark the buffer as faulty. */
			if (buf != NULL)
				buf->error = 1;
			continue;
		}

		/* Decode the payload header. */
		mem = urb->transfer_buffer + urb->iso_frame_desc[i].offset;
		do {
			ret = uvc_video_decode_start(stream, buf, mem,
				urb->iso_frame_desc[i].actual_length);
			if (ret == -EAGAIN)
				uvc_video_next_buffers(stream, &buf, &meta_buf);
		} while (ret == -EAGAIN);

		if (ret < 0)
			continue;

		uvc_video_decode_meta(stream, meta_buf, mem, ret);

		/* Decode the payload data. */
		uvc_video_decode_data(stream, buf, mem + ret,
			urb->iso_frame_desc[i].actual_length - ret);

		/* Process the header again. */
		uvc_video_decode_end(stream, buf, mem,
			urb->iso_frame_desc[i].actual_length);

		if (buf->state == UVC_BUF_STATE_READY)
			uvc_video_next_buffers(stream, &buf, &meta_buf);
	}
}

static void uvc_video_decode_bulk(struct urb *urb, struct uvc_streaming *stream,
			struct uvc_buffer *buf, struct uvc_buffer *meta_buf)
{
	u8 *mem;
	int len, ret;

	/*
	 * Ignore ZLPs if they're not part of a frame, otherwise process them
	 * to trigger the end of payload detection.
	 */
	if (urb->actual_length == 0 && stream->bulk.header_size == 0)
		return;

	mem = urb->transfer_buffer;
	len = urb->actual_length;
	stream->bulk.payload_size += len;

	/* If the URB is the first of its payload, decode and save the
	 * header.
	 */
	if (stream->bulk.header_size == 0 && !stream->bulk.skip_payload) {
		do {
			ret = uvc_video_decode_start(stream, buf, mem, len);
			if (ret == -EAGAIN)
				uvc_video_next_buffers(stream, &buf, &meta_buf);
		} while (ret == -EAGAIN);

		/* If an error occurred skip the rest of the payload. */
		if (ret < 0 || buf == NULL) {
			stream->bulk.skip_payload = 1;
		} else {
			memcpy(stream->bulk.header, mem, ret);
			stream->bulk.header_size = ret;

			uvc_video_decode_meta(stream, meta_buf, mem, ret);

			mem += ret;
			len -= ret;
		}
	}

	/* The buffer queue might have been cancelled while a bulk transfer
	 * was in progress, so we can reach here with buf equal to NULL. Make
	 * sure buf is never dereferenced if NULL.
	 */

	/* Process video data. */
	if (!stream->bulk.skip_payload && buf != NULL)
		uvc_video_decode_data(stream, buf, mem, len);

	/* Detect the payload end by a URB smaller than the maximum size (or
	 * a payload size equal to the maximum) and process the header again.
	 */
	if (urb->actual_length < urb->transfer_buffer_length ||
	    stream->bulk.payload_size >= stream->bulk.max_payload_size) {
		if (!stream->bulk.skip_payload && buf != NULL) {
			uvc_video_decode_end(stream, buf, stream->bulk.header,
				stream->bulk.payload_size);
			if (buf->state == UVC_BUF_STATE_READY)
				uvc_video_next_buffers(stream, &buf, &meta_buf);
		}

		stream->bulk.header_size = 0;
		stream->bulk.skip_payload = 0;
		stream->bulk.payload_size = 0;
	}
}

static void uvc_video_encode_bulk(struct urb *urb, struct uvc_streaming *stream,
	struct uvc_buffer *buf, struct uvc_buffer *meta_buf)
{
	u8 *mem = urb->transfer_buffer;
	int len = stream->urb_size, ret;

	if (buf == NULL) {
		urb->transfer_buffer_length = 0;
		return;
	}

	/* If the URB is the first of its payload, add the header. */
	if (stream->bulk.header_size == 0) {
		ret = uvc_video_encode_header(stream, buf, mem, len);
		stream->bulk.header_size = ret;
		stream->bulk.payload_size += ret;
		mem += ret;
		len -= ret;
	}

	/* Process video data. */
	ret = uvc_video_encode_data(stream, buf, mem, len);

	stream->bulk.payload_size += ret;
	len -= ret;

	if (buf->bytesused == stream->queue.buf_used ||
	    stream->bulk.payload_size == stream->bulk.max_payload_size) {
		if (buf->bytesused == stream->queue.buf_used) {
			stream->queue.buf_used = 0;
			buf->state = UVC_BUF_STATE_READY;
			buf->buf.sequence = ++stream->sequence;
			uvc_queue_next_buffer(&stream->queue, buf);
			stream->last_fid ^= UVC_STREAM_FID;
		}

		stream->bulk.header_size = 0;
		stream->bulk.payload_size = 0;
	}

	urb->transfer_buffer_length = stream->urb_size - len;
}

static void uvc_video_complete(struct urb *urb)
{
	struct uvc_streaming *stream = urb->context;
	struct uvc_video_queue *queue = &stream->queue;
	struct uvc_video_queue *qmeta = &stream->meta.queue;
	struct vb2_queue *vb2_qmeta = stream->meta.vdev.queue;
	struct uvc_buffer *buf = NULL;
	struct uvc_buffer *buf_meta = NULL;
	unsigned long flags;
	int ret;

	switch (urb->status) {
	case 0:
		break;

	default:
		uvc_printk(KERN_WARNING, "Non-zero status (%d) in video "
			"completion handler.\n", urb->status);
		/* fall through */
	case -ENOENT:		/* usb_kill_urb() called. */
		if (stream->frozen)
			return;
		/* fall through */
	case -ECONNRESET:	/* usb_unlink_urb() called. */
	case -ESHUTDOWN:	/* The endpoint is being disabled. */
		uvc_queue_cancel(queue, urb->status == -ESHUTDOWN);
		if (vb2_qmeta)
			uvc_queue_cancel(qmeta, urb->status == -ESHUTDOWN);
		return;
	}

	spin_lock_irqsave(&queue->irqlock, flags);
	if (!list_empty(&queue->irqqueue))
		buf = list_first_entry(&queue->irqqueue, struct uvc_buffer,
				       queue);
	spin_unlock_irqrestore(&queue->irqlock, flags);

	if (vb2_qmeta) {
		spin_lock_irqsave(&qmeta->irqlock, flags);
		if (!list_empty(&qmeta->irqqueue))
			buf_meta = list_first_entry(&qmeta->irqqueue,
						    struct uvc_buffer, queue);
		spin_unlock_irqrestore(&qmeta->irqlock, flags);
	}

	stream->decode(urb, stream, buf, buf_meta);

	if ((ret = usb_submit_urb(urb, GFP_ATOMIC)) < 0) {
		uvc_printk(KERN_ERR, "Failed to resubmit video URB (%d).\n",
			ret);
	}
}

/*
 * Free transfer buffers.
 */
static void uvc_free_urb_buffers(struct uvc_streaming *stream)
{
	unsigned int i;

	for (i = 0; i < stream->max_urb; ++i) {
		if (stream->urb_buffer[i]) {
#ifndef CONFIG_DMA_NONCOHERENT
			usb_free_coherent(stream->dev->udev, stream->urb_size,
				stream->urb_buffer[i], stream->urb_dma[i]);
#else
			kfree(stream->urb_buffer[i]);
#endif
			stream->urb_buffer[i] = NULL;
		}
	}

	stream->urb_size = 0;
}

/*
 * Allocate transfer buffers. This function can be called with buffers
 * already allocated when resuming from suspend, in which case it will
 * return without touching the buffers.
 *
 * Limit the buffer size to UVC_MAX_PACKETS bulk/isochronous packets. If the
 * system is too low on memory try successively smaller numbers of packets
 * until allocation succeeds.
 *
 * Return the number of allocated packets on success or 0 when out of memory.
 */
static int uvc_alloc_urb_buffers(struct uvc_streaming *stream,
	unsigned int size, unsigned int psize, gfp_t gfp_flags)
{
	unsigned int npackets;
	unsigned int i;

	/* Buffers are already allocated, bail out. */
	if (stream->urb_size)
		return stream->urb_size / psize;

	/* Compute the number of packets. Bulk endpoints might transfer UVC
	 * payloads across multiple URBs.
	 */
	npackets = DIV_ROUND_UP(size, psize);
	if (npackets > stream->max_urb_packets)
		npackets = stream->max_urb_packets;


	/* Allocate memory for storing URB pointers */
	stream->urb = kcalloc(stream->max_urb,
			sizeof(struct urb *), gfp_flags | __GFP_NOWARN);
	stream->urb_buffer = kcalloc(stream->max_urb,
			sizeof(char *), gfp_flags | __GFP_NOWARN);
	stream->urb_dma = kcalloc(stream->max_urb,
			sizeof(dma_addr_t), gfp_flags | __GFP_NOWARN);


	/* Retry allocations until one succeed. */
	for (; npackets > 1; npackets /= 2) {
		for (i = 0; i < stream->max_urb; ++i) {
			stream->urb_size = psize * npackets;
#ifndef CONFIG_DMA_NONCOHERENT
			stream->urb_buffer[i] = usb_alloc_coherent(
				stream->dev->udev, stream->urb_size,
				gfp_flags | __GFP_NOWARN, &stream->urb_dma[i]);
#else
			stream->urb_buffer[i] =
			    kmalloc(stream->urb_size, gfp_flags | __GFP_NOWARN);
#endif
			if (!stream->urb_buffer[i]) {
				uvc_free_urb_buffers(stream);
				break;
			}
		}

		if (i == stream->max_urb) {
			uvc_trace(UVC_TRACE_VIDEO,
				"Allocated %u URB buffers of %ux%u bytes each.\n",
				stream->max_urb, npackets, psize);
			return npackets;
		}
	}

	uvc_trace(UVC_TRACE_VIDEO, "Failed to allocate URB buffers (%u bytes "
		"per packet).\n", psize);
	return 0;
}

/*
 * Uninitialize isochronous/bulk URBs and free transfer buffers.
 */
static void uvc_uninit_video(struct uvc_streaming *stream, int free_buffers)
{
	struct urb *urb;
	unsigned int i;

	uvc_video_stats_stop(stream);

	for (i = 0; i < stream->max_urb; ++i) {
		urb = stream->urb[i];
		if (urb == NULL)
			continue;

		usb_kill_urb(urb);
		usb_free_urb(urb);
		stream->urb[i] = NULL;
	}

	if (free_buffers)
		uvc_free_urb_buffers(stream);

	stream->refcnt--;
}

/*
 * Compute the maximum number of bytes per interval for an endpoint.
 */
static unsigned int uvc_endpoint_max_bpi(struct usb_device *dev,
					 struct usb_host_endpoint *ep)
{
	u16 psize;
	u16 mult;

	switch (dev->speed) {
	case USB_SPEED_SUPER:
	case USB_SPEED_SUPER_PLUS:
		return le16_to_cpu(ep->ss_ep_comp.wBytesPerInterval);
	case USB_SPEED_HIGH:
		psize = usb_endpoint_maxp(&ep->desc);
		mult = usb_endpoint_maxp_mult(&ep->desc);
		return psize * mult;
	case USB_SPEED_WIRELESS:
		psize = usb_endpoint_maxp(&ep->desc);
		return psize;
	default:
		psize = usb_endpoint_maxp(&ep->desc);
		return psize;
	}
}

/*
 * Initialize isochronous URBs and allocate transfer buffers. The packet size
 * is given by the endpoint.
 */
static int uvc_init_video_isoc(struct uvc_streaming *stream,
	struct usb_host_endpoint *ep, gfp_t gfp_flags)
{
	struct urb *urb;
	unsigned int npackets, i, j;
	u16 psize;
	u32 size;

	psize = uvc_endpoint_max_bpi(stream->dev->udev, ep);
	size = stream->ctrl.dwMaxVideoFrameSize;

	npackets = uvc_alloc_urb_buffers(stream, size, psize, gfp_flags);
	if (npackets == 0)
		return -ENOMEM;

	size = npackets * psize;

	for (i = 0; i < stream->max_urb; ++i) {
		urb = usb_alloc_urb(npackets, gfp_flags);
		if (urb == NULL) {
			uvc_uninit_video(stream, 1);
			return -ENOMEM;
		}

		urb->dev = stream->dev->udev;
		urb->context = stream;
		urb->pipe = usb_rcvisocpipe(stream->dev->udev,
				ep->desc.bEndpointAddress);
#ifndef CONFIG_DMA_NONCOHERENT
		urb->transfer_flags = URB_ISO_ASAP | URB_NO_TRANSFER_DMA_MAP;
		urb->transfer_dma = stream->urb_dma[i];
#else
		urb->transfer_flags = URB_ISO_ASAP;
#endif
		urb->interval = ep->desc.bInterval;
		urb->transfer_buffer = stream->urb_buffer[i];
		urb->complete = uvc_video_complete;
		urb->number_of_packets = npackets;
		urb->transfer_buffer_length = size;

		for (j = 0; j < npackets; ++j) {
			urb->iso_frame_desc[j].offset = j * psize;
			urb->iso_frame_desc[j].length = psize;
		}

		stream->urb[i] = urb;
	}

	return 0;
}

/*
 * Initialize bulk URBs and allocate transfer buffers. The packet size is
 * given by the endpoint.
 */
static int uvc_init_video_bulk(struct uvc_streaming *stream,
	struct usb_host_endpoint *ep, gfp_t gfp_flags)
{
	struct urb *urb;
	unsigned int npackets, pipe, i;
	u16 psize;
	u32 size;

	psize = usb_endpoint_maxp(&ep->desc);
	size = stream->ctrl.dwMaxPayloadTransferSize;
	stream->bulk.max_payload_size = size;

	npackets = uvc_alloc_urb_buffers(stream, size, psize, gfp_flags);
	if (npackets == 0)
		return -ENOMEM;

	size = npackets * psize;

	if (usb_endpoint_dir_in(&ep->desc))
		pipe = usb_rcvbulkpipe(stream->dev->udev,
				       ep->desc.bEndpointAddress);
	else
		pipe = usb_sndbulkpipe(stream->dev->udev,
				       ep->desc.bEndpointAddress);

	if (stream->type == V4L2_BUF_TYPE_VIDEO_OUTPUT)
		size = 0;

	for (i = 0; i < stream->max_urb; ++i) {
		urb = usb_alloc_urb(0, gfp_flags);
		if (urb == NULL) {
			uvc_uninit_video(stream, 1);
			return -ENOMEM;
		}

		usb_fill_bulk_urb(urb, stream->dev->udev, pipe,
			stream->urb_buffer[i], size, uvc_video_complete,
			stream);
#ifndef CONFIG_DMA_NONCOHERENT
		urb->transfer_flags = URB_NO_TRANSFER_DMA_MAP;
		urb->transfer_dma = stream->urb_dma[i];
#endif

		stream->urb[i] = urb;
	}

	return 0;
}

/*
 * Initialize isochronous/bulk URBs and allocate transfer buffers.
 */
static int uvc_init_video(struct uvc_streaming *stream, gfp_t gfp_flags)
{
	struct usb_interface *intf = stream->intf;
	struct usb_host_endpoint *ep;
	unsigned int i;
	int ret;

	stream->sequence = -1;
	stream->last_fid = -1;
	stream->bulk.header_size = 0;
	stream->bulk.skip_payload = 0;
	stream->bulk.payload_size = 0;

	uvc_video_stats_start(stream);

	if (intf->num_altsetting > 1) {
		struct usb_host_endpoint *best_ep = NULL;
		unsigned int best_psize = UINT_MAX;
		unsigned int bandwidth;
		unsigned int altsetting;
		int intfnum = stream->intfnum;

		/* Isochronous endpoint, select the alternate setting. */
		bandwidth = stream->ctrl.dwMaxPayloadTransferSize;

		if (bandwidth == 0) {
			uvc_trace(UVC_TRACE_VIDEO, "Device requested null "
				"bandwidth, defaulting to lowest.\n");
			bandwidth = 1;
		} else {
			uvc_trace(UVC_TRACE_VIDEO, "Device requested %u "
				"B/frame bandwidth.\n", bandwidth);
		}

		for (i = 0; i < intf->num_altsetting; ++i) {
			struct usb_host_interface *alts;
			unsigned int psize;

			alts = &intf->altsetting[i];
			ep = uvc_find_endpoint(alts,
				stream->header.bEndpointAddress);
			if (ep == NULL)
				continue;

			/* Check if the bandwidth is high enough. */
			psize = uvc_endpoint_max_bpi(stream->dev->udev, ep);
			if (psize >= bandwidth && psize <= best_psize) {
				altsetting = alts->desc.bAlternateSetting;
				best_psize = psize;
				best_ep = ep;
			}
		}

		if (best_ep == NULL) {
			uvc_trace(UVC_TRACE_VIDEO, "No fast enough alt setting "
				"for requested bandwidth.\n");
			return -EIO;
		}

		uvc_trace(UVC_TRACE_VIDEO, "Selecting alternate setting %u "
			"(%u B/frame bandwidth).\n", altsetting, best_psize);

		ret = usb_set_interface(stream->dev->udev, intfnum, altsetting);
		if (ret < 0)
			return ret;

		ret = uvc_init_video_isoc(stream, best_ep, gfp_flags);
	} else {
		/* Bulk endpoint, proceed to URB initialization. */
		ep = uvc_find_endpoint(&intf->altsetting[0],
				stream->header.bEndpointAddress);
		if (ep == NULL)
			return -EIO;

		/* Reject broken descriptors. */
		if (usb_endpoint_maxp(&ep->desc) == 0)
			return -EIO;

		ret = uvc_init_video_bulk(stream, ep, gfp_flags);
	}

	if (ret < 0)
		return ret;

	/* Submit the URBs. */
	stream->refcnt++;
	for (i = 0; i < stream->max_urb; ++i) {
		ret = usb_submit_urb(stream->urb[i], gfp_flags);
		if (ret < 0) {
			uvc_printk(KERN_ERR, "Failed to submit URB %u "
					"(%d).\n", i, ret);
			uvc_uninit_video(stream, 1);
			return ret;
		}
	}

	/* The Logitech C920 temporarily forgets that it should not be adjusting
	 * Exposure Absolute during init so restore controls to stored values.
	 */
	if (stream->dev->quirks & UVC_QUIRK_RESTORE_CTRLS_ON_INIT)
		uvc_ctrl_restore_values(stream->dev);

	return 0;
}

/* --------------------------------------------------------------------------
 * Suspend/resume
 */

/*
 * Stop streaming without disabling the video queue.
 *
 * To let userspace applications resume without trouble, we must not touch the
 * video buffers in any way. We mark the device as frozen to make sure the URB
 * completion handler won't try to cancel the queue when we kill the URBs.
 */
int uvc_video_suspend(struct uvc_streaming *stream)
{
	if (!uvc_queue_streaming(&stream->queue))
		return 0;

	stream->frozen = 1;
	uvc_uninit_video(stream, 0);
	usb_set_interface(stream->dev->udev, stream->intfnum, 0);
	return 0;
}

/*
 * Reconfigure the video interface and restart streaming if it was enabled
 * before suspend.
 *
 * If an error occurs, disable the video queue. This will wake all pending
 * buffers, making sure userspace applications are notified of the problem
 * instead of waiting forever.
 */
int uvc_video_resume(struct uvc_streaming *stream, int reset)
{
	int ret;

	/* If the bus has been reset on resume, set the alternate setting to 0.
	 * This should be the default value, but some devices crash or otherwise
	 * misbehave if they don't receive a SET_INTERFACE request before any
	 * other video control request.
	 */
	if (reset)
		usb_set_interface(stream->dev->udev, stream->intfnum, 0);

	stream->frozen = 0;

	uvc_video_clock_reset(stream);

	if (!uvc_queue_streaming(&stream->queue))
		return 0;

	ret = uvc_commit_video(stream, &stream->ctrl);
	if (ret < 0)
		return ret;

	return uvc_init_video(stream, GFP_NOIO);
}

/* ------------------------------------------------------------------------
 * Video device
 */

/*
 * Initialize the UVC video device by switching to alternate setting 0 and
 * retrieve the default format.
 *
 * Some cameras (namely the Fuji Finepix) set the format and frame
 * indexes to zero. The UVC standard doesn't clearly make this a spec
 * violation, so try to silently fix the values if possible.
 *
 * This function is called before registering the device with V4L.
 */
int uvc_video_init(struct uvc_streaming *stream)
{
	struct uvc_streaming_control *probe = &stream->ctrl;
	struct uvc_format *format = NULL;
	struct uvc_frame *frame = NULL;
	unsigned int i;
	int ret;

	if (stream->nformats == 0) {
		uvc_printk(KERN_INFO, "No supported video formats found.\n");
		return -EINVAL;
	}

	atomic_set(&stream->active, 0);

	/* Alternate setting 0 should be the default, yet the XBox Live Vision
	 * Cam (and possibly other devices) crash or otherwise misbehave if
	 * they don't receive a SET_INTERFACE request before any other video
	 * control request.
	 */
	usb_set_interface(stream->dev->udev, stream->intfnum, 0);

	/* Set the streaming probe control with default streaming parameters
	 * retrieved from the device. Webcams that don't suport GET_DEF
	 * requests on the probe control will just keep their current streaming
	 * parameters.
	 */
	if (uvc_get_video_ctrl(stream, probe, 1, UVC_GET_DEF) == 0)
		uvc_set_video_ctrl(stream, probe, 1);

	/* Initialize the streaming parameters with the probe control current
	 * value. This makes sure SET_CUR requests on the streaming commit
	 * control will always use values retrieved from a successful GET_CUR
	 * request on the probe control, as required by the UVC specification.
	 */
	ret = uvc_get_video_ctrl(stream, probe, 1, UVC_GET_CUR);
	if (ret < 0)
		return ret;

	/* Check if the default format descriptor exists. Use the first
	 * available format otherwise.
	 */
	for (i = stream->nformats; i > 0; --i) {
		format = &stream->format[i-1];
		if (format->index == probe->bFormatIndex)
			break;
	}

	if (format->nframes == 0) {
		uvc_printk(KERN_INFO, "No frame descriptor found for the "
			"default format.\n");
		return -EINVAL;
	}

	/* Zero bFrameIndex might be correct. Stream-based formats (including
	 * MPEG-2 TS and DV) do not support frames but have a dummy frame
	 * descriptor with bFrameIndex set to zero. If the default frame
	 * descriptor is not found, use the first available frame.
	 */
	for (i = format->nframes; i > 0; --i) {
		frame = &format->frame[i-1];
		if (frame->bFrameIndex == probe->bFrameIndex)
			break;
	}

	probe->bFormatIndex = format->index;
	probe->bFrameIndex = frame->bFrameIndex;

	stream->def_format = format;
	stream->cur_format = format;
	stream->cur_frame = frame;

	stream->max_urb = UVC_URBS;
	stream->max_urb_packets = UVC_MAX_PACKETS;

	/* Select the video decoding function */
	if (stream->type == V4L2_BUF_TYPE_VIDEO_CAPTURE) {
		if (stream->dev->quirks & UVC_QUIRK_BUILTIN_ISIGHT)
			stream->decode = uvc_video_decode_isight;
		else if (stream->intf->num_altsetting > 1)
			stream->decode = uvc_video_decode_isoc;
		else
			stream->decode = uvc_video_decode_bulk;
	} else {
		if (stream->intf->num_altsetting == 1)
			stream->decode = uvc_video_encode_bulk;
		else {
			uvc_printk(KERN_INFO, "Isochronous endpoints are not "
				"supported for video output devices.\n");
			return -EINVAL;
		}
	}

	return 0;
}

/*
 * Enable or disable the video stream.
 */
int uvc_video_enable(struct uvc_streaming *stream, int enable)
{
	int ret;

	if (!enable) {
		uvc_uninit_video(stream, 1);
		if (stream->intf->num_altsetting > 1) {
			usb_set_interface(stream->dev->udev,
					  stream->intfnum, 0);
		} else {
			/* UVC doesn't specify how to inform a bulk-based device
			 * when the video stream is stopped. Windows sends a
			 * CLEAR_FEATURE(HALT) request to the video streaming
			 * bulk endpoint, mimic the same behaviour.
			 */
			unsigned int epnum = stream->header.bEndpointAddress
					   & USB_ENDPOINT_NUMBER_MASK;
			unsigned int dir = stream->header.bEndpointAddress
					 & USB_ENDPOINT_DIR_MASK;
			unsigned int pipe;

			pipe = usb_sndbulkpipe(stream->dev->udev, epnum) | dir;
			usb_clear_halt(stream->dev->udev, pipe);
		}

		uvc_video_clock_cleanup(stream);
		return 0;
	}

	ret = uvc_video_clock_init(stream);
	if (ret < 0)
		return ret;

	/* Commit the streaming parameters. */
	ret = uvc_commit_video(stream, &stream->ctrl);
	if (ret < 0)
		goto error_commit;

	ret = uvc_init_video(stream, GFP_KERNEL);
	if (ret < 0)
		goto error_video;

	return 0;

error_video:
	usb_set_interface(stream->dev->udev, stream->intfnum, 0);
error_commit:
	uvc_video_clock_cleanup(stream);

	return ret;
}<|MERGE_RESOLUTION|>--- conflicted
+++ resolved
@@ -254,13 +254,8 @@
 static int uvc_get_video_ctrl(struct uvc_streaming *stream,
 	struct uvc_streaming_control *ctrl, int probe, u8 query)
 {
-<<<<<<< HEAD
-	__u16 size = uvc_video_ctrl_size(stream);
-	__u8 *data;
-=======
 	u16 size = uvc_video_ctrl_size(stream);
 	u8 *data;
->>>>>>> 286cd8c7
 	int ret;
 
 	if ((stream->dev->quirks & UVC_QUIRK_PROBE_DEF) &&
@@ -346,13 +341,8 @@
 static int uvc_set_video_ctrl(struct uvc_streaming *stream,
 	struct uvc_streaming_control *ctrl, int probe)
 {
-<<<<<<< HEAD
-	__u16 size = uvc_video_ctrl_size(stream);
-	__u8 *data;
-=======
 	u16 size = uvc_video_ctrl_size(stream);
 	u8 *data;
->>>>>>> 286cd8c7
 	int ret;
 
 	data = kzalloc(size, GFP_KERNEL);
