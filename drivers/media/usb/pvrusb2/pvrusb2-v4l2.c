--- conflicted
+++ resolved
@@ -921,29 +921,6 @@
 		pvr2_trace(PVR2_TRACE_STRUCT,
 			   "pvr2_v4l2 internal_check exit-empty id=%p", vp);
 		return;
-<<<<<<< HEAD
-	}
-	pvr2_v4l2_destroy_no_lock(vp);
-}
-
-
-static long pvr2_v4l2_ioctl(struct file *file,
-			   unsigned int cmd, unsigned long arg)
-{
-
-	struct pvr2_v4l2_fh *fh = file->private_data;
-	struct pvr2_hdw *hdw = fh->channel.mc_head->hdw;
-	long ret = -EINVAL;
-
-	if (pvrusb2_debug & PVR2_TRACE_V4LIOCTL)
-		v4l_printk_ioctl(pvr2_hdw_get_driver_name(hdw), cmd);
-
-	if (!pvr2_hdw_dev_ok(hdw)) {
-		pvr2_trace(PVR2_TRACE_ERROR_LEGS,
-			   "ioctl failed - bad or no context");
-		return -EFAULT;
-=======
->>>>>>> 286cd8c7
 	}
 	pvr2_v4l2_destroy_no_lock(vp);
 }
