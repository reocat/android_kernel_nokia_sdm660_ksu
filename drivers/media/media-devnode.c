--- conflicted
+++ resolved
@@ -105,11 +105,7 @@
 	struct media_devnode *devnode = media_devnode_data(filp);
 
 	if (!media_devnode_is_registered(devnode))
-<<<<<<< HEAD
-		return POLLERR | POLLHUP;
-=======
 		return EPOLLERR | EPOLLHUP;
->>>>>>> 286cd8c7
 	if (!devnode->fops->poll)
 		return DEFAULT_POLLMASK;
 	return devnode->fops->poll(filp, poll);
@@ -220,24 +216,6 @@
 	.llseek = no_llseek,
 };
 
-<<<<<<< HEAD
-/**
- * media_devnode_register - register a media device node
- * @media_dev: struct media_device we want to register a device node
- * @devnode: media device node structure we want to register
- *
- * The registration code assigns minor numbers and registers the new device node
- * with the kernel. An error is returned if no free minor number can be found,
- * or if the registration of the device node fails.
- *
- * Zero is returned on success.
- *
- * Note that if the media_devnode_register call fails, the release() callback of
- * the media_devnode structure is *not* called, so the caller is responsible for
- * freeing any data.
- */
-=======
->>>>>>> 286cd8c7
 int __must_check media_devnode_register(struct media_device *mdev,
 					struct media_devnode *devnode,
 					struct module *owner)
@@ -260,7 +238,6 @@
 
 	devnode->minor = minor;
 	devnode->media_dev = mdev;
-<<<<<<< HEAD
 
 	/* Part 1: Initialize dev now to use dev.kobj for cdev.kobj.parent */
 	devnode->dev.bus = &media_bus_type;
@@ -271,33 +248,6 @@
 	dev_set_name(&devnode->dev, "media%d", devnode->minor);
 	device_initialize(&devnode->dev);
 
-	/* Part 2: Initialize and register the character device */
-	cdev_init(&devnode->cdev, &media_devnode_fops);
-	devnode->cdev.owner = owner;
-	devnode->cdev.kobj.parent = &devnode->dev.kobj;
-
-	ret = cdev_add(&devnode->cdev, MKDEV(MAJOR(media_dev_t), devnode->minor), 1);
-	if (ret < 0) {
-		pr_err("%s: cdev_add failed\n", __func__);
-		goto cdev_add_error;
-	}
-
-	/* Part 3: Add the media device */
-	ret = device_add(&devnode->dev);
-	if (ret < 0) {
-		pr_err("%s: device_add failed\n", __func__);
-		goto device_add_error;
-=======
-
-	/* Part 1: Initialize dev now to use dev.kobj for cdev.kobj.parent */
-	devnode->dev.bus = &media_bus_type;
-	devnode->dev.devt = MKDEV(MAJOR(media_dev_t), devnode->minor);
-	devnode->dev.release = media_devnode_release;
-	if (devnode->parent)
-		devnode->dev.parent = devnode->parent;
-	dev_set_name(&devnode->dev, "media%d", devnode->minor);
-	device_initialize(&devnode->dev);
-
 	/* Part 2: Initialize the character device */
 	cdev_init(&devnode->cdev, &media_devnode_fops);
 	devnode->cdev.owner = owner;
@@ -307,7 +257,6 @@
 	if (ret < 0) {
 		pr_err("%s: cdev_device_add failed\n", __func__);
 		goto cdev_add_error;
->>>>>>> 286cd8c7
 	}
 
 	/* Part 4: Activate this minor. The char device can now be used. */
@@ -315,11 +264,6 @@
 
 	return 0;
 
-<<<<<<< HEAD
-device_add_error:
-	cdev_del(&devnode->cdev);
-=======
->>>>>>> 286cd8c7
 cdev_add_error:
 	mutex_lock(&media_devnode_lock);
 	clear_bit(devnode->minor, media_devnode_nums);
@@ -331,34 +275,6 @@
 }
 
 void media_devnode_unregister_prepare(struct media_devnode *devnode)
-<<<<<<< HEAD
-{
-	/* Check if devnode was ever registered at all */
-	if (!media_devnode_is_registered(devnode))
-		return;
-
-	mutex_lock(&media_devnode_lock);
-	clear_bit(MEDIA_FLAG_REGISTERED, &devnode->flags);
-	mutex_unlock(&media_devnode_lock);
-}
-
-/**
- * media_devnode_unregister - unregister a media device node
- * @devnode: the device node to unregister
- *
- * This unregisters the passed device. Future open calls will be met with
- * errors.
- *
- * Should be called after media_devnode_unregister_prepare()
- */
-void media_devnode_unregister(struct media_devnode *devnode)
-{
-	mutex_lock(&media_devnode_lock);
-	/* Delete the cdev on this minor as well */
-	cdev_del(&devnode->cdev);
-	mutex_unlock(&media_devnode_lock);
-	device_del(&devnode->dev);
-=======
 {
 	/* Check if devnode was ever registered at all */
 	if (!media_devnode_is_registered(devnode))
@@ -375,7 +291,6 @@
 	/* Delete the cdev on this minor as well */
 	cdev_device_del(&devnode->cdev, &devnode->dev);
 	mutex_unlock(&media_devnode_lock);
->>>>>>> 286cd8c7
 	devnode->media_dev = NULL;
 	put_device(&devnode->dev);
 }
