--- conflicted
+++ resolved
@@ -742,15 +742,10 @@
 
 	/* start radio */
 	retval = si470x_start_usb(radio);
-<<<<<<< HEAD
-	if (retval < 0)
-		goto err_buf;
-=======
 	if (retval < 0 && !radio->int_in_running)
 		goto err_buf;
 	else if (retval < 0)	/* in case of radio->int_in_running == 1 */
 		goto err_all;
->>>>>>> 286cd8c7
 
 	/* set initial frequency */
 	si470x_set_freq(radio, 87.5 * FREQ_MUL); /* available in all regions */
