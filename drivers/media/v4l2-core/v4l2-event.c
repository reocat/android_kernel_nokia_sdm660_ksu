--- conflicted
+++ resolved
@@ -246,22 +246,14 @@
 
 	if (found_ev) {
 		/* Already listening */
-<<<<<<< HEAD
-		kfree(sev);
-=======
 		kvfree(sev);
->>>>>>> 286cd8c7
 	} else if (sev->ops && sev->ops->add) {
 		ret = sev->ops->add(sev, elems);
 		if (ret) {
 			spin_lock_irqsave(&fh->vdev->fh_lock, flags);
 			__v4l2_event_unsubscribe(sev);
 			spin_unlock_irqrestore(&fh->vdev->fh_lock, flags);
-<<<<<<< HEAD
-			kfree(sev);
-=======
 			kvfree(sev);
->>>>>>> 286cd8c7
 		}
 	}
 
@@ -318,14 +310,9 @@
 	if (sev && sev->ops && sev->ops->del)
 		sev->ops->del(sev);
 
-<<<<<<< HEAD
-	kfree(sev);
 	mutex_unlock(&fh->subscribe_lock);
-=======
-	mutex_unlock(&fh->subscribe_lock);
 
 	kvfree(sev);
->>>>>>> 286cd8c7
 
 	return 0;
 }
