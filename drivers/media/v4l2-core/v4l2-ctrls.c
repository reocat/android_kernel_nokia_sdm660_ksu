/*
    V4L2 controls framework implementation.

    Copyright (C) 2010  Hans Verkuil <hverkuil@xs4all.nl>

    This program is free software; you can redistribute it and/or modify
    it under the terms of the GNU General Public License as published by
    the Free Software Foundation; either version 2 of the License, or
    (at your option) any later version.

    This program is distributed in the hope that it will be useful,
    but WITHOUT ANY WARRANTY; without even the implied warranty of
    MERCHANTABILITY or FITNESS FOR A PARTICULAR PURPOSE.  See the
    GNU General Public License for more details.

    You should have received a copy of the GNU General Public License
    along with this program; if not, write to the Free Software
    Foundation, Inc., 59 Temple Place, Suite 330, Boston, MA  02111-1307  USA
 */

#include <linux/ctype.h>
#include <linux/mm.h>
#include <linux/slab.h>
#include <linux/export.h>
#include <media/v4l2-ioctl.h>
#include <media/v4l2-device.h>
#include <media/v4l2-ctrls.h>
#include <media/v4l2-event.h>
#include <media/v4l2-dev.h>

#define has_op(master, op) \
	(master->ops && master->ops->op)
#define call_op(master, op) \
	(has_op(master, op) ? master->ops->op(master) : 0)

/* Internal temporary helper struct, one for each v4l2_ext_control */
struct v4l2_ctrl_helper {
	/* Pointer to the control reference of the master control */
	struct v4l2_ctrl_ref *mref;
	/* The control corresponding to the v4l2_ext_control ID field. */
	struct v4l2_ctrl *ctrl;
	/* v4l2_ext_control index of the next control belonging to the
	   same cluster, or 0 if there isn't any. */
	u32 next;
};

/* Small helper function to determine if the autocluster is set to manual
   mode. */
static bool is_cur_manual(const struct v4l2_ctrl *master)
{
	return master->is_auto && master->cur.val == master->manual_mode_value;
}

/* Same as above, but this checks the against the new value instead of the
   current value. */
static bool is_new_manual(const struct v4l2_ctrl *master)
{
	return master->is_auto && master->val == master->manual_mode_value;
}

/* Returns NULL or a character pointer array containing the menu for
   the given control ID. The pointer array ends with a NULL pointer.
   An empty string signifies a menu entry that is invalid. This allows
   drivers to disable certain options if it is not supported. */
const char * const *v4l2_ctrl_get_menu(u32 id)
{
	static const char * const mpeg_audio_sampling_freq[] = {
		"44.1 kHz",
		"48 kHz",
		"32 kHz",
		NULL
	};
	static const char * const mpeg_audio_encoding[] = {
		"MPEG-1/2 Layer I",
		"MPEG-1/2 Layer II",
		"MPEG-1/2 Layer III",
		"MPEG-2/4 AAC",
		"AC-3",
		NULL
	};
	static const char * const mpeg_audio_l1_bitrate[] = {
		"32 kbps",
		"64 kbps",
		"96 kbps",
		"128 kbps",
		"160 kbps",
		"192 kbps",
		"224 kbps",
		"256 kbps",
		"288 kbps",
		"320 kbps",
		"352 kbps",
		"384 kbps",
		"416 kbps",
		"448 kbps",
		NULL
	};
	static const char * const mpeg_audio_l2_bitrate[] = {
		"32 kbps",
		"48 kbps",
		"56 kbps",
		"64 kbps",
		"80 kbps",
		"96 kbps",
		"112 kbps",
		"128 kbps",
		"160 kbps",
		"192 kbps",
		"224 kbps",
		"256 kbps",
		"320 kbps",
		"384 kbps",
		NULL
	};
	static const char * const mpeg_audio_l3_bitrate[] = {
		"32 kbps",
		"40 kbps",
		"48 kbps",
		"56 kbps",
		"64 kbps",
		"80 kbps",
		"96 kbps",
		"112 kbps",
		"128 kbps",
		"160 kbps",
		"192 kbps",
		"224 kbps",
		"256 kbps",
		"320 kbps",
		NULL
	};
	static const char * const mpeg_audio_ac3_bitrate[] = {
		"32 kbps",
		"40 kbps",
		"48 kbps",
		"56 kbps",
		"64 kbps",
		"80 kbps",
		"96 kbps",
		"112 kbps",
		"128 kbps",
		"160 kbps",
		"192 kbps",
		"224 kbps",
		"256 kbps",
		"320 kbps",
		"384 kbps",
		"448 kbps",
		"512 kbps",
		"576 kbps",
		"640 kbps",
		NULL
	};
	static const char * const mpeg_audio_mode[] = {
		"Stereo",
		"Joint Stereo",
		"Dual",
		"Mono",
		NULL
	};
	static const char * const mpeg_audio_mode_extension[] = {
		"Bound 4",
		"Bound 8",
		"Bound 12",
		"Bound 16",
		NULL
	};
	static const char * const mpeg_audio_emphasis[] = {
		"No Emphasis",
		"50/15 us",
		"CCITT J17",
		NULL
	};
	static const char * const mpeg_audio_crc[] = {
		"No CRC",
		"16-bit CRC",
		NULL
	};
	static const char * const mpeg_audio_dec_playback[] = {
		"Auto",
		"Stereo",
		"Left",
		"Right",
		"Mono",
		"Swapped Stereo",
		NULL
	};
	static const char * const mpeg_video_encoding[] = {
		"MPEG-1",
		"MPEG-2",
		"MPEG-4 AVC",
		NULL
	};
	static const char * const mpeg_video_aspect[] = {
		"1x1",
		"4x3",
		"16x9",
		"2.21x1",
		NULL
	};
	static const char * const mpeg_video_bitrate_mode[] = {
		"Variable Bitrate",
		"Constant Bitrate",
		"Maximum Bitrate",
		"CBR VFR",
		"MBR VFR",
		"Constant Quality",
		NULL
	};
	static const char * const mpeg_stream_type[] = {
		"MPEG-2 Program Stream",
		"MPEG-2 Transport Stream",
		"MPEG-1 System Stream",
		"MPEG-2 DVD-compatible Stream",
		"MPEG-1 VCD-compatible Stream",
		"MPEG-2 SVCD-compatible Stream",
		NULL
	};
	static const char * const mpeg_stream_vbi_fmt[] = {
		"No VBI",
		"Private Packet, IVTV Format",
		NULL
	};
	static const char * const camera_power_line_frequency[] = {
		"Disabled",
		"50 Hz",
		"60 Hz",
		"Auto",
		NULL
	};
	static const char * const camera_exposure_auto[] = {
		"Auto Mode",
		"Manual Mode",
		"Shutter Priority Mode",
		"Aperture Priority Mode",
		NULL
	};
	static const char * const camera_exposure_metering[] = {
		"Average",
		"Center Weighted",
		"Spot",
		"Matrix",
		NULL
	};
	static const char * const camera_auto_focus_range[] = {
		"Auto",
		"Normal",
		"Macro",
		"Infinity",
		NULL
	};
	static const char * const colorfx[] = {
		"None",
		"Black & White",
		"Sepia",
		"Negative",
		"Emboss",
		"Sketch",
		"Sky Blue",
		"Grass Green",
		"Skin Whiten",
		"Vivid",
		"Aqua",
		"Art Freeze",
		"Silhouette",
		"Solarization",
		"Antique",
		"Set Cb/Cr",
		NULL
	};
	static const char * const auto_n_preset_white_balance[] = {
		"Manual",
		"Auto",
		"Incandescent",
		"Fluorescent",
		"Fluorescent H",
		"Horizon",
		"Daylight",
		"Flash",
		"Cloudy",
		"Shade",
		NULL,
	};
	static const char * const camera_iso_sensitivity_auto[] = {
		"Manual",
		"Auto",
		NULL
	};
	static const char * const scene_mode[] = {
		"None",
		"Backlight",
		"Beach/Snow",
		"Candle Light",
		"Dusk/Dawn",
		"Fall Colors",
		"Fireworks",
		"Landscape",
		"Night",
		"Party/Indoor",
		"Portrait",
		"Sports",
		"Sunset",
		"Text",
		NULL
	};
	static const char * const tune_emphasis[] = {
		"None",
		"50 Microseconds",
		"75 Microseconds",
		NULL,
	};
	static const char * const header_mode[] = {
		"Separate Buffer",
		"Joined With 1st Frame",
<<<<<<< HEAD
		"Joined With I frame",
=======
		"Joined with I Frame",
>>>>>>> 286cd8c7
		NULL,
	};
	static const char * const multi_slice[] = {
		"Single",
		"Max Macroblocks",
		"Max Bytes",
		"GOB",
		NULL,
	};
	static const char * const entropy_mode[] = {
		"CAVLC",
		"CABAC",
		NULL,
	};
	static const char * const mpeg_h264_level[] = {
		"1",
		"1b",
		"1.1",
		"1.2",
		"1.3",
		"2",
		"2.1",
		"2.2",
		"3",
		"3.1",
		"3.2",
		"4",
		"4.1",
		"4.2",
		"5",
		"5.1",
		"5.2",
<<<<<<< HEAD
=======
		"6",
		"6.1",
		"6.2",
		"Unknown",
>>>>>>> 286cd8c7
		NULL,
	};
	static const char * const h264_loop_filter[] = {
		"Enabled",
		"Disabled",
		"Disabled at Slice Boundary",
		NULL,
	};
	static const char * const h264_profile[] = {
		"Baseline",
		"Constrained Baseline",
		"Main",
		"Extended",
		"High",
		"High 10",
		"High 422",
		"High 444 Predictive",
		"High 10 Intra",
		"High 422 Intra",
		"High 444 Intra",
		"CAVLC 444 Intra",
		"Scalable Baseline",
		"Scalable High",
		"Scalable High Intra",
		"Stereo High",
		"Multiview High",
		"Constrained High",
		NULL,
	};
	static const char * const vui_sar_idc[] = {
		"Unspecified",
		"1:1",
		"12:11",
		"10:11",
		"16:11",
		"40:33",
		"24:11",
		"20:11",
		"32:11",
		"80:33",
		"18:11",
		"15:11",
		"64:33",
		"160:99",
		"4:3",
		"3:2",
		"2:1",
		"Extended SAR",
		NULL,
	};
	static const char * const h264_fp_arrangement_type[] = {
		"Checkerboard",
		"Column",
		"Row",
		"Side by Side",
		"Top Bottom",
		"Temporal",
		NULL,
	};
	static const char * const h264_fmo_map_type[] = {
		"Interleaved Slices",
		"Scattered Slices",
		"Foreground with Leftover",
		"Box Out",
		"Raster Scan",
		"Wipe Scan",
		"Explicit",
		NULL,
	};
	static const char * const mpeg_mpeg4_level[] = {
		"0",
		"0b",
		"1",
		"2",
		"3",
		"3b",
		"4",
		"5",
		NULL,
	};
	static const char * const mpeg4_profile[] = {
		"Simple",
		"Advanced Simple",
		"Core",
		"Simple Scalable",
		"Advanced Coding Efficiency",
		NULL,
	};

	static const char * const vpx_golden_frame_sel[] = {
		"Use Previous Frame",
		"Use Previous Specific Frame",
		NULL,
	};
	static const char * const vp8_profile[] = {
		"0",
		"1",
		"2",
		"3",
		NULL,
	};
	static const char * const vp9_profile[] = {
		"0",
		"1",
		"2",
		"3",
		NULL,
	};

	static const char * const flash_led_mode[] = {
		"Off",
		"Flash",
		"Torch",
		NULL,
	};
	static const char * const flash_strobe_source[] = {
		"Software",
		"External",
		NULL,
	};

	static const char * const jpeg_chroma_subsampling[] = {
		"4:4:4",
		"4:2:2",
		"4:2:0",
		"4:1:1",
		"4:1:0",
		"Gray",
		NULL,
	};
	static const char * const dv_tx_mode[] = {
		"DVI-D",
		"HDMI",
		NULL,
	};
	static const char * const dv_rgb_range[] = {
		"Automatic",
		"RGB Limited Range (16-235)",
		"RGB Full Range (0-255)",
		NULL,
	};
	static const char * const dv_it_content_type[] = {
		"Graphics",
		"Photo",
		"Cinema",
		"Game",
		"No IT Content",
		NULL,
	};
	static const char * const detect_md_mode[] = {
		"Disabled",
		"Global",
		"Threshold Grid",
		"Region Grid",
		NULL,
	};

	static const char * const hevc_profile[] = {
		"Main",
		"Main Still Picture",
		"Main 10",
		NULL,
	};
	static const char * const hevc_level[] = {
		"1",
		"2",
		"2.1",
		"3",
		"3.1",
		"4",
		"4.1",
		"5",
		"5.1",
		"5.2",
		"6",
		"6.1",
		"6.2",
		"Unknown",
		NULL,
	};
	static const char * const hevc_hierarchial_coding_type[] = {
		"B",
		"P",
		NULL,
	};
	static const char * const hevc_refresh_type[] = {
		"None",
		"CRA",
		"IDR",
		NULL,
	};
	static const char * const hevc_size_of_length_field[] = {
		"0",
		"1",
		"2",
		"4",
		NULL,
	};
	static const char * const hevc_tier[] = {
		"Main",
		"High",
		NULL,
	};
	static const char * const hevc_loop_filter_mode[] = {
		"Disabled",
		"Enabled",
		"Disabled at slice boundary",
		"NULL",
	};

	switch (id) {
	case V4L2_CID_MPEG_AUDIO_SAMPLING_FREQ:
		return mpeg_audio_sampling_freq;
	case V4L2_CID_MPEG_AUDIO_ENCODING:
		return mpeg_audio_encoding;
	case V4L2_CID_MPEG_AUDIO_L1_BITRATE:
		return mpeg_audio_l1_bitrate;
	case V4L2_CID_MPEG_AUDIO_L2_BITRATE:
		return mpeg_audio_l2_bitrate;
	case V4L2_CID_MPEG_AUDIO_L3_BITRATE:
		return mpeg_audio_l3_bitrate;
	case V4L2_CID_MPEG_AUDIO_AC3_BITRATE:
		return mpeg_audio_ac3_bitrate;
	case V4L2_CID_MPEG_AUDIO_MODE:
		return mpeg_audio_mode;
	case V4L2_CID_MPEG_AUDIO_MODE_EXTENSION:
		return mpeg_audio_mode_extension;
	case V4L2_CID_MPEG_AUDIO_EMPHASIS:
		return mpeg_audio_emphasis;
	case V4L2_CID_MPEG_AUDIO_CRC:
		return mpeg_audio_crc;
	case V4L2_CID_MPEG_AUDIO_DEC_PLAYBACK:
	case V4L2_CID_MPEG_AUDIO_DEC_MULTILINGUAL_PLAYBACK:
		return mpeg_audio_dec_playback;
	case V4L2_CID_MPEG_VIDEO_ENCODING:
		return mpeg_video_encoding;
	case V4L2_CID_MPEG_VIDEO_ASPECT:
		return mpeg_video_aspect;
	case V4L2_CID_MPEG_VIDEO_BITRATE_MODE:
		return mpeg_video_bitrate_mode;
	case V4L2_CID_MPEG_STREAM_TYPE:
		return mpeg_stream_type;
	case V4L2_CID_MPEG_STREAM_VBI_FMT:
		return mpeg_stream_vbi_fmt;
	case V4L2_CID_POWER_LINE_FREQUENCY:
		return camera_power_line_frequency;
	case V4L2_CID_EXPOSURE_AUTO:
		return camera_exposure_auto;
	case V4L2_CID_EXPOSURE_METERING:
		return camera_exposure_metering;
	case V4L2_CID_AUTO_FOCUS_RANGE:
		return camera_auto_focus_range;
	case V4L2_CID_COLORFX:
		return colorfx;
	case V4L2_CID_AUTO_N_PRESET_WHITE_BALANCE:
		return auto_n_preset_white_balance;
	case V4L2_CID_ISO_SENSITIVITY_AUTO:
		return camera_iso_sensitivity_auto;
	case V4L2_CID_SCENE_MODE:
		return scene_mode;
	case V4L2_CID_TUNE_PREEMPHASIS:
		return tune_emphasis;
	case V4L2_CID_TUNE_DEEMPHASIS:
		return tune_emphasis;
	case V4L2_CID_FLASH_LED_MODE:
		return flash_led_mode;
	case V4L2_CID_FLASH_STROBE_SOURCE:
		return flash_strobe_source;
	case V4L2_CID_MPEG_VIDEO_HEADER_MODE:
		return header_mode;
	case V4L2_CID_MPEG_VIDEO_MULTI_SLICE_MODE:
		return multi_slice;
	case V4L2_CID_MPEG_VIDEO_H264_ENTROPY_MODE:
		return entropy_mode;
	case V4L2_CID_MPEG_VIDEO_H264_LEVEL:
		return mpeg_h264_level;
	case V4L2_CID_MPEG_VIDEO_H264_LOOP_FILTER_MODE:
		return h264_loop_filter;
	case V4L2_CID_MPEG_VIDEO_H264_PROFILE:
		return h264_profile;
	case V4L2_CID_MPEG_VIDEO_H264_VUI_SAR_IDC:
		return vui_sar_idc;
	case V4L2_CID_MPEG_VIDEO_H264_SEI_FP_ARRANGEMENT_TYPE:
		return h264_fp_arrangement_type;
	case V4L2_CID_MPEG_VIDEO_H264_FMO_MAP_TYPE:
		return h264_fmo_map_type;
	case V4L2_CID_MPEG_VIDEO_MPEG4_LEVEL:
		return mpeg_mpeg4_level;
	case V4L2_CID_MPEG_VIDEO_MPEG4_PROFILE:
		return mpeg4_profile;
	case V4L2_CID_MPEG_VIDEO_VPX_GOLDEN_FRAME_SEL:
		return vpx_golden_frame_sel;
	case V4L2_CID_MPEG_VIDEO_VP8_PROFILE:
		return vp8_profile;
	case V4L2_CID_MPEG_VIDEO_VP9_PROFILE:
		return vp9_profile;
	case V4L2_CID_JPEG_CHROMA_SUBSAMPLING:
		return jpeg_chroma_subsampling;
	case V4L2_CID_DV_TX_MODE:
		return dv_tx_mode;
	case V4L2_CID_DV_TX_RGB_RANGE:
	case V4L2_CID_DV_RX_RGB_RANGE:
		return dv_rgb_range;
	case V4L2_CID_DV_TX_IT_CONTENT_TYPE:
	case V4L2_CID_DV_RX_IT_CONTENT_TYPE:
		return dv_it_content_type;
	case V4L2_CID_DETECT_MD_MODE:
		return detect_md_mode;
	case V4L2_CID_MPEG_VIDEO_HEVC_PROFILE:
		return hevc_profile;
	case V4L2_CID_MPEG_VIDEO_HEVC_LEVEL:
		return hevc_level;
	case V4L2_CID_MPEG_VIDEO_HEVC_HIER_CODING_TYPE:
		return hevc_hierarchial_coding_type;
	case V4L2_CID_MPEG_VIDEO_HEVC_REFRESH_TYPE:
		return hevc_refresh_type;
	case V4L2_CID_MPEG_VIDEO_HEVC_SIZE_OF_LENGTH_FIELD:
		return hevc_size_of_length_field;
	case V4L2_CID_MPEG_VIDEO_HEVC_TIER:
		return hevc_tier;
	case V4L2_CID_MPEG_VIDEO_HEVC_LOOP_FILTER_MODE:
		return hevc_loop_filter_mode;

	default:
		return NULL;
	}
}
EXPORT_SYMBOL(v4l2_ctrl_get_menu);

#define __v4l2_qmenu_int_len(arr, len) ({ *(len) = ARRAY_SIZE(arr); arr; })
/*
 * Returns NULL or an s64 type array containing the menu for given
 * control ID. The total number of the menu items is returned in @len.
 */
const s64 *v4l2_ctrl_get_int_menu(u32 id, u32 *len)
{
	static const s64 qmenu_int_vpx_num_partitions[] = {
		1, 2, 4, 8,
	};

	static const s64 qmenu_int_vpx_num_ref_frames[] = {
		1, 2, 3,
	};

	switch (id) {
	case V4L2_CID_MPEG_VIDEO_VPX_NUM_PARTITIONS:
		return __v4l2_qmenu_int_len(qmenu_int_vpx_num_partitions, len);
	case V4L2_CID_MPEG_VIDEO_VPX_NUM_REF_FRAMES:
		return __v4l2_qmenu_int_len(qmenu_int_vpx_num_ref_frames, len);
	default:
		*len = 0;
		return NULL;
	}
}
EXPORT_SYMBOL(v4l2_ctrl_get_int_menu);

/* Return the control name. */
const char *v4l2_ctrl_get_name(u32 id)
{
	switch (id) {
	/* USER controls */
	/* Keep the order of the 'case's the same as in v4l2-controls.h! */
	case V4L2_CID_USER_CLASS:		return "User Controls";
	case V4L2_CID_BRIGHTNESS:		return "Brightness";
	case V4L2_CID_CONTRAST:			return "Contrast";
	case V4L2_CID_SATURATION:		return "Saturation";
	case V4L2_CID_HUE:			return "Hue";
	case V4L2_CID_AUDIO_VOLUME:		return "Volume";
	case V4L2_CID_AUDIO_BALANCE:		return "Balance";
	case V4L2_CID_AUDIO_BASS:		return "Bass";
	case V4L2_CID_AUDIO_TREBLE:		return "Treble";
	case V4L2_CID_AUDIO_MUTE:		return "Mute";
	case V4L2_CID_AUDIO_LOUDNESS:		return "Loudness";
	case V4L2_CID_BLACK_LEVEL:		return "Black Level";
	case V4L2_CID_AUTO_WHITE_BALANCE:	return "White Balance, Automatic";
	case V4L2_CID_DO_WHITE_BALANCE:		return "Do White Balance";
	case V4L2_CID_RED_BALANCE:		return "Red Balance";
	case V4L2_CID_BLUE_BALANCE:		return "Blue Balance";
	case V4L2_CID_GAMMA:			return "Gamma";
	case V4L2_CID_EXPOSURE:			return "Exposure";
	case V4L2_CID_AUTOGAIN:			return "Gain, Automatic";
	case V4L2_CID_GAIN:			return "Gain";
	case V4L2_CID_HFLIP:			return "Horizontal Flip";
	case V4L2_CID_VFLIP:			return "Vertical Flip";
	case V4L2_CID_POWER_LINE_FREQUENCY:	return "Power Line Frequency";
	case V4L2_CID_HUE_AUTO:			return "Hue, Automatic";
	case V4L2_CID_WHITE_BALANCE_TEMPERATURE: return "White Balance Temperature";
	case V4L2_CID_SHARPNESS:		return "Sharpness";
	case V4L2_CID_BACKLIGHT_COMPENSATION:	return "Backlight Compensation";
	case V4L2_CID_CHROMA_AGC:		return "Chroma AGC";
	case V4L2_CID_COLOR_KILLER:		return "Color Killer";
	case V4L2_CID_COLORFX:			return "Color Effects";
	case V4L2_CID_AUTOBRIGHTNESS:		return "Brightness, Automatic";
	case V4L2_CID_BAND_STOP_FILTER:		return "Band-Stop Filter";
	case V4L2_CID_ROTATE:			return "Rotate";
	case V4L2_CID_BG_COLOR:			return "Background Color";
	case V4L2_CID_CHROMA_GAIN:		return "Chroma Gain";
	case V4L2_CID_ILLUMINATORS_1:		return "Illuminator 1";
	case V4L2_CID_ILLUMINATORS_2:		return "Illuminator 2";
	case V4L2_CID_MIN_BUFFERS_FOR_CAPTURE:	return "Min Number of Capture Buffers";
	case V4L2_CID_MIN_BUFFERS_FOR_OUTPUT:	return "Min Number of Output Buffers";
	case V4L2_CID_ALPHA_COMPONENT:		return "Alpha Component";
	case V4L2_CID_COLORFX_CBCR:		return "Color Effects, CbCr";

	/* Codec controls */
	/* The MPEG controls are applicable to all codec controls
	 * and the 'MPEG' part of the define is historical */
	/* Keep the order of the 'case's the same as in videodev2.h! */
	case V4L2_CID_MPEG_CLASS:		return "Codec Controls";
	case V4L2_CID_MPEG_STREAM_TYPE:		return "Stream Type";
	case V4L2_CID_MPEG_STREAM_PID_PMT:	return "Stream PMT Program ID";
	case V4L2_CID_MPEG_STREAM_PID_AUDIO:	return "Stream Audio Program ID";
	case V4L2_CID_MPEG_STREAM_PID_VIDEO:	return "Stream Video Program ID";
	case V4L2_CID_MPEG_STREAM_PID_PCR:	return "Stream PCR Program ID";
	case V4L2_CID_MPEG_STREAM_PES_ID_AUDIO: return "Stream PES Audio ID";
	case V4L2_CID_MPEG_STREAM_PES_ID_VIDEO: return "Stream PES Video ID";
	case V4L2_CID_MPEG_STREAM_VBI_FMT:	return "Stream VBI Format";
	case V4L2_CID_MPEG_AUDIO_SAMPLING_FREQ: return "Audio Sampling Frequency";
	case V4L2_CID_MPEG_AUDIO_ENCODING:	return "Audio Encoding";
	case V4L2_CID_MPEG_AUDIO_L1_BITRATE:	return "Audio Layer I Bitrate";
	case V4L2_CID_MPEG_AUDIO_L2_BITRATE:	return "Audio Layer II Bitrate";
	case V4L2_CID_MPEG_AUDIO_L3_BITRATE:	return "Audio Layer III Bitrate";
	case V4L2_CID_MPEG_AUDIO_MODE:		return "Audio Stereo Mode";
	case V4L2_CID_MPEG_AUDIO_MODE_EXTENSION: return "Audio Stereo Mode Extension";
	case V4L2_CID_MPEG_AUDIO_EMPHASIS:	return "Audio Emphasis";
	case V4L2_CID_MPEG_AUDIO_CRC:		return "Audio CRC";
	case V4L2_CID_MPEG_AUDIO_MUTE:		return "Audio Mute";
	case V4L2_CID_MPEG_AUDIO_AAC_BITRATE:	return "Audio AAC Bitrate";
	case V4L2_CID_MPEG_AUDIO_AC3_BITRATE:	return "Audio AC-3 Bitrate";
	case V4L2_CID_MPEG_AUDIO_DEC_PLAYBACK:	return "Audio Playback";
	case V4L2_CID_MPEG_AUDIO_DEC_MULTILINGUAL_PLAYBACK: return "Audio Multilingual Playback";
	case V4L2_CID_MPEG_VIDEO_ENCODING:	return "Video Encoding";
	case V4L2_CID_MPEG_VIDEO_ASPECT:	return "Video Aspect";
	case V4L2_CID_MPEG_VIDEO_B_FRAMES:	return "Video B Frames";
	case V4L2_CID_MPEG_VIDEO_GOP_SIZE:	return "Video GOP Size";
	case V4L2_CID_MPEG_VIDEO_GOP_CLOSURE:	return "Video GOP Closure";
	case V4L2_CID_MPEG_VIDEO_PULLDOWN:	return "Video Pulldown";
	case V4L2_CID_MPEG_VIDEO_BITRATE_MODE:	return "Video Bitrate Mode";
	case V4L2_CID_MPEG_VIDEO_BITRATE:	return "Video Bitrate";
	case V4L2_CID_MPEG_VIDEO_BITRATE_PEAK:	return "Video Peak Bitrate";
	case V4L2_CID_MPEG_VIDEO_TEMPORAL_DECIMATION: return "Video Temporal Decimation";
	case V4L2_CID_MPEG_VIDEO_MUTE:		return "Video Mute";
	case V4L2_CID_MPEG_VIDEO_MUTE_YUV:	return "Video Mute YUV";
	case V4L2_CID_MPEG_VIDEO_DECODER_SLICE_INTERFACE:	return "Decoder Slice Interface";
	case V4L2_CID_MPEG_VIDEO_DECODER_MPEG4_DEBLOCK_FILTER:	return "MPEG4 Loop Filter Enable";
	case V4L2_CID_MPEG_VIDEO_CYCLIC_INTRA_REFRESH_MB:	return "Number of Intra Refresh MBs";
	case V4L2_CID_MPEG_VIDEO_FRAME_RC_ENABLE:		return "Frame Level Rate Control Enable";
	case V4L2_CID_MPEG_VIDEO_MB_RC_ENABLE:			return "H264 MB Level Rate Control";
	case V4L2_CID_MPEG_VIDEO_HEADER_MODE:			return "Sequence Header Mode";
	case V4L2_CID_MPEG_VIDEO_MAX_REF_PIC:			return "Max Number of Reference Pics";
	case V4L2_CID_MPEG_VIDEO_H263_I_FRAME_QP:		return "H263 I-Frame QP Value";
	case V4L2_CID_MPEG_VIDEO_H263_P_FRAME_QP:		return "H263 P-Frame QP Value";
	case V4L2_CID_MPEG_VIDEO_H263_B_FRAME_QP:		return "H263 B-Frame QP Value";
	case V4L2_CID_MPEG_VIDEO_H263_MIN_QP:			return "H263 Minimum QP Value";
	case V4L2_CID_MPEG_VIDEO_H263_MAX_QP:			return "H263 Maximum QP Value";
	case V4L2_CID_MPEG_VIDEO_H264_I_FRAME_QP:		return "H264 I-Frame QP Value";
	case V4L2_CID_MPEG_VIDEO_H264_P_FRAME_QP:		return "H264 P-Frame QP Value";
	case V4L2_CID_MPEG_VIDEO_H264_B_FRAME_QP:		return "H264 B-Frame QP Value";
	case V4L2_CID_MPEG_VIDEO_H264_MAX_QP:			return "H264 Maximum QP Value";
	case V4L2_CID_MPEG_VIDEO_H264_MIN_QP:			return "H264 Minimum QP Value";
	case V4L2_CID_MPEG_VIDEO_H264_8X8_TRANSFORM:		return "H264 8x8 Transform Enable";
	case V4L2_CID_MPEG_VIDEO_H264_CPB_SIZE:			return "H264 CPB Buffer Size";
	case V4L2_CID_MPEG_VIDEO_H264_ENTROPY_MODE:		return "H264 Entropy Mode";
	case V4L2_CID_MPEG_VIDEO_H264_I_PERIOD:			return "H264 I-Frame Period";
	case V4L2_CID_MPEG_VIDEO_H264_LEVEL:			return "H264 Level";
	case V4L2_CID_MPEG_VIDEO_H264_LOOP_FILTER_ALPHA:	return "H264 Loop Filter Alpha Offset";
	case V4L2_CID_MPEG_VIDEO_H264_LOOP_FILTER_BETA:		return "H264 Loop Filter Beta Offset";
	case V4L2_CID_MPEG_VIDEO_H264_LOOP_FILTER_MODE:		return "H264 Loop Filter Mode";
	case V4L2_CID_MPEG_VIDEO_H264_PROFILE:			return "H264 Profile";
	case V4L2_CID_MPEG_VIDEO_H264_VUI_EXT_SAR_HEIGHT:	return "Vertical Size of SAR";
	case V4L2_CID_MPEG_VIDEO_H264_VUI_EXT_SAR_WIDTH:	return "Horizontal Size of SAR";
	case V4L2_CID_MPEG_VIDEO_H264_VUI_SAR_ENABLE:		return "Aspect Ratio VUI Enable";
	case V4L2_CID_MPEG_VIDEO_H264_VUI_SAR_IDC:		return "VUI Aspect Ratio IDC";
	case V4L2_CID_MPEG_VIDEO_H264_SEI_FRAME_PACKING:	return "H264 Enable Frame Packing SEI";
	case V4L2_CID_MPEG_VIDEO_H264_SEI_FP_CURRENT_FRAME_0:	return "H264 Set Curr. Frame as Frame0";
	case V4L2_CID_MPEG_VIDEO_H264_SEI_FP_ARRANGEMENT_TYPE:	return "H264 FP Arrangement Type";
	case V4L2_CID_MPEG_VIDEO_H264_FMO:			return "H264 Flexible MB Ordering";
	case V4L2_CID_MPEG_VIDEO_H264_FMO_MAP_TYPE:		return "H264 Map Type for FMO";
	case V4L2_CID_MPEG_VIDEO_H264_FMO_SLICE_GROUP:		return "H264 FMO Number of Slice Groups";
	case V4L2_CID_MPEG_VIDEO_H264_FMO_CHANGE_DIRECTION:	return "H264 FMO Direction of Change";
	case V4L2_CID_MPEG_VIDEO_H264_FMO_CHANGE_RATE:		return "H264 FMO Size of 1st Slice Grp";
	case V4L2_CID_MPEG_VIDEO_H264_FMO_RUN_LENGTH:		return "H264 FMO No. of Consecutive MBs";
	case V4L2_CID_MPEG_VIDEO_H264_ASO:			return "H264 Arbitrary Slice Ordering";
	case V4L2_CID_MPEG_VIDEO_H264_ASO_SLICE_ORDER:		return "H264 ASO Slice Order";
	case V4L2_CID_MPEG_VIDEO_H264_HIERARCHICAL_CODING:	return "Enable H264 Hierarchical Coding";
	case V4L2_CID_MPEG_VIDEO_H264_HIERARCHICAL_CODING_TYPE:	return "H264 Hierarchical Coding Type";
	case V4L2_CID_MPEG_VIDEO_H264_HIERARCHICAL_CODING_LAYER:return "H264 Number of HC Layers";
	case V4L2_CID_MPEG_VIDEO_H264_HIERARCHICAL_CODING_LAYER_QP:
								return "H264 Set QP Value for HC Layers";
	case V4L2_CID_MPEG_VIDEO_H264_CHROMA_QP_INDEX_OFFSET:	return "H264 Chroma QP Index Offset";
	case V4L2_CID_MPEG_VIDEO_MPEG4_I_FRAME_QP:		return "MPEG4 I-Frame QP Value";
	case V4L2_CID_MPEG_VIDEO_MPEG4_P_FRAME_QP:		return "MPEG4 P-Frame QP Value";
	case V4L2_CID_MPEG_VIDEO_MPEG4_B_FRAME_QP:		return "MPEG4 B-Frame QP Value";
	case V4L2_CID_MPEG_VIDEO_MPEG4_MIN_QP:			return "MPEG4 Minimum QP Value";
	case V4L2_CID_MPEG_VIDEO_MPEG4_MAX_QP:			return "MPEG4 Maximum QP Value";
	case V4L2_CID_MPEG_VIDEO_MPEG4_LEVEL:			return "MPEG4 Level";
	case V4L2_CID_MPEG_VIDEO_MPEG4_PROFILE:			return "MPEG4 Profile";
	case V4L2_CID_MPEG_VIDEO_MPEG4_QPEL:			return "Quarter Pixel Search Enable";
	case V4L2_CID_MPEG_VIDEO_MULTI_SLICE_MAX_BYTES:		return "Maximum Bytes in a Slice";
	case V4L2_CID_MPEG_VIDEO_MULTI_SLICE_MAX_MB:		return "Number of MBs in a Slice";
	case V4L2_CID_MPEG_VIDEO_MULTI_SLICE_MODE:		return "Slice Partitioning Method";
	case V4L2_CID_MPEG_VIDEO_VBV_SIZE:			return "VBV Buffer Size";
	case V4L2_CID_MPEG_VIDEO_DEC_PTS:			return "Video Decoder PTS";
	case V4L2_CID_MPEG_VIDEO_DEC_FRAME:			return "Video Decoder Frame Count";
	case V4L2_CID_MPEG_VIDEO_VBV_DELAY:			return "Initial Delay for VBV Control";
	case V4L2_CID_MPEG_VIDEO_MV_H_SEARCH_RANGE:		return "Horizontal MV Search Range";
	case V4L2_CID_MPEG_VIDEO_MV_V_SEARCH_RANGE:		return "Vertical MV Search Range";
	case V4L2_CID_MPEG_VIDEO_REPEAT_SEQ_HEADER:		return "Repeat Sequence Header";
	case V4L2_CID_MPEG_VIDEO_FORCE_KEY_FRAME:		return "Force Key Frame";

	/* VPX controls */
	case V4L2_CID_MPEG_VIDEO_VPX_NUM_PARTITIONS:		return "VPX Number of Partitions";
	case V4L2_CID_MPEG_VIDEO_VPX_IMD_DISABLE_4X4:		return "VPX Intra Mode Decision Disable";
	case V4L2_CID_MPEG_VIDEO_VPX_NUM_REF_FRAMES:		return "VPX No. of Refs for P Frame";
	case V4L2_CID_MPEG_VIDEO_VPX_FILTER_LEVEL:		return "VPX Loop Filter Level Range";
	case V4L2_CID_MPEG_VIDEO_VPX_FILTER_SHARPNESS:		return "VPX Deblocking Effect Control";
	case V4L2_CID_MPEG_VIDEO_VPX_GOLDEN_FRAME_REF_PERIOD:	return "VPX Golden Frame Refresh Period";
	case V4L2_CID_MPEG_VIDEO_VPX_GOLDEN_FRAME_SEL:		return "VPX Golden Frame Indicator";
	case V4L2_CID_MPEG_VIDEO_VPX_MIN_QP:			return "VPX Minimum QP Value";
	case V4L2_CID_MPEG_VIDEO_VPX_MAX_QP:			return "VPX Maximum QP Value";
	case V4L2_CID_MPEG_VIDEO_VPX_I_FRAME_QP:		return "VPX I-Frame QP Value";
	case V4L2_CID_MPEG_VIDEO_VPX_P_FRAME_QP:		return "VPX P-Frame QP Value";
	case V4L2_CID_MPEG_VIDEO_VP8_PROFILE:			return "VP8 Profile";
	case V4L2_CID_MPEG_VIDEO_VP9_PROFILE:			return "VP9 Profile";

	/* HEVC controls */
	case V4L2_CID_MPEG_VIDEO_HEVC_I_FRAME_QP:		return "HEVC I-Frame QP Value";
	case V4L2_CID_MPEG_VIDEO_HEVC_P_FRAME_QP:		return "HEVC P-Frame QP Value";
	case V4L2_CID_MPEG_VIDEO_HEVC_B_FRAME_QP:		return "HEVC B-Frame QP Value";
	case V4L2_CID_MPEG_VIDEO_HEVC_MIN_QP:			return "HEVC Minimum QP Value";
	case V4L2_CID_MPEG_VIDEO_HEVC_MAX_QP:			return "HEVC Maximum QP Value";
	case V4L2_CID_MPEG_VIDEO_HEVC_PROFILE:			return "HEVC Profile";
	case V4L2_CID_MPEG_VIDEO_HEVC_LEVEL:			return "HEVC Level";
	case V4L2_CID_MPEG_VIDEO_HEVC_TIER:			return "HEVC Tier";
	case V4L2_CID_MPEG_VIDEO_HEVC_FRAME_RATE_RESOLUTION:	return "HEVC Frame Rate Resolution";
	case V4L2_CID_MPEG_VIDEO_HEVC_MAX_PARTITION_DEPTH:	return "HEVC Maximum Coding Unit Depth";
	case V4L2_CID_MPEG_VIDEO_HEVC_REFRESH_TYPE:		return "HEVC Refresh Type";
	case V4L2_CID_MPEG_VIDEO_HEVC_CONST_INTRA_PRED:		return "HEVC Constant Intra Prediction";
	case V4L2_CID_MPEG_VIDEO_HEVC_LOSSLESS_CU:		return "HEVC Lossless Encoding";
	case V4L2_CID_MPEG_VIDEO_HEVC_WAVEFRONT:		return "HEVC Wavefront";
	case V4L2_CID_MPEG_VIDEO_HEVC_LOOP_FILTER_MODE:		return "HEVC Loop Filter";
	case V4L2_CID_MPEG_VIDEO_HEVC_HIER_QP:			return "HEVC QP Values";
	case V4L2_CID_MPEG_VIDEO_HEVC_HIER_CODING_TYPE:		return "HEVC Hierarchical Coding Type";
	case V4L2_CID_MPEG_VIDEO_HEVC_HIER_CODING_LAYER:	return "HEVC Hierarchical Coding Layer";
	case V4L2_CID_MPEG_VIDEO_HEVC_HIER_CODING_L0_QP:	return "HEVC Hierarchical Layer 0 QP";
	case V4L2_CID_MPEG_VIDEO_HEVC_HIER_CODING_L1_QP:	return "HEVC Hierarchical Layer 1 QP";
	case V4L2_CID_MPEG_VIDEO_HEVC_HIER_CODING_L2_QP:	return "HEVC Hierarchical Layer 2 QP";
	case V4L2_CID_MPEG_VIDEO_HEVC_HIER_CODING_L3_QP:	return "HEVC Hierarchical Layer 3 QP";
	case V4L2_CID_MPEG_VIDEO_HEVC_HIER_CODING_L4_QP:	return "HEVC Hierarchical Layer 4 QP";
	case V4L2_CID_MPEG_VIDEO_HEVC_HIER_CODING_L5_QP:	return "HEVC Hierarchical Layer 5 QP";
	case V4L2_CID_MPEG_VIDEO_HEVC_HIER_CODING_L6_QP:	return "HEVC Hierarchical Layer 6 QP";
	case V4L2_CID_MPEG_VIDEO_HEVC_HIER_CODING_L0_BR:	return "HEVC Hierarchical Lay 0 BitRate";
	case V4L2_CID_MPEG_VIDEO_HEVC_HIER_CODING_L1_BR:	return "HEVC Hierarchical Lay 1 BitRate";
	case V4L2_CID_MPEG_VIDEO_HEVC_HIER_CODING_L2_BR:	return "HEVC Hierarchical Lay 2 BitRate";
	case V4L2_CID_MPEG_VIDEO_HEVC_HIER_CODING_L3_BR:	return "HEVC Hierarchical Lay 3 BitRate";
	case V4L2_CID_MPEG_VIDEO_HEVC_HIER_CODING_L4_BR:	return "HEVC Hierarchical Lay 4 BitRate";
	case V4L2_CID_MPEG_VIDEO_HEVC_HIER_CODING_L5_BR:	return "HEVC Hierarchical Lay 5 BitRate";
	case V4L2_CID_MPEG_VIDEO_HEVC_HIER_CODING_L6_BR:	return "HEVC Hierarchical Lay 6 BitRate";
	case V4L2_CID_MPEG_VIDEO_HEVC_GENERAL_PB:		return "HEVC General PB";
	case V4L2_CID_MPEG_VIDEO_HEVC_TEMPORAL_ID:		return "HEVC Temporal ID";
	case V4L2_CID_MPEG_VIDEO_HEVC_STRONG_SMOOTHING:		return "HEVC Strong Intra Smoothing";
	case V4L2_CID_MPEG_VIDEO_HEVC_INTRA_PU_SPLIT:		return "HEVC Intra PU Split";
	case V4L2_CID_MPEG_VIDEO_HEVC_TMV_PREDICTION:		return "HEVC TMV Prediction";
	case V4L2_CID_MPEG_VIDEO_HEVC_MAX_NUM_MERGE_MV_MINUS1:	return "HEVC Max Num of Candidate MVs";
	case V4L2_CID_MPEG_VIDEO_HEVC_WITHOUT_STARTCODE:	return "HEVC ENC Without Startcode";
	case V4L2_CID_MPEG_VIDEO_HEVC_REFRESH_PERIOD:		return "HEVC Num of I-Frame b/w 2 IDR";
	case V4L2_CID_MPEG_VIDEO_HEVC_LF_BETA_OFFSET_DIV2:	return "HEVC Loop Filter Beta Offset";
	case V4L2_CID_MPEG_VIDEO_HEVC_LF_TC_OFFSET_DIV2:	return "HEVC Loop Filter TC Offset";
	case V4L2_CID_MPEG_VIDEO_HEVC_SIZE_OF_LENGTH_FIELD:	return "HEVC Size of Length Field";
	case V4L2_CID_MPEG_VIDEO_REF_NUMBER_FOR_PFRAMES:	return "Reference Frames for a P-Frame";
	case V4L2_CID_MPEG_VIDEO_PREPEND_SPSPPS_TO_IDR:		return "Prepend SPS and PPS to IDR";

	/* CAMERA controls */
	/* Keep the order of the 'case's the same as in v4l2-controls.h! */
	case V4L2_CID_CAMERA_CLASS:		return "Camera Controls";
	case V4L2_CID_EXPOSURE_AUTO:		return "Auto Exposure";
	case V4L2_CID_EXPOSURE_ABSOLUTE:	return "Exposure Time, Absolute";
	case V4L2_CID_EXPOSURE_AUTO_PRIORITY:	return "Exposure, Dynamic Framerate";
	case V4L2_CID_PAN_RELATIVE:		return "Pan, Relative";
	case V4L2_CID_TILT_RELATIVE:		return "Tilt, Relative";
	case V4L2_CID_PAN_RESET:		return "Pan, Reset";
	case V4L2_CID_TILT_RESET:		return "Tilt, Reset";
	case V4L2_CID_PAN_ABSOLUTE:		return "Pan, Absolute";
	case V4L2_CID_TILT_ABSOLUTE:		return "Tilt, Absolute";
	case V4L2_CID_FOCUS_ABSOLUTE:		return "Focus, Absolute";
	case V4L2_CID_FOCUS_RELATIVE:		return "Focus, Relative";
	case V4L2_CID_FOCUS_AUTO:		return "Focus, Automatic Continuous";
	case V4L2_CID_ZOOM_ABSOLUTE:		return "Zoom, Absolute";
	case V4L2_CID_ZOOM_RELATIVE:		return "Zoom, Relative";
	case V4L2_CID_ZOOM_CONTINUOUS:		return "Zoom, Continuous";
	case V4L2_CID_PRIVACY:			return "Privacy";
	case V4L2_CID_IRIS_ABSOLUTE:		return "Iris, Absolute";
	case V4L2_CID_IRIS_RELATIVE:		return "Iris, Relative";
	case V4L2_CID_AUTO_EXPOSURE_BIAS:	return "Auto Exposure, Bias";
	case V4L2_CID_AUTO_N_PRESET_WHITE_BALANCE: return "White Balance, Auto & Preset";
	case V4L2_CID_WIDE_DYNAMIC_RANGE:	return "Wide Dynamic Range";
	case V4L2_CID_IMAGE_STABILIZATION:	return "Image Stabilization";
	case V4L2_CID_ISO_SENSITIVITY:		return "ISO Sensitivity";
	case V4L2_CID_ISO_SENSITIVITY_AUTO:	return "ISO Sensitivity, Auto";
	case V4L2_CID_EXPOSURE_METERING:	return "Exposure, Metering Mode";
	case V4L2_CID_SCENE_MODE:		return "Scene Mode";
	case V4L2_CID_3A_LOCK:			return "3A Lock";
	case V4L2_CID_AUTO_FOCUS_START:		return "Auto Focus, Start";
	case V4L2_CID_AUTO_FOCUS_STOP:		return "Auto Focus, Stop";
	case V4L2_CID_AUTO_FOCUS_STATUS:	return "Auto Focus, Status";
	case V4L2_CID_AUTO_FOCUS_RANGE:		return "Auto Focus, Range";
	case V4L2_CID_PAN_SPEED:		return "Pan, Speed";
	case V4L2_CID_TILT_SPEED:		return "Tilt, Speed";

	/* FM Radio Modulator controls */
	/* Keep the order of the 'case's the same as in v4l2-controls.h! */
	case V4L2_CID_FM_TX_CLASS:		return "FM Radio Modulator Controls";
	case V4L2_CID_RDS_TX_DEVIATION:		return "RDS Signal Deviation";
	case V4L2_CID_RDS_TX_PI:		return "RDS Program ID";
	case V4L2_CID_RDS_TX_PTY:		return "RDS Program Type";
	case V4L2_CID_RDS_TX_PS_NAME:		return "RDS PS Name";
	case V4L2_CID_RDS_TX_RADIO_TEXT:	return "RDS Radio Text";
	case V4L2_CID_RDS_TX_MONO_STEREO:	return "RDS Stereo";
	case V4L2_CID_RDS_TX_ARTIFICIAL_HEAD:	return "RDS Artificial Head";
	case V4L2_CID_RDS_TX_COMPRESSED:	return "RDS Compressed";
	case V4L2_CID_RDS_TX_DYNAMIC_PTY:	return "RDS Dynamic PTY";
	case V4L2_CID_RDS_TX_TRAFFIC_ANNOUNCEMENT: return "RDS Traffic Announcement";
	case V4L2_CID_RDS_TX_TRAFFIC_PROGRAM:	return "RDS Traffic Program";
	case V4L2_CID_RDS_TX_MUSIC_SPEECH:	return "RDS Music";
	case V4L2_CID_RDS_TX_ALT_FREQS_ENABLE:	return "RDS Enable Alt Frequencies";
	case V4L2_CID_RDS_TX_ALT_FREQS:		return "RDS Alternate Frequencies";
	case V4L2_CID_AUDIO_LIMITER_ENABLED:	return "Audio Limiter Feature Enabled";
	case V4L2_CID_AUDIO_LIMITER_RELEASE_TIME: return "Audio Limiter Release Time";
	case V4L2_CID_AUDIO_LIMITER_DEVIATION:	return "Audio Limiter Deviation";
	case V4L2_CID_AUDIO_COMPRESSION_ENABLED: return "Audio Compression Enabled";
	case V4L2_CID_AUDIO_COMPRESSION_GAIN:	return "Audio Compression Gain";
	case V4L2_CID_AUDIO_COMPRESSION_THRESHOLD: return "Audio Compression Threshold";
	case V4L2_CID_AUDIO_COMPRESSION_ATTACK_TIME: return "Audio Compression Attack Time";
	case V4L2_CID_AUDIO_COMPRESSION_RELEASE_TIME: return "Audio Compression Release Time";
	case V4L2_CID_PILOT_TONE_ENABLED:	return "Pilot Tone Feature Enabled";
	case V4L2_CID_PILOT_TONE_DEVIATION:	return "Pilot Tone Deviation";
	case V4L2_CID_PILOT_TONE_FREQUENCY:	return "Pilot Tone Frequency";
	case V4L2_CID_TUNE_PREEMPHASIS:		return "Pre-Emphasis";
	case V4L2_CID_TUNE_POWER_LEVEL:		return "Tune Power Level";
	case V4L2_CID_TUNE_ANTENNA_CAPACITOR:	return "Tune Antenna Capacitor";

	/* Flash controls */
	/* Keep the order of the 'case's the same as in v4l2-controls.h! */
	case V4L2_CID_FLASH_CLASS:		return "Flash Controls";
	case V4L2_CID_FLASH_LED_MODE:		return "LED Mode";
	case V4L2_CID_FLASH_STROBE_SOURCE:	return "Strobe Source";
	case V4L2_CID_FLASH_STROBE:		return "Strobe";
	case V4L2_CID_FLASH_STROBE_STOP:	return "Stop Strobe";
	case V4L2_CID_FLASH_STROBE_STATUS:	return "Strobe Status";
	case V4L2_CID_FLASH_TIMEOUT:		return "Strobe Timeout";
	case V4L2_CID_FLASH_INTENSITY:		return "Intensity, Flash Mode";
	case V4L2_CID_FLASH_TORCH_INTENSITY:	return "Intensity, Torch Mode";
	case V4L2_CID_FLASH_INDICATOR_INTENSITY: return "Intensity, Indicator";
	case V4L2_CID_FLASH_FAULT:		return "Faults";
	case V4L2_CID_FLASH_CHARGE:		return "Charge";
	case V4L2_CID_FLASH_READY:		return "Ready to Strobe";

	/* JPEG encoder controls */
	/* Keep the order of the 'case's the same as in v4l2-controls.h! */
	case V4L2_CID_JPEG_CLASS:		return "JPEG Compression Controls";
	case V4L2_CID_JPEG_CHROMA_SUBSAMPLING:	return "Chroma Subsampling";
	case V4L2_CID_JPEG_RESTART_INTERVAL:	return "Restart Interval";
	case V4L2_CID_JPEG_COMPRESSION_QUALITY:	return "Compression Quality";
	case V4L2_CID_JPEG_ACTIVE_MARKER:	return "Active Markers";

	/* Image source controls */
	/* Keep the order of the 'case's the same as in v4l2-controls.h! */
	case V4L2_CID_IMAGE_SOURCE_CLASS:	return "Image Source Controls";
	case V4L2_CID_VBLANK:			return "Vertical Blanking";
	case V4L2_CID_HBLANK:			return "Horizontal Blanking";
	case V4L2_CID_ANALOGUE_GAIN:		return "Analogue Gain";
	case V4L2_CID_TEST_PATTERN_RED:		return "Red Pixel Value";
	case V4L2_CID_TEST_PATTERN_GREENR:	return "Green (Red) Pixel Value";
	case V4L2_CID_TEST_PATTERN_BLUE:	return "Blue Pixel Value";
	case V4L2_CID_TEST_PATTERN_GREENB:	return "Green (Blue) Pixel Value";

	/* Image processing controls */
	/* Keep the order of the 'case's the same as in v4l2-controls.h! */
	case V4L2_CID_IMAGE_PROC_CLASS:		return "Image Processing Controls";
	case V4L2_CID_LINK_FREQ:		return "Link Frequency";
	case V4L2_CID_PIXEL_RATE:		return "Pixel Rate";
	case V4L2_CID_TEST_PATTERN:		return "Test Pattern";
	case V4L2_CID_DEINTERLACING_MODE:	return "Deinterlacing Mode";
	case V4L2_CID_DIGITAL_GAIN:		return "Digital Gain";

	/* DV controls */
	/* Keep the order of the 'case's the same as in v4l2-controls.h! */
	case V4L2_CID_DV_CLASS:			return "Digital Video Controls";
	case V4L2_CID_DV_TX_HOTPLUG:		return "Hotplug Present";
	case V4L2_CID_DV_TX_RXSENSE:		return "RxSense Present";
	case V4L2_CID_DV_TX_EDID_PRESENT:	return "EDID Present";
	case V4L2_CID_DV_TX_MODE:		return "Transmit Mode";
	case V4L2_CID_DV_TX_RGB_RANGE:		return "Tx RGB Quantization Range";
	case V4L2_CID_DV_TX_IT_CONTENT_TYPE:	return "Tx IT Content Type";
	case V4L2_CID_DV_RX_POWER_PRESENT:	return "Power Present";
	case V4L2_CID_DV_RX_RGB_RANGE:		return "Rx RGB Quantization Range";
	case V4L2_CID_DV_RX_IT_CONTENT_TYPE:	return "Rx IT Content Type";

	case V4L2_CID_FM_RX_CLASS:		return "FM Radio Receiver Controls";
	case V4L2_CID_TUNE_DEEMPHASIS:		return "De-Emphasis";
	case V4L2_CID_RDS_RECEPTION:		return "RDS Reception";
	case V4L2_CID_RF_TUNER_CLASS:		return "RF Tuner Controls";
	case V4L2_CID_RF_TUNER_RF_GAIN:		return "RF Gain";
	case V4L2_CID_RF_TUNER_LNA_GAIN_AUTO:	return "LNA Gain, Auto";
	case V4L2_CID_RF_TUNER_LNA_GAIN:	return "LNA Gain";
	case V4L2_CID_RF_TUNER_MIXER_GAIN_AUTO:	return "Mixer Gain, Auto";
	case V4L2_CID_RF_TUNER_MIXER_GAIN:	return "Mixer Gain";
	case V4L2_CID_RF_TUNER_IF_GAIN_AUTO:	return "IF Gain, Auto";
	case V4L2_CID_RF_TUNER_IF_GAIN:		return "IF Gain";
	case V4L2_CID_RF_TUNER_BANDWIDTH_AUTO:	return "Bandwidth, Auto";
	case V4L2_CID_RF_TUNER_BANDWIDTH:	return "Bandwidth";
	case V4L2_CID_RF_TUNER_PLL_LOCK:	return "PLL Lock";
	case V4L2_CID_RDS_RX_PTY:		return "RDS Program Type";
	case V4L2_CID_RDS_RX_PS_NAME:		return "RDS PS Name";
	case V4L2_CID_RDS_RX_RADIO_TEXT:	return "RDS Radio Text";
	case V4L2_CID_RDS_RX_TRAFFIC_ANNOUNCEMENT: return "RDS Traffic Announcement";
	case V4L2_CID_RDS_RX_TRAFFIC_PROGRAM:	return "RDS Traffic Program";
	case V4L2_CID_RDS_RX_MUSIC_SPEECH:	return "RDS Music";

	/* Detection controls */
	/* Keep the order of the 'case's the same as in v4l2-controls.h! */
	case V4L2_CID_DETECT_CLASS:		return "Detection Controls";
	case V4L2_CID_DETECT_MD_MODE:		return "Motion Detection Mode";
	case V4L2_CID_DETECT_MD_GLOBAL_THRESHOLD: return "MD Global Threshold";
	case V4L2_CID_DETECT_MD_THRESHOLD_GRID:	return "MD Threshold Grid";
	case V4L2_CID_DETECT_MD_REGION_GRID:	return "MD Region Grid";
	default:
		return NULL;
	}
}
EXPORT_SYMBOL(v4l2_ctrl_get_name);

void v4l2_ctrl_fill(u32 id, const char **name, enum v4l2_ctrl_type *type,
		    s64 *min, s64 *max, u64 *step, s64 *def, u32 *flags)
{
	*name = v4l2_ctrl_get_name(id);
	*flags = 0;

	switch (id) {
	case V4L2_CID_AUDIO_MUTE:
	case V4L2_CID_AUDIO_LOUDNESS:
	case V4L2_CID_AUTO_WHITE_BALANCE:
	case V4L2_CID_AUTOGAIN:
	case V4L2_CID_HFLIP:
	case V4L2_CID_VFLIP:
	case V4L2_CID_HUE_AUTO:
	case V4L2_CID_CHROMA_AGC:
	case V4L2_CID_COLOR_KILLER:
	case V4L2_CID_AUTOBRIGHTNESS:
	case V4L2_CID_MPEG_AUDIO_MUTE:
	case V4L2_CID_MPEG_VIDEO_MUTE:
	case V4L2_CID_MPEG_VIDEO_GOP_CLOSURE:
	case V4L2_CID_MPEG_VIDEO_PULLDOWN:
	case V4L2_CID_EXPOSURE_AUTO_PRIORITY:
	case V4L2_CID_FOCUS_AUTO:
	case V4L2_CID_PRIVACY:
	case V4L2_CID_AUDIO_LIMITER_ENABLED:
	case V4L2_CID_AUDIO_COMPRESSION_ENABLED:
	case V4L2_CID_PILOT_TONE_ENABLED:
	case V4L2_CID_ILLUMINATORS_1:
	case V4L2_CID_ILLUMINATORS_2:
	case V4L2_CID_FLASH_STROBE_STATUS:
	case V4L2_CID_FLASH_CHARGE:
	case V4L2_CID_FLASH_READY:
	case V4L2_CID_MPEG_VIDEO_DECODER_MPEG4_DEBLOCK_FILTER:
	case V4L2_CID_MPEG_VIDEO_DECODER_SLICE_INTERFACE:
	case V4L2_CID_MPEG_VIDEO_FRAME_RC_ENABLE:
	case V4L2_CID_MPEG_VIDEO_MB_RC_ENABLE:
	case V4L2_CID_MPEG_VIDEO_H264_8X8_TRANSFORM:
	case V4L2_CID_MPEG_VIDEO_H264_VUI_SAR_ENABLE:
	case V4L2_CID_MPEG_VIDEO_MPEG4_QPEL:
	case V4L2_CID_MPEG_VIDEO_REPEAT_SEQ_HEADER:
	case V4L2_CID_WIDE_DYNAMIC_RANGE:
	case V4L2_CID_IMAGE_STABILIZATION:
	case V4L2_CID_RDS_RECEPTION:
	case V4L2_CID_RF_TUNER_LNA_GAIN_AUTO:
	case V4L2_CID_RF_TUNER_MIXER_GAIN_AUTO:
	case V4L2_CID_RF_TUNER_IF_GAIN_AUTO:
	case V4L2_CID_RF_TUNER_BANDWIDTH_AUTO:
	case V4L2_CID_RF_TUNER_PLL_LOCK:
	case V4L2_CID_RDS_TX_MONO_STEREO:
	case V4L2_CID_RDS_TX_ARTIFICIAL_HEAD:
	case V4L2_CID_RDS_TX_COMPRESSED:
	case V4L2_CID_RDS_TX_DYNAMIC_PTY:
	case V4L2_CID_RDS_TX_TRAFFIC_ANNOUNCEMENT:
	case V4L2_CID_RDS_TX_TRAFFIC_PROGRAM:
	case V4L2_CID_RDS_TX_MUSIC_SPEECH:
	case V4L2_CID_RDS_TX_ALT_FREQS_ENABLE:
	case V4L2_CID_RDS_RX_TRAFFIC_ANNOUNCEMENT:
	case V4L2_CID_RDS_RX_TRAFFIC_PROGRAM:
	case V4L2_CID_RDS_RX_MUSIC_SPEECH:
		*type = V4L2_CTRL_TYPE_BOOLEAN;
		*min = 0;
		*max = *step = 1;
		break;
	case V4L2_CID_ROTATE:
		*type = V4L2_CTRL_TYPE_INTEGER;
		*flags |= V4L2_CTRL_FLAG_MODIFY_LAYOUT;
		break;
	case V4L2_CID_MPEG_VIDEO_MV_H_SEARCH_RANGE:
	case V4L2_CID_MPEG_VIDEO_MV_V_SEARCH_RANGE:
		*type = V4L2_CTRL_TYPE_INTEGER;
		break;
	case V4L2_CID_MPEG_VIDEO_FORCE_KEY_FRAME:
	case V4L2_CID_PAN_RESET:
	case V4L2_CID_TILT_RESET:
	case V4L2_CID_FLASH_STROBE:
	case V4L2_CID_FLASH_STROBE_STOP:
	case V4L2_CID_AUTO_FOCUS_START:
	case V4L2_CID_AUTO_FOCUS_STOP:
	case V4L2_CID_DO_WHITE_BALANCE:
		*type = V4L2_CTRL_TYPE_BUTTON;
		*flags |= V4L2_CTRL_FLAG_WRITE_ONLY |
			  V4L2_CTRL_FLAG_EXECUTE_ON_WRITE;
		*min = *max = *step = *def = 0;
		break;
	case V4L2_CID_POWER_LINE_FREQUENCY:
	case V4L2_CID_MPEG_AUDIO_SAMPLING_FREQ:
	case V4L2_CID_MPEG_AUDIO_ENCODING:
	case V4L2_CID_MPEG_AUDIO_L1_BITRATE:
	case V4L2_CID_MPEG_AUDIO_L2_BITRATE:
	case V4L2_CID_MPEG_AUDIO_L3_BITRATE:
	case V4L2_CID_MPEG_AUDIO_AC3_BITRATE:
	case V4L2_CID_MPEG_AUDIO_MODE:
	case V4L2_CID_MPEG_AUDIO_MODE_EXTENSION:
	case V4L2_CID_MPEG_AUDIO_EMPHASIS:
	case V4L2_CID_MPEG_AUDIO_CRC:
	case V4L2_CID_MPEG_AUDIO_DEC_PLAYBACK:
	case V4L2_CID_MPEG_AUDIO_DEC_MULTILINGUAL_PLAYBACK:
	case V4L2_CID_MPEG_VIDEO_ENCODING:
	case V4L2_CID_MPEG_VIDEO_ASPECT:
	case V4L2_CID_MPEG_VIDEO_BITRATE_MODE:
	case V4L2_CID_MPEG_STREAM_TYPE:
	case V4L2_CID_MPEG_STREAM_VBI_FMT:
	case V4L2_CID_EXPOSURE_AUTO:
	case V4L2_CID_AUTO_FOCUS_RANGE:
	case V4L2_CID_COLORFX:
	case V4L2_CID_AUTO_N_PRESET_WHITE_BALANCE:
	case V4L2_CID_TUNE_PREEMPHASIS:
	case V4L2_CID_FLASH_LED_MODE:
	case V4L2_CID_FLASH_STROBE_SOURCE:
	case V4L2_CID_MPEG_VIDEO_HEADER_MODE:
	case V4L2_CID_MPEG_VIDEO_MULTI_SLICE_MODE:
	case V4L2_CID_MPEG_VIDEO_H264_ENTROPY_MODE:
	case V4L2_CID_MPEG_VIDEO_H264_LEVEL:
	case V4L2_CID_MPEG_VIDEO_H264_LOOP_FILTER_MODE:
	case V4L2_CID_MPEG_VIDEO_H264_PROFILE:
	case V4L2_CID_MPEG_VIDEO_H264_VUI_SAR_IDC:
	case V4L2_CID_MPEG_VIDEO_H264_SEI_FP_ARRANGEMENT_TYPE:
	case V4L2_CID_MPEG_VIDEO_H264_FMO_MAP_TYPE:
	case V4L2_CID_MPEG_VIDEO_MPEG4_LEVEL:
	case V4L2_CID_MPEG_VIDEO_MPEG4_PROFILE:
	case V4L2_CID_JPEG_CHROMA_SUBSAMPLING:
	case V4L2_CID_ISO_SENSITIVITY_AUTO:
	case V4L2_CID_EXPOSURE_METERING:
	case V4L2_CID_SCENE_MODE:
	case V4L2_CID_DV_TX_MODE:
	case V4L2_CID_DV_TX_RGB_RANGE:
	case V4L2_CID_DV_TX_IT_CONTENT_TYPE:
	case V4L2_CID_DV_RX_RGB_RANGE:
	case V4L2_CID_DV_RX_IT_CONTENT_TYPE:
	case V4L2_CID_TEST_PATTERN:
	case V4L2_CID_DEINTERLACING_MODE:
	case V4L2_CID_TUNE_DEEMPHASIS:
	case V4L2_CID_MPEG_VIDEO_VPX_GOLDEN_FRAME_SEL:
	case V4L2_CID_MPEG_VIDEO_VP8_PROFILE:
	case V4L2_CID_MPEG_VIDEO_VP9_PROFILE:
	case V4L2_CID_DETECT_MD_MODE:
	case V4L2_CID_MPEG_VIDEO_HEVC_PROFILE:
	case V4L2_CID_MPEG_VIDEO_HEVC_LEVEL:
	case V4L2_CID_MPEG_VIDEO_HEVC_HIER_CODING_TYPE:
	case V4L2_CID_MPEG_VIDEO_HEVC_REFRESH_TYPE:
	case V4L2_CID_MPEG_VIDEO_HEVC_SIZE_OF_LENGTH_FIELD:
	case V4L2_CID_MPEG_VIDEO_HEVC_TIER:
	case V4L2_CID_MPEG_VIDEO_HEVC_LOOP_FILTER_MODE:
		*type = V4L2_CTRL_TYPE_MENU;
		break;
	case V4L2_CID_LINK_FREQ:
		*type = V4L2_CTRL_TYPE_INTEGER_MENU;
		break;
	case V4L2_CID_RDS_TX_PS_NAME:
	case V4L2_CID_RDS_TX_RADIO_TEXT:
	case V4L2_CID_RDS_RX_PS_NAME:
	case V4L2_CID_RDS_RX_RADIO_TEXT:
		*type = V4L2_CTRL_TYPE_STRING;
		break;
	case V4L2_CID_ISO_SENSITIVITY:
	case V4L2_CID_AUTO_EXPOSURE_BIAS:
	case V4L2_CID_MPEG_VIDEO_VPX_NUM_PARTITIONS:
	case V4L2_CID_MPEG_VIDEO_VPX_NUM_REF_FRAMES:
		*type = V4L2_CTRL_TYPE_INTEGER_MENU;
		break;
	case V4L2_CID_USER_CLASS:
	case V4L2_CID_CAMERA_CLASS:
	case V4L2_CID_MPEG_CLASS:
	case V4L2_CID_FM_TX_CLASS:
	case V4L2_CID_FLASH_CLASS:
	case V4L2_CID_JPEG_CLASS:
	case V4L2_CID_IMAGE_SOURCE_CLASS:
	case V4L2_CID_IMAGE_PROC_CLASS:
	case V4L2_CID_DV_CLASS:
	case V4L2_CID_FM_RX_CLASS:
	case V4L2_CID_RF_TUNER_CLASS:
	case V4L2_CID_DETECT_CLASS:
		*type = V4L2_CTRL_TYPE_CTRL_CLASS;
		/* You can neither read not write these */
		*flags |= V4L2_CTRL_FLAG_READ_ONLY | V4L2_CTRL_FLAG_WRITE_ONLY;
		*min = *max = *step = *def = 0;
		break;
	case V4L2_CID_BG_COLOR:
		*type = V4L2_CTRL_TYPE_INTEGER;
		*step = 1;
		*min = 0;
		/* Max is calculated as RGB888 that is 2^24 */
		*max = 0xFFFFFF;
		break;
	case V4L2_CID_FLASH_FAULT:
	case V4L2_CID_JPEG_ACTIVE_MARKER:
	case V4L2_CID_3A_LOCK:
	case V4L2_CID_AUTO_FOCUS_STATUS:
	case V4L2_CID_DV_TX_HOTPLUG:
	case V4L2_CID_DV_TX_RXSENSE:
	case V4L2_CID_DV_TX_EDID_PRESENT:
	case V4L2_CID_DV_RX_POWER_PRESENT:
		*type = V4L2_CTRL_TYPE_BITMASK;
		break;
	case V4L2_CID_MIN_BUFFERS_FOR_CAPTURE:
	case V4L2_CID_MIN_BUFFERS_FOR_OUTPUT:
		*type = V4L2_CTRL_TYPE_INTEGER;
		*flags |= V4L2_CTRL_FLAG_READ_ONLY;
		break;
	case V4L2_CID_MPEG_VIDEO_DEC_PTS:
		*type = V4L2_CTRL_TYPE_INTEGER64;
		*flags |= V4L2_CTRL_FLAG_VOLATILE | V4L2_CTRL_FLAG_READ_ONLY;
		*min = *def = 0;
		*max = 0x1ffffffffLL;
		*step = 1;
		break;
	case V4L2_CID_MPEG_VIDEO_DEC_FRAME:
		*type = V4L2_CTRL_TYPE_INTEGER64;
		*flags |= V4L2_CTRL_FLAG_VOLATILE | V4L2_CTRL_FLAG_READ_ONLY;
		*min = *def = 0;
		*max = 0x7fffffffffffffffLL;
		*step = 1;
		break;
	case V4L2_CID_PIXEL_RATE:
		*type = V4L2_CTRL_TYPE_INTEGER64;
		*flags |= V4L2_CTRL_FLAG_READ_ONLY;
		break;
	case V4L2_CID_DETECT_MD_REGION_GRID:
		*type = V4L2_CTRL_TYPE_U8;
		break;
	case V4L2_CID_DETECT_MD_THRESHOLD_GRID:
		*type = V4L2_CTRL_TYPE_U16;
		break;
	case V4L2_CID_RDS_TX_ALT_FREQS:
		*type = V4L2_CTRL_TYPE_U32;
		break;
	default:
		*type = V4L2_CTRL_TYPE_INTEGER;
		break;
	}
	switch (id) {
	case V4L2_CID_MPEG_AUDIO_ENCODING:
	case V4L2_CID_MPEG_AUDIO_MODE:
	case V4L2_CID_MPEG_VIDEO_BITRATE_MODE:
	case V4L2_CID_MPEG_VIDEO_B_FRAMES:
	case V4L2_CID_MPEG_STREAM_TYPE:
		*flags |= V4L2_CTRL_FLAG_UPDATE;
		break;
	case V4L2_CID_AUDIO_VOLUME:
	case V4L2_CID_AUDIO_BALANCE:
	case V4L2_CID_AUDIO_BASS:
	case V4L2_CID_AUDIO_TREBLE:
	case V4L2_CID_BRIGHTNESS:
	case V4L2_CID_CONTRAST:
	case V4L2_CID_SATURATION:
	case V4L2_CID_HUE:
	case V4L2_CID_RED_BALANCE:
	case V4L2_CID_BLUE_BALANCE:
	case V4L2_CID_GAMMA:
	case V4L2_CID_SHARPNESS:
	case V4L2_CID_CHROMA_GAIN:
	case V4L2_CID_RDS_TX_DEVIATION:
	case V4L2_CID_AUDIO_LIMITER_RELEASE_TIME:
	case V4L2_CID_AUDIO_LIMITER_DEVIATION:
	case V4L2_CID_AUDIO_COMPRESSION_GAIN:
	case V4L2_CID_AUDIO_COMPRESSION_THRESHOLD:
	case V4L2_CID_AUDIO_COMPRESSION_ATTACK_TIME:
	case V4L2_CID_AUDIO_COMPRESSION_RELEASE_TIME:
	case V4L2_CID_PILOT_TONE_DEVIATION:
	case V4L2_CID_PILOT_TONE_FREQUENCY:
	case V4L2_CID_TUNE_POWER_LEVEL:
	case V4L2_CID_TUNE_ANTENNA_CAPACITOR:
	case V4L2_CID_RF_TUNER_RF_GAIN:
	case V4L2_CID_RF_TUNER_LNA_GAIN:
	case V4L2_CID_RF_TUNER_MIXER_GAIN:
	case V4L2_CID_RF_TUNER_IF_GAIN:
	case V4L2_CID_RF_TUNER_BANDWIDTH:
	case V4L2_CID_DETECT_MD_GLOBAL_THRESHOLD:
		*flags |= V4L2_CTRL_FLAG_SLIDER;
		break;
	case V4L2_CID_PAN_RELATIVE:
	case V4L2_CID_TILT_RELATIVE:
	case V4L2_CID_FOCUS_RELATIVE:
	case V4L2_CID_IRIS_RELATIVE:
	case V4L2_CID_ZOOM_RELATIVE:
		*flags |= V4L2_CTRL_FLAG_WRITE_ONLY |
			  V4L2_CTRL_FLAG_EXECUTE_ON_WRITE;
		break;
	case V4L2_CID_FLASH_STROBE_STATUS:
	case V4L2_CID_AUTO_FOCUS_STATUS:
	case V4L2_CID_FLASH_READY:
	case V4L2_CID_DV_TX_HOTPLUG:
	case V4L2_CID_DV_TX_RXSENSE:
	case V4L2_CID_DV_TX_EDID_PRESENT:
	case V4L2_CID_DV_RX_POWER_PRESENT:
	case V4L2_CID_DV_RX_IT_CONTENT_TYPE:
	case V4L2_CID_RDS_RX_PTY:
	case V4L2_CID_RDS_RX_PS_NAME:
	case V4L2_CID_RDS_RX_RADIO_TEXT:
	case V4L2_CID_RDS_RX_TRAFFIC_ANNOUNCEMENT:
	case V4L2_CID_RDS_RX_TRAFFIC_PROGRAM:
	case V4L2_CID_RDS_RX_MUSIC_SPEECH:
		*flags |= V4L2_CTRL_FLAG_READ_ONLY;
		break;
	case V4L2_CID_RF_TUNER_PLL_LOCK:
		*flags |= V4L2_CTRL_FLAG_VOLATILE;
		break;
	}
}
EXPORT_SYMBOL(v4l2_ctrl_fill);

static u32 user_flags(const struct v4l2_ctrl *ctrl)
{
	u32 flags = ctrl->flags;

	if (ctrl->is_ptr)
		flags |= V4L2_CTRL_FLAG_HAS_PAYLOAD;

	return flags;
}

static void fill_event(struct v4l2_event *ev, struct v4l2_ctrl *ctrl, u32 changes)
{
	memset(ev, 0, sizeof(*ev));
	ev->type = V4L2_EVENT_CTRL;
	ev->id = ctrl->id;
	ev->u.ctrl.changes = changes;
	ev->u.ctrl.type = ctrl->type;
	ev->u.ctrl.flags = user_flags(ctrl);
	if (ctrl->is_ptr)
		ev->u.ctrl.value64 = 0;
	else
		ev->u.ctrl.value64 = *ctrl->p_cur.p_s64;
	ev->u.ctrl.minimum = ctrl->minimum;
	ev->u.ctrl.maximum = ctrl->maximum;
	if (ctrl->type == V4L2_CTRL_TYPE_MENU
	    || ctrl->type == V4L2_CTRL_TYPE_INTEGER_MENU)
		ev->u.ctrl.step = 1;
	else
		ev->u.ctrl.step = ctrl->step;
	ev->u.ctrl.default_value = ctrl->default_value;
}

static void send_event(struct v4l2_fh *fh, struct v4l2_ctrl *ctrl, u32 changes)
{
	struct v4l2_event ev;
	struct v4l2_subscribed_event *sev;

	if (list_empty(&ctrl->ev_subs))
		return;
	fill_event(&ev, ctrl, changes);

	list_for_each_entry(sev, &ctrl->ev_subs, node)
		if (sev->fh != fh ||
		    (sev->flags & V4L2_EVENT_SUB_FL_ALLOW_FEEDBACK))
			v4l2_event_queue_fh(sev->fh, &ev);
}

static bool std_equal(const struct v4l2_ctrl *ctrl, u32 idx,
		      union v4l2_ctrl_ptr ptr1,
		      union v4l2_ctrl_ptr ptr2)
{
	switch (ctrl->type) {
	case V4L2_CTRL_TYPE_BUTTON:
		return false;
	case V4L2_CTRL_TYPE_STRING:
		idx *= ctrl->elem_size;
		/* strings are always 0-terminated */
		return !strcmp(ptr1.p_char + idx, ptr2.p_char + idx);
	case V4L2_CTRL_TYPE_INTEGER64:
		return ptr1.p_s64[idx] == ptr2.p_s64[idx];
	case V4L2_CTRL_TYPE_U8:
		return ptr1.p_u8[idx] == ptr2.p_u8[idx];
	case V4L2_CTRL_TYPE_U16:
		return ptr1.p_u16[idx] == ptr2.p_u16[idx];
	case V4L2_CTRL_TYPE_U32:
		return ptr1.p_u32[idx] == ptr2.p_u32[idx];
	default:
		if (ctrl->is_int)
			return ptr1.p_s32[idx] == ptr2.p_s32[idx];
		idx *= ctrl->elem_size;
		return !memcmp(ptr1.p + idx, ptr2.p + idx, ctrl->elem_size);
	}
}

static void std_init(const struct v4l2_ctrl *ctrl, u32 idx,
		     union v4l2_ctrl_ptr ptr)
{
	switch (ctrl->type) {
	case V4L2_CTRL_TYPE_STRING:
		idx *= ctrl->elem_size;
		memset(ptr.p_char + idx, ' ', ctrl->minimum);
		ptr.p_char[idx + ctrl->minimum] = '\0';
		break;
	case V4L2_CTRL_TYPE_INTEGER64:
		ptr.p_s64[idx] = ctrl->default_value;
		break;
	case V4L2_CTRL_TYPE_INTEGER:
	case V4L2_CTRL_TYPE_INTEGER_MENU:
	case V4L2_CTRL_TYPE_MENU:
	case V4L2_CTRL_TYPE_BITMASK:
	case V4L2_CTRL_TYPE_BOOLEAN:
		ptr.p_s32[idx] = ctrl->default_value;
		break;
	case V4L2_CTRL_TYPE_U8:
		ptr.p_u8[idx] = ctrl->default_value;
		break;
	case V4L2_CTRL_TYPE_U16:
		ptr.p_u16[idx] = ctrl->default_value;
		break;
	case V4L2_CTRL_TYPE_U32:
		ptr.p_u32[idx] = ctrl->default_value;
		break;
	default:
		idx *= ctrl->elem_size;
		memset(ptr.p + idx, 0, ctrl->elem_size);
		break;
	}
}

static void std_log(const struct v4l2_ctrl *ctrl)
{
	union v4l2_ctrl_ptr ptr = ctrl->p_cur;

	if (ctrl->is_array) {
		unsigned i;

		for (i = 0; i < ctrl->nr_of_dims; i++)
			pr_cont("[%u]", ctrl->dims[i]);
		pr_cont(" ");
	}

	switch (ctrl->type) {
	case V4L2_CTRL_TYPE_INTEGER:
		pr_cont("%d", *ptr.p_s32);
		break;
	case V4L2_CTRL_TYPE_BOOLEAN:
		pr_cont("%s", *ptr.p_s32 ? "true" : "false");
		break;
	case V4L2_CTRL_TYPE_MENU:
		pr_cont("%s", ctrl->qmenu[*ptr.p_s32]);
		break;
	case V4L2_CTRL_TYPE_INTEGER_MENU:
		pr_cont("%lld", ctrl->qmenu_int[*ptr.p_s32]);
		break;
	case V4L2_CTRL_TYPE_BITMASK:
		pr_cont("0x%08x", *ptr.p_s32);
		break;
	case V4L2_CTRL_TYPE_INTEGER64:
		pr_cont("%lld", *ptr.p_s64);
		break;
	case V4L2_CTRL_TYPE_STRING:
		pr_cont("%s", ptr.p_char);
		break;
	case V4L2_CTRL_TYPE_U8:
		pr_cont("%u", (unsigned)*ptr.p_u8);
		break;
	case V4L2_CTRL_TYPE_U16:
		pr_cont("%u", (unsigned)*ptr.p_u16);
		break;
	case V4L2_CTRL_TYPE_U32:
		pr_cont("%u", (unsigned)*ptr.p_u32);
		break;
	default:
		pr_cont("unknown type %d", ctrl->type);
		break;
	}
}

/*
 * Round towards the closest legal value. Be careful when we are
 * close to the maximum range of the control type to prevent
 * wrap-arounds.
 */
#define ROUND_TO_RANGE(val, offset_type, ctrl)			\
({								\
	offset_type offset;					\
	if ((ctrl)->maximum >= 0 &&				\
	    val >= (ctrl)->maximum - (s32)((ctrl)->step / 2))	\
		val = (ctrl)->maximum;				\
	else							\
		val += (s32)((ctrl)->step / 2);			\
	val = clamp_t(typeof(val), val,				\
		      (ctrl)->minimum, (ctrl)->maximum);	\
	offset = (val) - (ctrl)->minimum;			\
	offset = (ctrl)->step * (offset / (u32)(ctrl)->step);	\
	val = (ctrl)->minimum + offset;				\
	0;							\
})

/* Validate a new control */
static int std_validate(const struct v4l2_ctrl *ctrl, u32 idx,
			union v4l2_ctrl_ptr ptr)
{
	size_t len;
	u64 offset;
	s64 val;

	switch (ctrl->type) {
	case V4L2_CTRL_TYPE_INTEGER:
		return ROUND_TO_RANGE(ptr.p_s32[idx], u32, ctrl);
	case V4L2_CTRL_TYPE_INTEGER64:
		/*
		 * We can't use the ROUND_TO_RANGE define here due to
		 * the u64 divide that needs special care.
		 */
		val = ptr.p_s64[idx];
		if (ctrl->maximum >= 0 && val >= ctrl->maximum - (s64)(ctrl->step / 2))
			val = ctrl->maximum;
		else
			val += (s64)(ctrl->step / 2);
		val = clamp_t(s64, val, ctrl->minimum, ctrl->maximum);
		offset = val - ctrl->minimum;
		do_div(offset, ctrl->step);
		ptr.p_s64[idx] = ctrl->minimum + offset * ctrl->step;
		return 0;
	case V4L2_CTRL_TYPE_U8:
		return ROUND_TO_RANGE(ptr.p_u8[idx], u8, ctrl);
	case V4L2_CTRL_TYPE_U16:
		return ROUND_TO_RANGE(ptr.p_u16[idx], u16, ctrl);
	case V4L2_CTRL_TYPE_U32:
		return ROUND_TO_RANGE(ptr.p_u32[idx], u32, ctrl);

	case V4L2_CTRL_TYPE_BOOLEAN:
		ptr.p_s32[idx] = !!ptr.p_s32[idx];
		return 0;

	case V4L2_CTRL_TYPE_MENU:
	case V4L2_CTRL_TYPE_INTEGER_MENU:
		if (ptr.p_s32[idx] < ctrl->minimum || ptr.p_s32[idx] > ctrl->maximum)
			return -ERANGE;
		if (ctrl->menu_skip_mask & (1 << ptr.p_s32[idx]))
			return -EINVAL;
		if (ctrl->type == V4L2_CTRL_TYPE_MENU &&
		    ctrl->qmenu[ptr.p_s32[idx]][0] == '\0')
			return -EINVAL;
		return 0;

	case V4L2_CTRL_TYPE_BITMASK:
		ptr.p_s32[idx] &= ctrl->maximum;
		return 0;

	case V4L2_CTRL_TYPE_BUTTON:
	case V4L2_CTRL_TYPE_CTRL_CLASS:
		ptr.p_s32[idx] = 0;
		return 0;

	case V4L2_CTRL_TYPE_STRING:
		idx *= ctrl->elem_size;
		len = strlen(ptr.p_char + idx);
		if (len < ctrl->minimum)
			return -ERANGE;
		if ((len - (u32)ctrl->minimum) % (u32)ctrl->step)
			return -ERANGE;
		return 0;

	default:
		return -EINVAL;
	}
}

static const struct v4l2_ctrl_type_ops std_type_ops = {
	.equal = std_equal,
	.init = std_init,
	.log = std_log,
	.validate = std_validate,
};

/* Helper function: copy the given control value back to the caller */
static int ptr_to_user(struct v4l2_ext_control *c,
		       struct v4l2_ctrl *ctrl,
		       union v4l2_ctrl_ptr ptr)
{
	u32 len;

	if (ctrl->is_ptr && !ctrl->is_string)
		return copy_to_user(c->ptr, ptr.p, c->size) ?
		       -EFAULT : 0;

	switch (ctrl->type) {
	case V4L2_CTRL_TYPE_STRING:
		len = strlen(ptr.p_char);
		if (c->size < len + 1) {
			c->size = ctrl->elem_size;
			return -ENOSPC;
		}
		return copy_to_user(c->string, ptr.p_char, len + 1) ?
		       -EFAULT : 0;
	case V4L2_CTRL_TYPE_INTEGER64:
		c->value64 = *ptr.p_s64;
		break;
	default:
		c->value = *ptr.p_s32;
		break;
	}
	return 0;
}

/* Helper function: copy the current control value back to the caller */
static int cur_to_user(struct v4l2_ext_control *c,
		       struct v4l2_ctrl *ctrl)
{
	return ptr_to_user(c, ctrl, ctrl->p_cur);
}

/* Helper function: copy the new control value back to the caller */
static int new_to_user(struct v4l2_ext_control *c,
		       struct v4l2_ctrl *ctrl)
{
	return ptr_to_user(c, ctrl, ctrl->p_new);
}

/* Helper function: copy the initial control value back to the caller */
static int def_to_user(struct v4l2_ext_control *c, struct v4l2_ctrl *ctrl)
{
	int idx;

	for (idx = 0; idx < ctrl->elems; idx++)
		ctrl->type_ops->init(ctrl, idx, ctrl->p_new);

	return ptr_to_user(c, ctrl, ctrl->p_new);
}

/* Helper function: copy the caller-provider value to the given control value */
static int user_to_ptr(struct v4l2_ext_control *c,
		       struct v4l2_ctrl *ctrl,
		       union v4l2_ctrl_ptr ptr)
{
	int ret;
	u32 size;

	ctrl->is_new = 1;
	if (ctrl->is_ptr && !ctrl->is_string) {
		unsigned idx;

		ret = copy_from_user(ptr.p, c->ptr, c->size) ? -EFAULT : 0;
		if (ret || !ctrl->is_array)
			return ret;
		for (idx = c->size / ctrl->elem_size; idx < ctrl->elems; idx++)
			ctrl->type_ops->init(ctrl, idx, ptr);
		return 0;
	}

	switch (ctrl->type) {
	case V4L2_CTRL_TYPE_INTEGER64:
		*ptr.p_s64 = c->value64;
		break;
	case V4L2_CTRL_TYPE_STRING:
		size = c->size;
		if (size == 0)
			return -ERANGE;
		if (size > ctrl->maximum + 1)
			size = ctrl->maximum + 1;
		ret = copy_from_user(ptr.p_char, c->string, size) ? -EFAULT : 0;
		if (!ret) {
			char last = ptr.p_char[size - 1];

			ptr.p_char[size - 1] = 0;
			/* If the string was longer than ctrl->maximum,
			   then return an error. */
			if (strlen(ptr.p_char) == ctrl->maximum && last)
				return -ERANGE;
		}
		return ret;
	default:
		*ptr.p_s32 = c->value;
		break;
	}
	return 0;
}

/* Helper function: copy the caller-provider value as the new control value */
static int user_to_new(struct v4l2_ext_control *c,
		       struct v4l2_ctrl *ctrl)
{
	return user_to_ptr(c, ctrl, ctrl->p_new);
}

/* Copy the one value to another. */
static void ptr_to_ptr(struct v4l2_ctrl *ctrl,
		       union v4l2_ctrl_ptr from, union v4l2_ctrl_ptr to)
{
	if (ctrl == NULL)
		return;
	memcpy(to.p, from.p, ctrl->elems * ctrl->elem_size);
}

/* Copy the new value to the current value. */
static void new_to_cur(struct v4l2_fh *fh, struct v4l2_ctrl *ctrl, u32 ch_flags)
{
	bool changed;

	if (ctrl == NULL)
		return;

	/* has_changed is set by cluster_changed */
	changed = ctrl->has_changed;
	if (changed)
		ptr_to_ptr(ctrl, ctrl->p_new, ctrl->p_cur);

	if (ch_flags & V4L2_EVENT_CTRL_CH_FLAGS) {
		/* Note: CH_FLAGS is only set for auto clusters. */
		ctrl->flags &=
			~(V4L2_CTRL_FLAG_INACTIVE | V4L2_CTRL_FLAG_VOLATILE);
		if (!is_cur_manual(ctrl->cluster[0])) {
			ctrl->flags |= V4L2_CTRL_FLAG_INACTIVE;
			if (ctrl->cluster[0]->has_volatiles)
				ctrl->flags |= V4L2_CTRL_FLAG_VOLATILE;
		}
		fh = NULL;
	}
	if (changed || ch_flags) {
		/* If a control was changed that was not one of the controls
		   modified by the application, then send the event to all. */
		if (!ctrl->is_new)
			fh = NULL;
		send_event(fh, ctrl,
			(changed ? V4L2_EVENT_CTRL_CH_VALUE : 0) | ch_flags);
		if (ctrl->call_notify && changed && ctrl->handler->notify)
			ctrl->handler->notify(ctrl, ctrl->handler->notify_priv);
	}
}

/* Copy the current value to the new value */
static void cur_to_new(struct v4l2_ctrl *ctrl)
{
	if (ctrl == NULL)
		return;
	ptr_to_ptr(ctrl, ctrl->p_cur, ctrl->p_new);
}

/* Return non-zero if one or more of the controls in the cluster has a new
   value that differs from the current value. */
static int cluster_changed(struct v4l2_ctrl *master)
{
	bool changed = false;
	unsigned idx;
	int i;

	for (i = 0; i < master->ncontrols; i++) {
		struct v4l2_ctrl *ctrl = master->cluster[i];
		bool ctrl_changed = false;

		if (ctrl == NULL)
			continue;

		if (ctrl->flags & V4L2_CTRL_FLAG_EXECUTE_ON_WRITE)
			changed = ctrl_changed = true;

		/*
		 * Set has_changed to false to avoid generating
		 * the event V4L2_EVENT_CTRL_CH_VALUE
		 */
		if (ctrl->flags & V4L2_CTRL_FLAG_VOLATILE) {
			ctrl->has_changed = false;
			continue;
		}

		for (idx = 0; !ctrl_changed && idx < ctrl->elems; idx++)
			ctrl_changed = !ctrl->type_ops->equal(ctrl, idx,
				ctrl->p_cur, ctrl->p_new);
		ctrl->has_changed = ctrl_changed;
		changed |= ctrl->has_changed;
	}
	return changed;
}

/* Control range checking */
static int check_range(enum v4l2_ctrl_type type,
		s64 min, s64 max, u64 step, s64 def)
{
	switch (type) {
	case V4L2_CTRL_TYPE_BOOLEAN:
		if (step != 1 || max > 1 || min < 0)
			return -ERANGE;
		/* fall through */
	case V4L2_CTRL_TYPE_U8:
	case V4L2_CTRL_TYPE_U16:
	case V4L2_CTRL_TYPE_U32:
	case V4L2_CTRL_TYPE_INTEGER:
	case V4L2_CTRL_TYPE_INTEGER64:
		if (step == 0 || min > max || def < min || def > max)
			return -ERANGE;
		return 0;
	case V4L2_CTRL_TYPE_BITMASK:
		if (step || min || !max || (def & ~max))
			return -ERANGE;
		return 0;
	case V4L2_CTRL_TYPE_MENU:
	case V4L2_CTRL_TYPE_INTEGER_MENU:
		if (min > max || def < min || def > max)
			return -ERANGE;
		/* Note: step == menu_skip_mask for menu controls.
		   So here we check if the default value is masked out. */
		if (step && ((1 << def) & step))
			return -EINVAL;
		return 0;
	case V4L2_CTRL_TYPE_STRING:
		if (min > max || min < 0 || step < 1 || def)
			return -ERANGE;
		return 0;
	default:
		return 0;
	}
}

/* Validate a new control */
static int validate_new(const struct v4l2_ctrl *ctrl, union v4l2_ctrl_ptr p_new)
{
	unsigned idx;
	int err = 0;

	for (idx = 0; !err && idx < ctrl->elems; idx++)
		err = ctrl->type_ops->validate(ctrl, idx, p_new);
	return err;
}

static inline u32 node2id(struct list_head *node)
{
	return list_entry(node, struct v4l2_ctrl_ref, node)->ctrl->id;
}

/* Set the handler's error code if it wasn't set earlier already */
static inline int handler_set_err(struct v4l2_ctrl_handler *hdl, int err)
{
	if (hdl->error == 0)
		hdl->error = err;
	return err;
}

/* Initialize the handler */
int v4l2_ctrl_handler_init_class(struct v4l2_ctrl_handler *hdl,
				 unsigned nr_of_controls_hint,
				 struct lock_class_key *key, const char *name)
{
	mutex_init(&hdl->_lock);
	hdl->lock = &hdl->_lock;
	lockdep_set_class_and_name(hdl->lock, key, name);
	INIT_LIST_HEAD(&hdl->ctrls);
	INIT_LIST_HEAD(&hdl->ctrl_refs);
	hdl->nr_of_buckets = 1 + nr_of_controls_hint / 8;
	hdl->buckets = kvmalloc_array(hdl->nr_of_buckets,
				      sizeof(hdl->buckets[0]),
				      GFP_KERNEL | __GFP_ZERO);
	hdl->error = hdl->buckets ? 0 : -ENOMEM;
	return hdl->error;
}
EXPORT_SYMBOL(v4l2_ctrl_handler_init_class);

/* Free all controls and control refs */
void v4l2_ctrl_handler_free(struct v4l2_ctrl_handler *hdl)
{
	struct v4l2_ctrl_ref *ref, *next_ref;
	struct v4l2_ctrl *ctrl, *next_ctrl;
	struct v4l2_subscribed_event *sev, *next_sev;

	if (hdl == NULL || hdl->buckets == NULL)
		return;

	mutex_lock(hdl->lock);
	/* Free all nodes */
	list_for_each_entry_safe(ref, next_ref, &hdl->ctrl_refs, node) {
		list_del(&ref->node);
		kfree(ref);
	}
	/* Free all controls owned by the handler */
	list_for_each_entry_safe(ctrl, next_ctrl, &hdl->ctrls, node) {
		list_del(&ctrl->node);
		list_for_each_entry_safe(sev, next_sev, &ctrl->ev_subs, node)
			list_del(&sev->node);
		kvfree(ctrl);
	}
	kvfree(hdl->buckets);
	hdl->buckets = NULL;
	hdl->cached = NULL;
	hdl->error = 0;
	mutex_unlock(hdl->lock);
	mutex_destroy(&hdl->_lock);
}
EXPORT_SYMBOL(v4l2_ctrl_handler_free);

/* For backwards compatibility: V4L2_CID_PRIVATE_BASE should no longer
   be used except in G_CTRL, S_CTRL, QUERYCTRL and QUERYMENU when dealing
   with applications that do not use the NEXT_CTRL flag.

   We just find the n-th private user control. It's O(N), but that should not
   be an issue in this particular case. */
static struct v4l2_ctrl_ref *find_private_ref(
		struct v4l2_ctrl_handler *hdl, u32 id)
{
	struct v4l2_ctrl_ref *ref;

	id -= V4L2_CID_PRIVATE_BASE;
	list_for_each_entry(ref, &hdl->ctrl_refs, node) {
		/* Search for private user controls that are compatible with
		   VIDIOC_G/S_CTRL. */
		if (V4L2_CTRL_ID2WHICH(ref->ctrl->id) == V4L2_CTRL_CLASS_USER &&
		    V4L2_CTRL_DRIVER_PRIV(ref->ctrl->id)) {
			if (!ref->ctrl->is_int)
				continue;
			if (id == 0)
				return ref;
			id--;
		}
	}
	return NULL;
}

/* Find a control with the given ID. */
static struct v4l2_ctrl_ref *find_ref(struct v4l2_ctrl_handler *hdl, u32 id)
{
	struct v4l2_ctrl_ref *ref;
	int bucket;

	id &= V4L2_CTRL_ID_MASK;

	/* Old-style private controls need special handling */
	if (id >= V4L2_CID_PRIVATE_BASE)
		return find_private_ref(hdl, id);
	bucket = id % hdl->nr_of_buckets;

	/* Simple optimization: cache the last control found */
	if (hdl->cached && hdl->cached->ctrl->id == id)
		return hdl->cached;

	/* Not in cache, search the hash */
	ref = hdl->buckets ? hdl->buckets[bucket] : NULL;
	while (ref && ref->ctrl->id != id)
		ref = ref->next;

	if (ref)
		hdl->cached = ref; /* cache it! */
	return ref;
}

/* Find a control with the given ID. Take the handler's lock first. */
static struct v4l2_ctrl_ref *find_ref_lock(
		struct v4l2_ctrl_handler *hdl, u32 id)
{
	struct v4l2_ctrl_ref *ref = NULL;

	if (hdl) {
		mutex_lock(hdl->lock);
		ref = find_ref(hdl, id);
		mutex_unlock(hdl->lock);
	}
	return ref;
}

/* Find a control with the given ID. */
struct v4l2_ctrl *v4l2_ctrl_find(struct v4l2_ctrl_handler *hdl, u32 id)
{
	struct v4l2_ctrl_ref *ref = find_ref_lock(hdl, id);

	return ref ? ref->ctrl : NULL;
}
EXPORT_SYMBOL(v4l2_ctrl_find);

/* Allocate a new v4l2_ctrl_ref and hook it into the handler. */
static int handler_new_ref(struct v4l2_ctrl_handler *hdl,
			   struct v4l2_ctrl *ctrl)
{
	struct v4l2_ctrl_ref *ref;
	struct v4l2_ctrl_ref *new_ref;
	u32 id = ctrl->id;
	u32 class_ctrl = V4L2_CTRL_ID2WHICH(id) | 1;
	int bucket = id % hdl->nr_of_buckets;	/* which bucket to use */

	/*
	 * Automatically add the control class if it is not yet present and
	 * the new control is not a compound control.
	 */
	if (ctrl->type < V4L2_CTRL_COMPOUND_TYPES &&
	    id != class_ctrl && find_ref_lock(hdl, class_ctrl) == NULL)
		if (!v4l2_ctrl_new_std(hdl, NULL, class_ctrl, 0, 0, 0, 0))
			return hdl->error;

	if (hdl->error)
		return hdl->error;

	new_ref = kzalloc(sizeof(*new_ref), GFP_KERNEL);
	if (!new_ref)
		return handler_set_err(hdl, -ENOMEM);
	new_ref->ctrl = ctrl;
	if (ctrl->handler == hdl) {
		/* By default each control starts in a cluster of its own.
		   new_ref->ctrl is basically a cluster array with one
		   element, so that's perfect to use as the cluster pointer.
		   But only do this for the handler that owns the control. */
		ctrl->cluster = &new_ref->ctrl;
		ctrl->ncontrols = 1;
	}

	INIT_LIST_HEAD(&new_ref->node);

	mutex_lock(hdl->lock);

	/* Add immediately at the end of the list if the list is empty, or if
	   the last element in the list has a lower ID.
	   This ensures that when elements are added in ascending order the
	   insertion is an O(1) operation. */
	if (list_empty(&hdl->ctrl_refs) || id > node2id(hdl->ctrl_refs.prev)) {
		list_add_tail(&new_ref->node, &hdl->ctrl_refs);
		goto insert_in_hash;
	}

	/* Find insert position in sorted list */
	list_for_each_entry(ref, &hdl->ctrl_refs, node) {
		if (ref->ctrl->id < id)
			continue;
		/* Don't add duplicates */
		if (ref->ctrl->id == id) {
			kfree(new_ref);
			goto unlock;
		}
		list_add(&new_ref->node, ref->node.prev);
		break;
	}

insert_in_hash:
	/* Insert the control node in the hash */
	new_ref->next = hdl->buckets[bucket];
	hdl->buckets[bucket] = new_ref;

unlock:
	mutex_unlock(hdl->lock);
	return 0;
}

/* Add a new control */
static struct v4l2_ctrl *v4l2_ctrl_new(struct v4l2_ctrl_handler *hdl,
			const struct v4l2_ctrl_ops *ops,
			const struct v4l2_ctrl_type_ops *type_ops,
			u32 id, const char *name, enum v4l2_ctrl_type type,
			s64 min, s64 max, u64 step, s64 def,
			const u32 dims[V4L2_CTRL_MAX_DIMS], u32 elem_size,
			u32 flags, const char * const *qmenu,
			const s64 *qmenu_int, void *priv)
{
	struct v4l2_ctrl *ctrl;
	unsigned sz_extra;
	unsigned nr_of_dims = 0;
	unsigned elems = 1;
	bool is_array;
	unsigned tot_ctrl_size;
	unsigned idx;
	void *data;
	int err;

	if (hdl->error)
		return NULL;

	while (dims && dims[nr_of_dims]) {
		elems *= dims[nr_of_dims];
		nr_of_dims++;
		if (nr_of_dims == V4L2_CTRL_MAX_DIMS)
			break;
	}
	is_array = nr_of_dims > 0;

	/* Prefill elem_size for all types handled by std_type_ops */
	switch (type) {
	case V4L2_CTRL_TYPE_INTEGER64:
		elem_size = sizeof(s64);
		break;
	case V4L2_CTRL_TYPE_STRING:
		elem_size = max + 1;
		break;
	case V4L2_CTRL_TYPE_U8:
		elem_size = sizeof(u8);
		break;
	case V4L2_CTRL_TYPE_U16:
		elem_size = sizeof(u16);
		break;
	case V4L2_CTRL_TYPE_U32:
		elem_size = sizeof(u32);
		break;
	default:
		if (type < V4L2_CTRL_COMPOUND_TYPES)
			elem_size = sizeof(s32);
		break;
	}
	tot_ctrl_size = elem_size * elems;

	/* Sanity checks */
	if (id == 0 || name == NULL || !elem_size ||
	    id >= V4L2_CID_PRIVATE_BASE ||
	    (type == V4L2_CTRL_TYPE_MENU && qmenu == NULL) ||
	    (type == V4L2_CTRL_TYPE_INTEGER_MENU && qmenu_int == NULL)) {
		handler_set_err(hdl, -ERANGE);
		return NULL;
	}
	err = check_range(type, min, max, step, def);
	if (err) {
		handler_set_err(hdl, err);
		return NULL;
	}
	if (is_array &&
	    (type == V4L2_CTRL_TYPE_BUTTON ||
	     type == V4L2_CTRL_TYPE_CTRL_CLASS)) {
		handler_set_err(hdl, -EINVAL);
		return NULL;
	}

	sz_extra = 0;
	if (type == V4L2_CTRL_TYPE_BUTTON)
		flags |= V4L2_CTRL_FLAG_WRITE_ONLY |
			V4L2_CTRL_FLAG_EXECUTE_ON_WRITE;
	else if (type == V4L2_CTRL_TYPE_CTRL_CLASS)
		flags |= V4L2_CTRL_FLAG_READ_ONLY;
	else if (type == V4L2_CTRL_TYPE_INTEGER64 ||
		 type == V4L2_CTRL_TYPE_STRING ||
		 type >= V4L2_CTRL_COMPOUND_TYPES ||
		 is_array)
		sz_extra += 2 * tot_ctrl_size;

	ctrl = kvzalloc(sizeof(*ctrl) + sz_extra, GFP_KERNEL);
	if (ctrl == NULL) {
		handler_set_err(hdl, -ENOMEM);
		return NULL;
	}

	INIT_LIST_HEAD(&ctrl->node);
	INIT_LIST_HEAD(&ctrl->ev_subs);
	ctrl->handler = hdl;
	ctrl->ops = ops;
	ctrl->type_ops = type_ops ? type_ops : &std_type_ops;
	ctrl->id = id;
	ctrl->name = name;
	ctrl->type = type;
	ctrl->flags = flags;
	ctrl->minimum = min;
	ctrl->maximum = max;
	ctrl->step = step;
	ctrl->default_value = def;
	ctrl->is_string = !is_array && type == V4L2_CTRL_TYPE_STRING;
	ctrl->is_ptr = is_array || type >= V4L2_CTRL_COMPOUND_TYPES || ctrl->is_string;
	ctrl->is_int = !ctrl->is_ptr && type != V4L2_CTRL_TYPE_INTEGER64;
	ctrl->is_array = is_array;
	ctrl->elems = elems;
	ctrl->nr_of_dims = nr_of_dims;
	if (nr_of_dims)
		memcpy(ctrl->dims, dims, nr_of_dims * sizeof(dims[0]));
	ctrl->elem_size = elem_size;
	if (type == V4L2_CTRL_TYPE_MENU)
		ctrl->qmenu = qmenu;
	else if (type == V4L2_CTRL_TYPE_INTEGER_MENU)
		ctrl->qmenu_int = qmenu_int;
	ctrl->priv = priv;
	ctrl->cur.val = ctrl->val = def;
	data = &ctrl[1];

	if (!ctrl->is_int) {
		ctrl->p_new.p = data;
		ctrl->p_cur.p = data + tot_ctrl_size;
	} else {
		ctrl->p_new.p = &ctrl->val;
		ctrl->p_cur.p = &ctrl->cur.val;
	}
	for (idx = 0; idx < elems; idx++) {
		ctrl->type_ops->init(ctrl, idx, ctrl->p_cur);
		ctrl->type_ops->init(ctrl, idx, ctrl->p_new);
	}

	if (handler_new_ref(hdl, ctrl)) {
		kvfree(ctrl);
		return NULL;
	}
	mutex_lock(hdl->lock);
	list_add_tail(&ctrl->node, &hdl->ctrls);
	mutex_unlock(hdl->lock);
	return ctrl;
}

struct v4l2_ctrl *v4l2_ctrl_new_custom(struct v4l2_ctrl_handler *hdl,
			const struct v4l2_ctrl_config *cfg, void *priv)
{
	bool is_menu;
	struct v4l2_ctrl *ctrl;
	const char *name = cfg->name;
	const char * const *qmenu = cfg->qmenu;
	const s64 *qmenu_int = cfg->qmenu_int;
	enum v4l2_ctrl_type type = cfg->type;
	u32 flags = cfg->flags;
	s64 min = cfg->min;
	s64 max = cfg->max;
	u64 step = cfg->step;
	s64 def = cfg->def;

	if (name == NULL)
		v4l2_ctrl_fill(cfg->id, &name, &type, &min, &max, &step,
								&def, &flags);

	is_menu = (type == V4L2_CTRL_TYPE_MENU ||
		   type == V4L2_CTRL_TYPE_INTEGER_MENU);
	if (is_menu)
		WARN_ON(step);
	else
		WARN_ON(cfg->menu_skip_mask);
	if (type == V4L2_CTRL_TYPE_MENU && !qmenu) {
		qmenu = v4l2_ctrl_get_menu(cfg->id);
	} else if (type == V4L2_CTRL_TYPE_INTEGER_MENU && !qmenu_int) {
		handler_set_err(hdl, -EINVAL);
		return NULL;
	}

	ctrl = v4l2_ctrl_new(hdl, cfg->ops, cfg->type_ops, cfg->id, name,
			type, min, max,
			is_menu ? cfg->menu_skip_mask : step, def,
			cfg->dims, cfg->elem_size,
			flags, qmenu, qmenu_int, priv);
	if (ctrl)
		ctrl->is_private = cfg->is_private;
	return ctrl;
}
EXPORT_SYMBOL(v4l2_ctrl_new_custom);

/* Helper function for standard non-menu controls */
struct v4l2_ctrl *v4l2_ctrl_new_std(struct v4l2_ctrl_handler *hdl,
			const struct v4l2_ctrl_ops *ops,
			u32 id, s64 min, s64 max, u64 step, s64 def)
{
	const char *name;
	enum v4l2_ctrl_type type;
	u32 flags;

	v4l2_ctrl_fill(id, &name, &type, &min, &max, &step, &def, &flags);
	if (type == V4L2_CTRL_TYPE_MENU ||
	    type == V4L2_CTRL_TYPE_INTEGER_MENU ||
	    type >= V4L2_CTRL_COMPOUND_TYPES) {
		handler_set_err(hdl, -EINVAL);
		return NULL;
	}
	return v4l2_ctrl_new(hdl, ops, NULL, id, name, type,
			     min, max, step, def, NULL, 0,
			     flags, NULL, NULL, NULL);
}
EXPORT_SYMBOL(v4l2_ctrl_new_std);

/* Helper function for standard menu controls */
struct v4l2_ctrl *v4l2_ctrl_new_std_menu(struct v4l2_ctrl_handler *hdl,
			const struct v4l2_ctrl_ops *ops,
			u32 id, u8 _max, u64 mask, u8 _def)
{
	const char * const *qmenu = NULL;
	const s64 *qmenu_int = NULL;
	unsigned int qmenu_int_len = 0;
	const char *name;
	enum v4l2_ctrl_type type;
	s64 min;
	s64 max = _max;
	s64 def = _def;
	u64 step;
	u32 flags;

	v4l2_ctrl_fill(id, &name, &type, &min, &max, &step, &def, &flags);

	if (type == V4L2_CTRL_TYPE_MENU)
		qmenu = v4l2_ctrl_get_menu(id);
	else if (type == V4L2_CTRL_TYPE_INTEGER_MENU)
		qmenu_int = v4l2_ctrl_get_int_menu(id, &qmenu_int_len);

	if ((!qmenu && !qmenu_int) || (qmenu_int && max > qmenu_int_len)) {
		handler_set_err(hdl, -EINVAL);
		return NULL;
	}
	return v4l2_ctrl_new(hdl, ops, NULL, id, name, type,
			     0, max, mask, def, NULL, 0,
			     flags, qmenu, qmenu_int, NULL);
}
EXPORT_SYMBOL(v4l2_ctrl_new_std_menu);

/* Helper function for standard menu controls with driver defined menu */
struct v4l2_ctrl *v4l2_ctrl_new_std_menu_items(struct v4l2_ctrl_handler *hdl,
			const struct v4l2_ctrl_ops *ops, u32 id, u8 _max,
			u64 mask, u8 _def, const char * const *qmenu)
{
	enum v4l2_ctrl_type type;
	const char *name;
	u32 flags;
	u64 step;
	s64 min;
	s64 max = _max;
	s64 def = _def;

	/* v4l2_ctrl_new_std_menu_items() should only be called for
	 * standard controls without a standard menu.
	 */
	if (v4l2_ctrl_get_menu(id)) {
		handler_set_err(hdl, -EINVAL);
		return NULL;
	}

	v4l2_ctrl_fill(id, &name, &type, &min, &max, &step, &def, &flags);
	if (type != V4L2_CTRL_TYPE_MENU || qmenu == NULL) {
		handler_set_err(hdl, -EINVAL);
		return NULL;
	}
	return v4l2_ctrl_new(hdl, ops, NULL, id, name, type,
			     0, max, mask, def, NULL, 0,
			     flags, qmenu, NULL, NULL);

}
EXPORT_SYMBOL(v4l2_ctrl_new_std_menu_items);

/* Helper function for standard integer menu controls */
struct v4l2_ctrl *v4l2_ctrl_new_int_menu(struct v4l2_ctrl_handler *hdl,
			const struct v4l2_ctrl_ops *ops,
			u32 id, u8 _max, u8 _def, const s64 *qmenu_int)
{
	const char *name;
	enum v4l2_ctrl_type type;
	s64 min;
	u64 step;
	s64 max = _max;
	s64 def = _def;
	u32 flags;

	v4l2_ctrl_fill(id, &name, &type, &min, &max, &step, &def, &flags);
	if (type != V4L2_CTRL_TYPE_INTEGER_MENU) {
		handler_set_err(hdl, -EINVAL);
		return NULL;
	}
	return v4l2_ctrl_new(hdl, ops, NULL, id, name, type,
			     0, max, 0, def, NULL, 0,
			     flags, NULL, qmenu_int, NULL);
}
EXPORT_SYMBOL(v4l2_ctrl_new_int_menu);

/* Add the controls from another handler to our own. */
int v4l2_ctrl_add_handler(struct v4l2_ctrl_handler *hdl,
			  struct v4l2_ctrl_handler *add,
			  bool (*filter)(const struct v4l2_ctrl *ctrl))
{
	struct v4l2_ctrl_ref *ref;
	int ret = 0;

	/* Do nothing if either handler is NULL or if they are the same */
	if (!hdl || !add || hdl == add)
		return 0;
	if (hdl->error)
		return hdl->error;
	mutex_lock(add->lock);
	list_for_each_entry(ref, &add->ctrl_refs, node) {
		struct v4l2_ctrl *ctrl = ref->ctrl;

		/* Skip handler-private controls. */
		if (ctrl->is_private)
			continue;
		/* And control classes */
		if (ctrl->type == V4L2_CTRL_TYPE_CTRL_CLASS)
			continue;
		/* Filter any unwanted controls */
		if (filter && !filter(ctrl))
			continue;
		ret = handler_new_ref(hdl, ctrl);
		if (ret)
			break;
	}
	mutex_unlock(add->lock);
	return ret;
}
EXPORT_SYMBOL(v4l2_ctrl_add_handler);

bool v4l2_ctrl_radio_filter(const struct v4l2_ctrl *ctrl)
{
	if (V4L2_CTRL_ID2WHICH(ctrl->id) == V4L2_CTRL_CLASS_FM_TX)
		return true;
	if (V4L2_CTRL_ID2WHICH(ctrl->id) == V4L2_CTRL_CLASS_FM_RX)
		return true;
	switch (ctrl->id) {
	case V4L2_CID_AUDIO_MUTE:
	case V4L2_CID_AUDIO_VOLUME:
	case V4L2_CID_AUDIO_BALANCE:
	case V4L2_CID_AUDIO_BASS:
	case V4L2_CID_AUDIO_TREBLE:
	case V4L2_CID_AUDIO_LOUDNESS:
		return true;
	default:
		break;
	}
	return false;
}
EXPORT_SYMBOL(v4l2_ctrl_radio_filter);

/* Cluster controls */
void v4l2_ctrl_cluster(unsigned ncontrols, struct v4l2_ctrl **controls)
{
	bool has_volatiles = false;
	int i;

	/* The first control is the master control and it must not be NULL */
	if (WARN_ON(ncontrols == 0 || controls[0] == NULL))
		return;

	for (i = 0; i < ncontrols; i++) {
		if (controls[i]) {
			controls[i]->cluster = controls;
			controls[i]->ncontrols = ncontrols;
			if (controls[i]->flags & V4L2_CTRL_FLAG_VOLATILE)
				has_volatiles = true;
		}
	}
	controls[0]->has_volatiles = has_volatiles;
}
EXPORT_SYMBOL(v4l2_ctrl_cluster);

void v4l2_ctrl_auto_cluster(unsigned ncontrols, struct v4l2_ctrl **controls,
			    u8 manual_val, bool set_volatile)
{
	struct v4l2_ctrl *master = controls[0];
	u32 flag = 0;
	int i;

	v4l2_ctrl_cluster(ncontrols, controls);
	WARN_ON(ncontrols <= 1);
	WARN_ON(manual_val < master->minimum || manual_val > master->maximum);
	WARN_ON(set_volatile && !has_op(master, g_volatile_ctrl));
	master->is_auto = true;
	master->has_volatiles = set_volatile;
	master->manual_mode_value = manual_val;
	master->flags |= V4L2_CTRL_FLAG_UPDATE;

	if (!is_cur_manual(master))
		flag = V4L2_CTRL_FLAG_INACTIVE |
			(set_volatile ? V4L2_CTRL_FLAG_VOLATILE : 0);

	for (i = 1; i < ncontrols; i++)
		if (controls[i])
			controls[i]->flags |= flag;
}
EXPORT_SYMBOL(v4l2_ctrl_auto_cluster);

/* Activate/deactivate a control. */
void v4l2_ctrl_activate(struct v4l2_ctrl *ctrl, bool active)
{
	/* invert since the actual flag is called 'inactive' */
	bool inactive = !active;
	bool old;

	if (ctrl == NULL)
		return;

	if (inactive)
		/* set V4L2_CTRL_FLAG_INACTIVE */
		old = test_and_set_bit(4, &ctrl->flags);
	else
		/* clear V4L2_CTRL_FLAG_INACTIVE */
		old = test_and_clear_bit(4, &ctrl->flags);
	if (old != inactive)
		send_event(NULL, ctrl, V4L2_EVENT_CTRL_CH_FLAGS);
}
EXPORT_SYMBOL(v4l2_ctrl_activate);

/* Grab/ungrab a control.
   Typically used when streaming starts and you want to grab controls,
   preventing the user from changing them.

   Just call this and the framework will block any attempts to change
   these controls. */
void v4l2_ctrl_grab(struct v4l2_ctrl *ctrl, bool grabbed)
{
	bool old;

	if (ctrl == NULL)
		return;

	v4l2_ctrl_lock(ctrl);
	if (grabbed)
		/* set V4L2_CTRL_FLAG_GRABBED */
		old = test_and_set_bit(1, &ctrl->flags);
	else
		/* clear V4L2_CTRL_FLAG_GRABBED */
		old = test_and_clear_bit(1, &ctrl->flags);
	if (old != grabbed)
		send_event(NULL, ctrl, V4L2_EVENT_CTRL_CH_FLAGS);
	v4l2_ctrl_unlock(ctrl);
}
EXPORT_SYMBOL(v4l2_ctrl_grab);

/* Log the control name and value */
static void log_ctrl(const struct v4l2_ctrl *ctrl,
		     const char *prefix, const char *colon)
{
	if (ctrl->flags & (V4L2_CTRL_FLAG_DISABLED | V4L2_CTRL_FLAG_WRITE_ONLY))
		return;
	if (ctrl->type == V4L2_CTRL_TYPE_CTRL_CLASS)
		return;

	pr_info("%s%s%s: ", prefix, colon, ctrl->name);

	ctrl->type_ops->log(ctrl);

	if (ctrl->flags & (V4L2_CTRL_FLAG_INACTIVE |
			   V4L2_CTRL_FLAG_GRABBED |
			   V4L2_CTRL_FLAG_VOLATILE)) {
		if (ctrl->flags & V4L2_CTRL_FLAG_INACTIVE)
			pr_cont(" inactive");
		if (ctrl->flags & V4L2_CTRL_FLAG_GRABBED)
			pr_cont(" grabbed");
		if (ctrl->flags & V4L2_CTRL_FLAG_VOLATILE)
			pr_cont(" volatile");
	}
	pr_cont("\n");
}

/* Log all controls owned by the handler */
void v4l2_ctrl_handler_log_status(struct v4l2_ctrl_handler *hdl,
				  const char *prefix)
{
	struct v4l2_ctrl *ctrl;
	const char *colon = "";
	int len;

	if (hdl == NULL)
		return;
	if (prefix == NULL)
		prefix = "";
	len = strlen(prefix);
	if (len && prefix[len - 1] != ' ')
		colon = ": ";
	mutex_lock(hdl->lock);
	list_for_each_entry(ctrl, &hdl->ctrls, node)
		if (!(ctrl->flags & V4L2_CTRL_FLAG_DISABLED))
			log_ctrl(ctrl, prefix, colon);
	mutex_unlock(hdl->lock);
}
EXPORT_SYMBOL(v4l2_ctrl_handler_log_status);

int v4l2_ctrl_subdev_log_status(struct v4l2_subdev *sd)
{
	v4l2_ctrl_handler_log_status(sd->ctrl_handler, sd->name);
	return 0;
}
EXPORT_SYMBOL(v4l2_ctrl_subdev_log_status);

/* Call s_ctrl for all controls owned by the handler */
int __v4l2_ctrl_handler_setup(struct v4l2_ctrl_handler *hdl)
{
	struct v4l2_ctrl *ctrl;
	int ret = 0;

	if (hdl == NULL)
		return 0;

	lockdep_assert_held(hdl->lock);

	list_for_each_entry(ctrl, &hdl->ctrls, node)
		ctrl->done = false;

	list_for_each_entry(ctrl, &hdl->ctrls, node) {
		struct v4l2_ctrl *master = ctrl->cluster[0];
		int i;

		/* Skip if this control was already handled by a cluster. */
		/* Skip button controls and read-only controls. */
		if (ctrl->done || ctrl->type == V4L2_CTRL_TYPE_BUTTON ||
		    (ctrl->flags & V4L2_CTRL_FLAG_READ_ONLY))
			continue;

		for (i = 0; i < master->ncontrols; i++) {
			if (master->cluster[i]) {
				cur_to_new(master->cluster[i]);
				master->cluster[i]->is_new = 1;
				master->cluster[i]->done = true;
			}
		}
		ret = call_op(master, s_ctrl);
		if (ret)
			break;
	}

	return ret;
}
EXPORT_SYMBOL_GPL(__v4l2_ctrl_handler_setup);

int v4l2_ctrl_handler_setup(struct v4l2_ctrl_handler *hdl)
{
	int ret;

	if (hdl == NULL)
		return 0;

	mutex_lock(hdl->lock);
	ret = __v4l2_ctrl_handler_setup(hdl);
	mutex_unlock(hdl->lock);

	return ret;
}
EXPORT_SYMBOL(v4l2_ctrl_handler_setup);

/* Implement VIDIOC_QUERY_EXT_CTRL */
int v4l2_query_ext_ctrl(struct v4l2_ctrl_handler *hdl, struct v4l2_query_ext_ctrl *qc)
{
	const unsigned next_flags = V4L2_CTRL_FLAG_NEXT_CTRL | V4L2_CTRL_FLAG_NEXT_COMPOUND;
	u32 id = qc->id & V4L2_CTRL_ID_MASK;
	struct v4l2_ctrl_ref *ref;
	struct v4l2_ctrl *ctrl;

	if (hdl == NULL)
		return -EINVAL;

	mutex_lock(hdl->lock);

	/* Try to find it */
	ref = find_ref(hdl, id);

	if ((qc->id & next_flags) && !list_empty(&hdl->ctrl_refs)) {
		bool is_compound;
		/* Match any control that is not hidden */
		unsigned mask = 1;
		bool match = false;

		if ((qc->id & next_flags) == V4L2_CTRL_FLAG_NEXT_COMPOUND) {
			/* Match any hidden control */
			match = true;
		} else if ((qc->id & next_flags) == next_flags) {
			/* Match any control, compound or not */
			mask = 0;
		}

		/* Find the next control with ID > qc->id */

		/* Did we reach the end of the control list? */
		if (id >= node2id(hdl->ctrl_refs.prev)) {
			ref = NULL; /* Yes, so there is no next control */
		} else if (ref) {
			/* We found a control with the given ID, so just get
			   the next valid one in the list. */
			list_for_each_entry_continue(ref, &hdl->ctrl_refs, node) {
				is_compound = ref->ctrl->is_array ||
					ref->ctrl->type >= V4L2_CTRL_COMPOUND_TYPES;
				if (id < ref->ctrl->id &&
				    (is_compound & mask) == match)
					break;
			}
			if (&ref->node == &hdl->ctrl_refs)
				ref = NULL;
		} else {
			/* No control with the given ID exists, so start
			   searching for the next largest ID. We know there
			   is one, otherwise the first 'if' above would have
			   been true. */
			list_for_each_entry(ref, &hdl->ctrl_refs, node) {
				is_compound = ref->ctrl->is_array ||
					ref->ctrl->type >= V4L2_CTRL_COMPOUND_TYPES;
				if (id < ref->ctrl->id &&
				    (is_compound & mask) == match)
					break;
			}
			if (&ref->node == &hdl->ctrl_refs)
				ref = NULL;
		}
	}
	mutex_unlock(hdl->lock);

	if (!ref)
		return -EINVAL;

	ctrl = ref->ctrl;
	memset(qc, 0, sizeof(*qc));
	if (id >= V4L2_CID_PRIVATE_BASE)
		qc->id = id;
	else
		qc->id = ctrl->id;
	strlcpy(qc->name, ctrl->name, sizeof(qc->name));
	qc->flags = user_flags(ctrl);
	qc->type = ctrl->type;
	qc->elem_size = ctrl->elem_size;
	qc->elems = ctrl->elems;
	qc->nr_of_dims = ctrl->nr_of_dims;
	memcpy(qc->dims, ctrl->dims, qc->nr_of_dims * sizeof(qc->dims[0]));
	qc->minimum = ctrl->minimum;
	qc->maximum = ctrl->maximum;
	qc->default_value = ctrl->default_value;
	if (ctrl->type == V4L2_CTRL_TYPE_MENU
	    || ctrl->type == V4L2_CTRL_TYPE_INTEGER_MENU)
		qc->step = 1;
	else
		qc->step = ctrl->step;
	return 0;
}
EXPORT_SYMBOL(v4l2_query_ext_ctrl);

/* Implement VIDIOC_QUERYCTRL */
int v4l2_queryctrl(struct v4l2_ctrl_handler *hdl, struct v4l2_queryctrl *qc)
{
	struct v4l2_query_ext_ctrl qec = { qc->id };
	int rc;

	rc = v4l2_query_ext_ctrl(hdl, &qec);
	if (rc)
		return rc;

	qc->id = qec.id;
	qc->type = qec.type;
	qc->flags = qec.flags;
	strlcpy(qc->name, qec.name, sizeof(qc->name));
	switch (qc->type) {
	case V4L2_CTRL_TYPE_INTEGER:
	case V4L2_CTRL_TYPE_BOOLEAN:
	case V4L2_CTRL_TYPE_MENU:
	case V4L2_CTRL_TYPE_INTEGER_MENU:
	case V4L2_CTRL_TYPE_STRING:
	case V4L2_CTRL_TYPE_BITMASK:
		qc->minimum = qec.minimum;
		qc->maximum = qec.maximum;
		qc->step = qec.step;
		qc->default_value = qec.default_value;
		break;
	default:
		qc->minimum = 0;
		qc->maximum = 0;
		qc->step = 0;
		qc->default_value = 0;
		break;
	}
	return 0;
}
EXPORT_SYMBOL(v4l2_queryctrl);

/* Implement VIDIOC_QUERYMENU */
int v4l2_querymenu(struct v4l2_ctrl_handler *hdl, struct v4l2_querymenu *qm)
{
	struct v4l2_ctrl *ctrl;
	u32 i = qm->index;

	ctrl = v4l2_ctrl_find(hdl, qm->id);
	if (!ctrl)
		return -EINVAL;

	qm->reserved = 0;
	/* Sanity checks */
	switch (ctrl->type) {
	case V4L2_CTRL_TYPE_MENU:
		if (ctrl->qmenu == NULL)
			return -EINVAL;
		break;
	case V4L2_CTRL_TYPE_INTEGER_MENU:
		if (ctrl->qmenu_int == NULL)
			return -EINVAL;
		break;
	default:
		return -EINVAL;
	}

	if (i < ctrl->minimum || i > ctrl->maximum)
		return -EINVAL;

	/* Use mask to see if this menu item should be skipped */
	if (ctrl->menu_skip_mask & (1 << i))
		return -EINVAL;
	/* Empty menu items should also be skipped */
	if (ctrl->type == V4L2_CTRL_TYPE_MENU) {
		if (ctrl->qmenu[i] == NULL || ctrl->qmenu[i][0] == '\0')
			return -EINVAL;
		strlcpy(qm->name, ctrl->qmenu[i], sizeof(qm->name));
	} else {
		qm->value = ctrl->qmenu_int[i];
	}
	return 0;
}
EXPORT_SYMBOL(v4l2_querymenu);


/* Some general notes on the atomic requirements of VIDIOC_G/TRY/S_EXT_CTRLS:

   It is not a fully atomic operation, just best-effort only. After all, if
   multiple controls have to be set through multiple i2c writes (for example)
   then some initial writes may succeed while others fail. Thus leaving the
   system in an inconsistent state. The question is how much effort you are
   willing to spend on trying to make something atomic that really isn't.

   From the point of view of an application the main requirement is that
   when you call VIDIOC_S_EXT_CTRLS and some values are invalid then an
   error should be returned without actually affecting any controls.

   If all the values are correct, then it is acceptable to just give up
   in case of low-level errors.

   It is important though that the application can tell when only a partial
   configuration was done. The way we do that is through the error_idx field
   of struct v4l2_ext_controls: if that is equal to the count field then no
   controls were affected. Otherwise all controls before that index were
   successful in performing their 'get' or 'set' operation, the control at
   the given index failed, and you don't know what happened with the controls
   after the failed one. Since if they were part of a control cluster they
   could have been successfully processed (if a cluster member was encountered
   at index < error_idx), they could have failed (if a cluster member was at
   error_idx), or they may not have been processed yet (if the first cluster
   member appeared after error_idx).

   It is all fairly theoretical, though. In practice all you can do is to
   bail out. If error_idx == count, then it is an application bug. If
   error_idx < count then it is only an application bug if the error code was
   EBUSY. That usually means that something started streaming just when you
   tried to set the controls. In all other cases it is a driver/hardware
   problem and all you can do is to retry or bail out.

   Note that these rules do not apply to VIDIOC_TRY_EXT_CTRLS: since that
   never modifies controls the error_idx is just set to whatever control
   has an invalid value.
 */

/* Prepare for the extended g/s/try functions.
   Find the controls in the control array and do some basic checks. */
static int prepare_ext_ctrls(struct v4l2_ctrl_handler *hdl,
			     struct v4l2_ext_controls *cs,
			     struct v4l2_ctrl_helper *helpers,
			     bool get)
{
	struct v4l2_ctrl_helper *h;
	bool have_clusters = false;
	u32 i;

	for (i = 0, h = helpers; i < cs->count; i++, h++) {
		struct v4l2_ext_control *c = &cs->controls[i];
		struct v4l2_ctrl_ref *ref;
		struct v4l2_ctrl *ctrl;
		u32 id = c->id & V4L2_CTRL_ID_MASK;

		cs->error_idx = i;

		if (cs->which &&
		    cs->which != V4L2_CTRL_WHICH_DEF_VAL &&
		    V4L2_CTRL_ID2WHICH(id) != cs->which)
			return -EINVAL;

		/* Old-style private controls are not allowed for
		   extended controls */
		if (id >= V4L2_CID_PRIVATE_BASE)
			return -EINVAL;
		ref = find_ref_lock(hdl, id);
		if (ref == NULL)
			return -EINVAL;
		ctrl = ref->ctrl;
		if (ctrl->flags & V4L2_CTRL_FLAG_DISABLED)
			return -EINVAL;

		if (ctrl->cluster[0]->ncontrols > 1)
			have_clusters = true;
		if (ctrl->cluster[0] != ctrl)
			ref = find_ref_lock(hdl, ctrl->cluster[0]->id);
		if (ctrl->is_ptr && !ctrl->is_string) {
			unsigned tot_size = ctrl->elems * ctrl->elem_size;

			if (c->size < tot_size) {
				if (get) {
					c->size = tot_size;
					return -ENOSPC;
				}
				return -EFAULT;
			}
			c->size = tot_size;
		}
		/* Store the ref to the master control of the cluster */
		h->mref = ref;
		h->ctrl = ctrl;
		/* Initially set next to 0, meaning that there is no other
		   control in this helper array belonging to the same
		   cluster */
		h->next = 0;
	}

	/* We are done if there were no controls that belong to a multi-
	   control cluster. */
	if (!have_clusters)
		return 0;

	/* The code below figures out in O(n) time which controls in the list
	   belong to the same cluster. */

	/* This has to be done with the handler lock taken. */
	mutex_lock(hdl->lock);

	/* First zero the helper field in the master control references */
	for (i = 0; i < cs->count; i++)
		helpers[i].mref->helper = NULL;
	for (i = 0, h = helpers; i < cs->count; i++, h++) {
		struct v4l2_ctrl_ref *mref = h->mref;

		/* If the mref->helper is set, then it points to an earlier
		   helper that belongs to the same cluster. */
		if (mref->helper) {
			/* Set the next field of mref->helper to the current
			   index: this means that that earlier helper now
			   points to the next helper in the same cluster. */
			mref->helper->next = i;
			/* mref should be set only for the first helper in the
			   cluster, clear the others. */
			h->mref = NULL;
		}
		/* Point the mref helper to the current helper struct. */
		mref->helper = h;
	}
	mutex_unlock(hdl->lock);
	return 0;
}

/* Handles the corner case where cs->count == 0. It checks whether the
   specified control class exists. If that class ID is 0, then it checks
   whether there are any controls at all. */
static int class_check(struct v4l2_ctrl_handler *hdl, u32 which)
{
	if (which == 0 || which == V4L2_CTRL_WHICH_DEF_VAL)
		return 0;
	return find_ref_lock(hdl, which | 1) ? 0 : -EINVAL;
}



/* Get extended controls. Allocates the helpers array if needed. */
int v4l2_g_ext_ctrls(struct v4l2_ctrl_handler *hdl, struct v4l2_ext_controls *cs)
{
	struct v4l2_ctrl_helper helper[4];
	struct v4l2_ctrl_helper *helpers = helper;
	int ret;
	int i, j;
	bool def_value;

	def_value = (cs->which == V4L2_CTRL_WHICH_DEF_VAL);

	cs->error_idx = cs->count;
	cs->which = V4L2_CTRL_ID2WHICH(cs->which);

	if (hdl == NULL)
		return -EINVAL;

	if (cs->count == 0)
		return class_check(hdl, cs->which);

	if (cs->count > ARRAY_SIZE(helper)) {
		helpers = kvmalloc_array(cs->count, sizeof(helper[0]),
					 GFP_KERNEL);
		if (helpers == NULL)
			return -ENOMEM;
	}

	ret = prepare_ext_ctrls(hdl, cs, helpers, true);
	cs->error_idx = cs->count;

	for (i = 0; !ret && i < cs->count; i++)
		if (helpers[i].ctrl->flags & V4L2_CTRL_FLAG_WRITE_ONLY)
			ret = -EACCES;

	for (i = 0; !ret && i < cs->count; i++) {
		int (*ctrl_to_user)(struct v4l2_ext_control *c,
				    struct v4l2_ctrl *ctrl);
		struct v4l2_ctrl *master;

		ctrl_to_user = def_value ? def_to_user : cur_to_user;

		if (helpers[i].mref == NULL)
			continue;

		master = helpers[i].mref->ctrl;
		cs->error_idx = i;

		v4l2_ctrl_lock(master);

		/* g_volatile_ctrl will update the new control values */
		if (!def_value &&
		    ((master->flags & V4L2_CTRL_FLAG_VOLATILE) ||
		    (master->has_volatiles && !is_cur_manual(master)))) {
			for (j = 0; j < master->ncontrols; j++)
				cur_to_new(master->cluster[j]);
			ret = call_op(master, g_volatile_ctrl);
			ctrl_to_user = new_to_user;
		}
		/* If OK, then copy the current (for non-volatile controls)
		   or the new (for volatile controls) control values to the
		   caller */
		if (!ret) {
			u32 idx = i;

			do {
				ret = ctrl_to_user(cs->controls + idx,
						   helpers[idx].ctrl);
				idx = helpers[idx].next;
			} while (!ret && idx);
		}
		v4l2_ctrl_unlock(master);
	}

	if (cs->count > ARRAY_SIZE(helper))
		kvfree(helpers);
	return ret;
}
EXPORT_SYMBOL(v4l2_g_ext_ctrls);

/* Helper function to get a single control */
static int get_ctrl(struct v4l2_ctrl *ctrl, struct v4l2_ext_control *c)
{
	struct v4l2_ctrl *master = ctrl->cluster[0];
	int ret = 0;
	int i;

	/* Compound controls are not supported. The new_to_user() and
	 * cur_to_user() calls below would need to be modified not to access
	 * userspace memory when called from get_ctrl().
	 */
	if (!ctrl->is_int && ctrl->type != V4L2_CTRL_TYPE_INTEGER64)
		return -EINVAL;

	if (ctrl->flags & V4L2_CTRL_FLAG_WRITE_ONLY)
		return -EACCES;

	v4l2_ctrl_lock(master);
	/* g_volatile_ctrl will update the current control values */
	if (ctrl->flags & V4L2_CTRL_FLAG_VOLATILE) {
		for (i = 0; i < master->ncontrols; i++)
			cur_to_new(master->cluster[i]);
		ret = call_op(master, g_volatile_ctrl);
		new_to_user(c, ctrl);
	} else {
		cur_to_user(c, ctrl);
	}
	v4l2_ctrl_unlock(master);
	return ret;
}

int v4l2_g_ctrl(struct v4l2_ctrl_handler *hdl, struct v4l2_control *control)
{
	struct v4l2_ctrl *ctrl = v4l2_ctrl_find(hdl, control->id);
	struct v4l2_ext_control c;
	int ret;

	if (ctrl == NULL || !ctrl->is_int)
		return -EINVAL;
	ret = get_ctrl(ctrl, &c);
	control->value = c.value;
	return ret;
}
EXPORT_SYMBOL(v4l2_g_ctrl);

s32 v4l2_ctrl_g_ctrl(struct v4l2_ctrl *ctrl)
{
	struct v4l2_ext_control c;

	/* It's a driver bug if this happens. */
	WARN_ON(!ctrl->is_int);
	c.value = 0;
	get_ctrl(ctrl, &c);
	return c.value;
}
EXPORT_SYMBOL(v4l2_ctrl_g_ctrl);

s64 v4l2_ctrl_g_ctrl_int64(struct v4l2_ctrl *ctrl)
{
	struct v4l2_ext_control c;

	/* It's a driver bug if this happens. */
	WARN_ON(ctrl->is_ptr || ctrl->type != V4L2_CTRL_TYPE_INTEGER64);
	c.value64 = 0;
	get_ctrl(ctrl, &c);
	return c.value64;
}
EXPORT_SYMBOL(v4l2_ctrl_g_ctrl_int64);


/* Core function that calls try/s_ctrl and ensures that the new value is
   copied to the current value on a set.
   Must be called with ctrl->handler->lock held. */
static int try_or_set_cluster(struct v4l2_fh *fh, struct v4l2_ctrl *master,
			      bool set, u32 ch_flags)
{
	bool update_flag;
	int ret;
	int i;

	/* Go through the cluster and either validate the new value or
	   (if no new value was set), copy the current value to the new
	   value, ensuring a consistent view for the control ops when
	   called. */
	for (i = 0; i < master->ncontrols; i++) {
		struct v4l2_ctrl *ctrl = master->cluster[i];

		if (ctrl == NULL)
			continue;

		if (!ctrl->is_new) {
			cur_to_new(ctrl);
			continue;
		}
		/* Check again: it may have changed since the
		   previous check in try_or_set_ext_ctrls(). */
		if (set && (ctrl->flags & V4L2_CTRL_FLAG_GRABBED))
			return -EBUSY;
	}

	ret = call_op(master, try_ctrl);

	/* Don't set if there is no change */
	if (ret || !set || !cluster_changed(master))
		return ret;
	ret = call_op(master, s_ctrl);
	if (ret)
		return ret;

	/* If OK, then make the new values permanent. */
	update_flag = is_cur_manual(master) != is_new_manual(master);

	for (i = 0; i < master->ncontrols; i++) {
		/*
		 * If we switch from auto to manual mode, and this cluster
		 * contains volatile controls, then all non-master controls
		 * have to be marked as changed. The 'new' value contains
		 * the volatile value (obtained by update_from_auto_cluster),
		 * which now has to become the current value.
		 */
		if (i && update_flag && is_new_manual(master) &&
		    master->has_volatiles && master->cluster[i])
			master->cluster[i]->has_changed = true;

		new_to_cur(fh, master->cluster[i], ch_flags |
			((update_flag && i > 0) ? V4L2_EVENT_CTRL_CH_FLAGS : 0));
	}
	return 0;
}

/* Validate controls. */
static int validate_ctrls(struct v4l2_ext_controls *cs,
			  struct v4l2_ctrl_helper *helpers, bool set)
{
	unsigned i;
	int ret = 0;

	cs->error_idx = cs->count;
	for (i = 0; i < cs->count; i++) {
		struct v4l2_ctrl *ctrl = helpers[i].ctrl;
		union v4l2_ctrl_ptr p_new;

		cs->error_idx = i;

		if (ctrl->flags & V4L2_CTRL_FLAG_READ_ONLY)
			return -EACCES;
		/* This test is also done in try_set_control_cluster() which
		   is called in atomic context, so that has the final say,
		   but it makes sense to do an up-front check as well. Once
		   an error occurs in try_set_control_cluster() some other
		   controls may have been set already and we want to do a
		   best-effort to avoid that. */
		if (set && (ctrl->flags & V4L2_CTRL_FLAG_GRABBED))
			return -EBUSY;
		/*
		 * Skip validation for now if the payload needs to be copied
		 * from userspace into kernelspace. We'll validate those later.
		 */
		if (ctrl->is_ptr)
			continue;
		if (ctrl->type == V4L2_CTRL_TYPE_INTEGER64)
			p_new.p_s64 = &cs->controls[i].value64;
		else
			p_new.p_s32 = &cs->controls[i].value;
		ret = validate_new(ctrl, p_new);
		if (ret)
			return ret;
	}
	return 0;
}

/* Obtain the current volatile values of an autocluster and mark them
   as new. */
static void update_from_auto_cluster(struct v4l2_ctrl *master)
{
	int i;

	for (i = 1; i < master->ncontrols; i++)
		cur_to_new(master->cluster[i]);
	if (!call_op(master, g_volatile_ctrl))
		for (i = 1; i < master->ncontrols; i++)
			if (master->cluster[i])
				master->cluster[i]->is_new = 1;
}

/* Try or try-and-set controls */
static int try_set_ext_ctrls(struct v4l2_fh *fh, struct v4l2_ctrl_handler *hdl,
			     struct v4l2_ext_controls *cs,
			     bool set)
{
	struct v4l2_ctrl_helper helper[4];
	struct v4l2_ctrl_helper *helpers = helper;
	unsigned i, j;
	int ret;

	cs->error_idx = cs->count;

	/* Default value cannot be changed */
	if (cs->which == V4L2_CTRL_WHICH_DEF_VAL)
		return -EINVAL;

	cs->which = V4L2_CTRL_ID2WHICH(cs->which);

	if (hdl == NULL)
		return -EINVAL;

	if (cs->count == 0)
		return class_check(hdl, cs->which);

	if (cs->count > ARRAY_SIZE(helper)) {
		helpers = kvmalloc_array(cs->count, sizeof(helper[0]),
					 GFP_KERNEL);
		if (!helpers)
			return -ENOMEM;
	}
	ret = prepare_ext_ctrls(hdl, cs, helpers, false);
	if (!ret)
		ret = validate_ctrls(cs, helpers, set);
	if (ret && set)
		cs->error_idx = cs->count;
	for (i = 0; !ret && i < cs->count; i++) {
		struct v4l2_ctrl *master;
		u32 idx = i;

		if (helpers[i].mref == NULL)
			continue;

		cs->error_idx = i;
		master = helpers[i].mref->ctrl;
		v4l2_ctrl_lock(master);

		/* Reset the 'is_new' flags of the cluster */
		for (j = 0; j < master->ncontrols; j++)
			if (master->cluster[j])
				master->cluster[j]->is_new = 0;

		/* For volatile autoclusters that are currently in auto mode
		   we need to discover if it will be set to manual mode.
		   If so, then we have to copy the current volatile values
		   first since those will become the new manual values (which
		   may be overwritten by explicit new values from this set
		   of controls). */
		if (master->is_auto && master->has_volatiles &&
						!is_cur_manual(master)) {
			/* Pick an initial non-manual value */
			s32 new_auto_val = master->manual_mode_value + 1;
			u32 tmp_idx = idx;

			do {
				/* Check if the auto control is part of the
				   list, and remember the new value. */
				if (helpers[tmp_idx].ctrl == master)
					new_auto_val = cs->controls[tmp_idx].value;
				tmp_idx = helpers[tmp_idx].next;
			} while (tmp_idx);
			/* If the new value == the manual value, then copy
			   the current volatile values. */
			if (new_auto_val == master->manual_mode_value)
				update_from_auto_cluster(master);
		}

		/* Copy the new caller-supplied control values.
		   user_to_new() sets 'is_new' to 1. */
		do {
			struct v4l2_ctrl *ctrl = helpers[idx].ctrl;

			ret = user_to_new(cs->controls + idx, ctrl);
			if (!ret && ctrl->is_ptr)
				ret = validate_new(ctrl, ctrl->p_new);
			idx = helpers[idx].next;
		} while (!ret && idx);

		if (!ret)
			ret = try_or_set_cluster(fh, master, set, 0);

		/* Copy the new values back to userspace. */
		if (!ret) {
			idx = i;
			do {
				ret = new_to_user(cs->controls + idx,
						helpers[idx].ctrl);
				idx = helpers[idx].next;
			} while (!ret && idx);
		}
		v4l2_ctrl_unlock(master);
	}

	if (cs->count > ARRAY_SIZE(helper))
		kvfree(helpers);
	return ret;
}

int v4l2_try_ext_ctrls(struct v4l2_ctrl_handler *hdl, struct v4l2_ext_controls *cs)
{
	return try_set_ext_ctrls(NULL, hdl, cs, false);
}
EXPORT_SYMBOL(v4l2_try_ext_ctrls);

int v4l2_s_ext_ctrls(struct v4l2_fh *fh, struct v4l2_ctrl_handler *hdl,
					struct v4l2_ext_controls *cs)
{
	return try_set_ext_ctrls(fh, hdl, cs, true);
}
EXPORT_SYMBOL(v4l2_s_ext_ctrls);

/* Helper function for VIDIOC_S_CTRL compatibility */
static int set_ctrl(struct v4l2_fh *fh, struct v4l2_ctrl *ctrl, u32 ch_flags)
{
	struct v4l2_ctrl *master = ctrl->cluster[0];
	int ret;
	int i;

	/* Reset the 'is_new' flags of the cluster */
	for (i = 0; i < master->ncontrols; i++)
		if (master->cluster[i])
			master->cluster[i]->is_new = 0;

	ret = validate_new(ctrl, ctrl->p_new);
	if (ret)
		return ret;

	/* For autoclusters with volatiles that are switched from auto to
	   manual mode we have to update the current volatile values since
	   those will become the initial manual values after such a switch. */
	if (master->is_auto && master->has_volatiles && ctrl == master &&
	    !is_cur_manual(master) && ctrl->val == master->manual_mode_value)
		update_from_auto_cluster(master);

	ctrl->is_new = 1;
	return try_or_set_cluster(fh, master, true, ch_flags);
}

/* Helper function for VIDIOC_S_CTRL compatibility */
static int set_ctrl_lock(struct v4l2_fh *fh, struct v4l2_ctrl *ctrl,
			 struct v4l2_ext_control *c)
{
	int ret;

	v4l2_ctrl_lock(ctrl);
	user_to_new(c, ctrl);
	ret = set_ctrl(fh, ctrl, 0);
	if (!ret)
		cur_to_user(c, ctrl);
	v4l2_ctrl_unlock(ctrl);
	return ret;
}

int v4l2_s_ctrl(struct v4l2_fh *fh, struct v4l2_ctrl_handler *hdl,
					struct v4l2_control *control)
{
	struct v4l2_ctrl *ctrl = v4l2_ctrl_find(hdl, control->id);
	struct v4l2_ext_control c = { control->id };
	int ret;

	if (ctrl == NULL || !ctrl->is_int)
		return -EINVAL;

	if (ctrl->flags & V4L2_CTRL_FLAG_READ_ONLY)
		return -EACCES;

	c.value = control->value;
	ret = set_ctrl_lock(fh, ctrl, &c);
	control->value = c.value;
	return ret;
}
EXPORT_SYMBOL(v4l2_s_ctrl);

int __v4l2_ctrl_s_ctrl(struct v4l2_ctrl *ctrl, s32 val)
{
	lockdep_assert_held(ctrl->handler->lock);

	/* It's a driver bug if this happens. */
	WARN_ON(!ctrl->is_int);
	ctrl->val = val;
	return set_ctrl(NULL, ctrl, 0);
}
EXPORT_SYMBOL(__v4l2_ctrl_s_ctrl);

int __v4l2_ctrl_s_ctrl_int64(struct v4l2_ctrl *ctrl, s64 val)
{
	lockdep_assert_held(ctrl->handler->lock);

	/* It's a driver bug if this happens. */
	WARN_ON(ctrl->is_ptr || ctrl->type != V4L2_CTRL_TYPE_INTEGER64);
	*ctrl->p_new.p_s64 = val;
	return set_ctrl(NULL, ctrl, 0);
}
EXPORT_SYMBOL(__v4l2_ctrl_s_ctrl_int64);

int __v4l2_ctrl_s_ctrl_string(struct v4l2_ctrl *ctrl, const char *s)
{
	lockdep_assert_held(ctrl->handler->lock);

	/* It's a driver bug if this happens. */
	WARN_ON(ctrl->type != V4L2_CTRL_TYPE_STRING);
	strlcpy(ctrl->p_new.p_char, s, ctrl->maximum + 1);
	return set_ctrl(NULL, ctrl, 0);
}
EXPORT_SYMBOL(__v4l2_ctrl_s_ctrl_string);

void v4l2_ctrl_notify(struct v4l2_ctrl *ctrl, v4l2_ctrl_notify_fnc notify, void *priv)
{
	if (ctrl == NULL)
		return;
	if (notify == NULL) {
		ctrl->call_notify = 0;
		return;
	}
	if (WARN_ON(ctrl->handler->notify && ctrl->handler->notify != notify))
		return;
	ctrl->handler->notify = notify;
	ctrl->handler->notify_priv = priv;
	ctrl->call_notify = 1;
}
EXPORT_SYMBOL(v4l2_ctrl_notify);

int __v4l2_ctrl_modify_range(struct v4l2_ctrl *ctrl,
			s64 min, s64 max, u64 step, s64 def)
{
	bool value_changed;
	bool range_changed = false;
	int ret;

	lockdep_assert_held(ctrl->handler->lock);

	switch (ctrl->type) {
	case V4L2_CTRL_TYPE_INTEGER:
	case V4L2_CTRL_TYPE_INTEGER64:
	case V4L2_CTRL_TYPE_BOOLEAN:
	case V4L2_CTRL_TYPE_MENU:
	case V4L2_CTRL_TYPE_INTEGER_MENU:
	case V4L2_CTRL_TYPE_BITMASK:
	case V4L2_CTRL_TYPE_U8:
	case V4L2_CTRL_TYPE_U16:
	case V4L2_CTRL_TYPE_U32:
		if (ctrl->is_array)
			return -EINVAL;
		ret = check_range(ctrl->type, min, max, step, def);
		if (ret)
			return ret;
		break;
	default:
		return -EINVAL;
	}
	if ((ctrl->minimum != min) || (ctrl->maximum != max) ||
		(ctrl->step != step) || ctrl->default_value != def) {
		range_changed = true;
		ctrl->minimum = min;
		ctrl->maximum = max;
		ctrl->step = step;
		ctrl->default_value = def;
	}
	cur_to_new(ctrl);
	if (validate_new(ctrl, ctrl->p_new)) {
		if (ctrl->type == V4L2_CTRL_TYPE_INTEGER64)
			*ctrl->p_new.p_s64 = def;
		else
			*ctrl->p_new.p_s32 = def;
	}

	if (ctrl->type == V4L2_CTRL_TYPE_INTEGER64)
		value_changed = *ctrl->p_new.p_s64 != *ctrl->p_cur.p_s64;
	else
		value_changed = *ctrl->p_new.p_s32 != *ctrl->p_cur.p_s32;
	if (value_changed)
		ret = set_ctrl(NULL, ctrl, V4L2_EVENT_CTRL_CH_RANGE);
	else if (range_changed)
		send_event(NULL, ctrl, V4L2_EVENT_CTRL_CH_RANGE);
	return ret;
}
EXPORT_SYMBOL(__v4l2_ctrl_modify_range);

static int v4l2_ctrl_add_event(struct v4l2_subscribed_event *sev, unsigned elems)
{
	struct v4l2_ctrl *ctrl = v4l2_ctrl_find(sev->fh->ctrl_handler, sev->id);

	if (ctrl == NULL)
		return -EINVAL;

	v4l2_ctrl_lock(ctrl);
	list_add_tail(&sev->node, &ctrl->ev_subs);
	if (ctrl->type != V4L2_CTRL_TYPE_CTRL_CLASS &&
	    (sev->flags & V4L2_EVENT_SUB_FL_SEND_INITIAL)) {
		struct v4l2_event ev;
		u32 changes = V4L2_EVENT_CTRL_CH_FLAGS;

		if (!(ctrl->flags & V4L2_CTRL_FLAG_WRITE_ONLY))
			changes |= V4L2_EVENT_CTRL_CH_VALUE;
		fill_event(&ev, ctrl, changes);
		/* Mark the queue as active, allowing this initial
		   event to be accepted. */
		sev->elems = elems;
		v4l2_event_queue_fh(sev->fh, &ev);
	}
	v4l2_ctrl_unlock(ctrl);
	return 0;
}

static void v4l2_ctrl_del_event(struct v4l2_subscribed_event *sev)
{
	struct v4l2_ctrl *ctrl = v4l2_ctrl_find(sev->fh->ctrl_handler, sev->id);

	if (ctrl == NULL)
		return;

	v4l2_ctrl_lock(ctrl);
	list_del(&sev->node);
	v4l2_ctrl_unlock(ctrl);
}

void v4l2_ctrl_replace(struct v4l2_event *old, const struct v4l2_event *new)
{
	u32 old_changes = old->u.ctrl.changes;

	old->u.ctrl = new->u.ctrl;
	old->u.ctrl.changes |= old_changes;
}
EXPORT_SYMBOL(v4l2_ctrl_replace);

void v4l2_ctrl_merge(const struct v4l2_event *old, struct v4l2_event *new)
{
	new->u.ctrl.changes |= old->u.ctrl.changes;
}
EXPORT_SYMBOL(v4l2_ctrl_merge);

const struct v4l2_subscribed_event_ops v4l2_ctrl_sub_ev_ops = {
	.add = v4l2_ctrl_add_event,
	.del = v4l2_ctrl_del_event,
	.replace = v4l2_ctrl_replace,
	.merge = v4l2_ctrl_merge,
};
EXPORT_SYMBOL(v4l2_ctrl_sub_ev_ops);

int v4l2_ctrl_log_status(struct file *file, void *fh)
{
	struct video_device *vfd = video_devdata(file);
	struct v4l2_fh *vfh = file->private_data;

	if (test_bit(V4L2_FL_USES_V4L2_FH, &vfd->flags) && vfd->v4l2_dev)
		v4l2_ctrl_handler_log_status(vfh->ctrl_handler,
			vfd->v4l2_dev->name);
	return 0;
}
EXPORT_SYMBOL(v4l2_ctrl_log_status);

int v4l2_ctrl_subscribe_event(struct v4l2_fh *fh,
				const struct v4l2_event_subscription *sub)
{
	if (sub->type == V4L2_EVENT_CTRL)
		return v4l2_event_subscribe(fh, sub, 0, &v4l2_ctrl_sub_ev_ops);
	return -EINVAL;
}
EXPORT_SYMBOL(v4l2_ctrl_subscribe_event);

int v4l2_ctrl_subdev_subscribe_event(struct v4l2_subdev *sd, struct v4l2_fh *fh,
				     struct v4l2_event_subscription *sub)
{
	if (!sd->ctrl_handler)
		return -EINVAL;
	return v4l2_ctrl_subscribe_event(fh, sub);
}
EXPORT_SYMBOL(v4l2_ctrl_subdev_subscribe_event);

__poll_t v4l2_ctrl_poll(struct file *file, struct poll_table_struct *wait)
{
	struct v4l2_fh *fh = file->private_data;

	if (v4l2_event_pending(fh))
		return EPOLLPRI;
	poll_wait(file, &fh->wait, wait);
	return 0;
}
EXPORT_SYMBOL(v4l2_ctrl_poll);<|MERGE_RESOLUTION|>--- conflicted
+++ resolved
@@ -312,11 +312,7 @@
 	static const char * const header_mode[] = {
 		"Separate Buffer",
 		"Joined With 1st Frame",
-<<<<<<< HEAD
-		"Joined With I frame",
-=======
 		"Joined with I Frame",
->>>>>>> 286cd8c7
 		NULL,
 	};
 	static const char * const multi_slice[] = {
@@ -349,13 +345,10 @@
 		"5",
 		"5.1",
 		"5.2",
-<<<<<<< HEAD
-=======
 		"6",
 		"6.1",
 		"6.2",
 		"Unknown",
->>>>>>> 286cd8c7
 		NULL,
 	};
 	static const char * const h264_loop_filter[] = {
