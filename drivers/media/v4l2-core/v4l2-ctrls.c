--- conflicted
+++ resolved
@@ -343,16 +343,10 @@
 		"5",
 		"5.1",
 		"5.2",
-<<<<<<< HEAD
 		"6",
 		"6.1",
 		"6.2",
 		"Unknown",
-=======
-		"6.0",
-		"6.1",
-		"6.2",
->>>>>>> 3b9cf91c
 		NULL,
 	};
 	static const char * const h264_loop_filter[] = {
@@ -842,12 +836,7 @@
 	case V4L2_CID_MPEG_VIDEO_H264_HIERARCHICAL_CODING_LAYER:return "H264 Number of HC Layers";
 	case V4L2_CID_MPEG_VIDEO_H264_HIERARCHICAL_CODING_LAYER_QP:
 								return "H264 Set QP Value for HC Layers";
-<<<<<<< HEAD
-	case V4L2_CID_MPEG_VIDEO_H264_CHROMA_QP_INDEX_OFFSET:
-					return "H264 Chroma QP Index Offset";
-=======
 	case V4L2_CID_MPEG_VIDEO_H264_CHROMA_QP_INDEX_OFFSET:	return "H264 Chroma QP Index Offset";
->>>>>>> 3b9cf91c
 	case V4L2_CID_MPEG_VIDEO_MPEG4_I_FRAME_QP:		return "MPEG4 I-Frame QP Value";
 	case V4L2_CID_MPEG_VIDEO_MPEG4_P_FRAME_QP:		return "MPEG4 P-Frame QP Value";
 	case V4L2_CID_MPEG_VIDEO_MPEG4_B_FRAME_QP:		return "MPEG4 B-Frame QP Value";
