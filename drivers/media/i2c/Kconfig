--- conflicted
+++ resolved
@@ -265,31 +265,6 @@
 	  To compile this driver as a module, choose M here: the
 	  module will be called adv7842.
 
-<<<<<<< HEAD
-config VIDEO_ADV7481
-	tristate "Analog Devices ADV7481 decoder"
-	depends on VIDEO_V4L2 && I2C && VIDEO_V4L2_SUBDEV_API && MEDIA_CONTROLLER
-	---help---
-	  Support for the Analog Devices ADV7481 video decoder.
-
-	  This is a Analog Devices Component/Graphics/SD Digitizer
-	  with HDMI Receiver.
-
-	  To compile this driver as a module, choose M here: the
-	  module will be called adv7481.
-
-config VIDEO_TVTUNER
-	tristate "Analog Tv Tuner driver"
-	depends on VIDEO_V4L2 && I2C && VIDEO_V4L2_SUBDEV_API
-	---help---
-	  Support for the Dummy TV Tuner.
-
-	  This is a Dummy TV Tuner Driver to Validate call flow
-	  from tv_input_test unit-test app.
-
-	  To compile this driver as a module, choose M here: the
-	  module will be called tv-tuner.
-=======
 config VIDEO_ADV7842_CEC
 	bool "Enable Analog Devices ADV7842 CEC support"
 	depends on VIDEO_ADV7842
@@ -297,7 +272,6 @@
 	---help---
 	  When selected the adv7842 will support the optional
 	  HDMI CEC feature.
->>>>>>> 286cd8c7
 
 config VIDEO_BT819
 	tristate "BT819A VideoStream decoder"
@@ -957,21 +931,12 @@
 	  camera sensor.
 
 config VIDEO_S5K4ECGX
-<<<<<<< HEAD
-        tristate "Samsung S5K4ECGX sensor support"
-        depends on I2C && VIDEO_V4L2 && VIDEO_V4L2_SUBDEV_API
-	select CRC32
-        ---help---
-          This is a V4L2 sensor-level driver for Samsung S5K4ECGX 5M
-          camera sensor with an embedded SoC image signal processor.
-=======
 	tristate "Samsung S5K4ECGX sensor support"
 	depends on I2C && VIDEO_V4L2 && VIDEO_V4L2_SUBDEV_API
 	select CRC32
 	---help---
 	  This is a V4L2 sensor driver for Samsung S5K4ECGX 5M
 	  camera sensor with an embedded SoC image signal processor.
->>>>>>> 286cd8c7
 
 config VIDEO_S5K5BAF
 	tristate "Samsung S5K5BAF sensor support"
