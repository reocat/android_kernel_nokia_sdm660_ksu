/*
 * A V4L2 driver for OmniVision OV7670 cameras.
 *
 * Copyright 2006 One Laptop Per Child Association, Inc.  Written
 * by Jonathan Corbet with substantial inspiration from Mark
 * McClelland's ovcamchip code.
 *
 * Copyright 2006-7 Jonathan Corbet <corbet@lwn.net>
 *
 * This file may be distributed under the terms of the GNU General
 * Public License, version 2.
 */
#include <linux/clk.h>
#include <linux/init.h>
#include <linux/module.h>
#include <linux/slab.h>
#include <linux/i2c.h>
#include <linux/delay.h>
#include <linux/videodev2.h>
#include <linux/gpio.h>
#include <linux/gpio/consumer.h>
#include <media/v4l2-device.h>
#include <media/v4l2-ctrls.h>
#include <media/v4l2-fwnode.h>
#include <media/v4l2-mediabus.h>
#include <media/v4l2-image-sizes.h>
#include <media/i2c/ov7670.h>

MODULE_AUTHOR("Jonathan Corbet <corbet@lwn.net>");
MODULE_DESCRIPTION("A low-level driver for OmniVision ov7670 sensors");
MODULE_LICENSE("GPL");

static bool debug;
module_param(debug, bool, 0644);
MODULE_PARM_DESC(debug, "Debug level (0-1)");

/*
 * The 7670 sits on i2c with ID 0x42
 */
#define OV7670_I2C_ADDR 0x42

#define PLL_FACTOR	4

/* Registers */
#define REG_GAIN	0x00	/* Gain lower 8 bits (rest in vref) */
#define REG_BLUE	0x01	/* blue gain */
#define REG_RED		0x02	/* red gain */
#define REG_VREF	0x03	/* Pieces of GAIN, VSTART, VSTOP */
#define REG_COM1	0x04	/* Control 1 */
#define  COM1_CCIR656	  0x40  /* CCIR656 enable */
#define REG_BAVE	0x05	/* U/B Average level */
#define REG_GbAVE	0x06	/* Y/Gb Average level */
#define REG_AECHH	0x07	/* AEC MS 5 bits */
#define REG_RAVE	0x08	/* V/R Average level */
#define REG_COM2	0x09	/* Control 2 */
#define  COM2_SSLEEP	  0x10	/* Soft sleep mode */
#define REG_PID		0x0a	/* Product ID MSB */
#define REG_VER		0x0b	/* Product ID LSB */
#define REG_COM3	0x0c	/* Control 3 */
#define  COM3_SWAP	  0x40	  /* Byte swap */
#define  COM3_SCALEEN	  0x08	  /* Enable scaling */
#define  COM3_DCWEN	  0x04	  /* Enable downsamp/crop/window */
#define REG_COM4	0x0d	/* Control 4 */
#define REG_COM5	0x0e	/* All "reserved" */
#define REG_COM6	0x0f	/* Control 6 */
#define REG_AECH	0x10	/* More bits of AEC value */
#define REG_CLKRC	0x11	/* Clocl control */
#define   CLK_EXT	  0x40	  /* Use external clock directly */
#define   CLK_SCALE	  0x3f	  /* Mask for internal clock scale */
#define REG_COM7	0x12	/* Control 7 */
#define   COM7_RESET	  0x80	  /* Register reset */
#define   COM7_FMT_MASK	  0x38
#define   COM7_FMT_VGA	  0x00
#define	  COM7_FMT_CIF	  0x20	  /* CIF format */
#define   COM7_FMT_QVGA	  0x10	  /* QVGA format */
#define   COM7_FMT_QCIF	  0x08	  /* QCIF format */
#define	  COM7_RGB	  0x04	  /* bits 0 and 2 - RGB format */
#define	  COM7_YUV	  0x00	  /* YUV */
#define	  COM7_BAYER	  0x01	  /* Bayer format */
#define	  COM7_PBAYER	  0x05	  /* "Processed bayer" */
#define REG_COM8	0x13	/* Control 8 */
#define   COM8_FASTAEC	  0x80	  /* Enable fast AGC/AEC */
#define   COM8_AECSTEP	  0x40	  /* Unlimited AEC step size */
#define   COM8_BFILT	  0x20	  /* Band filter enable */
#define   COM8_AGC	  0x04	  /* Auto gain enable */
#define   COM8_AWB	  0x02	  /* White balance enable */
#define   COM8_AEC	  0x01	  /* Auto exposure enable */
#define REG_COM9	0x14	/* Control 9  - gain ceiling */
#define REG_COM10	0x15	/* Control 10 */
#define   COM10_HSYNC	  0x40	  /* HSYNC instead of HREF */
#define   COM10_PCLK_HB	  0x20	  /* Suppress PCLK on horiz blank */
#define   COM10_HREF_REV  0x08	  /* Reverse HREF */
#define   COM10_VS_LEAD	  0x04	  /* VSYNC on clock leading edge */
#define   COM10_VS_NEG	  0x02	  /* VSYNC negative */
#define   COM10_HS_NEG	  0x01	  /* HSYNC negative */
#define REG_HSTART	0x17	/* Horiz start high bits */
#define REG_HSTOP	0x18	/* Horiz stop high bits */
#define REG_VSTART	0x19	/* Vert start high bits */
#define REG_VSTOP	0x1a	/* Vert stop high bits */
#define REG_PSHFT	0x1b	/* Pixel delay after HREF */
#define REG_MIDH	0x1c	/* Manuf. ID high */
#define REG_MIDL	0x1d	/* Manuf. ID low */
#define REG_MVFP	0x1e	/* Mirror / vflip */
#define   MVFP_MIRROR	  0x20	  /* Mirror image */
#define   MVFP_FLIP	  0x10	  /* Vertical flip */

#define REG_AEW		0x24	/* AGC upper limit */
#define REG_AEB		0x25	/* AGC lower limit */
#define REG_VPT		0x26	/* AGC/AEC fast mode op region */
#define REG_HSYST	0x30	/* HSYNC rising edge delay */
#define REG_HSYEN	0x31	/* HSYNC falling edge delay */
#define REG_HREF	0x32	/* HREF pieces */
#define REG_TSLB	0x3a	/* lots of stuff */
#define   TSLB_YLAST	  0x04	  /* UYVY or VYUY - see com13 */
#define REG_COM11	0x3b	/* Control 11 */
#define   COM11_NIGHT	  0x80	  /* NIght mode enable */
#define   COM11_NMFR	  0x60	  /* Two bit NM frame rate */
#define   COM11_HZAUTO	  0x10	  /* Auto detect 50/60 Hz */
#define	  COM11_50HZ	  0x08	  /* Manual 50Hz select */
#define   COM11_EXP	  0x02
#define REG_COM12	0x3c	/* Control 12 */
#define   COM12_HREF	  0x80	  /* HREF always */
#define REG_COM13	0x3d	/* Control 13 */
#define   COM13_GAMMA	  0x80	  /* Gamma enable */
#define	  COM13_UVSAT	  0x40	  /* UV saturation auto adjustment */
#define   COM13_UVSWAP	  0x01	  /* V before U - w/TSLB */
#define REG_COM14	0x3e	/* Control 14 */
#define   COM14_DCWEN	  0x10	  /* DCW/PCLK-scale enable */
#define REG_EDGE	0x3f	/* Edge enhancement factor */
#define REG_COM15	0x40	/* Control 15 */
#define   COM15_R10F0	  0x00	  /* Data range 10 to F0 */
#define	  COM15_R01FE	  0x80	  /*            01 to FE */
#define   COM15_R00FF	  0xc0	  /*            00 to FF */
#define   COM15_RGB565	  0x10	  /* RGB565 output */
#define   COM15_RGB555	  0x30	  /* RGB555 output */
#define REG_COM16	0x41	/* Control 16 */
#define   COM16_AWBGAIN   0x08	  /* AWB gain enable */
#define REG_COM17	0x42	/* Control 17 */
#define   COM17_AECWIN	  0xc0	  /* AEC window - must match COM4 */
#define   COM17_CBAR	  0x08	  /* DSP Color bar */

/*
 * This matrix defines how the colors are generated, must be
 * tweaked to adjust hue and saturation.
 *
 * Order: v-red, v-green, v-blue, u-red, u-green, u-blue
 *
 * They are nine-bit signed quantities, with the sign bit
 * stored in 0x58.  Sign for v-red is bit 0, and up from there.
 */
#define	REG_CMATRIX_BASE 0x4f
#define   CMATRIX_LEN 6
#define REG_CMATRIX_SIGN 0x58


#define REG_BRIGHT	0x55	/* Brightness */
#define REG_CONTRAS	0x56	/* Contrast control */

#define REG_GFIX	0x69	/* Fix gain control */

#define REG_DBLV	0x6b	/* PLL control an debugging */
#define   DBLV_BYPASS	  0x0a	  /* Bypass PLL */
#define   DBLV_X4	  0x4a	  /* clock x4 */
#define   DBLV_X6	  0x8a	  /* clock x6 */
#define   DBLV_X8	  0xca	  /* clock x8 */
<<<<<<< HEAD
=======

#define REG_SCALING_XSC	0x70	/* Test pattern and horizontal scale factor */
#define   TEST_PATTTERN_0 0x80
#define REG_SCALING_YSC	0x71	/* Test pattern and vertical scale factor */
#define   TEST_PATTTERN_1 0x80
>>>>>>> 286cd8c7

#define REG_REG76	0x76	/* OV's name */
#define   R76_BLKPCOR	  0x80	  /* Black pixel correction enable */
#define   R76_WHTPCOR	  0x40	  /* White pixel correction enable */

#define REG_RGB444	0x8c	/* RGB 444 control */
#define   R444_ENABLE	  0x02	  /* Turn on RGB444, overrides 5x5 */
#define   R444_RGBX	  0x01	  /* Empty nibble at end */

#define REG_HAECC1	0x9f	/* Hist AEC/AGC control 1 */
#define REG_HAECC2	0xa0	/* Hist AEC/AGC control 2 */

#define REG_BD50MAX	0xa5	/* 50hz banding step limit */
#define REG_HAECC3	0xa6	/* Hist AEC/AGC control 3 */
#define REG_HAECC4	0xa7	/* Hist AEC/AGC control 4 */
#define REG_HAECC5	0xa8	/* Hist AEC/AGC control 5 */
#define REG_HAECC6	0xa9	/* Hist AEC/AGC control 6 */
#define REG_HAECC7	0xaa	/* Hist AEC/AGC control 7 */
#define REG_BD60MAX	0xab	/* 60hz banding step limit */

enum ov7670_model {
	MODEL_OV7670 = 0,
	MODEL_OV7675,
};

struct ov7670_win_size {
	int	width;
	int	height;
	unsigned char com7_bit;
	int	hstart;		/* Start/stop values for the camera.  Note */
	int	hstop;		/* that they do not always make complete */
	int	vstart;		/* sense to humans, but evidently the sensor */
	int	vstop;		/* will do the right thing... */
	struct regval_list *regs; /* Regs to tweak */
};

struct ov7670_devtype {
	/* formats supported for each model */
	struct ov7670_win_size *win_sizes;
	unsigned int n_win_sizes;
	/* callbacks for frame rate control */
	int (*set_framerate)(struct v4l2_subdev *, struct v4l2_fract *);
	void (*get_framerate)(struct v4l2_subdev *, struct v4l2_fract *);
};

/*
 * Information we maintain about a known sensor.
 */
struct ov7670_format_struct;  /* coming later */
struct ov7670_info {
	struct v4l2_subdev sd;
#if defined(CONFIG_MEDIA_CONTROLLER)
	struct media_pad pad;
#endif
	struct v4l2_ctrl_handler hdl;
	struct {
		/* gain cluster */
		struct v4l2_ctrl *auto_gain;
		struct v4l2_ctrl *gain;
	};
	struct {
		/* exposure cluster */
		struct v4l2_ctrl *auto_exposure;
		struct v4l2_ctrl *exposure;
	};
	struct {
		/* saturation/hue cluster */
		struct v4l2_ctrl *saturation;
		struct v4l2_ctrl *hue;
	};
	struct v4l2_mbus_framefmt format;
	struct ov7670_format_struct *fmt;  /* Current format */
	struct clk *clk;
	struct gpio_desc *resetb_gpio;
	struct gpio_desc *pwdn_gpio;
	unsigned int mbus_config;	/* Media bus configuration flags */
	int min_width;			/* Filter out smaller sizes */
	int min_height;			/* Filter out smaller sizes */
	int clock_speed;		/* External clock speed (MHz) */
	u8 clkrc;			/* Clock divider value */
	bool use_smbus;			/* Use smbus I/O instead of I2C */
	bool pll_bypass;
	bool pclk_hb_disable;
	const struct ov7670_devtype *devtype; /* Device specifics */
};

static inline struct ov7670_info *to_state(struct v4l2_subdev *sd)
{
	return container_of(sd, struct ov7670_info, sd);
}

static inline struct v4l2_subdev *to_sd(struct v4l2_ctrl *ctrl)
{
	return &container_of(ctrl->handler, struct ov7670_info, hdl)->sd;
}



/*
 * The default register settings, as obtained from OmniVision.  There
 * is really no making sense of most of these - lots of "reserved" values
 * and such.
 *
 * These settings give VGA YUYV.
 */

struct regval_list {
	unsigned char reg_num;
	unsigned char value;
};

static struct regval_list ov7670_default_regs[] = {
	{ REG_COM7, COM7_RESET },
/*
 * Clock scale: 3 = 15fps
 *              2 = 20fps
 *              1 = 30fps
 */
	{ REG_CLKRC, 0x1 },	/* OV: clock scale (30 fps) */
	{ REG_TSLB,  0x04 },	/* OV */
	{ REG_COM7, 0 },	/* VGA */
	/*
	 * Set the hardware window.  These values from OV don't entirely
	 * make sense - hstop is less than hstart.  But they work...
	 */
	{ REG_HSTART, 0x13 },	{ REG_HSTOP, 0x01 },
	{ REG_HREF, 0xb6 },	{ REG_VSTART, 0x02 },
	{ REG_VSTOP, 0x7a },	{ REG_VREF, 0x0a },

	{ REG_COM3, 0 },	{ REG_COM14, 0 },
	/* Mystery scaling numbers */
	{ REG_SCALING_XSC, 0x3a },
	{ REG_SCALING_YSC, 0x35 },
	{ 0x72, 0x11 },		{ 0x73, 0xf0 },
	{ 0xa2, 0x02 },		{ REG_COM10, 0x0 },

	/* Gamma curve values */
	{ 0x7a, 0x20 },		{ 0x7b, 0x10 },
	{ 0x7c, 0x1e },		{ 0x7d, 0x35 },
	{ 0x7e, 0x5a },		{ 0x7f, 0x69 },
	{ 0x80, 0x76 },		{ 0x81, 0x80 },
	{ 0x82, 0x88 },		{ 0x83, 0x8f },
	{ 0x84, 0x96 },		{ 0x85, 0xa3 },
	{ 0x86, 0xaf },		{ 0x87, 0xc4 },
	{ 0x88, 0xd7 },		{ 0x89, 0xe8 },

	/* AGC and AEC parameters.  Note we start by disabling those features,
	   then turn them only after tweaking the values. */
	{ REG_COM8, COM8_FASTAEC | COM8_AECSTEP | COM8_BFILT },
	{ REG_GAIN, 0 },	{ REG_AECH, 0 },
	{ REG_COM4, 0x40 }, /* magic reserved bit */
	{ REG_COM9, 0x18 }, /* 4x gain + magic rsvd bit */
	{ REG_BD50MAX, 0x05 },	{ REG_BD60MAX, 0x07 },
	{ REG_AEW, 0x95 },	{ REG_AEB, 0x33 },
	{ REG_VPT, 0xe3 },	{ REG_HAECC1, 0x78 },
	{ REG_HAECC2, 0x68 },	{ 0xa1, 0x03 }, /* magic */
	{ REG_HAECC3, 0xd8 },	{ REG_HAECC4, 0xd8 },
	{ REG_HAECC5, 0xf0 },	{ REG_HAECC6, 0x90 },
	{ REG_HAECC7, 0x94 },
	{ REG_COM8, COM8_FASTAEC|COM8_AECSTEP|COM8_BFILT|COM8_AGC|COM8_AEC },

	/* Almost all of these are magic "reserved" values.  */
	{ REG_COM5, 0x61 },	{ REG_COM6, 0x4b },
	{ 0x16, 0x02 },		{ REG_MVFP, 0x07 },
	{ 0x21, 0x02 },		{ 0x22, 0x91 },
	{ 0x29, 0x07 },		{ 0x33, 0x0b },
	{ 0x35, 0x0b },		{ 0x37, 0x1d },
	{ 0x38, 0x71 },		{ 0x39, 0x2a },
	{ REG_COM12, 0x78 },	{ 0x4d, 0x40 },
	{ 0x4e, 0x20 },		{ REG_GFIX, 0 },
	{ 0x6b, 0x4a },		{ 0x74, 0x10 },
	{ 0x8d, 0x4f },		{ 0x8e, 0 },
	{ 0x8f, 0 },		{ 0x90, 0 },
	{ 0x91, 0 },		{ 0x96, 0 },
	{ 0x9a, 0 },		{ 0xb0, 0x84 },
	{ 0xb1, 0x0c },		{ 0xb2, 0x0e },
	{ 0xb3, 0x82 },		{ 0xb8, 0x0a },

	/* More reserved magic, some of which tweaks white balance */
	{ 0x43, 0x0a },		{ 0x44, 0xf0 },
	{ 0x45, 0x34 },		{ 0x46, 0x58 },
	{ 0x47, 0x28 },		{ 0x48, 0x3a },
	{ 0x59, 0x88 },		{ 0x5a, 0x88 },
	{ 0x5b, 0x44 },		{ 0x5c, 0x67 },
	{ 0x5d, 0x49 },		{ 0x5e, 0x0e },
	{ 0x6c, 0x0a },		{ 0x6d, 0x55 },
	{ 0x6e, 0x11 },		{ 0x6f, 0x9f }, /* "9e for advance AWB" */
	{ 0x6a, 0x40 },		{ REG_BLUE, 0x40 },
	{ REG_RED, 0x60 },
	{ REG_COM8, COM8_FASTAEC|COM8_AECSTEP|COM8_BFILT|COM8_AGC|COM8_AEC|COM8_AWB },

	/* Matrix coefficients */
	{ 0x4f, 0x80 },		{ 0x50, 0x80 },
	{ 0x51, 0 },		{ 0x52, 0x22 },
	{ 0x53, 0x5e },		{ 0x54, 0x80 },
	{ 0x58, 0x9e },

	{ REG_COM16, COM16_AWBGAIN },	{ REG_EDGE, 0 },
	{ 0x75, 0x05 },		{ 0x76, 0xe1 },
	{ 0x4c, 0 },		{ 0x77, 0x01 },
	{ REG_COM13, 0xc3 },	{ 0x4b, 0x09 },
	{ 0xc9, 0x60 },		{ REG_COM16, 0x38 },
	{ 0x56, 0x40 },

	{ 0x34, 0x11 },		{ REG_COM11, COM11_EXP|COM11_HZAUTO },
	{ 0xa4, 0x88 },		{ 0x96, 0 },
	{ 0x97, 0x30 },		{ 0x98, 0x20 },
	{ 0x99, 0x30 },		{ 0x9a, 0x84 },
	{ 0x9b, 0x29 },		{ 0x9c, 0x03 },
	{ 0x9d, 0x4c },		{ 0x9e, 0x3f },
	{ 0x78, 0x04 },

	/* Extra-weird stuff.  Some sort of multiplexor register */
	{ 0x79, 0x01 },		{ 0xc8, 0xf0 },
	{ 0x79, 0x0f },		{ 0xc8, 0x00 },
	{ 0x79, 0x10 },		{ 0xc8, 0x7e },
	{ 0x79, 0x0a },		{ 0xc8, 0x80 },
	{ 0x79, 0x0b },		{ 0xc8, 0x01 },
	{ 0x79, 0x0c },		{ 0xc8, 0x0f },
	{ 0x79, 0x0d },		{ 0xc8, 0x20 },
	{ 0x79, 0x09 },		{ 0xc8, 0x80 },
	{ 0x79, 0x02 },		{ 0xc8, 0xc0 },
	{ 0x79, 0x03 },		{ 0xc8, 0x40 },
	{ 0x79, 0x05 },		{ 0xc8, 0x30 },
	{ 0x79, 0x26 },

	{ 0xff, 0xff },	/* END MARKER */
};


/*
 * Here we'll try to encapsulate the changes for just the output
 * video format.
 *
 * RGB656 and YUV422 come from OV; RGB444 is homebrewed.
 *
 * IMPORTANT RULE: the first entry must be for COM7, see ov7670_s_fmt for why.
 */


static struct regval_list ov7670_fmt_yuv422[] = {
	{ REG_COM7, 0x0 },  /* Selects YUV mode */
	{ REG_RGB444, 0 },	/* No RGB444 please */
	{ REG_COM1, 0 },	/* CCIR601 */
	{ REG_COM15, COM15_R00FF },
	{ REG_COM9, 0x48 }, /* 32x gain ceiling; 0x8 is reserved bit */
	{ 0x4f, 0x80 },		/* "matrix coefficient 1" */
	{ 0x50, 0x80 },		/* "matrix coefficient 2" */
	{ 0x51, 0    },		/* vb */
	{ 0x52, 0x22 },		/* "matrix coefficient 4" */
	{ 0x53, 0x5e },		/* "matrix coefficient 5" */
	{ 0x54, 0x80 },		/* "matrix coefficient 6" */
	{ REG_COM13, COM13_GAMMA|COM13_UVSAT },
	{ 0xff, 0xff },
};

static struct regval_list ov7670_fmt_rgb565[] = {
	{ REG_COM7, COM7_RGB },	/* Selects RGB mode */
	{ REG_RGB444, 0 },	/* No RGB444 please */
	{ REG_COM1, 0x0 },	/* CCIR601 */
	{ REG_COM15, COM15_RGB565 },
	{ REG_COM9, 0x38 },	/* 16x gain ceiling; 0x8 is reserved bit */
	{ 0x4f, 0xb3 },		/* "matrix coefficient 1" */
	{ 0x50, 0xb3 },		/* "matrix coefficient 2" */
	{ 0x51, 0    },		/* vb */
	{ 0x52, 0x3d },		/* "matrix coefficient 4" */
	{ 0x53, 0xa7 },		/* "matrix coefficient 5" */
	{ 0x54, 0xe4 },		/* "matrix coefficient 6" */
	{ REG_COM13, COM13_GAMMA|COM13_UVSAT },
	{ 0xff, 0xff },
};

static struct regval_list ov7670_fmt_rgb444[] = {
	{ REG_COM7, COM7_RGB },	/* Selects RGB mode */
	{ REG_RGB444, R444_ENABLE },	/* Enable xxxxrrrr ggggbbbb */
	{ REG_COM1, 0x0 },	/* CCIR601 */
	{ REG_COM15, COM15_R01FE|COM15_RGB565 }, /* Data range needed? */
	{ REG_COM9, 0x38 },	/* 16x gain ceiling; 0x8 is reserved bit */
	{ 0x4f, 0xb3 },		/* "matrix coefficient 1" */
	{ 0x50, 0xb3 },		/* "matrix coefficient 2" */
	{ 0x51, 0    },		/* vb */
	{ 0x52, 0x3d },		/* "matrix coefficient 4" */
	{ 0x53, 0xa7 },		/* "matrix coefficient 5" */
	{ 0x54, 0xe4 },		/* "matrix coefficient 6" */
	{ REG_COM13, COM13_GAMMA|COM13_UVSAT|0x2 },  /* Magic rsvd bit */
	{ 0xff, 0xff },
};

static struct regval_list ov7670_fmt_raw[] = {
	{ REG_COM7, COM7_BAYER },
	{ REG_COM13, 0x08 }, /* No gamma, magic rsvd bit */
	{ REG_COM16, 0x3d }, /* Edge enhancement, denoise */
	{ REG_REG76, 0xe1 }, /* Pix correction, magic rsvd */
	{ 0xff, 0xff },
};



/*
 * Low-level register I/O.
 *
 * Note that there are two versions of these.  On the XO 1, the
 * i2c controller only does SMBUS, so that's what we use.  The
 * ov7670 is not really an SMBUS device, though, so the communication
 * is not always entirely reliable.
 */
static int ov7670_read_smbus(struct v4l2_subdev *sd, unsigned char reg,
		unsigned char *value)
{
	struct i2c_client *client = v4l2_get_subdevdata(sd);
	int ret;

	ret = i2c_smbus_read_byte_data(client, reg);
	if (ret >= 0) {
		*value = (unsigned char)ret;
		ret = 0;
	}
	return ret;
}


static int ov7670_write_smbus(struct v4l2_subdev *sd, unsigned char reg,
		unsigned char value)
{
	struct i2c_client *client = v4l2_get_subdevdata(sd);
	int ret = i2c_smbus_write_byte_data(client, reg, value);

	if (reg == REG_COM7 && (value & COM7_RESET))
		msleep(5);  /* Wait for reset to run */
	return ret;
}

/*
 * On most platforms, we'd rather do straight i2c I/O.
 */
static int ov7670_read_i2c(struct v4l2_subdev *sd, unsigned char reg,
		unsigned char *value)
{
	struct i2c_client *client = v4l2_get_subdevdata(sd);
	u8 data = reg;
	struct i2c_msg msg;
	int ret;

	/*
	 * Send out the register address...
	 */
	msg.addr = client->addr;
	msg.flags = 0;
	msg.len = 1;
	msg.buf = &data;
	ret = i2c_transfer(client->adapter, &msg, 1);
	if (ret < 0) {
		printk(KERN_ERR "Error %d on register write\n", ret);
		return ret;
	}
	/*
	 * ...then read back the result.
	 */
	msg.flags = I2C_M_RD;
	ret = i2c_transfer(client->adapter, &msg, 1);
	if (ret >= 0) {
		*value = data;
		ret = 0;
	}
	return ret;
}


static int ov7670_write_i2c(struct v4l2_subdev *sd, unsigned char reg,
		unsigned char value)
{
	struct i2c_client *client = v4l2_get_subdevdata(sd);
	struct i2c_msg msg;
	unsigned char data[2] = { reg, value };
	int ret;

	msg.addr = client->addr;
	msg.flags = 0;
	msg.len = 2;
	msg.buf = data;
	ret = i2c_transfer(client->adapter, &msg, 1);
	if (ret > 0)
		ret = 0;
	if (reg == REG_COM7 && (value & COM7_RESET))
		msleep(5);  /* Wait for reset to run */
	return ret;
}

static int ov7670_read(struct v4l2_subdev *sd, unsigned char reg,
		unsigned char *value)
{
	struct ov7670_info *info = to_state(sd);
	if (info->use_smbus)
		return ov7670_read_smbus(sd, reg, value);
	else
		return ov7670_read_i2c(sd, reg, value);
}

static int ov7670_write(struct v4l2_subdev *sd, unsigned char reg,
		unsigned char value)
{
	struct ov7670_info *info = to_state(sd);
	if (info->use_smbus)
		return ov7670_write_smbus(sd, reg, value);
	else
		return ov7670_write_i2c(sd, reg, value);
}

static int ov7670_update_bits(struct v4l2_subdev *sd, unsigned char reg,
		unsigned char mask, unsigned char value)
{
	unsigned char orig;
	int ret;

	ret = ov7670_read(sd, reg, &orig);
	if (ret)
		return ret;

	return ov7670_write(sd, reg, (orig & ~mask) | (value & mask));
}

/*
 * Write a list of register settings; ff/ff stops the process.
 */
static int ov7670_write_array(struct v4l2_subdev *sd, struct regval_list *vals)
{
	while (vals->reg_num != 0xff || vals->value != 0xff) {
		int ret = ov7670_write(sd, vals->reg_num, vals->value);
		if (ret < 0)
			return ret;
		vals++;
	}
	return 0;
}


/*
 * Stuff that knows about the sensor.
 */
static int ov7670_reset(struct v4l2_subdev *sd, u32 val)
{
	ov7670_write(sd, REG_COM7, COM7_RESET);
	msleep(1);
	return 0;
}


static int ov7670_init(struct v4l2_subdev *sd, u32 val)
{
	return ov7670_write_array(sd, ov7670_default_regs);
}

static int ov7670_detect(struct v4l2_subdev *sd)
{
	unsigned char v;
	int ret;

	ret = ov7670_init(sd, 0);
	if (ret < 0)
		return ret;
	ret = ov7670_read(sd, REG_MIDH, &v);
	if (ret < 0)
		return ret;
	if (v != 0x7f) /* OV manuf. id. */
		return -ENODEV;
	ret = ov7670_read(sd, REG_MIDL, &v);
	if (ret < 0)
		return ret;
	if (v != 0xa2)
		return -ENODEV;
	/*
	 * OK, we know we have an OmniVision chip...but which one?
	 */
	ret = ov7670_read(sd, REG_PID, &v);
	if (ret < 0)
		return ret;
	if (v != 0x76)  /* PID + VER = 0x76 / 0x73 */
		return -ENODEV;
	ret = ov7670_read(sd, REG_VER, &v);
	if (ret < 0)
		return ret;
	if (v != 0x73)  /* PID + VER = 0x76 / 0x73 */
		return -ENODEV;
	return 0;
}


/*
 * Store information about the video data format.  The color matrix
 * is deeply tied into the format, so keep the relevant values here.
 * The magic matrix numbers come from OmniVision.
 */
static struct ov7670_format_struct {
	u32 mbus_code;
	enum v4l2_colorspace colorspace;
	struct regval_list *regs;
	int cmatrix[CMATRIX_LEN];
} ov7670_formats[] = {
	{
		.mbus_code	= MEDIA_BUS_FMT_YUYV8_2X8,
		.colorspace	= V4L2_COLORSPACE_SRGB,
		.regs		= ov7670_fmt_yuv422,
		.cmatrix	= { 128, -128, 0, -34, -94, 128 },
	},
	{
		.mbus_code	= MEDIA_BUS_FMT_RGB444_2X8_PADHI_LE,
		.colorspace	= V4L2_COLORSPACE_SRGB,
		.regs		= ov7670_fmt_rgb444,
		.cmatrix	= { 179, -179, 0, -61, -176, 228 },
	},
	{
		.mbus_code	= MEDIA_BUS_FMT_RGB565_2X8_LE,
		.colorspace	= V4L2_COLORSPACE_SRGB,
		.regs		= ov7670_fmt_rgb565,
		.cmatrix	= { 179, -179, 0, -61, -176, 228 },
	},
	{
		.mbus_code	= MEDIA_BUS_FMT_SBGGR8_1X8,
		.colorspace	= V4L2_COLORSPACE_SRGB,
		.regs		= ov7670_fmt_raw,
		.cmatrix	= { 0, 0, 0, 0, 0, 0 },
	},
};
#define N_OV7670_FMTS ARRAY_SIZE(ov7670_formats)


/*
 * Then there is the issue of window sizes.  Try to capture the info here.
 */

/*
 * QCIF mode is done (by OV) in a very strange way - it actually looks like
 * VGA with weird scaling options - they do *not* use the canned QCIF mode
 * which is allegedly provided by the sensor.  So here's the weird register
 * settings.
 */
static struct regval_list ov7670_qcif_regs[] = {
	{ REG_COM3, COM3_SCALEEN|COM3_DCWEN },
	{ REG_COM3, COM3_DCWEN },
	{ REG_COM14, COM14_DCWEN | 0x01},
	{ 0x73, 0xf1 },
	{ 0xa2, 0x52 },
	{ 0x7b, 0x1c },
	{ 0x7c, 0x28 },
	{ 0x7d, 0x3c },
	{ 0x7f, 0x69 },
	{ REG_COM9, 0x38 },
	{ 0xa1, 0x0b },
	{ 0x74, 0x19 },
	{ 0x9a, 0x80 },
	{ 0x43, 0x14 },
	{ REG_COM13, 0xc0 },
	{ 0xff, 0xff },
};

static struct ov7670_win_size ov7670_win_sizes[] = {
	/* VGA */
	{
		.width		= VGA_WIDTH,
		.height		= VGA_HEIGHT,
		.com7_bit	= COM7_FMT_VGA,
		.hstart		= 158,	/* These values from */
		.hstop		=  14,	/* Omnivision */
		.vstart		=  10,
		.vstop		= 490,
		.regs		= NULL,
	},
	/* CIF */
	{
		.width		= CIF_WIDTH,
		.height		= CIF_HEIGHT,
		.com7_bit	= COM7_FMT_CIF,
		.hstart		= 170,	/* Empirically determined */
		.hstop		=  90,
		.vstart		=  14,
		.vstop		= 494,
		.regs		= NULL,
	},
	/* QVGA */
	{
		.width		= QVGA_WIDTH,
		.height		= QVGA_HEIGHT,
		.com7_bit	= COM7_FMT_QVGA,
		.hstart		= 168,	/* Empirically determined */
		.hstop		=  24,
		.vstart		=  12,
		.vstop		= 492,
		.regs		= NULL,
	},
	/* QCIF */
	{
		.width		= QCIF_WIDTH,
		.height		= QCIF_HEIGHT,
		.com7_bit	= COM7_FMT_VGA, /* see comment above */
		.hstart		= 456,	/* Empirically determined */
		.hstop		=  24,
		.vstart		=  14,
		.vstop		= 494,
		.regs		= ov7670_qcif_regs,
	}
};

static struct ov7670_win_size ov7675_win_sizes[] = {
	/*
	 * Currently, only VGA is supported. Theoretically it could be possible
	 * to support CIF, QVGA and QCIF too. Taking values for ov7670 as a
	 * base and tweak them empirically could be required.
	 */
	{
		.width		= VGA_WIDTH,
		.height		= VGA_HEIGHT,
		.com7_bit	= COM7_FMT_VGA,
		.hstart		= 158,	/* These values from */
		.hstop		=  14,	/* Omnivision */
		.vstart		=  14,  /* Empirically determined */
		.vstop		= 494,
		.regs		= NULL,
	}
};

static void ov7675_get_framerate(struct v4l2_subdev *sd,
				 struct v4l2_fract *tpf)
{
	struct ov7670_info *info = to_state(sd);
	u32 clkrc = info->clkrc;
	int pll_factor;

	if (info->pll_bypass)
		pll_factor = 1;
	else
		pll_factor = PLL_FACTOR;

	clkrc++;
	if (info->fmt->mbus_code == MEDIA_BUS_FMT_SBGGR8_1X8)
		clkrc = (clkrc >> 1);

	tpf->numerator = 1;
	tpf->denominator = (5 * pll_factor * info->clock_speed) /
			(4 * clkrc);
}

static int ov7675_set_framerate(struct v4l2_subdev *sd,
				 struct v4l2_fract *tpf)
{
	struct ov7670_info *info = to_state(sd);
	u32 clkrc;
	int pll_factor;
	int ret;

	/*
	 * The formula is fps = 5/4*pixclk for YUV/RGB and
	 * fps = 5/2*pixclk for RAW.
	 *
	 * pixclk = clock_speed / (clkrc + 1) * PLLfactor
	 *
	 */
	if (info->pll_bypass) {
		pll_factor = 1;
		ret = ov7670_write(sd, REG_DBLV, DBLV_BYPASS);
	} else {
		pll_factor = PLL_FACTOR;
		ret = ov7670_write(sd, REG_DBLV, DBLV_X4);
	}
	if (ret < 0)
		return ret;

	if (tpf->numerator == 0 || tpf->denominator == 0) {
		clkrc = 0;
	} else {
		clkrc = (5 * pll_factor * info->clock_speed * tpf->numerator) /
			(4 * tpf->denominator);
		if (info->fmt->mbus_code == MEDIA_BUS_FMT_SBGGR8_1X8)
			clkrc = (clkrc << 1);
		clkrc--;
	}

	/*
	 * The datasheet claims that clkrc = 0 will divide the input clock by 1
	 * but we've checked with an oscilloscope that it divides by 2 instead.
	 * So, if clkrc = 0 just bypass the divider.
	 */
	if (clkrc <= 0)
		clkrc = CLK_EXT;
	else if (clkrc > CLK_SCALE)
		clkrc = CLK_SCALE;
	info->clkrc = clkrc;

	/* Recalculate frame rate */
	ov7675_get_framerate(sd, tpf);

	ret = ov7670_write(sd, REG_CLKRC, info->clkrc);
	if (ret < 0)
		return ret;

	return 0;
}

static void ov7670_get_framerate_legacy(struct v4l2_subdev *sd,
				 struct v4l2_fract *tpf)
{
	struct ov7670_info *info = to_state(sd);

	tpf->numerator = 1;
	tpf->denominator = info->clock_speed;
	if ((info->clkrc & CLK_EXT) == 0 && (info->clkrc & CLK_SCALE) > 1)
		tpf->denominator /= (info->clkrc & CLK_SCALE);
}

static int ov7670_set_framerate_legacy(struct v4l2_subdev *sd,
					struct v4l2_fract *tpf)
{
	struct ov7670_info *info = to_state(sd);
	int div;

	if (tpf->numerator == 0 || tpf->denominator == 0)
		div = 1;  /* Reset to full rate */
	else
		div = (tpf->numerator * info->clock_speed) / tpf->denominator;
	if (div == 0)
		div = 1;
	else if (div > CLK_SCALE)
		div = CLK_SCALE;
	info->clkrc = (info->clkrc & 0x80) | div;
	tpf->numerator = 1;
	tpf->denominator = info->clock_speed / div;
	return ov7670_write(sd, REG_CLKRC, info->clkrc);
}

/*
 * Store a set of start/stop values into the camera.
 */
static int ov7670_set_hw(struct v4l2_subdev *sd, int hstart, int hstop,
		int vstart, int vstop)
{
	int ret;
	unsigned char v;
/*
 * Horizontal: 11 bits, top 8 live in hstart and hstop.  Bottom 3 of
 * hstart are in href[2:0], bottom 3 of hstop in href[5:3].  There is
 * a mystery "edge offset" value in the top two bits of href.
 */
	ret =  ov7670_write(sd, REG_HSTART, (hstart >> 3) & 0xff);
	ret += ov7670_write(sd, REG_HSTOP, (hstop >> 3) & 0xff);
	ret += ov7670_read(sd, REG_HREF, &v);
	v = (v & 0xc0) | ((hstop & 0x7) << 3) | (hstart & 0x7);
	msleep(10);
	ret += ov7670_write(sd, REG_HREF, v);
/*
 * Vertical: similar arrangement, but only 10 bits.
 */
	ret += ov7670_write(sd, REG_VSTART, (vstart >> 2) & 0xff);
	ret += ov7670_write(sd, REG_VSTOP, (vstop >> 2) & 0xff);
	ret += ov7670_read(sd, REG_VREF, &v);
	v = (v & 0xf0) | ((vstop & 0x3) << 2) | (vstart & 0x3);
	msleep(10);
	ret += ov7670_write(sd, REG_VREF, v);
	return ret;
}


static int ov7670_enum_mbus_code(struct v4l2_subdev *sd,
		struct v4l2_subdev_pad_config *cfg,
		struct v4l2_subdev_mbus_code_enum *code)
{
	if (code->pad || code->index >= N_OV7670_FMTS)
		return -EINVAL;

	code->code = ov7670_formats[code->index].mbus_code;
	return 0;
}

static int ov7670_try_fmt_internal(struct v4l2_subdev *sd,
		struct v4l2_mbus_framefmt *fmt,
		struct ov7670_format_struct **ret_fmt,
		struct ov7670_win_size **ret_wsize)
{
	int index, i;
	struct ov7670_win_size *wsize;
	struct ov7670_info *info = to_state(sd);
	unsigned int n_win_sizes = info->devtype->n_win_sizes;
	unsigned int win_sizes_limit = n_win_sizes;

	for (index = 0; index < N_OV7670_FMTS; index++)
		if (ov7670_formats[index].mbus_code == fmt->code)
			break;
	if (index >= N_OV7670_FMTS) {
		/* default to first format */
		index = 0;
		fmt->code = ov7670_formats[0].mbus_code;
	}
	if (ret_fmt != NULL)
		*ret_fmt = ov7670_formats + index;
	/*
	 * Fields: the OV devices claim to be progressive.
	 */
	fmt->field = V4L2_FIELD_NONE;

	/*
	 * Don't consider values that don't match min_height and min_width
	 * constraints.
	 */
	if (info->min_width || info->min_height)
		for (i = 0; i < n_win_sizes; i++) {
			wsize = info->devtype->win_sizes + i;

			if (wsize->width < info->min_width ||
				wsize->height < info->min_height) {
				win_sizes_limit = i;
				break;
			}
		}
	/*
	 * Round requested image size down to the nearest
	 * we support, but not below the smallest.
	 */
	for (wsize = info->devtype->win_sizes;
	     wsize < info->devtype->win_sizes + win_sizes_limit; wsize++)
		if (fmt->width >= wsize->width && fmt->height >= wsize->height)
			break;
	if (wsize >= info->devtype->win_sizes + win_sizes_limit)
		wsize--;   /* Take the smallest one */
	if (ret_wsize != NULL)
		*ret_wsize = wsize;
	/*
	 * Note the size we'll actually handle.
	 */
	fmt->width = wsize->width;
	fmt->height = wsize->height;
	fmt->colorspace = ov7670_formats[index].colorspace;

	info->format = *fmt;

	return 0;
}

/*
 * Set a format.
 */
static int ov7670_set_fmt(struct v4l2_subdev *sd,
		struct v4l2_subdev_pad_config *cfg,
		struct v4l2_subdev_format *format)
{
	struct ov7670_format_struct *ovfmt;
	struct ov7670_win_size *wsize;
	struct ov7670_info *info = to_state(sd);
#ifdef CONFIG_VIDEO_V4L2_SUBDEV_API
	struct v4l2_mbus_framefmt *mbus_fmt;
#endif
	unsigned char com7, com10 = 0;
	int ret;

	if (format->pad)
		return -EINVAL;

	if (format->which == V4L2_SUBDEV_FORMAT_TRY) {
		ret = ov7670_try_fmt_internal(sd, &format->format, NULL, NULL);
		if (ret)
			return ret;
#ifdef CONFIG_VIDEO_V4L2_SUBDEV_API
		mbus_fmt = v4l2_subdev_get_try_format(sd, cfg, format->pad);
		*mbus_fmt = format->format;
		return 0;
#else
		return -ENOTTY;
#endif
	}

	ret = ov7670_try_fmt_internal(sd, &format->format, &ovfmt, &wsize);
	if (ret)
		return ret;
	/*
	 * COM7 is a pain in the ass, it doesn't like to be read then
	 * quickly written afterward.  But we have everything we need
	 * to set it absolutely here, as long as the format-specific
	 * register sets list it first.
	 */
	com7 = ovfmt->regs[0].value;
	com7 |= wsize->com7_bit;
	ret = ov7670_write(sd, REG_COM7, com7);
	if (ret)
		return ret;

	/*
	 * Configure the media bus through COM10 register
	 */
	if (info->mbus_config & V4L2_MBUS_VSYNC_ACTIVE_LOW)
		com10 |= COM10_VS_NEG;
	if (info->mbus_config & V4L2_MBUS_HSYNC_ACTIVE_LOW)
		com10 |= COM10_HREF_REV;
	if (info->pclk_hb_disable)
		com10 |= COM10_PCLK_HB;
	ret = ov7670_write(sd, REG_COM10, com10);
	if (ret)
		return ret;

	/*
	 * Now write the rest of the array.  Also store start/stops
	 */
	ret = ov7670_write_array(sd, ovfmt->regs + 1);
	if (ret)
		return ret;

	ret = ov7670_set_hw(sd, wsize->hstart, wsize->hstop, wsize->vstart,
			    wsize->vstop);
	if (ret)
		return ret;

	if (wsize->regs) {
		ret = ov7670_write_array(sd, wsize->regs);
		if (ret)
			return ret;
	}

	info->fmt = ovfmt;

	/*
	 * If we're running RGB565, we must rewrite clkrc after setting
	 * the other parameters or the image looks poor.  If we're *not*
	 * doing RGB565, we must not rewrite clkrc or the image looks
	 * *really* poor.
	 *
	 * (Update) Now that we retain clkrc state, we should be able
	 * to write it unconditionally, and that will make the frame
	 * rate persistent too.
	 */
	ret = ov7670_write(sd, REG_CLKRC, info->clkrc);
	if (ret)
		return ret;

	return 0;
}

static int ov7670_get_fmt(struct v4l2_subdev *sd,
			  struct v4l2_subdev_pad_config *cfg,
			  struct v4l2_subdev_format *format)
{
	struct ov7670_info *info = to_state(sd);
#ifdef CONFIG_VIDEO_V4L2_SUBDEV_API
	struct v4l2_mbus_framefmt *mbus_fmt;
#endif

	if (format->which == V4L2_SUBDEV_FORMAT_TRY) {
#ifdef CONFIG_VIDEO_V4L2_SUBDEV_API
		mbus_fmt = v4l2_subdev_get_try_format(sd, cfg, 0);
		format->format = *mbus_fmt;
		return 0;
#else
		return -ENOTTY;
#endif
	} else {
		format->format = info->format;
	}

	return 0;
}

/*
 * Implement G/S_PARM.  There is a "high quality" mode we could try
 * to do someday; for now, we just do the frame rate tweak.
 */
static int ov7670_g_frame_interval(struct v4l2_subdev *sd,
				   struct v4l2_subdev_frame_interval *ival)
{
	struct ov7670_info *info = to_state(sd);


	info->devtype->get_framerate(sd, &ival->interval);

	return 0;
}

static int ov7670_s_frame_interval(struct v4l2_subdev *sd,
				   struct v4l2_subdev_frame_interval *ival)
{
	struct v4l2_fract *tpf = &ival->interval;
	struct ov7670_info *info = to_state(sd);


	return info->devtype->set_framerate(sd, tpf);
}


/*
 * Frame intervals.  Since frame rates are controlled with the clock
 * divider, we can only do 30/n for integer n values.  So no continuous
 * or stepwise options.  Here we just pick a handful of logical values.
 */

static int ov7670_frame_rates[] = { 30, 15, 10, 5, 1 };

static int ov7670_enum_frame_interval(struct v4l2_subdev *sd,
				      struct v4l2_subdev_pad_config *cfg,
				      struct v4l2_subdev_frame_interval_enum *fie)
{
	struct ov7670_info *info = to_state(sd);
	unsigned int n_win_sizes = info->devtype->n_win_sizes;
	int i;

	if (fie->pad)
		return -EINVAL;
	if (fie->index >= ARRAY_SIZE(ov7670_frame_rates))
		return -EINVAL;

	/*
	 * Check if the width/height is valid.
	 *
	 * If a minimum width/height was requested, filter out the capture
	 * windows that fall outside that.
	 */
	for (i = 0; i < n_win_sizes; i++) {
		struct ov7670_win_size *win = &info->devtype->win_sizes[i];

		if (info->min_width && win->width < info->min_width)
			continue;
		if (info->min_height && win->height < info->min_height)
			continue;
		if (fie->width == win->width && fie->height == win->height)
			break;
	}
	if (i == n_win_sizes)
		return -EINVAL;
	fie->interval.numerator = 1;
	fie->interval.denominator = ov7670_frame_rates[fie->index];
	return 0;
}

/*
 * Frame size enumeration
 */
static int ov7670_enum_frame_size(struct v4l2_subdev *sd,
				  struct v4l2_subdev_pad_config *cfg,
				  struct v4l2_subdev_frame_size_enum *fse)
{
	struct ov7670_info *info = to_state(sd);
	int i;
	int num_valid = -1;
	__u32 index = fse->index;
	unsigned int n_win_sizes = info->devtype->n_win_sizes;

	if (fse->pad)
		return -EINVAL;

	/*
	 * If a minimum width/height was requested, filter out the capture
	 * windows that fall outside that.
	 */
	for (i = 0; i < n_win_sizes; i++) {
		struct ov7670_win_size *win = &info->devtype->win_sizes[i];
		if (info->min_width && win->width < info->min_width)
			continue;
		if (info->min_height && win->height < info->min_height)
			continue;
		if (index == ++num_valid) {
			fse->min_width = fse->max_width = win->width;
			fse->min_height = fse->max_height = win->height;
			return 0;
		}
	}

	return -EINVAL;
}

/*
 * Code for dealing with controls.
 */

static int ov7670_store_cmatrix(struct v4l2_subdev *sd,
		int matrix[CMATRIX_LEN])
{
	int i, ret;
	unsigned char signbits = 0;

	/*
	 * Weird crap seems to exist in the upper part of
	 * the sign bits register, so let's preserve it.
	 */
	ret = ov7670_read(sd, REG_CMATRIX_SIGN, &signbits);
	signbits &= 0xc0;

	for (i = 0; i < CMATRIX_LEN; i++) {
		unsigned char raw;

		if (matrix[i] < 0) {
			signbits |= (1 << i);
			if (matrix[i] < -255)
				raw = 0xff;
			else
				raw = (-1 * matrix[i]) & 0xff;
		}
		else {
			if (matrix[i] > 255)
				raw = 0xff;
			else
				raw = matrix[i] & 0xff;
		}
		ret += ov7670_write(sd, REG_CMATRIX_BASE + i, raw);
	}
	ret += ov7670_write(sd, REG_CMATRIX_SIGN, signbits);
	return ret;
}


/*
 * Hue also requires messing with the color matrix.  It also requires
 * trig functions, which tend not to be well supported in the kernel.
 * So here is a simple table of sine values, 0-90 degrees, in steps
 * of five degrees.  Values are multiplied by 1000.
 *
 * The following naive approximate trig functions require an argument
 * carefully limited to -180 <= theta <= 180.
 */
#define SIN_STEP 5
static const int ov7670_sin_table[] = {
	   0,	 87,   173,   258,   342,   422,
	 499,	573,   642,   707,   766,   819,
	 866,	906,   939,   965,   984,   996,
	1000
};

static int ov7670_sine(int theta)
{
	int chs = 1;
	int sine;

	if (theta < 0) {
		theta = -theta;
		chs = -1;
	}
	if (theta <= 90)
		sine = ov7670_sin_table[theta/SIN_STEP];
	else {
		theta -= 90;
		sine = 1000 - ov7670_sin_table[theta/SIN_STEP];
	}
	return sine*chs;
}

static int ov7670_cosine(int theta)
{
	theta = 90 - theta;
	if (theta > 180)
		theta -= 360;
	else if (theta < -180)
		theta += 360;
	return ov7670_sine(theta);
}




static void ov7670_calc_cmatrix(struct ov7670_info *info,
		int matrix[CMATRIX_LEN], int sat, int hue)
{
	int i;
	/*
	 * Apply the current saturation setting first.
	 */
	for (i = 0; i < CMATRIX_LEN; i++)
		matrix[i] = (info->fmt->cmatrix[i] * sat) >> 7;
	/*
	 * Then, if need be, rotate the hue value.
	 */
	if (hue != 0) {
		int sinth, costh, tmpmatrix[CMATRIX_LEN];

		memcpy(tmpmatrix, matrix, CMATRIX_LEN*sizeof(int));
		sinth = ov7670_sine(hue);
		costh = ov7670_cosine(hue);

		matrix[0] = (matrix[3]*sinth + matrix[0]*costh)/1000;
		matrix[1] = (matrix[4]*sinth + matrix[1]*costh)/1000;
		matrix[2] = (matrix[5]*sinth + matrix[2]*costh)/1000;
		matrix[3] = (matrix[3]*costh - matrix[0]*sinth)/1000;
		matrix[4] = (matrix[4]*costh - matrix[1]*sinth)/1000;
		matrix[5] = (matrix[5]*costh - matrix[2]*sinth)/1000;
	}
}



static int ov7670_s_sat_hue(struct v4l2_subdev *sd, int sat, int hue)
{
	struct ov7670_info *info = to_state(sd);
	int matrix[CMATRIX_LEN];
	int ret;

	ov7670_calc_cmatrix(info, matrix, sat, hue);
	ret = ov7670_store_cmatrix(sd, matrix);
	return ret;
}


/*
 * Some weird registers seem to store values in a sign/magnitude format!
 */

static unsigned char ov7670_abs_to_sm(unsigned char v)
{
	if (v > 127)
		return v & 0x7f;
	return (128 - v) | 0x80;
}

static int ov7670_s_brightness(struct v4l2_subdev *sd, int value)
{
	unsigned char com8 = 0, v;
	int ret;

	ov7670_read(sd, REG_COM8, &com8);
	com8 &= ~COM8_AEC;
	ov7670_write(sd, REG_COM8, com8);
	v = ov7670_abs_to_sm(value);
	ret = ov7670_write(sd, REG_BRIGHT, v);
	return ret;
}

static int ov7670_s_contrast(struct v4l2_subdev *sd, int value)
{
	return ov7670_write(sd, REG_CONTRAS, (unsigned char) value);
}

static int ov7670_s_hflip(struct v4l2_subdev *sd, int value)
{
	unsigned char v = 0;
	int ret;

	ret = ov7670_read(sd, REG_MVFP, &v);
	if (value)
		v |= MVFP_MIRROR;
	else
		v &= ~MVFP_MIRROR;
	msleep(10);  /* FIXME */
	ret += ov7670_write(sd, REG_MVFP, v);
	return ret;
}

static int ov7670_s_vflip(struct v4l2_subdev *sd, int value)
{
	unsigned char v = 0;
	int ret;

	ret = ov7670_read(sd, REG_MVFP, &v);
	if (value)
		v |= MVFP_FLIP;
	else
		v &= ~MVFP_FLIP;
	msleep(10);  /* FIXME */
	ret += ov7670_write(sd, REG_MVFP, v);
	return ret;
}

/*
 * GAIN is split between REG_GAIN and REG_VREF[7:6].  If one believes
 * the data sheet, the VREF parts should be the most significant, but
 * experience shows otherwise.  There seems to be little value in
 * messing with the VREF bits, so we leave them alone.
 */
static int ov7670_g_gain(struct v4l2_subdev *sd, __s32 *value)
{
	int ret;
	unsigned char gain;

	ret = ov7670_read(sd, REG_GAIN, &gain);
	*value = gain;
	return ret;
}

static int ov7670_s_gain(struct v4l2_subdev *sd, int value)
{
	int ret;
	unsigned char com8;

	ret = ov7670_write(sd, REG_GAIN, value & 0xff);
	/* Have to turn off AGC as well */
	if (ret == 0) {
		ret = ov7670_read(sd, REG_COM8, &com8);
		ret = ov7670_write(sd, REG_COM8, com8 & ~COM8_AGC);
	}
	return ret;
}

/*
 * Tweak autogain.
 */
static int ov7670_s_autogain(struct v4l2_subdev *sd, int value)
{
	int ret;
	unsigned char com8;

	ret = ov7670_read(sd, REG_COM8, &com8);
	if (ret == 0) {
		if (value)
			com8 |= COM8_AGC;
		else
			com8 &= ~COM8_AGC;
		ret = ov7670_write(sd, REG_COM8, com8);
	}
	return ret;
}

static int ov7670_s_exp(struct v4l2_subdev *sd, int value)
{
	int ret;
	unsigned char com1, com8, aech, aechh;

	ret = ov7670_read(sd, REG_COM1, &com1) +
		ov7670_read(sd, REG_COM8, &com8) +
		ov7670_read(sd, REG_AECHH, &aechh);
	if (ret)
		return ret;

	com1 = (com1 & 0xfc) | (value & 0x03);
	aech = (value >> 2) & 0xff;
	aechh = (aechh & 0xc0) | ((value >> 10) & 0x3f);
	ret = ov7670_write(sd, REG_COM1, com1) +
		ov7670_write(sd, REG_AECH, aech) +
		ov7670_write(sd, REG_AECHH, aechh);
	/* Have to turn off AEC as well */
	if (ret == 0)
		ret = ov7670_write(sd, REG_COM8, com8 & ~COM8_AEC);
	return ret;
}

/*
 * Tweak autoexposure.
 */
static int ov7670_s_autoexp(struct v4l2_subdev *sd,
		enum v4l2_exposure_auto_type value)
{
	int ret;
	unsigned char com8;

	ret = ov7670_read(sd, REG_COM8, &com8);
	if (ret == 0) {
		if (value == V4L2_EXPOSURE_AUTO)
			com8 |= COM8_AEC;
		else
			com8 &= ~COM8_AEC;
		ret = ov7670_write(sd, REG_COM8, com8);
	}
	return ret;
}

static const char * const ov7670_test_pattern_menu[] = {
	"No test output",
	"Shifting \"1\"",
	"8-bar color bar",
	"Fade to gray color bar",
};

static int ov7670_s_test_pattern(struct v4l2_subdev *sd, int value)
{
	int ret;

	ret = ov7670_update_bits(sd, REG_SCALING_XSC, TEST_PATTTERN_0,
				value & BIT(0) ? TEST_PATTTERN_0 : 0);
	if (ret)
		return ret;

	return ov7670_update_bits(sd, REG_SCALING_YSC, TEST_PATTTERN_1,
				value & BIT(1) ? TEST_PATTTERN_1 : 0);
}

static int ov7670_g_volatile_ctrl(struct v4l2_ctrl *ctrl)
{
	struct v4l2_subdev *sd = to_sd(ctrl);
	struct ov7670_info *info = to_state(sd);

	switch (ctrl->id) {
	case V4L2_CID_AUTOGAIN:
		return ov7670_g_gain(sd, &info->gain->val);
	}
	return -EINVAL;
}

static int ov7670_s_ctrl(struct v4l2_ctrl *ctrl)
{
	struct v4l2_subdev *sd = to_sd(ctrl);
	struct ov7670_info *info = to_state(sd);

	switch (ctrl->id) {
	case V4L2_CID_BRIGHTNESS:
		return ov7670_s_brightness(sd, ctrl->val);
	case V4L2_CID_CONTRAST:
		return ov7670_s_contrast(sd, ctrl->val);
	case V4L2_CID_SATURATION:
		return ov7670_s_sat_hue(sd,
				info->saturation->val, info->hue->val);
	case V4L2_CID_VFLIP:
		return ov7670_s_vflip(sd, ctrl->val);
	case V4L2_CID_HFLIP:
		return ov7670_s_hflip(sd, ctrl->val);
	case V4L2_CID_AUTOGAIN:
		/* Only set manual gain if auto gain is not explicitly
		   turned on. */
		if (!ctrl->val) {
			/* ov7670_s_gain turns off auto gain */
			return ov7670_s_gain(sd, info->gain->val);
		}
		return ov7670_s_autogain(sd, ctrl->val);
	case V4L2_CID_EXPOSURE_AUTO:
		/* Only set manual exposure if auto exposure is not explicitly
		   turned on. */
		if (ctrl->val == V4L2_EXPOSURE_MANUAL) {
			/* ov7670_s_exp turns off auto exposure */
			return ov7670_s_exp(sd, info->exposure->val);
		}
		return ov7670_s_autoexp(sd, ctrl->val);
	case V4L2_CID_TEST_PATTERN:
		return ov7670_s_test_pattern(sd, ctrl->val);
	}
	return -EINVAL;
}

static const struct v4l2_ctrl_ops ov7670_ctrl_ops = {
	.s_ctrl = ov7670_s_ctrl,
	.g_volatile_ctrl = ov7670_g_volatile_ctrl,
};

#ifdef CONFIG_VIDEO_ADV_DEBUG
static int ov7670_g_register(struct v4l2_subdev *sd, struct v4l2_dbg_register *reg)
{
	unsigned char val = 0;
	int ret;

	ret = ov7670_read(sd, reg->reg & 0xff, &val);
	reg->val = val;
	reg->size = 1;
	return ret;
}

static int ov7670_s_register(struct v4l2_subdev *sd, const struct v4l2_dbg_register *reg)
{
	ov7670_write(sd, reg->reg & 0xff, reg->val & 0xff);
	return 0;
}
#endif

static int ov7670_s_power(struct v4l2_subdev *sd, int on)
{
	struct ov7670_info *info = to_state(sd);

	if (info->pwdn_gpio)
		gpiod_set_value(info->pwdn_gpio, !on);
	if (on && info->resetb_gpio) {
		gpiod_set_value(info->resetb_gpio, 1);
		usleep_range(500, 1000);
		gpiod_set_value(info->resetb_gpio, 0);
		usleep_range(3000, 5000);
	}

	return 0;
}

static void ov7670_get_default_format(struct v4l2_subdev *sd,
				      struct v4l2_mbus_framefmt *format)
{
	struct ov7670_info *info = to_state(sd);

	format->width = info->devtype->win_sizes[0].width;
	format->height = info->devtype->win_sizes[0].height;
	format->colorspace = info->fmt->colorspace;
	format->code = info->fmt->mbus_code;
	format->field = V4L2_FIELD_NONE;
}

#ifdef CONFIG_VIDEO_V4L2_SUBDEV_API
static int ov7670_open(struct v4l2_subdev *sd, struct v4l2_subdev_fh *fh)
{
	struct v4l2_mbus_framefmt *format =
				v4l2_subdev_get_try_format(sd, fh->pad, 0);

	ov7670_get_default_format(sd, format);

	return 0;
}
#endif

/* ----------------------------------------------------------------------- */

static const struct v4l2_subdev_core_ops ov7670_core_ops = {
	.reset = ov7670_reset,
	.init = ov7670_init,
#ifdef CONFIG_VIDEO_ADV_DEBUG
	.g_register = ov7670_g_register,
	.s_register = ov7670_s_register,
#endif
};

static const struct v4l2_subdev_video_ops ov7670_video_ops = {
	.s_frame_interval = ov7670_s_frame_interval,
	.g_frame_interval = ov7670_g_frame_interval,
};

static const struct v4l2_subdev_pad_ops ov7670_pad_ops = {
	.enum_frame_interval = ov7670_enum_frame_interval,
	.enum_frame_size = ov7670_enum_frame_size,
	.enum_mbus_code = ov7670_enum_mbus_code,
	.get_fmt = ov7670_get_fmt,
	.set_fmt = ov7670_set_fmt,
};

static const struct v4l2_subdev_ops ov7670_ops = {
	.core = &ov7670_core_ops,
	.video = &ov7670_video_ops,
	.pad = &ov7670_pad_ops,
};

#ifdef CONFIG_VIDEO_V4L2_SUBDEV_API
static const struct v4l2_subdev_internal_ops ov7670_subdev_internal_ops = {
	.open = ov7670_open,
};
#endif

/* ----------------------------------------------------------------------- */

static const struct ov7670_devtype ov7670_devdata[] = {
	[MODEL_OV7670] = {
		.win_sizes = ov7670_win_sizes,
		.n_win_sizes = ARRAY_SIZE(ov7670_win_sizes),
		.set_framerate = ov7670_set_framerate_legacy,
		.get_framerate = ov7670_get_framerate_legacy,
	},
	[MODEL_OV7675] = {
		.win_sizes = ov7675_win_sizes,
		.n_win_sizes = ARRAY_SIZE(ov7675_win_sizes),
		.set_framerate = ov7675_set_framerate,
		.get_framerate = ov7675_get_framerate,
	},
};

static int ov7670_init_gpio(struct i2c_client *client, struct ov7670_info *info)
{
	info->pwdn_gpio = devm_gpiod_get_optional(&client->dev, "powerdown",
			GPIOD_OUT_LOW);
	if (IS_ERR(info->pwdn_gpio)) {
		dev_info(&client->dev, "can't get %s GPIO\n", "powerdown");
		return PTR_ERR(info->pwdn_gpio);
	}

	info->resetb_gpio = devm_gpiod_get_optional(&client->dev, "reset",
			GPIOD_OUT_LOW);
	if (IS_ERR(info->resetb_gpio)) {
		dev_info(&client->dev, "can't get %s GPIO\n", "reset");
		return PTR_ERR(info->resetb_gpio);
	}

	usleep_range(3000, 5000);

	return 0;
}

/*
 * ov7670_parse_dt() - Parse device tree to collect mbus configuration
 *			properties
 */
static int ov7670_parse_dt(struct device *dev,
			   struct ov7670_info *info)
{
	struct fwnode_handle *fwnode = dev_fwnode(dev);
	struct v4l2_fwnode_endpoint bus_cfg;
	struct fwnode_handle *ep;
	int ret;

	if (!fwnode)
		return -EINVAL;

	info->pclk_hb_disable = false;
	if (fwnode_property_present(fwnode, "ov7670,pclk-hb-disable"))
		info->pclk_hb_disable = true;

	ep = fwnode_graph_get_next_endpoint(fwnode, NULL);
	if (!ep)
		return -EINVAL;

	ret = v4l2_fwnode_endpoint_parse(ep, &bus_cfg);
	fwnode_handle_put(ep);
	if (ret)
		return ret;

	if (bus_cfg.bus_type != V4L2_MBUS_PARALLEL) {
		dev_err(dev, "Unsupported media bus type\n");
		return -EINVAL;
	}
	info->mbus_config = bus_cfg.bus.parallel.flags;

	return 0;
}

static int ov7670_probe(struct i2c_client *client,
			const struct i2c_device_id *id)
{
	struct v4l2_fract tpf;
	struct v4l2_subdev *sd;
	struct ov7670_info *info;
	int ret;

	info = devm_kzalloc(&client->dev, sizeof(*info), GFP_KERNEL);
	if (info == NULL)
		return -ENOMEM;
	sd = &info->sd;
	v4l2_i2c_subdev_init(sd, client, &ov7670_ops);

#ifdef CONFIG_VIDEO_V4L2_SUBDEV_API
	sd->internal_ops = &ov7670_subdev_internal_ops;
	sd->flags |= V4L2_SUBDEV_FL_HAS_DEVNODE;
#endif

	info->clock_speed = 30; /* default: a guess */

	if (dev_fwnode(&client->dev)) {
		ret = ov7670_parse_dt(&client->dev, info);
		if (ret)
			return ret;

	} else if (client->dev.platform_data) {
		struct ov7670_config *config = client->dev.platform_data;

		/*
		 * Must apply configuration before initializing device, because it
		 * selects I/O method.
		 */
		info->min_width = config->min_width;
		info->min_height = config->min_height;
		info->use_smbus = config->use_smbus;

		if (config->clock_speed)
			info->clock_speed = config->clock_speed;

		if (config->pll_bypass)
			info->pll_bypass = true;

		if (config->pclk_hb_disable)
			info->pclk_hb_disable = true;
	}

	info->clk = devm_clk_get(&client->dev, "xclk"); /* optional */
	if (IS_ERR(info->clk)) {
		ret = PTR_ERR(info->clk);
		if (ret == -ENOENT)
			info->clk = NULL;
		else
			return ret;
	}
	if (info->clk) {
		ret = clk_prepare_enable(info->clk);
		if (ret)
			return ret;

		info->clock_speed = clk_get_rate(info->clk) / 1000000;
		if (info->clock_speed < 10 || info->clock_speed > 48) {
			ret = -EINVAL;
			goto clk_disable;
		}
	}

	ret = ov7670_init_gpio(client, info);
	if (ret)
		goto clk_disable;

	ov7670_s_power(sd, 1);

	/* Make sure it's an ov7670 */
	ret = ov7670_detect(sd);
	if (ret) {
		v4l_dbg(1, debug, client,
			"chip found @ 0x%x (%s) is not an ov7670 chip.\n",
			client->addr << 1, client->adapter->name);
		goto power_off;
	}
	v4l_info(client, "chip found @ 0x%02x (%s)\n",
			client->addr << 1, client->adapter->name);

	info->devtype = &ov7670_devdata[id->driver_data];
	info->fmt = &ov7670_formats[0];

	ov7670_get_default_format(sd, &info->format);

	info->clkrc = 0;

	/* Set default frame rate to 30 fps */
	tpf.numerator = 1;
	tpf.denominator = 30;
	info->devtype->set_framerate(sd, &tpf);

	v4l2_ctrl_handler_init(&info->hdl, 10);
	v4l2_ctrl_new_std(&info->hdl, &ov7670_ctrl_ops,
			V4L2_CID_BRIGHTNESS, 0, 255, 1, 128);
	v4l2_ctrl_new_std(&info->hdl, &ov7670_ctrl_ops,
			V4L2_CID_CONTRAST, 0, 127, 1, 64);
	v4l2_ctrl_new_std(&info->hdl, &ov7670_ctrl_ops,
			V4L2_CID_VFLIP, 0, 1, 1, 0);
	v4l2_ctrl_new_std(&info->hdl, &ov7670_ctrl_ops,
			V4L2_CID_HFLIP, 0, 1, 1, 0);
	info->saturation = v4l2_ctrl_new_std(&info->hdl, &ov7670_ctrl_ops,
			V4L2_CID_SATURATION, 0, 256, 1, 128);
	info->hue = v4l2_ctrl_new_std(&info->hdl, &ov7670_ctrl_ops,
			V4L2_CID_HUE, -180, 180, 5, 0);
	info->gain = v4l2_ctrl_new_std(&info->hdl, &ov7670_ctrl_ops,
			V4L2_CID_GAIN, 0, 255, 1, 128);
	info->auto_gain = v4l2_ctrl_new_std(&info->hdl, &ov7670_ctrl_ops,
			V4L2_CID_AUTOGAIN, 0, 1, 1, 1);
	info->exposure = v4l2_ctrl_new_std(&info->hdl, &ov7670_ctrl_ops,
			V4L2_CID_EXPOSURE, 0, 65535, 1, 500);
	info->auto_exposure = v4l2_ctrl_new_std_menu(&info->hdl, &ov7670_ctrl_ops,
			V4L2_CID_EXPOSURE_AUTO, V4L2_EXPOSURE_MANUAL, 0,
			V4L2_EXPOSURE_AUTO);
	v4l2_ctrl_new_std_menu_items(&info->hdl, &ov7670_ctrl_ops,
			V4L2_CID_TEST_PATTERN,
			ARRAY_SIZE(ov7670_test_pattern_menu) - 1, 0, 0,
			ov7670_test_pattern_menu);
	sd->ctrl_handler = &info->hdl;
	if (info->hdl.error) {
		ret = info->hdl.error;

		goto hdl_free;
	}
	/*
	 * We have checked empirically that hw allows to read back the gain
	 * value chosen by auto gain but that's not the case for auto exposure.
	 */
	v4l2_ctrl_auto_cluster(2, &info->auto_gain, 0, true);
	v4l2_ctrl_auto_cluster(2, &info->auto_exposure,
			       V4L2_EXPOSURE_MANUAL, false);
	v4l2_ctrl_cluster(2, &info->saturation);

#if defined(CONFIG_MEDIA_CONTROLLER)
	info->pad.flags = MEDIA_PAD_FL_SOURCE;
	info->sd.entity.function = MEDIA_ENT_F_CAM_SENSOR;
	ret = media_entity_pads_init(&info->sd.entity, 1, &info->pad);
	if (ret < 0)
		goto hdl_free;
#endif

	v4l2_ctrl_handler_setup(&info->hdl);

	ret = v4l2_async_register_subdev(&info->sd);
	if (ret < 0)
		goto entity_cleanup;

	return 0;

entity_cleanup:
	media_entity_cleanup(&info->sd.entity);
hdl_free:
	v4l2_ctrl_handler_free(&info->hdl);
power_off:
	ov7670_s_power(sd, 0);
clk_disable:
	clk_disable_unprepare(info->clk);
	return ret;
}


static int ov7670_remove(struct i2c_client *client)
{
	struct v4l2_subdev *sd = i2c_get_clientdata(client);
	struct ov7670_info *info = to_state(sd);

	v4l2_async_unregister_subdev(sd);
	v4l2_ctrl_handler_free(&info->hdl);
	clk_disable_unprepare(info->clk);
	media_entity_cleanup(&info->sd.entity);
	ov7670_s_power(sd, 0);
	return 0;
}

static const struct i2c_device_id ov7670_id[] = {
	{ "ov7670", MODEL_OV7670 },
	{ "ov7675", MODEL_OV7675 },
	{ }
};
MODULE_DEVICE_TABLE(i2c, ov7670_id);

#if IS_ENABLED(CONFIG_OF)
static const struct of_device_id ov7670_of_match[] = {
	{ .compatible = "ovti,ov7670", },
	{ /* sentinel */ },
};
MODULE_DEVICE_TABLE(of, ov7670_of_match);
#endif

static struct i2c_driver ov7670_driver = {
	.driver = {
		.name	= "ov7670",
		.of_match_table = of_match_ptr(ov7670_of_match),
	},
	.probe		= ov7670_probe,
	.remove		= ov7670_remove,
	.id_table	= ov7670_id,
};

module_i2c_driver(ov7670_driver);<|MERGE_RESOLUTION|>--- conflicted
+++ resolved
@@ -163,14 +163,11 @@
 #define   DBLV_X4	  0x4a	  /* clock x4 */
 #define   DBLV_X6	  0x8a	  /* clock x6 */
 #define   DBLV_X8	  0xca	  /* clock x8 */
-<<<<<<< HEAD
-=======
 
 #define REG_SCALING_XSC	0x70	/* Test pattern and horizontal scale factor */
 #define   TEST_PATTTERN_0 0x80
 #define REG_SCALING_YSC	0x71	/* Test pattern and vertical scale factor */
 #define   TEST_PATTTERN_1 0x80
->>>>>>> 286cd8c7
 
 #define REG_REG76	0x76	/* OV's name */
 #define   R76_BLKPCOR	  0x80	  /* Black pixel correction enable */
