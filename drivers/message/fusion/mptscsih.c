--- conflicted
+++ resolved
@@ -1174,11 +1174,6 @@
 	MPT_SCSI_HOST		*hd;
 	int sz1;
 
-<<<<<<< HEAD
-	scsi_remove_host(host);
-
-=======
->>>>>>> 286cd8c7
 	if (host == NULL)
 		hd = NULL;
 	else
