--- conflicted
+++ resolved
@@ -290,36 +290,6 @@
 	{ PCI_VDEVICE(INTEL, 0x3b23), board_ahci }, /* PCH AHCI */
 	{ PCI_VDEVICE(INTEL, 0x3b24), board_ahci }, /* PCH RAID */
 	{ PCI_VDEVICE(INTEL, 0x3b25), board_ahci }, /* PCH RAID */
-<<<<<<< HEAD
-	{ PCI_VDEVICE(INTEL, 0x3b29), board_ahci }, /* PCH M AHCI */
-	{ PCI_VDEVICE(INTEL, 0x3b2b), board_ahci }, /* PCH RAID */
-	{ PCI_VDEVICE(INTEL, 0x3b2c), board_ahci }, /* PCH M RAID */
-	{ PCI_VDEVICE(INTEL, 0x3b2f), board_ahci }, /* PCH AHCI */
-	{ PCI_VDEVICE(INTEL, 0x19b0), board_ahci }, /* DNV AHCI */
-	{ PCI_VDEVICE(INTEL, 0x19b1), board_ahci }, /* DNV AHCI */
-	{ PCI_VDEVICE(INTEL, 0x19b2), board_ahci }, /* DNV AHCI */
-	{ PCI_VDEVICE(INTEL, 0x19b3), board_ahci }, /* DNV AHCI */
-	{ PCI_VDEVICE(INTEL, 0x19b4), board_ahci }, /* DNV AHCI */
-	{ PCI_VDEVICE(INTEL, 0x19b5), board_ahci }, /* DNV AHCI */
-	{ PCI_VDEVICE(INTEL, 0x19b6), board_ahci }, /* DNV AHCI */
-	{ PCI_VDEVICE(INTEL, 0x19b7), board_ahci }, /* DNV AHCI */
-	{ PCI_VDEVICE(INTEL, 0x19bE), board_ahci }, /* DNV AHCI */
-	{ PCI_VDEVICE(INTEL, 0x19bF), board_ahci }, /* DNV AHCI */
-	{ PCI_VDEVICE(INTEL, 0x19c0), board_ahci }, /* DNV AHCI */
-	{ PCI_VDEVICE(INTEL, 0x19c1), board_ahci }, /* DNV AHCI */
-	{ PCI_VDEVICE(INTEL, 0x19c2), board_ahci }, /* DNV AHCI */
-	{ PCI_VDEVICE(INTEL, 0x19c3), board_ahci }, /* DNV AHCI */
-	{ PCI_VDEVICE(INTEL, 0x19c4), board_ahci }, /* DNV AHCI */
-	{ PCI_VDEVICE(INTEL, 0x19c5), board_ahci }, /* DNV AHCI */
-	{ PCI_VDEVICE(INTEL, 0x19c6), board_ahci }, /* DNV AHCI */
-	{ PCI_VDEVICE(INTEL, 0x19c7), board_ahci }, /* DNV AHCI */
-	{ PCI_VDEVICE(INTEL, 0x19cE), board_ahci }, /* DNV AHCI */
-	{ PCI_VDEVICE(INTEL, 0x19cF), board_ahci }, /* DNV AHCI */
-	{ PCI_VDEVICE(INTEL, 0x1c02), board_ahci }, /* CPT AHCI */
-	{ PCI_VDEVICE(INTEL, 0x1c03), board_ahci }, /* CPT M AHCI */
-	{ PCI_VDEVICE(INTEL, 0x1c04), board_ahci }, /* CPT RAID */
-	{ PCI_VDEVICE(INTEL, 0x1c05), board_ahci }, /* CPT M RAID */
-=======
 	{ PCI_VDEVICE(INTEL, 0x3b29), board_ahci_mobile }, /* PCH M AHCI */
 	{ PCI_VDEVICE(INTEL, 0x3b2b), board_ahci }, /* PCH RAID */
 	{ PCI_VDEVICE(INTEL, 0x3b2c), board_ahci_mobile }, /* PCH M RAID */
@@ -348,7 +318,6 @@
 	{ PCI_VDEVICE(INTEL, 0x1c03), board_ahci_mobile }, /* CPT M AHCI */
 	{ PCI_VDEVICE(INTEL, 0x1c04), board_ahci }, /* CPT RAID */
 	{ PCI_VDEVICE(INTEL, 0x1c05), board_ahci_mobile }, /* CPT M RAID */
->>>>>>> 286cd8c7
 	{ PCI_VDEVICE(INTEL, 0x1c06), board_ahci }, /* CPT RAID */
 	{ PCI_VDEVICE(INTEL, 0x1c07), board_ahci }, /* CPT RAID */
 	{ PCI_VDEVICE(INTEL, 0x1d02), board_ahci }, /* PBG AHCI */
@@ -357,30 +326,6 @@
 	{ PCI_VDEVICE(INTEL, 0x2826), board_ahci }, /* PBG RAID */
 	{ PCI_VDEVICE(INTEL, 0x2323), board_ahci }, /* DH89xxCC AHCI */
 	{ PCI_VDEVICE(INTEL, 0x1e02), board_ahci }, /* Panther Point AHCI */
-<<<<<<< HEAD
-	{ PCI_VDEVICE(INTEL, 0x1e03), board_ahci }, /* Panther Point M AHCI */
-	{ PCI_VDEVICE(INTEL, 0x1e04), board_ahci }, /* Panther Point RAID */
-	{ PCI_VDEVICE(INTEL, 0x1e05), board_ahci }, /* Panther Point RAID */
-	{ PCI_VDEVICE(INTEL, 0x1e06), board_ahci }, /* Panther Point RAID */
-	{ PCI_VDEVICE(INTEL, 0x1e07), board_ahci }, /* Panther Point M RAID */
-	{ PCI_VDEVICE(INTEL, 0x1e0e), board_ahci }, /* Panther Point RAID */
-	{ PCI_VDEVICE(INTEL, 0x8c02), board_ahci }, /* Lynx Point AHCI */
-	{ PCI_VDEVICE(INTEL, 0x8c03), board_ahci }, /* Lynx Point M AHCI */
-	{ PCI_VDEVICE(INTEL, 0x8c04), board_ahci }, /* Lynx Point RAID */
-	{ PCI_VDEVICE(INTEL, 0x8c05), board_ahci }, /* Lynx Point M RAID */
-	{ PCI_VDEVICE(INTEL, 0x8c06), board_ahci }, /* Lynx Point RAID */
-	{ PCI_VDEVICE(INTEL, 0x8c07), board_ahci }, /* Lynx Point M RAID */
-	{ PCI_VDEVICE(INTEL, 0x8c0e), board_ahci }, /* Lynx Point RAID */
-	{ PCI_VDEVICE(INTEL, 0x8c0f), board_ahci }, /* Lynx Point M RAID */
-	{ PCI_VDEVICE(INTEL, 0x9c02), board_ahci }, /* Lynx Point-LP AHCI */
-	{ PCI_VDEVICE(INTEL, 0x9c03), board_ahci }, /* Lynx Point-LP AHCI */
-	{ PCI_VDEVICE(INTEL, 0x9c04), board_ahci }, /* Lynx Point-LP RAID */
-	{ PCI_VDEVICE(INTEL, 0x9c05), board_ahci }, /* Lynx Point-LP RAID */
-	{ PCI_VDEVICE(INTEL, 0x9c06), board_ahci }, /* Lynx Point-LP RAID */
-	{ PCI_VDEVICE(INTEL, 0x9c07), board_ahci }, /* Lynx Point-LP RAID */
-	{ PCI_VDEVICE(INTEL, 0x9c0e), board_ahci }, /* Lynx Point-LP RAID */
-	{ PCI_VDEVICE(INTEL, 0x9c0f), board_ahci }, /* Lynx Point-LP RAID */
-=======
 	{ PCI_VDEVICE(INTEL, 0x1e03), board_ahci_mobile }, /* Panther M AHCI */
 	{ PCI_VDEVICE(INTEL, 0x1e04), board_ahci }, /* Panther Point RAID */
 	{ PCI_VDEVICE(INTEL, 0x1e05), board_ahci }, /* Panther Point RAID */
@@ -404,7 +349,6 @@
 	{ PCI_VDEVICE(INTEL, 0x9c0e), board_ahci_mobile }, /* Lynx LP RAID */
 	{ PCI_VDEVICE(INTEL, 0x9c0f), board_ahci_mobile }, /* Lynx LP RAID */
 	{ PCI_VDEVICE(INTEL, 0x9dd3), board_ahci_mobile }, /* Cannon Lake PCH-LP AHCI */
->>>>>>> 286cd8c7
 	{ PCI_VDEVICE(INTEL, 0x1f22), board_ahci }, /* Avoton AHCI */
 	{ PCI_VDEVICE(INTEL, 0x1f23), board_ahci }, /* Avoton AHCI */
 	{ PCI_VDEVICE(INTEL, 0x1f24), board_ahci }, /* Avoton RAID */
@@ -437,23 +381,6 @@
 	{ PCI_VDEVICE(INTEL, 0x9c87), board_ahci_mobile }, /* Wildcat LP RAID */
 	{ PCI_VDEVICE(INTEL, 0x9c8f), board_ahci_mobile }, /* Wildcat LP RAID */
 	{ PCI_VDEVICE(INTEL, 0x8c82), board_ahci }, /* 9 Series AHCI */
-<<<<<<< HEAD
-	{ PCI_VDEVICE(INTEL, 0x8c83), board_ahci }, /* 9 Series M AHCI */
-	{ PCI_VDEVICE(INTEL, 0x8c84), board_ahci }, /* 9 Series RAID */
-	{ PCI_VDEVICE(INTEL, 0x8c85), board_ahci }, /* 9 Series M RAID */
-	{ PCI_VDEVICE(INTEL, 0x8c86), board_ahci }, /* 9 Series RAID */
-	{ PCI_VDEVICE(INTEL, 0x8c87), board_ahci }, /* 9 Series M RAID */
-	{ PCI_VDEVICE(INTEL, 0x8c8e), board_ahci }, /* 9 Series RAID */
-	{ PCI_VDEVICE(INTEL, 0x8c8f), board_ahci }, /* 9 Series M RAID */
-	{ PCI_VDEVICE(INTEL, 0x9d03), board_ahci }, /* Sunrise Point-LP AHCI */
-	{ PCI_VDEVICE(INTEL, 0x9d05), board_ahci }, /* Sunrise Point-LP RAID */
-	{ PCI_VDEVICE(INTEL, 0x9d07), board_ahci }, /* Sunrise Point-LP RAID */
-	{ PCI_VDEVICE(INTEL, 0xa102), board_ahci }, /* Sunrise Point-H AHCI */
-	{ PCI_VDEVICE(INTEL, 0xa103), board_ahci }, /* Sunrise Point-H M AHCI */
-	{ PCI_VDEVICE(INTEL, 0xa105), board_ahci }, /* Sunrise Point-H RAID */
-	{ PCI_VDEVICE(INTEL, 0xa106), board_ahci }, /* Sunrise Point-H RAID */
-	{ PCI_VDEVICE(INTEL, 0xa107), board_ahci }, /* Sunrise Point-H M RAID */
-=======
 	{ PCI_VDEVICE(INTEL, 0x8c83), board_ahci_mobile }, /* 9 Series M AHCI */
 	{ PCI_VDEVICE(INTEL, 0x8c84), board_ahci }, /* 9 Series RAID */
 	{ PCI_VDEVICE(INTEL, 0x8c85), board_ahci_mobile }, /* 9 Series M RAID */
@@ -469,7 +396,6 @@
 	{ PCI_VDEVICE(INTEL, 0xa105), board_ahci }, /* Sunrise Point-H RAID */
 	{ PCI_VDEVICE(INTEL, 0xa106), board_ahci }, /* Sunrise Point-H RAID */
 	{ PCI_VDEVICE(INTEL, 0xa107), board_ahci_mobile }, /* Sunrise M RAID */
->>>>>>> 286cd8c7
 	{ PCI_VDEVICE(INTEL, 0xa10f), board_ahci }, /* Sunrise Point-H RAID */
 	{ PCI_VDEVICE(INTEL, 0x2822), board_ahci }, /* Lewisburg RAID*/
 	{ PCI_VDEVICE(INTEL, 0x2823), board_ahci }, /* Lewisburg AHCI*/
@@ -477,24 +403,10 @@
 	{ PCI_VDEVICE(INTEL, 0x2827), board_ahci }, /* Lewisburg RAID*/
 	{ PCI_VDEVICE(INTEL, 0xa182), board_ahci }, /* Lewisburg AHCI*/
 	{ PCI_VDEVICE(INTEL, 0xa186), board_ahci }, /* Lewisburg RAID*/
-<<<<<<< HEAD
-	{ PCI_VDEVICE(INTEL, 0xa18e), board_ahci }, /* Lewisburg RAID*/
-=======
->>>>>>> 286cd8c7
 	{ PCI_VDEVICE(INTEL, 0xa1d2), board_ahci }, /* Lewisburg RAID*/
 	{ PCI_VDEVICE(INTEL, 0xa1d6), board_ahci }, /* Lewisburg RAID*/
 	{ PCI_VDEVICE(INTEL, 0xa202), board_ahci }, /* Lewisburg AHCI*/
 	{ PCI_VDEVICE(INTEL, 0xa206), board_ahci }, /* Lewisburg RAID*/
-<<<<<<< HEAD
-	{ PCI_VDEVICE(INTEL, 0xa20e), board_ahci }, /* Lewisburg RAID*/
-	{ PCI_VDEVICE(INTEL, 0xa252), board_ahci }, /* Lewisburg RAID*/
-	{ PCI_VDEVICE(INTEL, 0xa256), board_ahci }, /* Lewisburg RAID*/
-	{ PCI_VDEVICE(INTEL, 0xa356), board_ahci }, /* Cannon Lake PCH-H RAID */
-	{ PCI_VDEVICE(INTEL, 0x0f22), board_ahci }, /* Bay Trail AHCI */
-	{ PCI_VDEVICE(INTEL, 0x0f23), board_ahci }, /* Bay Trail AHCI */
-	{ PCI_VDEVICE(INTEL, 0x22a3), board_ahci }, /* Cherry Trail AHCI */
-	{ PCI_VDEVICE(INTEL, 0x5ae3), board_ahci }, /* Apollo Lake AHCI */
-=======
 	{ PCI_VDEVICE(INTEL, 0xa252), board_ahci }, /* Lewisburg RAID*/
 	{ PCI_VDEVICE(INTEL, 0xa256), board_ahci }, /* Lewisburg RAID*/
 	{ PCI_VDEVICE(INTEL, 0xa356), board_ahci }, /* Cannon Lake PCH-H RAID */
@@ -504,7 +416,6 @@
 	{ PCI_VDEVICE(INTEL, 0x22a3), board_ahci_mobile }, /* Cherry Tr. AHCI */
 	{ PCI_VDEVICE(INTEL, 0x5ae3), board_ahci_mobile }, /* ApolloLake AHCI */
 	{ PCI_VDEVICE(INTEL, 0x34d3), board_ahci_mobile }, /* Ice Lake LP AHCI */
->>>>>>> 286cd8c7
 
 	/* JMicron 360/1/3/5/6, match class to avoid IDE function */
 	{ PCI_VENDOR_ID_JMICRON, PCI_ANY_ID, PCI_ANY_ID, PCI_ANY_ID,
@@ -748,22 +659,12 @@
 static int ahci_pci_reset_controller(struct ata_host *host)
 {
 	struct pci_dev *pdev = to_pci_dev(host->dev);
-<<<<<<< HEAD
-=======
 	struct ahci_host_priv *hpriv = host->private_data;
->>>>>>> 286cd8c7
 	int rc;
 
 	rc = ahci_reset_controller(host);
 	if (rc)
 		return rc;
-<<<<<<< HEAD
-
-	if (pdev->vendor == PCI_VENDOR_ID_INTEL) {
-		struct ahci_host_priv *hpriv = host->private_data;
-		u16 tmp16;
-=======
->>>>>>> 286cd8c7
 
 	/*
 	 * If platform firmware failed to enable ports, try to enable
