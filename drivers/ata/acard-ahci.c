--- conflicted
+++ resolved
@@ -294,11 +294,7 @@
 	if (is_atapi)
 		opts |= AHCI_CMD_ATAPI | AHCI_CMD_PREFETCH;
 
-<<<<<<< HEAD
-	ahci_fill_cmd_slot(pp, qc->tag, opts);
-=======
 	ahci_fill_cmd_slot(pp, qc->hw_tag, opts);
->>>>>>> 286cd8c7
 
 	return AC_ERR_OK;
 }
