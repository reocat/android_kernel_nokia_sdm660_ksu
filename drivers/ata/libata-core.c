/*
 *  libata-core.c - helper library for ATA
 *
 *  Maintained by:  Tejun Heo <tj@kernel.org>
 *    		    Please ALWAYS copy linux-ide@vger.kernel.org
 *		    on emails.
 *
 *  Copyright 2003-2004 Red Hat, Inc.  All rights reserved.
 *  Copyright 2003-2004 Jeff Garzik
 *
 *
 *  This program is free software; you can redistribute it and/or modify
 *  it under the terms of the GNU General Public License as published by
 *  the Free Software Foundation; either version 2, or (at your option)
 *  any later version.
 *
 *  This program is distributed in the hope that it will be useful,
 *  but WITHOUT ANY WARRANTY; without even the implied warranty of
 *  MERCHANTABILITY or FITNESS FOR A PARTICULAR PURPOSE.  See the
 *  GNU General Public License for more details.
 *
 *  You should have received a copy of the GNU General Public License
 *  along with this program; see the file COPYING.  If not, write to
 *  the Free Software Foundation, 675 Mass Ave, Cambridge, MA 02139, USA.
 *
 *
 *  libata documentation is available via 'make {ps|pdf}docs',
 *  as Documentation/driver-api/libata.rst
 *
 *  Hardware documentation available from http://www.t13.org/ and
 *  http://www.sata-io.org/
 *
 *  Standards documents from:
 *	http://www.t13.org (ATA standards, PCI DMA IDE spec)
 *	http://www.t10.org (SCSI MMC - for ATAPI MMC)
 *	http://www.sata-io.org (SATA)
 *	http://www.compactflash.org (CF)
 *	http://www.qic.org (QIC157 - Tape and DSC)
 *	http://www.ce-ata.org (CE-ATA: not supported)
 *
 */

#include <linux/kernel.h>
#include <linux/module.h>
#include <linux/pci.h>
#include <linux/init.h>
#include <linux/list.h>
#include <linux/mm.h>
#include <linux/spinlock.h>
#include <linux/blkdev.h>
#include <linux/delay.h>
#include <linux/timer.h>
#include <linux/time.h>
#include <linux/interrupt.h>
#include <linux/completion.h>
#include <linux/suspend.h>
#include <linux/workqueue.h>
#include <linux/scatterlist.h>
#include <linux/io.h>
#include <linux/log2.h>
#include <linux/slab.h>
#include <linux/glob.h>
#include <scsi/scsi.h>
#include <scsi/scsi_cmnd.h>
#include <scsi/scsi_host.h>
#include <linux/libata.h>
#include <asm/byteorder.h>
#include <asm/unaligned.h>
#include <linux/cdrom.h>
#include <linux/ratelimit.h>
#include <linux/leds.h>
#include <linux/pm_runtime.h>
#include <linux/platform_device.h>

#define CREATE_TRACE_POINTS
#include <trace/events/libata.h>

#include "libata.h"
#include "libata-transport.h"

/* debounce timing parameters in msecs { interval, duration, timeout } */
const unsigned long sata_deb_timing_normal[]		= {   5,  100, 2000 };
const unsigned long sata_deb_timing_hotplug[]		= {  25,  500, 2000 };
const unsigned long sata_deb_timing_long[]		= { 100, 2000, 5000 };

const struct ata_port_operations ata_base_port_ops = {
	.prereset		= ata_std_prereset,
	.postreset		= ata_std_postreset,
	.error_handler		= ata_std_error_handler,
	.sched_eh		= ata_std_sched_eh,
	.end_eh			= ata_std_end_eh,
};

const struct ata_port_operations sata_port_ops = {
	.inherits		= &ata_base_port_ops,

	.qc_defer		= ata_std_qc_defer,
	.hardreset		= sata_std_hardreset,
};

static unsigned int ata_dev_init_params(struct ata_device *dev,
					u16 heads, u16 sectors);
static unsigned int ata_dev_set_xfermode(struct ata_device *dev);
static void ata_dev_xfermask(struct ata_device *dev);
static unsigned long ata_dev_blacklisted(const struct ata_device *dev);

atomic_t ata_print_id = ATOMIC_INIT(0);

struct ata_force_param {
	const char	*name;
	unsigned int	cbl;
	int		spd_limit;
	unsigned long	xfer_mask;
	unsigned int	horkage_on;
	unsigned int	horkage_off;
	unsigned int	lflags;
};

struct ata_force_ent {
	int			port;
	int			device;
	struct ata_force_param	param;
};

static struct ata_force_ent *ata_force_tbl;
static int ata_force_tbl_size;

static char ata_force_param_buf[PAGE_SIZE] __initdata;
/* param_buf is thrown away after initialization, disallow read */
module_param_string(force, ata_force_param_buf, sizeof(ata_force_param_buf), 0);
MODULE_PARM_DESC(force, "Force ATA configurations including cable type, link speed and transfer mode (see Documentation/admin-guide/kernel-parameters.rst for details)");

static int atapi_enabled = 1;
module_param(atapi_enabled, int, 0444);
MODULE_PARM_DESC(atapi_enabled, "Enable discovery of ATAPI devices (0=off, 1=on [default])");

static int atapi_dmadir = 0;
module_param(atapi_dmadir, int, 0444);
MODULE_PARM_DESC(atapi_dmadir, "Enable ATAPI DMADIR bridge support (0=off [default], 1=on)");

int atapi_passthru16 = 1;
module_param(atapi_passthru16, int, 0444);
MODULE_PARM_DESC(atapi_passthru16, "Enable ATA_16 passthru for ATAPI devices (0=off, 1=on [default])");

int libata_fua = 0;
module_param_named(fua, libata_fua, int, 0444);
MODULE_PARM_DESC(fua, "FUA support (0=off [default], 1=on)");

static int ata_ignore_hpa;
module_param_named(ignore_hpa, ata_ignore_hpa, int, 0644);
MODULE_PARM_DESC(ignore_hpa, "Ignore HPA limit (0=keep BIOS limits, 1=ignore limits, using full disk)");

static int libata_dma_mask = ATA_DMA_MASK_ATA|ATA_DMA_MASK_ATAPI|ATA_DMA_MASK_CFA;
module_param_named(dma, libata_dma_mask, int, 0444);
MODULE_PARM_DESC(dma, "DMA enable/disable (0x1==ATA, 0x2==ATAPI, 0x4==CF)");

static int ata_probe_timeout;
module_param(ata_probe_timeout, int, 0444);
MODULE_PARM_DESC(ata_probe_timeout, "Set ATA probing timeout (seconds)");

int libata_noacpi = 0;
module_param_named(noacpi, libata_noacpi, int, 0444);
MODULE_PARM_DESC(noacpi, "Disable the use of ACPI in probe/suspend/resume (0=off [default], 1=on)");

int libata_allow_tpm = 0;
module_param_named(allow_tpm, libata_allow_tpm, int, 0444);
MODULE_PARM_DESC(allow_tpm, "Permit the use of TPM commands (0=off [default], 1=on)");

static int atapi_an;
module_param(atapi_an, int, 0444);
MODULE_PARM_DESC(atapi_an, "Enable ATAPI AN media presence notification (0=0ff [default], 1=on)");

MODULE_AUTHOR("Jeff Garzik");
MODULE_DESCRIPTION("Library module for ATA devices");
MODULE_LICENSE("GPL");
MODULE_VERSION(DRV_VERSION);


static bool ata_sstatus_online(u32 sstatus)
{
	return (sstatus & 0xf) == 0x3;
}

/**
 *	ata_link_next - link iteration helper
 *	@link: the previous link, NULL to start
 *	@ap: ATA port containing links to iterate
 *	@mode: iteration mode, one of ATA_LITER_*
 *
 *	LOCKING:
 *	Host lock or EH context.
 *
 *	RETURNS:
 *	Pointer to the next link.
 */
struct ata_link *ata_link_next(struct ata_link *link, struct ata_port *ap,
			       enum ata_link_iter_mode mode)
{
	BUG_ON(mode != ATA_LITER_EDGE &&
	       mode != ATA_LITER_PMP_FIRST && mode != ATA_LITER_HOST_FIRST);

	/* NULL link indicates start of iteration */
	if (!link)
		switch (mode) {
		case ATA_LITER_EDGE:
		case ATA_LITER_PMP_FIRST:
			if (sata_pmp_attached(ap))
				return ap->pmp_link;
			/* fall through */
		case ATA_LITER_HOST_FIRST:
			return &ap->link;
		}

	/* we just iterated over the host link, what's next? */
	if (link == &ap->link)
		switch (mode) {
		case ATA_LITER_HOST_FIRST:
			if (sata_pmp_attached(ap))
				return ap->pmp_link;
			/* fall through */
		case ATA_LITER_PMP_FIRST:
			if (unlikely(ap->slave_link))
				return ap->slave_link;
			/* fall through */
		case ATA_LITER_EDGE:
			return NULL;
		}

	/* slave_link excludes PMP */
	if (unlikely(link == ap->slave_link))
		return NULL;

	/* we were over a PMP link */
	if (++link < ap->pmp_link + ap->nr_pmp_links)
		return link;

	if (mode == ATA_LITER_PMP_FIRST)
		return &ap->link;

	return NULL;
}

/**
 *	ata_dev_next - device iteration helper
 *	@dev: the previous device, NULL to start
 *	@link: ATA link containing devices to iterate
 *	@mode: iteration mode, one of ATA_DITER_*
 *
 *	LOCKING:
 *	Host lock or EH context.
 *
 *	RETURNS:
 *	Pointer to the next device.
 */
struct ata_device *ata_dev_next(struct ata_device *dev, struct ata_link *link,
				enum ata_dev_iter_mode mode)
{
	BUG_ON(mode != ATA_DITER_ENABLED && mode != ATA_DITER_ENABLED_REVERSE &&
	       mode != ATA_DITER_ALL && mode != ATA_DITER_ALL_REVERSE);

	/* NULL dev indicates start of iteration */
	if (!dev)
		switch (mode) {
		case ATA_DITER_ENABLED:
		case ATA_DITER_ALL:
			dev = link->device;
			goto check;
		case ATA_DITER_ENABLED_REVERSE:
		case ATA_DITER_ALL_REVERSE:
			dev = link->device + ata_link_max_devices(link) - 1;
			goto check;
		}

 next:
	/* move to the next one */
	switch (mode) {
	case ATA_DITER_ENABLED:
	case ATA_DITER_ALL:
		if (++dev < link->device + ata_link_max_devices(link))
			goto check;
		return NULL;
	case ATA_DITER_ENABLED_REVERSE:
	case ATA_DITER_ALL_REVERSE:
		if (--dev >= link->device)
			goto check;
		return NULL;
	}

 check:
	if ((mode == ATA_DITER_ENABLED || mode == ATA_DITER_ENABLED_REVERSE) &&
	    !ata_dev_enabled(dev))
		goto next;
	return dev;
}

/**
 *	ata_dev_phys_link - find physical link for a device
 *	@dev: ATA device to look up physical link for
 *
 *	Look up physical link which @dev is attached to.  Note that
 *	this is different from @dev->link only when @dev is on slave
 *	link.  For all other cases, it's the same as @dev->link.
 *
 *	LOCKING:
 *	Don't care.
 *
 *	RETURNS:
 *	Pointer to the found physical link.
 */
struct ata_link *ata_dev_phys_link(struct ata_device *dev)
{
	struct ata_port *ap = dev->link->ap;

	if (!ap->slave_link)
		return dev->link;
	if (!dev->devno)
		return &ap->link;
	return ap->slave_link;
}

/**
 *	ata_force_cbl - force cable type according to libata.force
 *	@ap: ATA port of interest
 *
 *	Force cable type according to libata.force and whine about it.
 *	The last entry which has matching port number is used, so it
 *	can be specified as part of device force parameters.  For
 *	example, both "a:40c,1.00:udma4" and "1.00:40c,udma4" have the
 *	same effect.
 *
 *	LOCKING:
 *	EH context.
 */
void ata_force_cbl(struct ata_port *ap)
{
	int i;

	for (i = ata_force_tbl_size - 1; i >= 0; i--) {
		const struct ata_force_ent *fe = &ata_force_tbl[i];

		if (fe->port != -1 && fe->port != ap->print_id)
			continue;

		if (fe->param.cbl == ATA_CBL_NONE)
			continue;

		ap->cbl = fe->param.cbl;
		ata_port_notice(ap, "FORCE: cable set to %s\n", fe->param.name);
		return;
	}
}

/**
 *	ata_force_link_limits - force link limits according to libata.force
 *	@link: ATA link of interest
 *
 *	Force link flags and SATA spd limit according to libata.force
 *	and whine about it.  When only the port part is specified
 *	(e.g. 1:), the limit applies to all links connected to both
 *	the host link and all fan-out ports connected via PMP.  If the
 *	device part is specified as 0 (e.g. 1.00:), it specifies the
 *	first fan-out link not the host link.  Device number 15 always
 *	points to the host link whether PMP is attached or not.  If the
 *	controller has slave link, device number 16 points to it.
 *
 *	LOCKING:
 *	EH context.
 */
static void ata_force_link_limits(struct ata_link *link)
{
	bool did_spd = false;
	int linkno = link->pmp;
	int i;

	if (ata_is_host_link(link))
		linkno += 15;

	for (i = ata_force_tbl_size - 1; i >= 0; i--) {
		const struct ata_force_ent *fe = &ata_force_tbl[i];

		if (fe->port != -1 && fe->port != link->ap->print_id)
			continue;

		if (fe->device != -1 && fe->device != linkno)
			continue;

		/* only honor the first spd limit */
		if (!did_spd && fe->param.spd_limit) {
			link->hw_sata_spd_limit = (1 << fe->param.spd_limit) - 1;
			ata_link_notice(link, "FORCE: PHY spd limit set to %s\n",
					fe->param.name);
			did_spd = true;
		}

		/* let lflags stack */
		if (fe->param.lflags) {
			link->flags |= fe->param.lflags;
			ata_link_notice(link,
					"FORCE: link flag 0x%x forced -> 0x%x\n",
					fe->param.lflags, link->flags);
		}
	}
}

/**
 *	ata_force_xfermask - force xfermask according to libata.force
 *	@dev: ATA device of interest
 *
 *	Force xfer_mask according to libata.force and whine about it.
 *	For consistency with link selection, device number 15 selects
 *	the first device connected to the host link.
 *
 *	LOCKING:
 *	EH context.
 */
static void ata_force_xfermask(struct ata_device *dev)
{
	int devno = dev->link->pmp + dev->devno;
	int alt_devno = devno;
	int i;

	/* allow n.15/16 for devices attached to host port */
	if (ata_is_host_link(dev->link))
		alt_devno += 15;

	for (i = ata_force_tbl_size - 1; i >= 0; i--) {
		const struct ata_force_ent *fe = &ata_force_tbl[i];
		unsigned long pio_mask, mwdma_mask, udma_mask;

		if (fe->port != -1 && fe->port != dev->link->ap->print_id)
			continue;

		if (fe->device != -1 && fe->device != devno &&
		    fe->device != alt_devno)
			continue;

		if (!fe->param.xfer_mask)
			continue;

		ata_unpack_xfermask(fe->param.xfer_mask,
				    &pio_mask, &mwdma_mask, &udma_mask);
		if (udma_mask)
			dev->udma_mask = udma_mask;
		else if (mwdma_mask) {
			dev->udma_mask = 0;
			dev->mwdma_mask = mwdma_mask;
		} else {
			dev->udma_mask = 0;
			dev->mwdma_mask = 0;
			dev->pio_mask = pio_mask;
		}

		ata_dev_notice(dev, "FORCE: xfer_mask set to %s\n",
			       fe->param.name);
		return;
	}
}

/**
 *	ata_force_horkage - force horkage according to libata.force
 *	@dev: ATA device of interest
 *
 *	Force horkage according to libata.force and whine about it.
 *	For consistency with link selection, device number 15 selects
 *	the first device connected to the host link.
 *
 *	LOCKING:
 *	EH context.
 */
static void ata_force_horkage(struct ata_device *dev)
{
	int devno = dev->link->pmp + dev->devno;
	int alt_devno = devno;
	int i;

	/* allow n.15/16 for devices attached to host port */
	if (ata_is_host_link(dev->link))
		alt_devno += 15;

	for (i = 0; i < ata_force_tbl_size; i++) {
		const struct ata_force_ent *fe = &ata_force_tbl[i];

		if (fe->port != -1 && fe->port != dev->link->ap->print_id)
			continue;

		if (fe->device != -1 && fe->device != devno &&
		    fe->device != alt_devno)
			continue;

		if (!(~dev->horkage & fe->param.horkage_on) &&
		    !(dev->horkage & fe->param.horkage_off))
			continue;

		dev->horkage |= fe->param.horkage_on;
		dev->horkage &= ~fe->param.horkage_off;

		ata_dev_notice(dev, "FORCE: horkage modified (%s)\n",
			       fe->param.name);
	}
}

/**
 *	atapi_cmd_type - Determine ATAPI command type from SCSI opcode
 *	@opcode: SCSI opcode
 *
 *	Determine ATAPI command type from @opcode.
 *
 *	LOCKING:
 *	None.
 *
 *	RETURNS:
 *	ATAPI_{READ|WRITE|READ_CD|PASS_THRU|MISC}
 */
int atapi_cmd_type(u8 opcode)
{
	switch (opcode) {
	case GPCMD_READ_10:
	case GPCMD_READ_12:
		return ATAPI_READ;

	case GPCMD_WRITE_10:
	case GPCMD_WRITE_12:
	case GPCMD_WRITE_AND_VERIFY_10:
		return ATAPI_WRITE;

	case GPCMD_READ_CD:
	case GPCMD_READ_CD_MSF:
		return ATAPI_READ_CD;

	case ATA_16:
	case ATA_12:
		if (atapi_passthru16)
			return ATAPI_PASS_THRU;
		/* fall thru */
	default:
		return ATAPI_MISC;
	}
}

/**
 *	ata_tf_to_fis - Convert ATA taskfile to SATA FIS structure
 *	@tf: Taskfile to convert
 *	@pmp: Port multiplier port
 *	@is_cmd: This FIS is for command
 *	@fis: Buffer into which data will output
 *
 *	Converts a standard ATA taskfile to a Serial ATA
 *	FIS structure (Register - Host to Device).
 *
 *	LOCKING:
 *	Inherited from caller.
 */
void ata_tf_to_fis(const struct ata_taskfile *tf, u8 pmp, int is_cmd, u8 *fis)
{
	fis[0] = 0x27;			/* Register - Host to Device FIS */
	fis[1] = pmp & 0xf;		/* Port multiplier number*/
	if (is_cmd)
		fis[1] |= (1 << 7);	/* bit 7 indicates Command FIS */

	fis[2] = tf->command;
	fis[3] = tf->feature;

	fis[4] = tf->lbal;
	fis[5] = tf->lbam;
	fis[6] = tf->lbah;
	fis[7] = tf->device;

	fis[8] = tf->hob_lbal;
	fis[9] = tf->hob_lbam;
	fis[10] = tf->hob_lbah;
	fis[11] = tf->hob_feature;

	fis[12] = tf->nsect;
	fis[13] = tf->hob_nsect;
	fis[14] = 0;
	fis[15] = tf->ctl;

	fis[16] = tf->auxiliary & 0xff;
	fis[17] = (tf->auxiliary >> 8) & 0xff;
	fis[18] = (tf->auxiliary >> 16) & 0xff;
	fis[19] = (tf->auxiliary >> 24) & 0xff;
}

/**
 *	ata_tf_from_fis - Convert SATA FIS to ATA taskfile
 *	@fis: Buffer from which data will be input
 *	@tf: Taskfile to output
 *
 *	Converts a serial ATA FIS structure to a standard ATA taskfile.
 *
 *	LOCKING:
 *	Inherited from caller.
 */

void ata_tf_from_fis(const u8 *fis, struct ata_taskfile *tf)
{
	tf->command	= fis[2];	/* status */
	tf->feature	= fis[3];	/* error */

	tf->lbal	= fis[4];
	tf->lbam	= fis[5];
	tf->lbah	= fis[6];
	tf->device	= fis[7];

	tf->hob_lbal	= fis[8];
	tf->hob_lbam	= fis[9];
	tf->hob_lbah	= fis[10];

	tf->nsect	= fis[12];
	tf->hob_nsect	= fis[13];
}

static const u8 ata_rw_cmds[] = {
	/* pio multi */
	ATA_CMD_READ_MULTI,
	ATA_CMD_WRITE_MULTI,
	ATA_CMD_READ_MULTI_EXT,
	ATA_CMD_WRITE_MULTI_EXT,
	0,
	0,
	0,
	ATA_CMD_WRITE_MULTI_FUA_EXT,
	/* pio */
	ATA_CMD_PIO_READ,
	ATA_CMD_PIO_WRITE,
	ATA_CMD_PIO_READ_EXT,
	ATA_CMD_PIO_WRITE_EXT,
	0,
	0,
	0,
	0,
	/* dma */
	ATA_CMD_READ,
	ATA_CMD_WRITE,
	ATA_CMD_READ_EXT,
	ATA_CMD_WRITE_EXT,
	0,
	0,
	0,
	ATA_CMD_WRITE_FUA_EXT
};

/**
 *	ata_rwcmd_protocol - set taskfile r/w commands and protocol
 *	@tf: command to examine and configure
 *	@dev: device tf belongs to
 *
 *	Examine the device configuration and tf->flags to calculate
 *	the proper read/write commands and protocol to use.
 *
 *	LOCKING:
 *	caller.
 */
static int ata_rwcmd_protocol(struct ata_taskfile *tf, struct ata_device *dev)
{
	u8 cmd;

	int index, fua, lba48, write;

	fua = (tf->flags & ATA_TFLAG_FUA) ? 4 : 0;
	lba48 = (tf->flags & ATA_TFLAG_LBA48) ? 2 : 0;
	write = (tf->flags & ATA_TFLAG_WRITE) ? 1 : 0;

	if (dev->flags & ATA_DFLAG_PIO) {
		tf->protocol = ATA_PROT_PIO;
		index = dev->multi_count ? 0 : 8;
	} else if (lba48 && (dev->link->ap->flags & ATA_FLAG_PIO_LBA48)) {
		/* Unable to use DMA due to host limitation */
		tf->protocol = ATA_PROT_PIO;
		index = dev->multi_count ? 0 : 8;
	} else {
		tf->protocol = ATA_PROT_DMA;
		index = 16;
	}

	cmd = ata_rw_cmds[index + fua + lba48 + write];
	if (cmd) {
		tf->command = cmd;
		return 0;
	}
	return -1;
}

/**
 *	ata_tf_read_block - Read block address from ATA taskfile
 *	@tf: ATA taskfile of interest
 *	@dev: ATA device @tf belongs to
 *
 *	LOCKING:
 *	None.
 *
 *	Read block address from @tf.  This function can handle all
 *	three address formats - LBA, LBA48 and CHS.  tf->protocol and
 *	flags select the address format to use.
 *
 *	RETURNS:
 *	Block address read from @tf.
 */
u64 ata_tf_read_block(const struct ata_taskfile *tf, struct ata_device *dev)
{
	u64 block = 0;

	if (tf->flags & ATA_TFLAG_LBA) {
		if (tf->flags & ATA_TFLAG_LBA48) {
			block |= (u64)tf->hob_lbah << 40;
			block |= (u64)tf->hob_lbam << 32;
			block |= (u64)tf->hob_lbal << 24;
		} else
			block |= (tf->device & 0xf) << 24;

		block |= tf->lbah << 16;
		block |= tf->lbam << 8;
		block |= tf->lbal;
	} else {
		u32 cyl, head, sect;

		cyl = tf->lbam | (tf->lbah << 8);
		head = tf->device & 0xf;
		sect = tf->lbal;

		if (!sect) {
			ata_dev_warn(dev,
				     "device reported invalid CHS sector 0\n");
			return U64_MAX;
		}

		block = (cyl * dev->heads + head) * dev->sectors + sect - 1;
	}

	return block;
}

/**
 *	ata_build_rw_tf - Build ATA taskfile for given read/write request
 *	@tf: Target ATA taskfile
 *	@dev: ATA device @tf belongs to
 *	@block: Block address
 *	@n_block: Number of blocks
 *	@tf_flags: RW/FUA etc...
 *	@tag: tag
 *	@class: IO priority class
 *
 *	LOCKING:
 *	None.
 *
 *	Build ATA taskfile @tf for read/write request described by
 *	@block, @n_block, @tf_flags and @tag on @dev.
 *
 *	RETURNS:
 *
 *	0 on success, -ERANGE if the request is too large for @dev,
 *	-EINVAL if the request is invalid.
 */
int ata_build_rw_tf(struct ata_taskfile *tf, struct ata_device *dev,
		    u64 block, u32 n_block, unsigned int tf_flags,
		    unsigned int tag, int class)
{
	tf->flags |= ATA_TFLAG_ISADDR | ATA_TFLAG_DEVICE;
	tf->flags |= tf_flags;

	if (ata_ncq_enabled(dev) && !ata_tag_internal(tag)) {
		/* yay, NCQ */
		if (!lba_48_ok(block, n_block))
			return -ERANGE;

		tf->protocol = ATA_PROT_NCQ;
		tf->flags |= ATA_TFLAG_LBA | ATA_TFLAG_LBA48;

		if (tf->flags & ATA_TFLAG_WRITE)
			tf->command = ATA_CMD_FPDMA_WRITE;
		else
			tf->command = ATA_CMD_FPDMA_READ;

		tf->nsect = tag << 3;
		tf->hob_feature = (n_block >> 8) & 0xff;
		tf->feature = n_block & 0xff;

		tf->hob_lbah = (block >> 40) & 0xff;
		tf->hob_lbam = (block >> 32) & 0xff;
		tf->hob_lbal = (block >> 24) & 0xff;
		tf->lbah = (block >> 16) & 0xff;
		tf->lbam = (block >> 8) & 0xff;
		tf->lbal = block & 0xff;

		tf->device = ATA_LBA;
		if (tf->flags & ATA_TFLAG_FUA)
			tf->device |= 1 << 7;

		if (dev->flags & ATA_DFLAG_NCQ_PRIO) {
			if (class == IOPRIO_CLASS_RT)
				tf->hob_nsect |= ATA_PRIO_HIGH <<
						 ATA_SHIFT_PRIO;
		}
	} else if (dev->flags & ATA_DFLAG_LBA) {
		tf->flags |= ATA_TFLAG_LBA;

		if (lba_28_ok(block, n_block)) {
			/* use LBA28 */
			tf->device |= (block >> 24) & 0xf;
		} else if (lba_48_ok(block, n_block)) {
			if (!(dev->flags & ATA_DFLAG_LBA48))
				return -ERANGE;

			/* use LBA48 */
			tf->flags |= ATA_TFLAG_LBA48;

			tf->hob_nsect = (n_block >> 8) & 0xff;

			tf->hob_lbah = (block >> 40) & 0xff;
			tf->hob_lbam = (block >> 32) & 0xff;
			tf->hob_lbal = (block >> 24) & 0xff;
		} else
			/* request too large even for LBA48 */
			return -ERANGE;

		if (unlikely(ata_rwcmd_protocol(tf, dev) < 0))
			return -EINVAL;

		tf->nsect = n_block & 0xff;

		tf->lbah = (block >> 16) & 0xff;
		tf->lbam = (block >> 8) & 0xff;
		tf->lbal = block & 0xff;

		tf->device |= ATA_LBA;
	} else {
		/* CHS */
		u32 sect, head, cyl, track;

		/* The request -may- be too large for CHS addressing. */
		if (!lba_28_ok(block, n_block))
			return -ERANGE;

		if (unlikely(ata_rwcmd_protocol(tf, dev) < 0))
			return -EINVAL;

		/* Convert LBA to CHS */
		track = (u32)block / dev->sectors;
		cyl   = track / dev->heads;
		head  = track % dev->heads;
		sect  = (u32)block % dev->sectors + 1;

		DPRINTK("block %u track %u cyl %u head %u sect %u\n",
			(u32)block, track, cyl, head, sect);

		/* Check whether the converted CHS can fit.
		   Cylinder: 0-65535
		   Head: 0-15
		   Sector: 1-255*/
		if ((cyl >> 16) || (head >> 4) || (sect >> 8) || (!sect))
			return -ERANGE;

		tf->nsect = n_block & 0xff; /* Sector count 0 means 256 sectors */
		tf->lbal = sect;
		tf->lbam = cyl;
		tf->lbah = cyl >> 8;
		tf->device |= head;
	}

	return 0;
}

/**
 *	ata_pack_xfermask - Pack pio, mwdma and udma masks into xfer_mask
 *	@pio_mask: pio_mask
 *	@mwdma_mask: mwdma_mask
 *	@udma_mask: udma_mask
 *
 *	Pack @pio_mask, @mwdma_mask and @udma_mask into a single
 *	unsigned int xfer_mask.
 *
 *	LOCKING:
 *	None.
 *
 *	RETURNS:
 *	Packed xfer_mask.
 */
unsigned long ata_pack_xfermask(unsigned long pio_mask,
				unsigned long mwdma_mask,
				unsigned long udma_mask)
{
	return ((pio_mask << ATA_SHIFT_PIO) & ATA_MASK_PIO) |
		((mwdma_mask << ATA_SHIFT_MWDMA) & ATA_MASK_MWDMA) |
		((udma_mask << ATA_SHIFT_UDMA) & ATA_MASK_UDMA);
}

/**
 *	ata_unpack_xfermask - Unpack xfer_mask into pio, mwdma and udma masks
 *	@xfer_mask: xfer_mask to unpack
 *	@pio_mask: resulting pio_mask
 *	@mwdma_mask: resulting mwdma_mask
 *	@udma_mask: resulting udma_mask
 *
 *	Unpack @xfer_mask into @pio_mask, @mwdma_mask and @udma_mask.
 *	Any NULL destination masks will be ignored.
 */
void ata_unpack_xfermask(unsigned long xfer_mask, unsigned long *pio_mask,
			 unsigned long *mwdma_mask, unsigned long *udma_mask)
{
	if (pio_mask)
		*pio_mask = (xfer_mask & ATA_MASK_PIO) >> ATA_SHIFT_PIO;
	if (mwdma_mask)
		*mwdma_mask = (xfer_mask & ATA_MASK_MWDMA) >> ATA_SHIFT_MWDMA;
	if (udma_mask)
		*udma_mask = (xfer_mask & ATA_MASK_UDMA) >> ATA_SHIFT_UDMA;
}

static const struct ata_xfer_ent {
	int shift, bits;
	u8 base;
} ata_xfer_tbl[] = {
	{ ATA_SHIFT_PIO, ATA_NR_PIO_MODES, XFER_PIO_0 },
	{ ATA_SHIFT_MWDMA, ATA_NR_MWDMA_MODES, XFER_MW_DMA_0 },
	{ ATA_SHIFT_UDMA, ATA_NR_UDMA_MODES, XFER_UDMA_0 },
	{ -1, },
};

/**
 *	ata_xfer_mask2mode - Find matching XFER_* for the given xfer_mask
 *	@xfer_mask: xfer_mask of interest
 *
 *	Return matching XFER_* value for @xfer_mask.  Only the highest
 *	bit of @xfer_mask is considered.
 *
 *	LOCKING:
 *	None.
 *
 *	RETURNS:
 *	Matching XFER_* value, 0xff if no match found.
 */
u8 ata_xfer_mask2mode(unsigned long xfer_mask)
{
	int highbit = fls(xfer_mask) - 1;
	const struct ata_xfer_ent *ent;

	for (ent = ata_xfer_tbl; ent->shift >= 0; ent++)
		if (highbit >= ent->shift && highbit < ent->shift + ent->bits)
			return ent->base + highbit - ent->shift;
	return 0xff;
}

/**
 *	ata_xfer_mode2mask - Find matching xfer_mask for XFER_*
 *	@xfer_mode: XFER_* of interest
 *
 *	Return matching xfer_mask for @xfer_mode.
 *
 *	LOCKING:
 *	None.
 *
 *	RETURNS:
 *	Matching xfer_mask, 0 if no match found.
 */
unsigned long ata_xfer_mode2mask(u8 xfer_mode)
{
	const struct ata_xfer_ent *ent;

	for (ent = ata_xfer_tbl; ent->shift >= 0; ent++)
		if (xfer_mode >= ent->base && xfer_mode < ent->base + ent->bits)
			return ((2 << (ent->shift + xfer_mode - ent->base)) - 1)
				& ~((1 << ent->shift) - 1);
	return 0;
}

/**
 *	ata_xfer_mode2shift - Find matching xfer_shift for XFER_*
 *	@xfer_mode: XFER_* of interest
 *
 *	Return matching xfer_shift for @xfer_mode.
 *
 *	LOCKING:
 *	None.
 *
 *	RETURNS:
 *	Matching xfer_shift, -1 if no match found.
 */
int ata_xfer_mode2shift(unsigned long xfer_mode)
{
	const struct ata_xfer_ent *ent;

	for (ent = ata_xfer_tbl; ent->shift >= 0; ent++)
		if (xfer_mode >= ent->base && xfer_mode < ent->base + ent->bits)
			return ent->shift;
	return -1;
}

/**
 *	ata_mode_string - convert xfer_mask to string
 *	@xfer_mask: mask of bits supported; only highest bit counts.
 *
 *	Determine string which represents the highest speed
 *	(highest bit in @modemask).
 *
 *	LOCKING:
 *	None.
 *
 *	RETURNS:
 *	Constant C string representing highest speed listed in
 *	@mode_mask, or the constant C string "<n/a>".
 */
const char *ata_mode_string(unsigned long xfer_mask)
{
	static const char * const xfer_mode_str[] = {
		"PIO0",
		"PIO1",
		"PIO2",
		"PIO3",
		"PIO4",
		"PIO5",
		"PIO6",
		"MWDMA0",
		"MWDMA1",
		"MWDMA2",
		"MWDMA3",
		"MWDMA4",
		"UDMA/16",
		"UDMA/25",
		"UDMA/33",
		"UDMA/44",
		"UDMA/66",
		"UDMA/100",
		"UDMA/133",
		"UDMA7",
	};
	int highbit;

	highbit = fls(xfer_mask) - 1;
	if (highbit >= 0 && highbit < ARRAY_SIZE(xfer_mode_str))
		return xfer_mode_str[highbit];
	return "<n/a>";
}

const char *sata_spd_string(unsigned int spd)
{
	static const char * const spd_str[] = {
		"1.5 Gbps",
		"3.0 Gbps",
		"6.0 Gbps",
	};

	if (spd == 0 || (spd - 1) >= ARRAY_SIZE(spd_str))
		return "<unknown>";
	return spd_str[spd - 1];
}

/**
 *	ata_dev_classify - determine device type based on ATA-spec signature
 *	@tf: ATA taskfile register set for device to be identified
 *
 *	Determine from taskfile register contents whether a device is
 *	ATA or ATAPI, as per "Signature and persistence" section
 *	of ATA/PI spec (volume 1, sect 5.14).
 *
 *	LOCKING:
 *	None.
 *
 *	RETURNS:
 *	Device type, %ATA_DEV_ATA, %ATA_DEV_ATAPI, %ATA_DEV_PMP,
 *	%ATA_DEV_ZAC, or %ATA_DEV_UNKNOWN the event of failure.
 */
unsigned int ata_dev_classify(const struct ata_taskfile *tf)
{
	/* Apple's open source Darwin code hints that some devices only
	 * put a proper signature into the LBA mid/high registers,
	 * So, we only check those.  It's sufficient for uniqueness.
	 *
	 * ATA/ATAPI-7 (d1532v1r1: Feb. 19, 2003) specified separate
	 * signatures for ATA and ATAPI devices attached on SerialATA,
	 * 0x3c/0xc3 and 0x69/0x96 respectively.  However, SerialATA
	 * spec has never mentioned about using different signatures
	 * for ATA/ATAPI devices.  Then, Serial ATA II: Port
	 * Multiplier specification began to use 0x69/0x96 to identify
	 * port multpliers and 0x3c/0xc3 to identify SEMB device.
	 * ATA/ATAPI-7 dropped descriptions about 0x3c/0xc3 and
	 * 0x69/0x96 shortly and described them as reserved for
	 * SerialATA.
	 *
	 * We follow the current spec and consider that 0x69/0x96
	 * identifies a port multiplier and 0x3c/0xc3 a SEMB device.
	 * Unfortunately, WDC WD1600JS-62MHB5 (a hard drive) reports
	 * SEMB signature.  This is worked around in
	 * ata_dev_read_id().
	 */
	if ((tf->lbam == 0) && (tf->lbah == 0)) {
		DPRINTK("found ATA device by sig\n");
		return ATA_DEV_ATA;
	}

	if ((tf->lbam == 0x14) && (tf->lbah == 0xeb)) {
		DPRINTK("found ATAPI device by sig\n");
		return ATA_DEV_ATAPI;
	}

	if ((tf->lbam == 0x69) && (tf->lbah == 0x96)) {
		DPRINTK("found PMP device by sig\n");
		return ATA_DEV_PMP;
	}

	if ((tf->lbam == 0x3c) && (tf->lbah == 0xc3)) {
		DPRINTK("found SEMB device by sig (could be ATA device)\n");
		return ATA_DEV_SEMB;
	}

	if ((tf->lbam == 0xcd) && (tf->lbah == 0xab)) {
		DPRINTK("found ZAC device by sig\n");
		return ATA_DEV_ZAC;
	}

	DPRINTK("unknown device\n");
	return ATA_DEV_UNKNOWN;
}

/**
 *	ata_id_string - Convert IDENTIFY DEVICE page into string
 *	@id: IDENTIFY DEVICE results we will examine
 *	@s: string into which data is output
 *	@ofs: offset into identify device page
 *	@len: length of string to return. must be an even number.
 *
 *	The strings in the IDENTIFY DEVICE page are broken up into
 *	16-bit chunks.  Run through the string, and output each
 *	8-bit chunk linearly, regardless of platform.
 *
 *	LOCKING:
 *	caller.
 */

void ata_id_string(const u16 *id, unsigned char *s,
		   unsigned int ofs, unsigned int len)
{
	unsigned int c;

	BUG_ON(len & 1);

	while (len > 0) {
		c = id[ofs] >> 8;
		*s = c;
		s++;

		c = id[ofs] & 0xff;
		*s = c;
		s++;

		ofs++;
		len -= 2;
	}
}

/**
 *	ata_id_c_string - Convert IDENTIFY DEVICE page into C string
 *	@id: IDENTIFY DEVICE results we will examine
 *	@s: string into which data is output
 *	@ofs: offset into identify device page
 *	@len: length of string to return. must be an odd number.
 *
 *	This function is identical to ata_id_string except that it
 *	trims trailing spaces and terminates the resulting string with
 *	null.  @len must be actual maximum length (even number) + 1.
 *
 *	LOCKING:
 *	caller.
 */
void ata_id_c_string(const u16 *id, unsigned char *s,
		     unsigned int ofs, unsigned int len)
{
	unsigned char *p;

	ata_id_string(id, s, ofs, len - 1);

	p = s + strnlen(s, len - 1);
	while (p > s && p[-1] == ' ')
		p--;
	*p = '\0';
}

static u64 ata_id_n_sectors(const u16 *id)
{
	if (ata_id_has_lba(id)) {
		if (ata_id_has_lba48(id))
			return ata_id_u64(id, ATA_ID_LBA_CAPACITY_2);
		else
			return ata_id_u32(id, ATA_ID_LBA_CAPACITY);
	} else {
		if (ata_id_current_chs_valid(id))
			return id[ATA_ID_CUR_CYLS] * id[ATA_ID_CUR_HEADS] *
			       id[ATA_ID_CUR_SECTORS];
		else
			return id[ATA_ID_CYLS] * id[ATA_ID_HEADS] *
			       id[ATA_ID_SECTORS];
	}
}

u64 ata_tf_to_lba48(const struct ata_taskfile *tf)
{
	u64 sectors = 0;

	sectors |= ((u64)(tf->hob_lbah & 0xff)) << 40;
	sectors |= ((u64)(tf->hob_lbam & 0xff)) << 32;
	sectors |= ((u64)(tf->hob_lbal & 0xff)) << 24;
	sectors |= (tf->lbah & 0xff) << 16;
	sectors |= (tf->lbam & 0xff) << 8;
	sectors |= (tf->lbal & 0xff);

	return sectors;
}

u64 ata_tf_to_lba(const struct ata_taskfile *tf)
{
	u64 sectors = 0;

	sectors |= (tf->device & 0x0f) << 24;
	sectors |= (tf->lbah & 0xff) << 16;
	sectors |= (tf->lbam & 0xff) << 8;
	sectors |= (tf->lbal & 0xff);

	return sectors;
}

/**
 *	ata_read_native_max_address - Read native max address
 *	@dev: target device
 *	@max_sectors: out parameter for the result native max address
 *
 *	Perform an LBA48 or LBA28 native size query upon the device in
 *	question.
 *
 *	RETURNS:
 *	0 on success, -EACCES if command is aborted by the drive.
 *	-EIO on other errors.
 */
static int ata_read_native_max_address(struct ata_device *dev, u64 *max_sectors)
{
	unsigned int err_mask;
	struct ata_taskfile tf;
	int lba48 = ata_id_has_lba48(dev->id);

	ata_tf_init(dev, &tf);

	/* always clear all address registers */
	tf.flags |= ATA_TFLAG_DEVICE | ATA_TFLAG_ISADDR;

	if (lba48) {
		tf.command = ATA_CMD_READ_NATIVE_MAX_EXT;
		tf.flags |= ATA_TFLAG_LBA48;
	} else
		tf.command = ATA_CMD_READ_NATIVE_MAX;

	tf.protocol = ATA_PROT_NODATA;
	tf.device |= ATA_LBA;

	err_mask = ata_exec_internal(dev, &tf, NULL, DMA_NONE, NULL, 0, 0);
	if (err_mask) {
		ata_dev_warn(dev,
			     "failed to read native max address (err_mask=0x%x)\n",
			     err_mask);
		if (err_mask == AC_ERR_DEV && (tf.feature & ATA_ABORTED))
			return -EACCES;
		return -EIO;
	}

	if (lba48)
		*max_sectors = ata_tf_to_lba48(&tf) + 1;
	else
		*max_sectors = ata_tf_to_lba(&tf) + 1;
	if (dev->horkage & ATA_HORKAGE_HPA_SIZE)
		(*max_sectors)--;
	return 0;
}

/**
 *	ata_set_max_sectors - Set max sectors
 *	@dev: target device
 *	@new_sectors: new max sectors value to set for the device
 *
 *	Set max sectors of @dev to @new_sectors.
 *
 *	RETURNS:
 *	0 on success, -EACCES if command is aborted or denied (due to
 *	previous non-volatile SET_MAX) by the drive.  -EIO on other
 *	errors.
 */
static int ata_set_max_sectors(struct ata_device *dev, u64 new_sectors)
{
	unsigned int err_mask;
	struct ata_taskfile tf;
	int lba48 = ata_id_has_lba48(dev->id);

	new_sectors--;

	ata_tf_init(dev, &tf);

	tf.flags |= ATA_TFLAG_DEVICE | ATA_TFLAG_ISADDR;

	if (lba48) {
		tf.command = ATA_CMD_SET_MAX_EXT;
		tf.flags |= ATA_TFLAG_LBA48;

		tf.hob_lbal = (new_sectors >> 24) & 0xff;
		tf.hob_lbam = (new_sectors >> 32) & 0xff;
		tf.hob_lbah = (new_sectors >> 40) & 0xff;
	} else {
		tf.command = ATA_CMD_SET_MAX;

		tf.device |= (new_sectors >> 24) & 0xf;
	}

	tf.protocol = ATA_PROT_NODATA;
	tf.device |= ATA_LBA;

	tf.lbal = (new_sectors >> 0) & 0xff;
	tf.lbam = (new_sectors >> 8) & 0xff;
	tf.lbah = (new_sectors >> 16) & 0xff;

	err_mask = ata_exec_internal(dev, &tf, NULL, DMA_NONE, NULL, 0, 0);
	if (err_mask) {
		ata_dev_warn(dev,
			     "failed to set max address (err_mask=0x%x)\n",
			     err_mask);
		if (err_mask == AC_ERR_DEV &&
		    (tf.feature & (ATA_ABORTED | ATA_IDNF)))
			return -EACCES;
		return -EIO;
	}

	return 0;
}

/**
 *	ata_hpa_resize		-	Resize a device with an HPA set
 *	@dev: Device to resize
 *
 *	Read the size of an LBA28 or LBA48 disk with HPA features and resize
 *	it if required to the full size of the media. The caller must check
 *	the drive has the HPA feature set enabled.
 *
 *	RETURNS:
 *	0 on success, -errno on failure.
 */
static int ata_hpa_resize(struct ata_device *dev)
{
	struct ata_eh_context *ehc = &dev->link->eh_context;
	int print_info = ehc->i.flags & ATA_EHI_PRINTINFO;
	bool unlock_hpa = ata_ignore_hpa || dev->flags & ATA_DFLAG_UNLOCK_HPA;
	u64 sectors = ata_id_n_sectors(dev->id);
	u64 native_sectors;
	int rc;

	/* do we need to do it? */
	if ((dev->class != ATA_DEV_ATA && dev->class != ATA_DEV_ZAC) ||
	    !ata_id_has_lba(dev->id) || !ata_id_hpa_enabled(dev->id) ||
	    (dev->horkage & ATA_HORKAGE_BROKEN_HPA))
		return 0;

	/* read native max address */
	rc = ata_read_native_max_address(dev, &native_sectors);
	if (rc) {
		/* If device aborted the command or HPA isn't going to
		 * be unlocked, skip HPA resizing.
		 */
		if (rc == -EACCES || !unlock_hpa) {
			ata_dev_warn(dev,
				     "HPA support seems broken, skipping HPA handling\n");
			dev->horkage |= ATA_HORKAGE_BROKEN_HPA;

			/* we can continue if device aborted the command */
			if (rc == -EACCES)
				rc = 0;
		}

		return rc;
	}
	dev->n_native_sectors = native_sectors;

	/* nothing to do? */
	if (native_sectors <= sectors || !unlock_hpa) {
		if (!print_info || native_sectors == sectors)
			return 0;

		if (native_sectors > sectors)
			ata_dev_info(dev,
				"HPA detected: current %llu, native %llu\n",
				(unsigned long long)sectors,
				(unsigned long long)native_sectors);
		else if (native_sectors < sectors)
			ata_dev_warn(dev,
				"native sectors (%llu) is smaller than sectors (%llu)\n",
				(unsigned long long)native_sectors,
				(unsigned long long)sectors);
		return 0;
	}

	/* let's unlock HPA */
	rc = ata_set_max_sectors(dev, native_sectors);
	if (rc == -EACCES) {
		/* if device aborted the command, skip HPA resizing */
		ata_dev_warn(dev,
			     "device aborted resize (%llu -> %llu), skipping HPA handling\n",
			     (unsigned long long)sectors,
			     (unsigned long long)native_sectors);
		dev->horkage |= ATA_HORKAGE_BROKEN_HPA;
		return 0;
	} else if (rc)
		return rc;

	/* re-read IDENTIFY data */
	rc = ata_dev_reread_id(dev, 0);
	if (rc) {
		ata_dev_err(dev,
			    "failed to re-read IDENTIFY data after HPA resizing\n");
		return rc;
	}

	if (print_info) {
		u64 new_sectors = ata_id_n_sectors(dev->id);
		ata_dev_info(dev,
			"HPA unlocked: %llu -> %llu, native %llu\n",
			(unsigned long long)sectors,
			(unsigned long long)new_sectors,
			(unsigned long long)native_sectors);
	}

	return 0;
}

/**
 *	ata_dump_id - IDENTIFY DEVICE info debugging output
 *	@id: IDENTIFY DEVICE page to dump
 *
 *	Dump selected 16-bit words from the given IDENTIFY DEVICE
 *	page.
 *
 *	LOCKING:
 *	caller.
 */

static inline void ata_dump_id(const u16 *id)
{
	DPRINTK("49==0x%04x  "
		"53==0x%04x  "
		"63==0x%04x  "
		"64==0x%04x  "
		"75==0x%04x  \n",
		id[49],
		id[53],
		id[63],
		id[64],
		id[75]);
	DPRINTK("80==0x%04x  "
		"81==0x%04x  "
		"82==0x%04x  "
		"83==0x%04x  "
		"84==0x%04x  \n",
		id[80],
		id[81],
		id[82],
		id[83],
		id[84]);
	DPRINTK("88==0x%04x  "
		"93==0x%04x\n",
		id[88],
		id[93]);
}

/**
 *	ata_id_xfermask - Compute xfermask from the given IDENTIFY data
 *	@id: IDENTIFY data to compute xfer mask from
 *
 *	Compute the xfermask for this device. This is not as trivial
 *	as it seems if we must consider early devices correctly.
 *
 *	FIXME: pre IDE drive timing (do we care ?).
 *
 *	LOCKING:
 *	None.
 *
 *	RETURNS:
 *	Computed xfermask
 */
unsigned long ata_id_xfermask(const u16 *id)
{
	unsigned long pio_mask, mwdma_mask, udma_mask;

	/* Usual case. Word 53 indicates word 64 is valid */
	if (id[ATA_ID_FIELD_VALID] & (1 << 1)) {
		pio_mask = id[ATA_ID_PIO_MODES] & 0x03;
		pio_mask <<= 3;
		pio_mask |= 0x7;
	} else {
		/* If word 64 isn't valid then Word 51 high byte holds
		 * the PIO timing number for the maximum. Turn it into
		 * a mask.
		 */
		u8 mode = (id[ATA_ID_OLD_PIO_MODES] >> 8) & 0xFF;
		if (mode < 5)	/* Valid PIO range */
			pio_mask = (2 << mode) - 1;
		else
			pio_mask = 1;

		/* But wait.. there's more. Design your standards by
		 * committee and you too can get a free iordy field to
		 * process. However its the speeds not the modes that
		 * are supported... Note drivers using the timing API
		 * will get this right anyway
		 */
	}

	mwdma_mask = id[ATA_ID_MWDMA_MODES] & 0x07;

	if (ata_id_is_cfa(id)) {
		/*
		 *	Process compact flash extended modes
		 */
		int pio = (id[ATA_ID_CFA_MODES] >> 0) & 0x7;
		int dma = (id[ATA_ID_CFA_MODES] >> 3) & 0x7;

		if (pio)
			pio_mask |= (1 << 5);
		if (pio > 1)
			pio_mask |= (1 << 6);
		if (dma)
			mwdma_mask |= (1 << 3);
		if (dma > 1)
			mwdma_mask |= (1 << 4);
	}

	udma_mask = 0;
	if (id[ATA_ID_FIELD_VALID] & (1 << 2))
		udma_mask = id[ATA_ID_UDMA_MODES] & 0xff;

	return ata_pack_xfermask(pio_mask, mwdma_mask, udma_mask);
}

static void ata_qc_complete_internal(struct ata_queued_cmd *qc)
{
	struct completion *waiting = qc->private_data;

	complete(waiting);
}

/**
 *	ata_exec_internal_sg - execute libata internal command
 *	@dev: Device to which the command is sent
 *	@tf: Taskfile registers for the command and the result
 *	@cdb: CDB for packet command
 *	@dma_dir: Data transfer direction of the command
 *	@sgl: sg list for the data buffer of the command
 *	@n_elem: Number of sg entries
 *	@timeout: Timeout in msecs (0 for default)
 *
 *	Executes libata internal command with timeout.  @tf contains
 *	command on entry and result on return.  Timeout and error
 *	conditions are reported via return value.  No recovery action
 *	is taken after a command times out.  It's caller's duty to
 *	clean up after timeout.
 *
 *	LOCKING:
 *	None.  Should be called with kernel context, might sleep.
 *
 *	RETURNS:
 *	Zero on success, AC_ERR_* mask on failure
 */
unsigned ata_exec_internal_sg(struct ata_device *dev,
			      struct ata_taskfile *tf, const u8 *cdb,
			      int dma_dir, struct scatterlist *sgl,
			      unsigned int n_elem, unsigned long timeout)
{
	struct ata_link *link = dev->link;
	struct ata_port *ap = link->ap;
	u8 command = tf->command;
	int auto_timeout = 0;
	struct ata_queued_cmd *qc;
	unsigned int preempted_tag;
	u32 preempted_sactive;
	u64 preempted_qc_active;
	int preempted_nr_active_links;
	DECLARE_COMPLETION_ONSTACK(wait);
	unsigned long flags;
	unsigned int err_mask;
	int rc;

	spin_lock_irqsave(ap->lock, flags);

	/* no internal command while frozen */
	if (ap->pflags & ATA_PFLAG_FROZEN) {
		spin_unlock_irqrestore(ap->lock, flags);
		return AC_ERR_SYSTEM;
	}

	/* initialize internal qc */
	qc = __ata_qc_from_tag(ap, ATA_TAG_INTERNAL);

	qc->tag = ATA_TAG_INTERNAL;
	qc->hw_tag = 0;
	qc->scsicmd = NULL;
	qc->ap = ap;
	qc->dev = dev;
	ata_qc_reinit(qc);

	preempted_tag = link->active_tag;
	preempted_sactive = link->sactive;
	preempted_qc_active = ap->qc_active;
	preempted_nr_active_links = ap->nr_active_links;
	link->active_tag = ATA_TAG_POISON;
	link->sactive = 0;
	ap->qc_active = 0;
	ap->nr_active_links = 0;

	/* prepare & issue qc */
	qc->tf = *tf;
	if (cdb)
		memcpy(qc->cdb, cdb, ATAPI_CDB_LEN);

	/* some SATA bridges need us to indicate data xfer direction */
	if (tf->protocol == ATAPI_PROT_DMA && (dev->flags & ATA_DFLAG_DMADIR) &&
	    dma_dir == DMA_FROM_DEVICE)
		qc->tf.feature |= ATAPI_DMADIR;

	qc->flags |= ATA_QCFLAG_RESULT_TF;
	qc->dma_dir = dma_dir;
	if (dma_dir != DMA_NONE) {
		unsigned int i, buflen = 0;
		struct scatterlist *sg;

		for_each_sg(sgl, sg, n_elem, i)
			buflen += sg->length;

		ata_sg_init(qc, sgl, n_elem);
		qc->nbytes = buflen;
	}

	qc->private_data = &wait;
	qc->complete_fn = ata_qc_complete_internal;

	ata_qc_issue(qc);

	spin_unlock_irqrestore(ap->lock, flags);

	if (!timeout) {
		if (ata_probe_timeout)
			timeout = ata_probe_timeout * 1000;
		else {
			timeout = ata_internal_cmd_timeout(dev, command);
			auto_timeout = 1;
		}
	}

	if (ap->ops->error_handler)
		ata_eh_release(ap);

	rc = wait_for_completion_timeout(&wait, msecs_to_jiffies(timeout));

	if (ap->ops->error_handler)
		ata_eh_acquire(ap);

	ata_sff_flush_pio_task(ap);

	if (!rc) {
		spin_lock_irqsave(ap->lock, flags);

		/* We're racing with irq here.  If we lose, the
		 * following test prevents us from completing the qc
		 * twice.  If we win, the port is frozen and will be
		 * cleaned up by ->post_internal_cmd().
		 */
		if (qc->flags & ATA_QCFLAG_ACTIVE) {
			qc->err_mask |= AC_ERR_TIMEOUT;

			if (ap->ops->error_handler)
				ata_port_freeze(ap);
			else
				ata_qc_complete(qc);

			if (ata_msg_warn(ap))
				ata_dev_warn(dev, "qc timeout (cmd 0x%x)\n",
					     command);
		}

		spin_unlock_irqrestore(ap->lock, flags);
	}

	/* do post_internal_cmd */
	if (ap->ops->post_internal_cmd)
		ap->ops->post_internal_cmd(qc);

	/* perform minimal error analysis */
	if (qc->flags & ATA_QCFLAG_FAILED) {
		if (qc->result_tf.command & (ATA_ERR | ATA_DF))
			qc->err_mask |= AC_ERR_DEV;

		if (!qc->err_mask)
			qc->err_mask |= AC_ERR_OTHER;

		if (qc->err_mask & ~AC_ERR_OTHER)
			qc->err_mask &= ~AC_ERR_OTHER;
	} else if (qc->tf.command == ATA_CMD_REQ_SENSE_DATA) {
		qc->result_tf.command |= ATA_SENSE;
	}

	/* finish up */
	spin_lock_irqsave(ap->lock, flags);

	*tf = qc->result_tf;
	err_mask = qc->err_mask;

	ata_qc_free(qc);
	link->active_tag = preempted_tag;
	link->sactive = preempted_sactive;
	ap->qc_active = preempted_qc_active;
	ap->nr_active_links = preempted_nr_active_links;

	spin_unlock_irqrestore(ap->lock, flags);

	if ((err_mask & AC_ERR_TIMEOUT) && auto_timeout)
		ata_internal_cmd_timed_out(dev, command);

	return err_mask;
}

/**
 *	ata_exec_internal - execute libata internal command
 *	@dev: Device to which the command is sent
 *	@tf: Taskfile registers for the command and the result
 *	@cdb: CDB for packet command
 *	@dma_dir: Data transfer direction of the command
 *	@buf: Data buffer of the command
 *	@buflen: Length of data buffer
 *	@timeout: Timeout in msecs (0 for default)
 *
 *	Wrapper around ata_exec_internal_sg() which takes simple
 *	buffer instead of sg list.
 *
 *	LOCKING:
 *	None.  Should be called with kernel context, might sleep.
 *
 *	RETURNS:
 *	Zero on success, AC_ERR_* mask on failure
 */
unsigned ata_exec_internal(struct ata_device *dev,
			   struct ata_taskfile *tf, const u8 *cdb,
			   int dma_dir, void *buf, unsigned int buflen,
			   unsigned long timeout)
{
	struct scatterlist *psg = NULL, sg;
	unsigned int n_elem = 0;

	if (dma_dir != DMA_NONE) {
		WARN_ON(!buf);
		sg_init_one(&sg, buf, buflen);
		psg = &sg;
		n_elem++;
	}

	return ata_exec_internal_sg(dev, tf, cdb, dma_dir, psg, n_elem,
				    timeout);
}

/**
 *	ata_pio_need_iordy	-	check if iordy needed
 *	@adev: ATA device
 *
 *	Check if the current speed of the device requires IORDY. Used
 *	by various controllers for chip configuration.
 */
unsigned int ata_pio_need_iordy(const struct ata_device *adev)
{
	/* Don't set IORDY if we're preparing for reset.  IORDY may
	 * lead to controller lock up on certain controllers if the
	 * port is not occupied.  See bko#11703 for details.
	 */
	if (adev->link->ap->pflags & ATA_PFLAG_RESETTING)
		return 0;
	/* Controller doesn't support IORDY.  Probably a pointless
	 * check as the caller should know this.
	 */
	if (adev->link->ap->flags & ATA_FLAG_NO_IORDY)
		return 0;
	/* CF spec. r4.1 Table 22 says no iordy on PIO5 and PIO6.  */
	if (ata_id_is_cfa(adev->id)
	    && (adev->pio_mode == XFER_PIO_5 || adev->pio_mode == XFER_PIO_6))
		return 0;
	/* PIO3 and higher it is mandatory */
	if (adev->pio_mode > XFER_PIO_2)
		return 1;
	/* We turn it on when possible */
	if (ata_id_has_iordy(adev->id))
		return 1;
	return 0;
}

/**
 *	ata_pio_mask_no_iordy	-	Return the non IORDY mask
 *	@adev: ATA device
 *
 *	Compute the highest mode possible if we are not using iordy. Return
 *	-1 if no iordy mode is available.
 */
static u32 ata_pio_mask_no_iordy(const struct ata_device *adev)
{
	/* If we have no drive specific rule, then PIO 2 is non IORDY */
	if (adev->id[ATA_ID_FIELD_VALID] & 2) {	/* EIDE */
		u16 pio = adev->id[ATA_ID_EIDE_PIO];
		/* Is the speed faster than the drive allows non IORDY ? */
		if (pio) {
			/* This is cycle times not frequency - watch the logic! */
			if (pio > 240)	/* PIO2 is 240nS per cycle */
				return 3 << ATA_SHIFT_PIO;
			return 7 << ATA_SHIFT_PIO;
		}
	}
	return 3 << ATA_SHIFT_PIO;
}

/**
 *	ata_do_dev_read_id		-	default ID read method
 *	@dev: device
 *	@tf: proposed taskfile
 *	@id: data buffer
 *
 *	Issue the identify taskfile and hand back the buffer containing
 *	identify data. For some RAID controllers and for pre ATA devices
 *	this function is wrapped or replaced by the driver
 */
unsigned int ata_do_dev_read_id(struct ata_device *dev,
					struct ata_taskfile *tf, u16 *id)
{
	return ata_exec_internal(dev, tf, NULL, DMA_FROM_DEVICE,
				     id, sizeof(id[0]) * ATA_ID_WORDS, 0);
}

/**
 *	ata_dev_read_id - Read ID data from the specified device
 *	@dev: target device
 *	@p_class: pointer to class of the target device (may be changed)
 *	@flags: ATA_READID_* flags
 *	@id: buffer to read IDENTIFY data into
 *
 *	Read ID data from the specified device.  ATA_CMD_ID_ATA is
 *	performed on ATA devices and ATA_CMD_ID_ATAPI on ATAPI
 *	devices.  This function also issues ATA_CMD_INIT_DEV_PARAMS
 *	for pre-ATA4 drives.
 *
 *	FIXME: ATA_CMD_ID_ATA is optional for early drives and right
 *	now we abort if we hit that case.
 *
 *	LOCKING:
 *	Kernel thread context (may sleep)
 *
 *	RETURNS:
 *	0 on success, -errno otherwise.
 */
int ata_dev_read_id(struct ata_device *dev, unsigned int *p_class,
		    unsigned int flags, u16 *id)
{
	struct ata_port *ap = dev->link->ap;
	unsigned int class = *p_class;
	struct ata_taskfile tf;
	unsigned int err_mask = 0;
	const char *reason;
	bool is_semb = class == ATA_DEV_SEMB;
	int may_fallback = 1, tried_spinup = 0;
	int rc;

	if (ata_msg_ctl(ap))
		ata_dev_dbg(dev, "%s: ENTER\n", __func__);

retry:
	ata_tf_init(dev, &tf);

	switch (class) {
	case ATA_DEV_SEMB:
		class = ATA_DEV_ATA;	/* some hard drives report SEMB sig */
		/* fall through */
	case ATA_DEV_ATA:
	case ATA_DEV_ZAC:
		tf.command = ATA_CMD_ID_ATA;
		break;
	case ATA_DEV_ATAPI:
		tf.command = ATA_CMD_ID_ATAPI;
		break;
	default:
		rc = -ENODEV;
		reason = "unsupported class";
		goto err_out;
	}

	tf.protocol = ATA_PROT_PIO;

	/* Some devices choke if TF registers contain garbage.  Make
	 * sure those are properly initialized.
	 */
	tf.flags |= ATA_TFLAG_ISADDR | ATA_TFLAG_DEVICE;

	/* Device presence detection is unreliable on some
	 * controllers.  Always poll IDENTIFY if available.
	 */
	tf.flags |= ATA_TFLAG_POLLING;

	if (ap->ops->read_id)
		err_mask = ap->ops->read_id(dev, &tf, id);
	else
		err_mask = ata_do_dev_read_id(dev, &tf, id);

	if (err_mask) {
		if (err_mask & AC_ERR_NODEV_HINT) {
			ata_dev_dbg(dev, "NODEV after polling detection\n");
			return -ENOENT;
		}

		if (is_semb) {
			ata_dev_info(dev,
		     "IDENTIFY failed on device w/ SEMB sig, disabled\n");
			/* SEMB is not supported yet */
			*p_class = ATA_DEV_SEMB_UNSUP;
			return 0;
		}

		if ((err_mask == AC_ERR_DEV) && (tf.feature & ATA_ABORTED)) {
			/* Device or controller might have reported
			 * the wrong device class.  Give a shot at the
			 * other IDENTIFY if the current one is
			 * aborted by the device.
			 */
			if (may_fallback) {
				may_fallback = 0;

				if (class == ATA_DEV_ATA)
					class = ATA_DEV_ATAPI;
				else
					class = ATA_DEV_ATA;
				goto retry;
			}

			/* Control reaches here iff the device aborted
			 * both flavors of IDENTIFYs which happens
			 * sometimes with phantom devices.
			 */
			ata_dev_dbg(dev,
				    "both IDENTIFYs aborted, assuming NODEV\n");
			return -ENOENT;
		}

		rc = -EIO;
		reason = "I/O error";
		goto err_out;
	}

	if (dev->horkage & ATA_HORKAGE_DUMP_ID) {
		ata_dev_dbg(dev, "dumping IDENTIFY data, "
			    "class=%d may_fallback=%d tried_spinup=%d\n",
			    class, may_fallback, tried_spinup);
		print_hex_dump(KERN_DEBUG, "", DUMP_PREFIX_OFFSET,
			       16, 2, id, ATA_ID_WORDS * sizeof(*id), true);
	}

	/* Falling back doesn't make sense if ID data was read
	 * successfully at least once.
	 */
	may_fallback = 0;

	swap_buf_le16(id, ATA_ID_WORDS);

	/* sanity check */
	rc = -EINVAL;
	reason = "device reports invalid type";

	if (class == ATA_DEV_ATA || class == ATA_DEV_ZAC) {
		if (!ata_id_is_ata(id) && !ata_id_is_cfa(id))
			goto err_out;
		if (ap->host->flags & ATA_HOST_IGNORE_ATA &&
							ata_id_is_ata(id)) {
			ata_dev_dbg(dev,
				"host indicates ignore ATA devices, ignored\n");
			return -ENOENT;
		}
	} else {
		if (ata_id_is_ata(id))
			goto err_out;
	}

	if (!tried_spinup && (id[2] == 0x37c8 || id[2] == 0x738c)) {
		tried_spinup = 1;
		/*
		 * Drive powered-up in standby mode, and requires a specific
		 * SET_FEATURES spin-up subcommand before it will accept
		 * anything other than the original IDENTIFY command.
		 */
		err_mask = ata_dev_set_feature(dev, SETFEATURES_SPINUP, 0);
		if (err_mask && id[2] != 0x738c) {
			rc = -EIO;
			reason = "SPINUP failed";
			goto err_out;
		}
		/*
		 * If the drive initially returned incomplete IDENTIFY info,
		 * we now must reissue the IDENTIFY command.
		 */
		if (id[2] == 0x37c8)
			goto retry;
	}

	if ((flags & ATA_READID_POSTRESET) &&
	    (class == ATA_DEV_ATA || class == ATA_DEV_ZAC)) {
		/*
		 * The exact sequence expected by certain pre-ATA4 drives is:
		 * SRST RESET
		 * IDENTIFY (optional in early ATA)
		 * INITIALIZE DEVICE PARAMETERS (later IDE and ATA)
		 * anything else..
		 * Some drives were very specific about that exact sequence.
		 *
		 * Note that ATA4 says lba is mandatory so the second check
		 * should never trigger.
		 */
		if (ata_id_major_version(id) < 4 || !ata_id_has_lba(id)) {
			err_mask = ata_dev_init_params(dev, id[3], id[6]);
			if (err_mask) {
				rc = -EIO;
				reason = "INIT_DEV_PARAMS failed";
				goto err_out;
			}

			/* current CHS translation info (id[53-58]) might be
			 * changed. reread the identify device info.
			 */
			flags &= ~ATA_READID_POSTRESET;
			goto retry;
		}
	}

	*p_class = class;

	return 0;

 err_out:
	if (ata_msg_warn(ap))
		ata_dev_warn(dev, "failed to IDENTIFY (%s, err_mask=0x%x)\n",
			     reason, err_mask);
	return rc;
}

/**
 *	ata_read_log_page - read a specific log page
 *	@dev: target device
 *	@log: log to read
 *	@page: page to read
 *	@buf: buffer to store read page
 *	@sectors: number of sectors to read
 *
 *	Read log page using READ_LOG_EXT command.
 *
 *	LOCKING:
 *	Kernel thread context (may sleep).
 *
 *	RETURNS:
 *	0 on success, AC_ERR_* mask otherwise.
 */
unsigned int ata_read_log_page(struct ata_device *dev, u8 log,
			       u8 page, void *buf, unsigned int sectors)
{
	unsigned long ap_flags = dev->link->ap->flags;
	struct ata_taskfile tf;
	unsigned int err_mask;
	bool dma = false;

	DPRINTK("read log page - log 0x%x, page 0x%x\n", log, page);

	/*
	 * Return error without actually issuing the command on controllers
	 * which e.g. lockup on a read log page.
	 */
	if (ap_flags & ATA_FLAG_NO_LOG_PAGE)
		return AC_ERR_DEV;

retry:
	ata_tf_init(dev, &tf);
	if (ata_dma_enabled(dev) && ata_id_has_read_log_dma_ext(dev->id) &&
	    !(dev->horkage & ATA_HORKAGE_NO_DMA_LOG)) {
		tf.command = ATA_CMD_READ_LOG_DMA_EXT;
		tf.protocol = ATA_PROT_DMA;
		dma = true;
	} else {
		tf.command = ATA_CMD_READ_LOG_EXT;
		tf.protocol = ATA_PROT_PIO;
		dma = false;
	}
	tf.lbal = log;
	tf.lbam = page;
	tf.nsect = sectors;
	tf.hob_nsect = sectors >> 8;
	tf.flags |= ATA_TFLAG_ISADDR | ATA_TFLAG_LBA48 | ATA_TFLAG_DEVICE;

	err_mask = ata_exec_internal(dev, &tf, NULL, DMA_FROM_DEVICE,
				     buf, sectors * ATA_SECT_SIZE, 0);

	if (err_mask && dma) {
		dev->horkage |= ATA_HORKAGE_NO_DMA_LOG;
		ata_dev_warn(dev, "READ LOG DMA EXT failed, trying PIO\n");
		goto retry;
	}

	DPRINTK("EXIT, err_mask=%x\n", err_mask);
	return err_mask;
}

static bool ata_log_supported(struct ata_device *dev, u8 log)
{
	struct ata_port *ap = dev->link->ap;

	if (ata_read_log_page(dev, ATA_LOG_DIRECTORY, 0, ap->sector_buf, 1))
		return false;
	return get_unaligned_le16(&ap->sector_buf[log * 2]) ? true : false;
}

static bool ata_identify_page_supported(struct ata_device *dev, u8 page)
{
	struct ata_port *ap = dev->link->ap;
	unsigned int err, i;

	if (!ata_log_supported(dev, ATA_LOG_IDENTIFY_DEVICE)) {
		ata_dev_warn(dev, "ATA Identify Device Log not supported\n");
		return false;
	}

	/*
	 * Read IDENTIFY DEVICE data log, page 0, to figure out if the page is
	 * supported.
	 */
	err = ata_read_log_page(dev, ATA_LOG_IDENTIFY_DEVICE, 0, ap->sector_buf,
				1);
	if (err) {
		ata_dev_info(dev,
			     "failed to get Device Identify Log Emask 0x%x\n",
			     err);
		return false;
	}

	for (i = 0; i < ap->sector_buf[8]; i++) {
		if (ap->sector_buf[9 + i] == page)
			return true;
	}

	return false;
}

static int ata_do_link_spd_horkage(struct ata_device *dev)
{
	struct ata_link *plink = ata_dev_phys_link(dev);
	u32 target, target_limit;

	if (!sata_scr_valid(plink))
		return 0;

	if (dev->horkage & ATA_HORKAGE_1_5_GBPS)
		target = 1;
	else
		return 0;

	target_limit = (1 << target) - 1;

	/* if already on stricter limit, no need to push further */
	if (plink->sata_spd_limit <= target_limit)
		return 0;

	plink->sata_spd_limit = target_limit;

	/* Request another EH round by returning -EAGAIN if link is
	 * going faster than the target speed.  Forward progress is
	 * guaranteed by setting sata_spd_limit to target_limit above.
	 */
	if (plink->sata_spd > target) {
		ata_dev_info(dev, "applying link speed limit horkage to %s\n",
			     sata_spd_string(target));
		return -EAGAIN;
	}
	return 0;
}

static inline u8 ata_dev_knobble(struct ata_device *dev)
{
	struct ata_port *ap = dev->link->ap;

	if (ata_dev_blacklisted(dev) & ATA_HORKAGE_BRIDGE_OK)
		return 0;

	return ((ap->cbl == ATA_CBL_SATA) && (!ata_id_is_sata(dev->id)));
}

<<<<<<< HEAD
=======
static void ata_dev_config_ncq_send_recv(struct ata_device *dev)
{
	struct ata_port *ap = dev->link->ap;
	unsigned int err_mask;

	if (!ata_log_supported(dev, ATA_LOG_NCQ_SEND_RECV)) {
		ata_dev_warn(dev, "NCQ Send/Recv Log not supported\n");
		return;
	}
	err_mask = ata_read_log_page(dev, ATA_LOG_NCQ_SEND_RECV,
				     0, ap->sector_buf, 1);
	if (err_mask) {
		ata_dev_dbg(dev,
			    "failed to get NCQ Send/Recv Log Emask 0x%x\n",
			    err_mask);
	} else {
		u8 *cmds = dev->ncq_send_recv_cmds;

		dev->flags |= ATA_DFLAG_NCQ_SEND_RECV;
		memcpy(cmds, ap->sector_buf, ATA_LOG_NCQ_SEND_RECV_SIZE);

		if (dev->horkage & ATA_HORKAGE_NO_NCQ_TRIM) {
			ata_dev_dbg(dev, "disabling queued TRIM support\n");
			cmds[ATA_LOG_NCQ_SEND_RECV_DSM_OFFSET] &=
				~ATA_LOG_NCQ_SEND_RECV_DSM_TRIM;
		}
	}
}

static void ata_dev_config_ncq_non_data(struct ata_device *dev)
{
	struct ata_port *ap = dev->link->ap;
	unsigned int err_mask;

	if (!ata_log_supported(dev, ATA_LOG_NCQ_NON_DATA)) {
		ata_dev_warn(dev,
			     "NCQ Send/Recv Log not supported\n");
		return;
	}
	err_mask = ata_read_log_page(dev, ATA_LOG_NCQ_NON_DATA,
				     0, ap->sector_buf, 1);
	if (err_mask) {
		ata_dev_dbg(dev,
			    "failed to get NCQ Non-Data Log Emask 0x%x\n",
			    err_mask);
	} else {
		u8 *cmds = dev->ncq_non_data_cmds;

		memcpy(cmds, ap->sector_buf, ATA_LOG_NCQ_NON_DATA_SIZE);
	}
}

static void ata_dev_config_ncq_prio(struct ata_device *dev)
{
	struct ata_port *ap = dev->link->ap;
	unsigned int err_mask;

	if (!(dev->flags & ATA_DFLAG_NCQ_PRIO_ENABLE)) {
		dev->flags &= ~ATA_DFLAG_NCQ_PRIO;
		return;
	}

	err_mask = ata_read_log_page(dev,
				     ATA_LOG_IDENTIFY_DEVICE,
				     ATA_LOG_SATA_SETTINGS,
				     ap->sector_buf,
				     1);
	if (err_mask) {
		ata_dev_dbg(dev,
			    "failed to get Identify Device data, Emask 0x%x\n",
			    err_mask);
		return;
	}

	if (ap->sector_buf[ATA_LOG_NCQ_PRIO_OFFSET] & BIT(3)) {
		dev->flags |= ATA_DFLAG_NCQ_PRIO;
	} else {
		dev->flags &= ~ATA_DFLAG_NCQ_PRIO;
		ata_dev_dbg(dev, "SATA page does not support priority\n");
	}

}

>>>>>>> 286cd8c7
static bool ata_dev_check_adapter(struct ata_device *dev,
				  unsigned short vendor_id)
{
	struct pci_dev *pcidev = NULL;
	struct device *parent_dev = NULL;

	for (parent_dev = dev->tdev.parent; parent_dev != NULL;
	     parent_dev = parent_dev->parent) {
		if (dev_is_pci(parent_dev)) {
			pcidev = to_pci_dev(parent_dev);
			if (pcidev->vendor == vendor_id)
				return true;
			break;
		}
	}

	return false;
}

static int ata_dev_config_ncq(struct ata_device *dev,
			       char *desc, size_t desc_sz)
{
	struct ata_port *ap = dev->link->ap;
	int hdepth = 0, ddepth = ata_id_queue_depth(dev->id);
	unsigned int err_mask;
	char *aa_desc = "";

	if (!ata_id_has_ncq(dev->id)) {
		desc[0] = '\0';
		return 0;
	}
	if (dev->horkage & ATA_HORKAGE_NONCQ) {
		snprintf(desc, desc_sz, "NCQ (not used)");
		return 0;
	}

	if (dev->horkage & ATA_HORKAGE_NO_NCQ_ON_ATI &&
	    ata_dev_check_adapter(dev, PCI_VENDOR_ID_ATI)) {
		snprintf(desc, desc_sz, "NCQ (not used)");
		return 0;
	}

	if (ap->flags & ATA_FLAG_NCQ) {
		hdepth = min(ap->scsi_host->can_queue, ATA_MAX_QUEUE);
		dev->flags |= ATA_DFLAG_NCQ;
	}

	if (!(dev->horkage & ATA_HORKAGE_BROKEN_FPDMA_AA) &&
		(ap->flags & ATA_FLAG_FPDMA_AA) &&
		ata_id_has_fpdma_aa(dev->id)) {
		err_mask = ata_dev_set_feature(dev, SETFEATURES_SATA_ENABLE,
			SATA_FPDMA_AA);
		if (err_mask) {
			ata_dev_err(dev,
				    "failed to enable AA (error_mask=0x%x)\n",
				    err_mask);
			if (err_mask != AC_ERR_DEV) {
				dev->horkage |= ATA_HORKAGE_BROKEN_FPDMA_AA;
				return -EIO;
			}
		} else
			aa_desc = ", AA";
	}

	if (hdepth >= ddepth)
		snprintf(desc, desc_sz, "NCQ (depth %d)%s", ddepth, aa_desc);
	else
		snprintf(desc, desc_sz, "NCQ (depth %d/%d)%s", hdepth,
			ddepth, aa_desc);

	if ((ap->flags & ATA_FLAG_FPDMA_AUX)) {
		if (ata_id_has_ncq_send_and_recv(dev->id))
			ata_dev_config_ncq_send_recv(dev);
		if (ata_id_has_ncq_non_data(dev->id))
			ata_dev_config_ncq_non_data(dev);
		if (ata_id_has_ncq_prio(dev->id))
			ata_dev_config_ncq_prio(dev);
	}

	return 0;
}

static void ata_dev_config_sense_reporting(struct ata_device *dev)
{
	unsigned int err_mask;

	if (!ata_id_has_sense_reporting(dev->id))
		return;

	if (ata_id_sense_reporting_enabled(dev->id))
		return;

	err_mask = ata_dev_set_feature(dev, SETFEATURE_SENSE_DATA, 0x1);
	if (err_mask) {
		ata_dev_dbg(dev,
			    "failed to enable Sense Data Reporting, Emask 0x%x\n",
			    err_mask);
	}
}

static void ata_dev_config_zac(struct ata_device *dev)
{
	struct ata_port *ap = dev->link->ap;
	unsigned int err_mask;
	u8 *identify_buf = ap->sector_buf;

	dev->zac_zones_optimal_open = U32_MAX;
	dev->zac_zones_optimal_nonseq = U32_MAX;
	dev->zac_zones_max_open = U32_MAX;

	/*
	 * Always set the 'ZAC' flag for Host-managed devices.
	 */
	if (dev->class == ATA_DEV_ZAC)
		dev->flags |= ATA_DFLAG_ZAC;
	else if (ata_id_zoned_cap(dev->id) == 0x01)
		/*
		 * Check for host-aware devices.
		 */
		dev->flags |= ATA_DFLAG_ZAC;

	if (!(dev->flags & ATA_DFLAG_ZAC))
		return;

	if (!ata_identify_page_supported(dev, ATA_LOG_ZONED_INFORMATION)) {
		ata_dev_warn(dev,
			     "ATA Zoned Information Log not supported\n");
		return;
	}

	/*
	 * Read IDENTIFY DEVICE data log, page 9 (Zoned-device information)
	 */
	err_mask = ata_read_log_page(dev, ATA_LOG_IDENTIFY_DEVICE,
				     ATA_LOG_ZONED_INFORMATION,
				     identify_buf, 1);
	if (!err_mask) {
		u64 zoned_cap, opt_open, opt_nonseq, max_open;

		zoned_cap = get_unaligned_le64(&identify_buf[8]);
		if ((zoned_cap >> 63))
			dev->zac_zoned_cap = (zoned_cap & 1);
		opt_open = get_unaligned_le64(&identify_buf[24]);
		if ((opt_open >> 63))
			dev->zac_zones_optimal_open = (u32)opt_open;
		opt_nonseq = get_unaligned_le64(&identify_buf[32]);
		if ((opt_nonseq >> 63))
			dev->zac_zones_optimal_nonseq = (u32)opt_nonseq;
		max_open = get_unaligned_le64(&identify_buf[40]);
		if ((max_open >> 63))
			dev->zac_zones_max_open = (u32)max_open;
	}
}

static void ata_dev_config_trusted(struct ata_device *dev)
{
	struct ata_port *ap = dev->link->ap;
	u64 trusted_cap;
	unsigned int err;

	if (!ata_id_has_trusted(dev->id))
		return;

	if (!ata_identify_page_supported(dev, ATA_LOG_SECURITY)) {
		ata_dev_warn(dev,
			     "Security Log not supported\n");
		return;
	}

	err = ata_read_log_page(dev, ATA_LOG_IDENTIFY_DEVICE, ATA_LOG_SECURITY,
			ap->sector_buf, 1);
	if (err) {
		ata_dev_dbg(dev,
			    "failed to read Security Log, Emask 0x%x\n", err);
		return;
	}

	trusted_cap = get_unaligned_le64(&ap->sector_buf[40]);
	if (!(trusted_cap & (1ULL << 63))) {
		ata_dev_dbg(dev,
			    "Trusted Computing capability qword not valid!\n");
		return;
	}

	if (trusted_cap & (1 << 0))
		dev->flags |= ATA_DFLAG_TRUSTED;
}

/**
 *	ata_dev_configure - Configure the specified ATA/ATAPI device
 *	@dev: Target device to configure
 *
 *	Configure @dev according to @dev->id.  Generic and low-level
 *	driver specific fixups are also applied.
 *
 *	LOCKING:
 *	Kernel thread context (may sleep)
 *
 *	RETURNS:
 *	0 on success, -errno otherwise
 */
int ata_dev_configure(struct ata_device *dev)
{
	struct ata_port *ap = dev->link->ap;
	struct ata_eh_context *ehc = &dev->link->eh_context;
	int print_info = ehc->i.flags & ATA_EHI_PRINTINFO;
	const u16 *id = dev->id;
	unsigned long xfer_mask;
	unsigned int err_mask;
	char revbuf[7];		/* XYZ-99\0 */
	char fwrevbuf[ATA_ID_FW_REV_LEN+1];
	char modelbuf[ATA_ID_PROD_LEN+1];
	int rc;

	if (!ata_dev_enabled(dev) && ata_msg_info(ap)) {
		ata_dev_info(dev, "%s: ENTER/EXIT -- nodev\n", __func__);
		return 0;
	}

	if (ata_msg_probe(ap))
		ata_dev_dbg(dev, "%s: ENTER\n", __func__);

	/* set horkage */
	dev->horkage |= ata_dev_blacklisted(dev);
	ata_force_horkage(dev);

	if (dev->horkage & ATA_HORKAGE_DISABLE) {
		ata_dev_info(dev, "unsupported device, disabling\n");
		ata_dev_disable(dev);
		return 0;
	}

	if ((!atapi_enabled || (ap->flags & ATA_FLAG_NO_ATAPI)) &&
	    dev->class == ATA_DEV_ATAPI) {
		ata_dev_warn(dev, "WARNING: ATAPI is %s, device ignored\n",
			     atapi_enabled ? "not supported with this driver"
			     : "disabled");
		ata_dev_disable(dev);
		return 0;
	}

	rc = ata_do_link_spd_horkage(dev);
	if (rc)
		return rc;

	/* some WD SATA-1 drives have issues with LPM, turn on NOLPM for them */
	if ((dev->horkage & ATA_HORKAGE_WD_BROKEN_LPM) &&
	    (id[ATA_ID_SATA_CAPABILITY] & 0xe) == 0x2)
		dev->horkage |= ATA_HORKAGE_NOLPM;

	if (ap->flags & ATA_FLAG_NO_LPM)
		dev->horkage |= ATA_HORKAGE_NOLPM;

	if (dev->horkage & ATA_HORKAGE_NOLPM) {
		ata_dev_warn(dev, "LPM support broken, forcing max_power\n");
		dev->link->ap->target_lpm_policy = ATA_LPM_MAX_POWER;
	}

	/* let ACPI work its magic */
	rc = ata_acpi_on_devcfg(dev);
	if (rc)
		return rc;

	/* massage HPA, do it early as it might change IDENTIFY data */
	rc = ata_hpa_resize(dev);
	if (rc)
		return rc;

	/* print device capabilities */
	if (ata_msg_probe(ap))
		ata_dev_dbg(dev,
			    "%s: cfg 49:%04x 82:%04x 83:%04x 84:%04x "
			    "85:%04x 86:%04x 87:%04x 88:%04x\n",
			    __func__,
			    id[49], id[82], id[83], id[84],
			    id[85], id[86], id[87], id[88]);

	/* initialize to-be-configured parameters */
	dev->flags &= ~ATA_DFLAG_CFG_MASK;
	dev->max_sectors = 0;
	dev->cdb_len = 0;
	dev->n_sectors = 0;
	dev->cylinders = 0;
	dev->heads = 0;
	dev->sectors = 0;
	dev->multi_count = 0;

	/*
	 * common ATA, ATAPI feature tests
	 */

	/* find max transfer mode; for printk only */
	xfer_mask = ata_id_xfermask(id);

	if (ata_msg_probe(ap))
		ata_dump_id(id);

	/* SCSI only uses 4-char revisions, dump full 8 chars from ATA */
	ata_id_c_string(dev->id, fwrevbuf, ATA_ID_FW_REV,
			sizeof(fwrevbuf));

	ata_id_c_string(dev->id, modelbuf, ATA_ID_PROD,
			sizeof(modelbuf));

	/* ATA-specific feature tests */
	if (dev->class == ATA_DEV_ATA || dev->class == ATA_DEV_ZAC) {
		if (ata_id_is_cfa(id)) {
			/* CPRM may make this media unusable */
			if (id[ATA_ID_CFA_KEY_MGMT] & 1)
				ata_dev_warn(dev,
	"supports DRM functions and may not be fully accessible\n");
			snprintf(revbuf, 7, "CFA");
		} else {
			snprintf(revbuf, 7, "ATA-%d", ata_id_major_version(id));
			/* Warn the user if the device has TPM extensions */
			if (ata_id_has_tpm(id))
				ata_dev_warn(dev,
	"supports DRM functions and may not be fully accessible\n");
		}

		dev->n_sectors = ata_id_n_sectors(id);

		/* get current R/W Multiple count setting */
		if ((dev->id[47] >> 8) == 0x80 && (dev->id[59] & 0x100)) {
			unsigned int max = dev->id[47] & 0xff;
			unsigned int cnt = dev->id[59] & 0xff;
			/* only recognize/allow powers of two here */
			if (is_power_of_2(max) && is_power_of_2(cnt))
				if (cnt <= max)
					dev->multi_count = cnt;
		}

		if (ata_id_has_lba(id)) {
			const char *lba_desc;
			char ncq_desc[24];

			lba_desc = "LBA";
			dev->flags |= ATA_DFLAG_LBA;
			if (ata_id_has_lba48(id)) {
				dev->flags |= ATA_DFLAG_LBA48;
				lba_desc = "LBA48";

				if (dev->n_sectors >= (1UL << 28) &&
				    ata_id_has_flush_ext(id))
					dev->flags |= ATA_DFLAG_FLUSH_EXT;
			}

			/* config NCQ */
			rc = ata_dev_config_ncq(dev, ncq_desc, sizeof(ncq_desc));
			if (rc)
				return rc;

			/* print device info to dmesg */
			if (ata_msg_drv(ap) && print_info) {
				ata_dev_info(dev, "%s: %s, %s, max %s\n",
					     revbuf, modelbuf, fwrevbuf,
					     ata_mode_string(xfer_mask));
				ata_dev_info(dev,
					     "%llu sectors, multi %u: %s %s\n",
					(unsigned long long)dev->n_sectors,
					dev->multi_count, lba_desc, ncq_desc);
			}
		} else {
			/* CHS */

			/* Default translation */
			dev->cylinders	= id[1];
			dev->heads	= id[3];
			dev->sectors	= id[6];

			if (ata_id_current_chs_valid(id)) {
				/* Current CHS translation is valid. */
				dev->cylinders = id[54];
				dev->heads     = id[55];
				dev->sectors   = id[56];
			}

			/* print device info to dmesg */
			if (ata_msg_drv(ap) && print_info) {
				ata_dev_info(dev, "%s: %s, %s, max %s\n",
					     revbuf,	modelbuf, fwrevbuf,
					     ata_mode_string(xfer_mask));
				ata_dev_info(dev,
					     "%llu sectors, multi %u, CHS %u/%u/%u\n",
					     (unsigned long long)dev->n_sectors,
					     dev->multi_count, dev->cylinders,
					     dev->heads, dev->sectors);
			}
		}

		/* Check and mark DevSlp capability. Get DevSlp timing variables
		 * from SATA Settings page of Identify Device Data Log.
		 */
		if (ata_id_has_devslp(dev->id)) {
			u8 *sata_setting = ap->sector_buf;
			int i, j;

			dev->flags |= ATA_DFLAG_DEVSLP;
			err_mask = ata_read_log_page(dev,
						     ATA_LOG_IDENTIFY_DEVICE,
						     ATA_LOG_SATA_SETTINGS,
						     sata_setting,
						     1);
			if (err_mask)
				ata_dev_dbg(dev,
					    "failed to get Identify Device Data, Emask 0x%x\n",
					    err_mask);
			else
				for (i = 0; i < ATA_LOG_DEVSLP_SIZE; i++) {
					j = ATA_LOG_DEVSLP_OFFSET + i;
					dev->devslp_timing[i] = sata_setting[j];
				}
		}
		ata_dev_config_sense_reporting(dev);
		ata_dev_config_zac(dev);
		ata_dev_config_trusted(dev);
		dev->cdb_len = 32;
	}

	/* ATAPI-specific feature tests */
	else if (dev->class == ATA_DEV_ATAPI) {
		const char *cdb_intr_string = "";
		const char *atapi_an_string = "";
		const char *dma_dir_string = "";
		u32 sntf;

		rc = atapi_cdb_len(id);
		if ((rc < 12) || (rc > ATAPI_CDB_LEN)) {
			if (ata_msg_warn(ap))
				ata_dev_warn(dev, "unsupported CDB len\n");
			rc = -EINVAL;
			goto err_out_nosup;
		}
		dev->cdb_len = (unsigned int) rc;

		/* Enable ATAPI AN if both the host and device have
		 * the support.  If PMP is attached, SNTF is required
		 * to enable ATAPI AN to discern between PHY status
		 * changed notifications and ATAPI ANs.
		 */
		if (atapi_an &&
		    (ap->flags & ATA_FLAG_AN) && ata_id_has_atapi_AN(id) &&
		    (!sata_pmp_attached(ap) ||
		     sata_scr_read(&ap->link, SCR_NOTIFICATION, &sntf) == 0)) {
			/* issue SET feature command to turn this on */
			err_mask = ata_dev_set_feature(dev,
					SETFEATURES_SATA_ENABLE, SATA_AN);
			if (err_mask)
				ata_dev_err(dev,
					    "failed to enable ATAPI AN (err_mask=0x%x)\n",
					    err_mask);
			else {
				dev->flags |= ATA_DFLAG_AN;
				atapi_an_string = ", ATAPI AN";
			}
		}

		if (ata_id_cdb_intr(dev->id)) {
			dev->flags |= ATA_DFLAG_CDB_INTR;
			cdb_intr_string = ", CDB intr";
		}

		if (atapi_dmadir || (dev->horkage & ATA_HORKAGE_ATAPI_DMADIR) || atapi_id_dmadir(dev->id)) {
			dev->flags |= ATA_DFLAG_DMADIR;
			dma_dir_string = ", DMADIR";
		}

		if (ata_id_has_da(dev->id)) {
			dev->flags |= ATA_DFLAG_DA;
			zpodd_init(dev);
		}

		/* print device info to dmesg */
		if (ata_msg_drv(ap) && print_info)
			ata_dev_info(dev,
				     "ATAPI: %s, %s, max %s%s%s%s\n",
				     modelbuf, fwrevbuf,
				     ata_mode_string(xfer_mask),
				     cdb_intr_string, atapi_an_string,
				     dma_dir_string);
	}

	/* determine max_sectors */
	dev->max_sectors = ATA_MAX_SECTORS;
	if (dev->flags & ATA_DFLAG_LBA48)
		dev->max_sectors = ATA_MAX_SECTORS_LBA48;

	/* Limit PATA drive on SATA cable bridge transfers to udma5,
	   200 sectors */
	if (ata_dev_knobble(dev)) {
		if (ata_msg_drv(ap) && print_info)
			ata_dev_info(dev, "applying bridge limits\n");
		dev->udma_mask &= ATA_UDMA5;
		dev->max_sectors = ATA_MAX_SECTORS;
	}

	if ((dev->class == ATA_DEV_ATAPI) &&
	    (atapi_command_packet_set(id) == TYPE_TAPE)) {
		dev->max_sectors = ATA_MAX_SECTORS_TAPE;
		dev->horkage |= ATA_HORKAGE_STUCK_ERR;
	}

	if (dev->horkage & ATA_HORKAGE_MAX_SEC_128)
		dev->max_sectors = min_t(unsigned int, ATA_MAX_SECTORS_128,
					 dev->max_sectors);

	if (dev->horkage & ATA_HORKAGE_MAX_SEC_1024)
		dev->max_sectors = min_t(unsigned int, ATA_MAX_SECTORS_1024,
					 dev->max_sectors);

	if (dev->horkage & ATA_HORKAGE_MAX_SEC_LBA48)
		dev->max_sectors = ATA_MAX_SECTORS_LBA48;

	if (ap->ops->dev_config)
		ap->ops->dev_config(dev);

	if (dev->horkage & ATA_HORKAGE_DIAGNOSTIC) {
		/* Let the user know. We don't want to disallow opens for
		   rescue purposes, or in case the vendor is just a blithering
		   idiot. Do this after the dev_config call as some controllers
		   with buggy firmware may want to avoid reporting false device
		   bugs */

		if (print_info) {
			ata_dev_warn(dev,
"Drive reports diagnostics failure. This may indicate a drive\n");
			ata_dev_warn(dev,
"fault or invalid emulation. Contact drive vendor for information.\n");
		}
	}

	if ((dev->horkage & ATA_HORKAGE_FIRMWARE_WARN) && print_info) {
		ata_dev_warn(dev, "WARNING: device requires firmware update to be fully functional\n");
		ata_dev_warn(dev, "         contact the vendor or visit http://ata.wiki.kernel.org\n");
	}

	return 0;

err_out_nosup:
	if (ata_msg_probe(ap))
		ata_dev_dbg(dev, "%s: EXIT, err\n", __func__);
	return rc;
}

/**
 *	ata_cable_40wire	-	return 40 wire cable type
 *	@ap: port
 *
 *	Helper method for drivers which want to hardwire 40 wire cable
 *	detection.
 */

int ata_cable_40wire(struct ata_port *ap)
{
	return ATA_CBL_PATA40;
}

/**
 *	ata_cable_80wire	-	return 80 wire cable type
 *	@ap: port
 *
 *	Helper method for drivers which want to hardwire 80 wire cable
 *	detection.
 */

int ata_cable_80wire(struct ata_port *ap)
{
	return ATA_CBL_PATA80;
}

/**
 *	ata_cable_unknown	-	return unknown PATA cable.
 *	@ap: port
 *
 *	Helper method for drivers which have no PATA cable detection.
 */

int ata_cable_unknown(struct ata_port *ap)
{
	return ATA_CBL_PATA_UNK;
}

/**
 *	ata_cable_ignore	-	return ignored PATA cable.
 *	@ap: port
 *
 *	Helper method for drivers which don't use cable type to limit
 *	transfer mode.
 */
int ata_cable_ignore(struct ata_port *ap)
{
	return ATA_CBL_PATA_IGN;
}

/**
 *	ata_cable_sata	-	return SATA cable type
 *	@ap: port
 *
 *	Helper method for drivers which have SATA cables
 */

int ata_cable_sata(struct ata_port *ap)
{
	return ATA_CBL_SATA;
}

/**
 *	ata_bus_probe - Reset and probe ATA bus
 *	@ap: Bus to probe
 *
 *	Master ATA bus probing function.  Initiates a hardware-dependent
 *	bus reset, then attempts to identify any devices found on
 *	the bus.
 *
 *	LOCKING:
 *	PCI/etc. bus probe sem.
 *
 *	RETURNS:
 *	Zero on success, negative errno otherwise.
 */

int ata_bus_probe(struct ata_port *ap)
{
	unsigned int classes[ATA_MAX_DEVICES];
	int tries[ATA_MAX_DEVICES];
	int rc;
	struct ata_device *dev;

	ata_for_each_dev(dev, &ap->link, ALL)
		tries[dev->devno] = ATA_PROBE_MAX_TRIES;

 retry:
	ata_for_each_dev(dev, &ap->link, ALL) {
		/* If we issue an SRST then an ATA drive (not ATAPI)
		 * may change configuration and be in PIO0 timing. If
		 * we do a hard reset (or are coming from power on)
		 * this is true for ATA or ATAPI. Until we've set a
		 * suitable controller mode we should not touch the
		 * bus as we may be talking too fast.
		 */
		dev->pio_mode = XFER_PIO_0;
		dev->dma_mode = 0xff;

		/* If the controller has a pio mode setup function
		 * then use it to set the chipset to rights. Don't
		 * touch the DMA setup as that will be dealt with when
		 * configuring devices.
		 */
		if (ap->ops->set_piomode)
			ap->ops->set_piomode(ap, dev);
	}

	/* reset and determine device classes */
	ap->ops->phy_reset(ap);

	ata_for_each_dev(dev, &ap->link, ALL) {
		if (dev->class != ATA_DEV_UNKNOWN)
			classes[dev->devno] = dev->class;
		else
			classes[dev->devno] = ATA_DEV_NONE;

		dev->class = ATA_DEV_UNKNOWN;
	}

	/* read IDENTIFY page and configure devices. We have to do the identify
	   specific sequence bass-ackwards so that PDIAG- is released by
	   the slave device */

	ata_for_each_dev(dev, &ap->link, ALL_REVERSE) {
		if (tries[dev->devno])
			dev->class = classes[dev->devno];

		if (!ata_dev_enabled(dev))
			continue;

		rc = ata_dev_read_id(dev, &dev->class, ATA_READID_POSTRESET,
				     dev->id);
		if (rc)
			goto fail;
	}

	/* Now ask for the cable type as PDIAG- should have been released */
	if (ap->ops->cable_detect)
		ap->cbl = ap->ops->cable_detect(ap);

	/* We may have SATA bridge glue hiding here irrespective of
	 * the reported cable types and sensed types.  When SATA
	 * drives indicate we have a bridge, we don't know which end
	 * of the link the bridge is which is a problem.
	 */
	ata_for_each_dev(dev, &ap->link, ENABLED)
		if (ata_id_is_sata(dev->id))
			ap->cbl = ATA_CBL_SATA;

	/* After the identify sequence we can now set up the devices. We do
	   this in the normal order so that the user doesn't get confused */

	ata_for_each_dev(dev, &ap->link, ENABLED) {
		ap->link.eh_context.i.flags |= ATA_EHI_PRINTINFO;
		rc = ata_dev_configure(dev);
		ap->link.eh_context.i.flags &= ~ATA_EHI_PRINTINFO;
		if (rc)
			goto fail;
	}

	/* configure transfer mode */
	rc = ata_set_mode(&ap->link, &dev);
	if (rc)
		goto fail;

	ata_for_each_dev(dev, &ap->link, ENABLED)
		return 0;

	return -ENODEV;

 fail:
	tries[dev->devno]--;

	switch (rc) {
	case -EINVAL:
		/* eeek, something went very wrong, give up */
		tries[dev->devno] = 0;
		break;

	case -ENODEV:
		/* give it just one more chance */
		tries[dev->devno] = min(tries[dev->devno], 1);
		/* fall through */
	case -EIO:
		if (tries[dev->devno] == 1) {
			/* This is the last chance, better to slow
			 * down than lose it.
			 */
			sata_down_spd_limit(&ap->link, 0);
			ata_down_xfermask_limit(dev, ATA_DNXFER_PIO);
		}
	}

	if (!tries[dev->devno])
		ata_dev_disable(dev);

	goto retry;
}

/**
 *	sata_print_link_status - Print SATA link status
 *	@link: SATA link to printk link status about
 *
 *	This function prints link speed and status of a SATA link.
 *
 *	LOCKING:
 *	None.
 */
static void sata_print_link_status(struct ata_link *link)
{
	u32 sstatus, scontrol, tmp;

	if (sata_scr_read(link, SCR_STATUS, &sstatus))
		return;
	sata_scr_read(link, SCR_CONTROL, &scontrol);

	if (ata_phys_link_online(link)) {
		tmp = (sstatus >> 4) & 0xf;
		ata_link_info(link, "SATA link up %s (SStatus %X SControl %X)\n",
			      sata_spd_string(tmp), sstatus, scontrol);
	} else {
		ata_link_info(link, "SATA link down (SStatus %X SControl %X)\n",
			      sstatus, scontrol);
	}
}

/**
 *	ata_dev_pair		-	return other device on cable
 *	@adev: device
 *
 *	Obtain the other device on the same cable, or if none is
 *	present NULL is returned
 */

struct ata_device *ata_dev_pair(struct ata_device *adev)
{
	struct ata_link *link = adev->link;
	struct ata_device *pair = &link->device[1 - adev->devno];
	if (!ata_dev_enabled(pair))
		return NULL;
	return pair;
}

/**
 *	sata_down_spd_limit - adjust SATA spd limit downward
 *	@link: Link to adjust SATA spd limit for
 *	@spd_limit: Additional limit
 *
 *	Adjust SATA spd limit of @link downward.  Note that this
 *	function only adjusts the limit.  The change must be applied
 *	using sata_set_spd().
 *
 *	If @spd_limit is non-zero, the speed is limited to equal to or
 *	lower than @spd_limit if such speed is supported.  If
 *	@spd_limit is slower than any supported speed, only the lowest
 *	supported speed is allowed.
 *
 *	LOCKING:
 *	Inherited from caller.
 *
 *	RETURNS:
 *	0 on success, negative errno on failure
 */
int sata_down_spd_limit(struct ata_link *link, u32 spd_limit)
{
	u32 sstatus, spd, mask;
	int rc, bit;

	if (!sata_scr_valid(link))
		return -EOPNOTSUPP;

	/* If SCR can be read, use it to determine the current SPD.
	 * If not, use cached value in link->sata_spd.
	 */
	rc = sata_scr_read(link, SCR_STATUS, &sstatus);
	if (rc == 0 && ata_sstatus_online(sstatus))
		spd = (sstatus >> 4) & 0xf;
	else
		spd = link->sata_spd;

	mask = link->sata_spd_limit;
	if (mask <= 1)
		return -EINVAL;

	/* unconditionally mask off the highest bit */
	bit = fls(mask) - 1;
	mask &= ~(1 << bit);

	/*
	 * Mask off all speeds higher than or equal to the current one.  At
	 * this point, if current SPD is not available and we previously
	 * recorded the link speed from SStatus, the driver has already
	 * masked off the highest bit so mask should already be 1 or 0.
	 * Otherwise, we should not force 1.5Gbps on a link where we have
	 * not previously recorded speed from SStatus.  Just return in this
	 * case.
	 */
	if (spd > 1)
		mask &= (1 << (spd - 1)) - 1;
	else if (link->sata_spd)
		return -EINVAL;

	/* were we already at the bottom? */
	if (!mask)
		return -EINVAL;

	if (spd_limit) {
		if (mask & ((1 << spd_limit) - 1))
			mask &= (1 << spd_limit) - 1;
		else {
			bit = ffs(mask) - 1;
			mask = 1 << bit;
		}
	}

	link->sata_spd_limit = mask;

	ata_link_warn(link, "limiting SATA link speed to %s\n",
		      sata_spd_string(fls(mask)));

	return 0;
}

static int __sata_set_spd_needed(struct ata_link *link, u32 *scontrol)
{
	struct ata_link *host_link = &link->ap->link;
	u32 limit, target, spd;

	limit = link->sata_spd_limit;

	/* Don't configure downstream link faster than upstream link.
	 * It doesn't speed up anything and some PMPs choke on such
	 * configuration.
	 */
	if (!ata_is_host_link(link) && host_link->sata_spd)
		limit &= (1 << host_link->sata_spd) - 1;

	if (limit == UINT_MAX)
		target = 0;
	else
		target = fls(limit);

	spd = (*scontrol >> 4) & 0xf;
	*scontrol = (*scontrol & ~0xf0) | ((target & 0xf) << 4);

	return spd != target;
}

/**
 *	sata_set_spd_needed - is SATA spd configuration needed
 *	@link: Link in question
 *
 *	Test whether the spd limit in SControl matches
 *	@link->sata_spd_limit.  This function is used to determine
 *	whether hardreset is necessary to apply SATA spd
 *	configuration.
 *
 *	LOCKING:
 *	Inherited from caller.
 *
 *	RETURNS:
 *	1 if SATA spd configuration is needed, 0 otherwise.
 */
static int sata_set_spd_needed(struct ata_link *link)
{
	u32 scontrol;

	if (sata_scr_read(link, SCR_CONTROL, &scontrol))
		return 1;

	return __sata_set_spd_needed(link, &scontrol);
}

/**
 *	sata_set_spd - set SATA spd according to spd limit
 *	@link: Link to set SATA spd for
 *
 *	Set SATA spd of @link according to sata_spd_limit.
 *
 *	LOCKING:
 *	Inherited from caller.
 *
 *	RETURNS:
 *	0 if spd doesn't need to be changed, 1 if spd has been
 *	changed.  Negative errno if SCR registers are inaccessible.
 */
int sata_set_spd(struct ata_link *link)
{
	u32 scontrol;
	int rc;

	if ((rc = sata_scr_read(link, SCR_CONTROL, &scontrol)))
		return rc;

	if (!__sata_set_spd_needed(link, &scontrol))
		return 0;

	if ((rc = sata_scr_write(link, SCR_CONTROL, scontrol)))
		return rc;

	return 1;
}

/*
 * This mode timing computation functionality is ported over from
 * drivers/ide/ide-timing.h and was originally written by Vojtech Pavlik
 */
/*
 * PIO 0-4, MWDMA 0-2 and UDMA 0-6 timings (in nanoseconds).
 * These were taken from ATA/ATAPI-6 standard, rev 0a, except
 * for UDMA6, which is currently supported only by Maxtor drives.
 *
 * For PIO 5/6 MWDMA 3/4 see the CFA specification 3.0.
 */

static const struct ata_timing ata_timing[] = {
/*	{ XFER_PIO_SLOW, 120, 290, 240, 960, 290, 240, 0,  960,   0 }, */
	{ XFER_PIO_0,     70, 290, 240, 600, 165, 150, 0,  600,   0 },
	{ XFER_PIO_1,     50, 290,  93, 383, 125, 100, 0,  383,   0 },
	{ XFER_PIO_2,     30, 290,  40, 330, 100,  90, 0,  240,   0 },
	{ XFER_PIO_3,     30,  80,  70, 180,  80,  70, 0,  180,   0 },
	{ XFER_PIO_4,     25,  70,  25, 120,  70,  25, 0,  120,   0 },
	{ XFER_PIO_5,     15,  65,  25, 100,  65,  25, 0,  100,   0 },
	{ XFER_PIO_6,     10,  55,  20,  80,  55,  20, 0,   80,   0 },

	{ XFER_SW_DMA_0, 120,   0,   0,   0, 480, 480, 50, 960,   0 },
	{ XFER_SW_DMA_1,  90,   0,   0,   0, 240, 240, 30, 480,   0 },
	{ XFER_SW_DMA_2,  60,   0,   0,   0, 120, 120, 20, 240,   0 },

	{ XFER_MW_DMA_0,  60,   0,   0,   0, 215, 215, 20, 480,   0 },
	{ XFER_MW_DMA_1,  45,   0,   0,   0,  80,  50, 5,  150,   0 },
	{ XFER_MW_DMA_2,  25,   0,   0,   0,  70,  25, 5,  120,   0 },
	{ XFER_MW_DMA_3,  25,   0,   0,   0,  65,  25, 5,  100,   0 },
	{ XFER_MW_DMA_4,  25,   0,   0,   0,  55,  20, 5,   80,   0 },

/*	{ XFER_UDMA_SLOW,  0,   0,   0,   0,   0,   0, 0,    0, 150 }, */
	{ XFER_UDMA_0,     0,   0,   0,   0,   0,   0, 0,    0, 120 },
	{ XFER_UDMA_1,     0,   0,   0,   0,   0,   0, 0,    0,  80 },
	{ XFER_UDMA_2,     0,   0,   0,   0,   0,   0, 0,    0,  60 },
	{ XFER_UDMA_3,     0,   0,   0,   0,   0,   0, 0,    0,  45 },
	{ XFER_UDMA_4,     0,   0,   0,   0,   0,   0, 0,    0,  30 },
	{ XFER_UDMA_5,     0,   0,   0,   0,   0,   0, 0,    0,  20 },
	{ XFER_UDMA_6,     0,   0,   0,   0,   0,   0, 0,    0,  15 },

	{ 0xFF }
};

#define ENOUGH(v, unit)		(((v)-1)/(unit)+1)
#define EZ(v, unit)		((v)?ENOUGH(((v) * 1000), unit):0)

static void ata_timing_quantize(const struct ata_timing *t, struct ata_timing *q, int T, int UT)
{
	q->setup	= EZ(t->setup,       T);
	q->act8b	= EZ(t->act8b,       T);
	q->rec8b	= EZ(t->rec8b,       T);
	q->cyc8b	= EZ(t->cyc8b,       T);
	q->active	= EZ(t->active,      T);
	q->recover	= EZ(t->recover,     T);
	q->dmack_hold	= EZ(t->dmack_hold,  T);
	q->cycle	= EZ(t->cycle,       T);
	q->udma		= EZ(t->udma,       UT);
}

void ata_timing_merge(const struct ata_timing *a, const struct ata_timing *b,
		      struct ata_timing *m, unsigned int what)
{
	if (what & ATA_TIMING_SETUP  ) m->setup   = max(a->setup,   b->setup);
	if (what & ATA_TIMING_ACT8B  ) m->act8b   = max(a->act8b,   b->act8b);
	if (what & ATA_TIMING_REC8B  ) m->rec8b   = max(a->rec8b,   b->rec8b);
	if (what & ATA_TIMING_CYC8B  ) m->cyc8b   = max(a->cyc8b,   b->cyc8b);
	if (what & ATA_TIMING_ACTIVE ) m->active  = max(a->active,  b->active);
	if (what & ATA_TIMING_RECOVER) m->recover = max(a->recover, b->recover);
	if (what & ATA_TIMING_DMACK_HOLD) m->dmack_hold = max(a->dmack_hold, b->dmack_hold);
	if (what & ATA_TIMING_CYCLE  ) m->cycle   = max(a->cycle,   b->cycle);
	if (what & ATA_TIMING_UDMA   ) m->udma    = max(a->udma,    b->udma);
}

const struct ata_timing *ata_timing_find_mode(u8 xfer_mode)
{
	const struct ata_timing *t = ata_timing;

	while (xfer_mode > t->mode)
		t++;

	if (xfer_mode == t->mode)
		return t;

	WARN_ONCE(true, "%s: unable to find timing for xfer_mode 0x%x\n",
			__func__, xfer_mode);

	return NULL;
}

int ata_timing_compute(struct ata_device *adev, unsigned short speed,
		       struct ata_timing *t, int T, int UT)
{
	const u16 *id = adev->id;
	const struct ata_timing *s;
	struct ata_timing p;

	/*
	 * Find the mode.
	 */

	if (!(s = ata_timing_find_mode(speed)))
		return -EINVAL;

	memcpy(t, s, sizeof(*s));

	/*
	 * If the drive is an EIDE drive, it can tell us it needs extended
	 * PIO/MW_DMA cycle timing.
	 */

	if (id[ATA_ID_FIELD_VALID] & 2) {	/* EIDE drive */
		memset(&p, 0, sizeof(p));

		if (speed >= XFER_PIO_0 && speed < XFER_SW_DMA_0) {
			if (speed <= XFER_PIO_2)
				p.cycle = p.cyc8b = id[ATA_ID_EIDE_PIO];
			else if ((speed <= XFER_PIO_4) ||
				 (speed == XFER_PIO_5 && !ata_id_is_cfa(id)))
				p.cycle = p.cyc8b = id[ATA_ID_EIDE_PIO_IORDY];
		} else if (speed >= XFER_MW_DMA_0 && speed <= XFER_MW_DMA_2)
			p.cycle = id[ATA_ID_EIDE_DMA_MIN];

		ata_timing_merge(&p, t, t, ATA_TIMING_CYCLE | ATA_TIMING_CYC8B);
	}

	/*
	 * Convert the timing to bus clock counts.
	 */

	ata_timing_quantize(t, t, T, UT);

	/*
	 * Even in DMA/UDMA modes we still use PIO access for IDENTIFY,
	 * S.M.A.R.T * and some other commands. We have to ensure that the
	 * DMA cycle timing is slower/equal than the fastest PIO timing.
	 */

	if (speed > XFER_PIO_6) {
		ata_timing_compute(adev, adev->pio_mode, &p, T, UT);
		ata_timing_merge(&p, t, t, ATA_TIMING_ALL);
	}

	/*
	 * Lengthen active & recovery time so that cycle time is correct.
	 */

	if (t->act8b + t->rec8b < t->cyc8b) {
		t->act8b += (t->cyc8b - (t->act8b + t->rec8b)) / 2;
		t->rec8b = t->cyc8b - t->act8b;
	}

	if (t->active + t->recover < t->cycle) {
		t->active += (t->cycle - (t->active + t->recover)) / 2;
		t->recover = t->cycle - t->active;
	}

	/* In a few cases quantisation may produce enough errors to
	   leave t->cycle too low for the sum of active and recovery
	   if so we must correct this */
	if (t->active + t->recover > t->cycle)
		t->cycle = t->active + t->recover;

	return 0;
}

/**
 *	ata_timing_cycle2mode - find xfer mode for the specified cycle duration
 *	@xfer_shift: ATA_SHIFT_* value for transfer type to examine.
 *	@cycle: cycle duration in ns
 *
 *	Return matching xfer mode for @cycle.  The returned mode is of
 *	the transfer type specified by @xfer_shift.  If @cycle is too
 *	slow for @xfer_shift, 0xff is returned.  If @cycle is faster
 *	than the fastest known mode, the fasted mode is returned.
 *
 *	LOCKING:
 *	None.
 *
 *	RETURNS:
 *	Matching xfer_mode, 0xff if no match found.
 */
u8 ata_timing_cycle2mode(unsigned int xfer_shift, int cycle)
{
	u8 base_mode = 0xff, last_mode = 0xff;
	const struct ata_xfer_ent *ent;
	const struct ata_timing *t;

	for (ent = ata_xfer_tbl; ent->shift >= 0; ent++)
		if (ent->shift == xfer_shift)
			base_mode = ent->base;

	for (t = ata_timing_find_mode(base_mode);
	     t && ata_xfer_mode2shift(t->mode) == xfer_shift; t++) {
		unsigned short this_cycle;

		switch (xfer_shift) {
		case ATA_SHIFT_PIO:
		case ATA_SHIFT_MWDMA:
			this_cycle = t->cycle;
			break;
		case ATA_SHIFT_UDMA:
			this_cycle = t->udma;
			break;
		default:
			return 0xff;
		}

		if (cycle > this_cycle)
			break;

		last_mode = t->mode;
	}

	return last_mode;
}

/**
 *	ata_down_xfermask_limit - adjust dev xfer masks downward
 *	@dev: Device to adjust xfer masks
 *	@sel: ATA_DNXFER_* selector
 *
 *	Adjust xfer masks of @dev downward.  Note that this function
 *	does not apply the change.  Invoking ata_set_mode() afterwards
 *	will apply the limit.
 *
 *	LOCKING:
 *	Inherited from caller.
 *
 *	RETURNS:
 *	0 on success, negative errno on failure
 */
int ata_down_xfermask_limit(struct ata_device *dev, unsigned int sel)
{
	char buf[32];
	unsigned long orig_mask, xfer_mask;
	unsigned long pio_mask, mwdma_mask, udma_mask;
	int quiet, highbit;

	quiet = !!(sel & ATA_DNXFER_QUIET);
	sel &= ~ATA_DNXFER_QUIET;

	xfer_mask = orig_mask = ata_pack_xfermask(dev->pio_mask,
						  dev->mwdma_mask,
						  dev->udma_mask);
	ata_unpack_xfermask(xfer_mask, &pio_mask, &mwdma_mask, &udma_mask);

	switch (sel) {
	case ATA_DNXFER_PIO:
		highbit = fls(pio_mask) - 1;
		pio_mask &= ~(1 << highbit);
		break;

	case ATA_DNXFER_DMA:
		if (udma_mask) {
			highbit = fls(udma_mask) - 1;
			udma_mask &= ~(1 << highbit);
			if (!udma_mask)
				return -ENOENT;
		} else if (mwdma_mask) {
			highbit = fls(mwdma_mask) - 1;
			mwdma_mask &= ~(1 << highbit);
			if (!mwdma_mask)
				return -ENOENT;
		}
		break;

	case ATA_DNXFER_40C:
		udma_mask &= ATA_UDMA_MASK_40C;
		break;

	case ATA_DNXFER_FORCE_PIO0:
		pio_mask &= 1;
		/* fall through */
	case ATA_DNXFER_FORCE_PIO:
		mwdma_mask = 0;
		udma_mask = 0;
		break;

	default:
		BUG();
	}

	xfer_mask &= ata_pack_xfermask(pio_mask, mwdma_mask, udma_mask);

	if (!(xfer_mask & ATA_MASK_PIO) || xfer_mask == orig_mask)
		return -ENOENT;

	if (!quiet) {
		if (xfer_mask & (ATA_MASK_MWDMA | ATA_MASK_UDMA))
			snprintf(buf, sizeof(buf), "%s:%s",
				 ata_mode_string(xfer_mask),
				 ata_mode_string(xfer_mask & ATA_MASK_PIO));
		else
			snprintf(buf, sizeof(buf), "%s",
				 ata_mode_string(xfer_mask));

		ata_dev_warn(dev, "limiting speed to %s\n", buf);
	}

	ata_unpack_xfermask(xfer_mask, &dev->pio_mask, &dev->mwdma_mask,
			    &dev->udma_mask);

	return 0;
}

static int ata_dev_set_mode(struct ata_device *dev)
{
	struct ata_port *ap = dev->link->ap;
	struct ata_eh_context *ehc = &dev->link->eh_context;
	const bool nosetxfer = dev->horkage & ATA_HORKAGE_NOSETXFER;
	const char *dev_err_whine = "";
	int ign_dev_err = 0;
	unsigned int err_mask = 0;
	int rc;

	dev->flags &= ~ATA_DFLAG_PIO;
	if (dev->xfer_shift == ATA_SHIFT_PIO)
		dev->flags |= ATA_DFLAG_PIO;

	if (nosetxfer && ap->flags & ATA_FLAG_SATA && ata_id_is_sata(dev->id))
		dev_err_whine = " (SET_XFERMODE skipped)";
	else {
		if (nosetxfer)
			ata_dev_warn(dev,
				     "NOSETXFER but PATA detected - can't "
				     "skip SETXFER, might malfunction\n");
		err_mask = ata_dev_set_xfermode(dev);
	}

	if (err_mask & ~AC_ERR_DEV)
		goto fail;

	/* revalidate */
	ehc->i.flags |= ATA_EHI_POST_SETMODE;
	rc = ata_dev_revalidate(dev, ATA_DEV_UNKNOWN, 0);
	ehc->i.flags &= ~ATA_EHI_POST_SETMODE;
	if (rc)
		return rc;

	if (dev->xfer_shift == ATA_SHIFT_PIO) {
		/* Old CFA may refuse this command, which is just fine */
		if (ata_id_is_cfa(dev->id))
			ign_dev_err = 1;
		/* Catch several broken garbage emulations plus some pre
		   ATA devices */
		if (ata_id_major_version(dev->id) == 0 &&
					dev->pio_mode <= XFER_PIO_2)
			ign_dev_err = 1;
		/* Some very old devices and some bad newer ones fail
		   any kind of SET_XFERMODE request but support PIO0-2
		   timings and no IORDY */
		if (!ata_id_has_iordy(dev->id) && dev->pio_mode <= XFER_PIO_2)
			ign_dev_err = 1;
	}
	/* Early MWDMA devices do DMA but don't allow DMA mode setting.
	   Don't fail an MWDMA0 set IFF the device indicates it is in MWDMA0 */
	if (dev->xfer_shift == ATA_SHIFT_MWDMA &&
	    dev->dma_mode == XFER_MW_DMA_0 &&
	    (dev->id[63] >> 8) & 1)
		ign_dev_err = 1;

	/* if the device is actually configured correctly, ignore dev err */
	if (dev->xfer_mode == ata_xfer_mask2mode(ata_id_xfermask(dev->id)))
		ign_dev_err = 1;

	if (err_mask & AC_ERR_DEV) {
		if (!ign_dev_err)
			goto fail;
		else
			dev_err_whine = " (device error ignored)";
	}

	DPRINTK("xfer_shift=%u, xfer_mode=0x%x\n",
		dev->xfer_shift, (int)dev->xfer_mode);

	if (!(ehc->i.flags & ATA_EHI_QUIET) ||
	    ehc->i.flags & ATA_EHI_DID_HARDRESET)
		ata_dev_info(dev, "configured for %s%s\n",
			     ata_mode_string(ata_xfer_mode2mask(dev->xfer_mode)),
			     dev_err_whine);

	return 0;

 fail:
	ata_dev_err(dev, "failed to set xfermode (err_mask=0x%x)\n", err_mask);
	return -EIO;
}

/**
 *	ata_do_set_mode - Program timings and issue SET FEATURES - XFER
 *	@link: link on which timings will be programmed
 *	@r_failed_dev: out parameter for failed device
 *
 *	Standard implementation of the function used to tune and set
 *	ATA device disk transfer mode (PIO3, UDMA6, etc.).  If
 *	ata_dev_set_mode() fails, pointer to the failing device is
 *	returned in @r_failed_dev.
 *
 *	LOCKING:
 *	PCI/etc. bus probe sem.
 *
 *	RETURNS:
 *	0 on success, negative errno otherwise
 */

int ata_do_set_mode(struct ata_link *link, struct ata_device **r_failed_dev)
{
	struct ata_port *ap = link->ap;
	struct ata_device *dev;
	int rc = 0, used_dma = 0, found = 0;

	/* step 1: calculate xfer_mask */
	ata_for_each_dev(dev, link, ENABLED) {
		unsigned long pio_mask, dma_mask;
		unsigned int mode_mask;

		mode_mask = ATA_DMA_MASK_ATA;
		if (dev->class == ATA_DEV_ATAPI)
			mode_mask = ATA_DMA_MASK_ATAPI;
		else if (ata_id_is_cfa(dev->id))
			mode_mask = ATA_DMA_MASK_CFA;

		ata_dev_xfermask(dev);
		ata_force_xfermask(dev);

		pio_mask = ata_pack_xfermask(dev->pio_mask, 0, 0);

		if (libata_dma_mask & mode_mask)
			dma_mask = ata_pack_xfermask(0, dev->mwdma_mask,
						     dev->udma_mask);
		else
			dma_mask = 0;

		dev->pio_mode = ata_xfer_mask2mode(pio_mask);
		dev->dma_mode = ata_xfer_mask2mode(dma_mask);

		found = 1;
		if (ata_dma_enabled(dev))
			used_dma = 1;
	}
	if (!found)
		goto out;

	/* step 2: always set host PIO timings */
	ata_for_each_dev(dev, link, ENABLED) {
		if (dev->pio_mode == 0xff) {
			ata_dev_warn(dev, "no PIO support\n");
			rc = -EINVAL;
			goto out;
		}

		dev->xfer_mode = dev->pio_mode;
		dev->xfer_shift = ATA_SHIFT_PIO;
		if (ap->ops->set_piomode)
			ap->ops->set_piomode(ap, dev);
	}

	/* step 3: set host DMA timings */
	ata_for_each_dev(dev, link, ENABLED) {
		if (!ata_dma_enabled(dev))
			continue;

		dev->xfer_mode = dev->dma_mode;
		dev->xfer_shift = ata_xfer_mode2shift(dev->dma_mode);
		if (ap->ops->set_dmamode)
			ap->ops->set_dmamode(ap, dev);
	}

	/* step 4: update devices' xfer mode */
	ata_for_each_dev(dev, link, ENABLED) {
		rc = ata_dev_set_mode(dev);
		if (rc)
			goto out;
	}

	/* Record simplex status. If we selected DMA then the other
	 * host channels are not permitted to do so.
	 */
	if (used_dma && (ap->host->flags & ATA_HOST_SIMPLEX))
		ap->host->simplex_claimed = ap;

 out:
	if (rc)
		*r_failed_dev = dev;
	return rc;
}

/**
 *	ata_wait_ready - wait for link to become ready
 *	@link: link to be waited on
 *	@deadline: deadline jiffies for the operation
 *	@check_ready: callback to check link readiness
 *
 *	Wait for @link to become ready.  @check_ready should return
 *	positive number if @link is ready, 0 if it isn't, -ENODEV if
 *	link doesn't seem to be occupied, other errno for other error
 *	conditions.
 *
 *	Transient -ENODEV conditions are allowed for
 *	ATA_TMOUT_FF_WAIT.
 *
 *	LOCKING:
 *	EH context.
 *
 *	RETURNS:
 *	0 if @link is ready before @deadline; otherwise, -errno.
 */
int ata_wait_ready(struct ata_link *link, unsigned long deadline,
		   int (*check_ready)(struct ata_link *link))
{
	unsigned long start = jiffies;
	unsigned long nodev_deadline;
	int warned = 0;

	/* choose which 0xff timeout to use, read comment in libata.h */
	if (link->ap->host->flags & ATA_HOST_PARALLEL_SCAN)
		nodev_deadline = ata_deadline(start, ATA_TMOUT_FF_WAIT_LONG);
	else
		nodev_deadline = ata_deadline(start, ATA_TMOUT_FF_WAIT);

	/* Slave readiness can't be tested separately from master.  On
	 * M/S emulation configuration, this function should be called
	 * only on the master and it will handle both master and slave.
	 */
	WARN_ON(link == link->ap->slave_link);

	if (time_after(nodev_deadline, deadline))
		nodev_deadline = deadline;

	while (1) {
		unsigned long now = jiffies;
		int ready, tmp;

		ready = tmp = check_ready(link);
		if (ready > 0)
			return 0;

		/*
		 * -ENODEV could be transient.  Ignore -ENODEV if link
		 * is online.  Also, some SATA devices take a long
		 * time to clear 0xff after reset.  Wait for
		 * ATA_TMOUT_FF_WAIT[_LONG] on -ENODEV if link isn't
		 * offline.
		 *
		 * Note that some PATA controllers (pata_ali) explode
		 * if status register is read more than once when
		 * there's no device attached.
		 */
		if (ready == -ENODEV) {
			if (ata_link_online(link))
				ready = 0;
			else if ((link->ap->flags & ATA_FLAG_SATA) &&
				 !ata_link_offline(link) &&
				 time_before(now, nodev_deadline))
				ready = 0;
		}

		if (ready)
			return ready;
		if (time_after(now, deadline))
			return -EBUSY;

		if (!warned && time_after(now, start + 5 * HZ) &&
		    (deadline - now > 3 * HZ)) {
			ata_link_warn(link,
				"link is slow to respond, please be patient "
				"(ready=%d)\n", tmp);
			warned = 1;
		}

		ata_msleep(link->ap, 50);
	}
}

/**
 *	ata_wait_after_reset - wait for link to become ready after reset
 *	@link: link to be waited on
 *	@deadline: deadline jiffies for the operation
 *	@check_ready: callback to check link readiness
 *
 *	Wait for @link to become ready after reset.
 *
 *	LOCKING:
 *	EH context.
 *
 *	RETURNS:
 *	0 if @link is ready before @deadline; otherwise, -errno.
 */
int ata_wait_after_reset(struct ata_link *link, unsigned long deadline,
				int (*check_ready)(struct ata_link *link))
{
	ata_msleep(link->ap, ATA_WAIT_AFTER_RESET);

	return ata_wait_ready(link, deadline, check_ready);
}

/**
 *	sata_link_debounce - debounce SATA phy status
 *	@link: ATA link to debounce SATA phy status for
 *	@params: timing parameters { interval, duration, timeout } in msec
 *	@deadline: deadline jiffies for the operation
 *
 *	Make sure SStatus of @link reaches stable state, determined by
 *	holding the same value where DET is not 1 for @duration polled
 *	every @interval, before @timeout.  Timeout constraints the
 *	beginning of the stable state.  Because DET gets stuck at 1 on
 *	some controllers after hot unplugging, this functions waits
 *	until timeout then returns 0 if DET is stable at 1.
 *
 *	@timeout is further limited by @deadline.  The sooner of the
 *	two is used.
 *
 *	LOCKING:
 *	Kernel thread context (may sleep)
 *
 *	RETURNS:
 *	0 on success, -errno on failure.
 */
int sata_link_debounce(struct ata_link *link, const unsigned long *params,
		       unsigned long deadline)
{
	unsigned long interval = params[0];
	unsigned long duration = params[1];
	unsigned long last_jiffies, t;
	u32 last, cur;
	int rc;

	t = ata_deadline(jiffies, params[2]);
	if (time_before(t, deadline))
		deadline = t;

	if ((rc = sata_scr_read(link, SCR_STATUS, &cur)))
		return rc;
	cur &= 0xf;

	last = cur;
	last_jiffies = jiffies;

	while (1) {
		ata_msleep(link->ap, interval);
		if ((rc = sata_scr_read(link, SCR_STATUS, &cur)))
			return rc;
		cur &= 0xf;

		/* DET stable? */
		if (cur == last) {
			if (cur == 1 && time_before(jiffies, deadline))
				continue;
			if (time_after(jiffies,
				       ata_deadline(last_jiffies, duration)))
				return 0;
			continue;
		}

		/* unstable, start over */
		last = cur;
		last_jiffies = jiffies;

		/* Check deadline.  If debouncing failed, return
		 * -EPIPE to tell upper layer to lower link speed.
		 */
		if (time_after(jiffies, deadline))
			return -EPIPE;
	}
}

/**
 *	sata_link_resume - resume SATA link
 *	@link: ATA link to resume SATA
 *	@params: timing parameters { interval, duration, timeout } in msec
 *	@deadline: deadline jiffies for the operation
 *
 *	Resume SATA phy @link and debounce it.
 *
 *	LOCKING:
 *	Kernel thread context (may sleep)
 *
 *	RETURNS:
 *	0 on success, -errno on failure.
 */
int sata_link_resume(struct ata_link *link, const unsigned long *params,
		     unsigned long deadline)
{
	int tries = ATA_LINK_RESUME_TRIES;
	u32 scontrol, serror;
	int rc;

	if ((rc = sata_scr_read(link, SCR_CONTROL, &scontrol)))
		return rc;

	/*
	 * Writes to SControl sometimes get ignored under certain
	 * controllers (ata_piix SIDPR).  Make sure DET actually is
	 * cleared.
	 */
	do {
		scontrol = (scontrol & 0x0f0) | 0x300;
		if ((rc = sata_scr_write(link, SCR_CONTROL, scontrol)))
			return rc;
		/*
		 * Some PHYs react badly if SStatus is pounded
		 * immediately after resuming.  Delay 200ms before
		 * debouncing.
		 */
		if (!(link->flags & ATA_LFLAG_NO_DB_DELAY))
			ata_msleep(link->ap, 200);

		/* is SControl restored correctly? */
		if ((rc = sata_scr_read(link, SCR_CONTROL, &scontrol)))
			return rc;
	} while ((scontrol & 0xf0f) != 0x300 && --tries);

	if ((scontrol & 0xf0f) != 0x300) {
		ata_link_warn(link, "failed to resume link (SControl %X)\n",
			     scontrol);
		return 0;
	}

	if (tries < ATA_LINK_RESUME_TRIES)
		ata_link_warn(link, "link resume succeeded after %d retries\n",
			      ATA_LINK_RESUME_TRIES - tries);

	if ((rc = sata_link_debounce(link, params, deadline)))
		return rc;

	/* clear SError, some PHYs require this even for SRST to work */
	if (!(rc = sata_scr_read(link, SCR_ERROR, &serror)))
		rc = sata_scr_write(link, SCR_ERROR, serror);

	return rc != -EINVAL ? rc : 0;
}

/**
 *	sata_link_scr_lpm - manipulate SControl IPM and SPM fields
 *	@link: ATA link to manipulate SControl for
 *	@policy: LPM policy to configure
 *	@spm_wakeup: initiate LPM transition to active state
 *
 *	Manipulate the IPM field of the SControl register of @link
 *	according to @policy.  If @policy is ATA_LPM_MAX_POWER and
 *	@spm_wakeup is %true, the SPM field is manipulated to wake up
 *	the link.  This function also clears PHYRDY_CHG before
 *	returning.
 *
 *	LOCKING:
 *	EH context.
 *
 *	RETURNS:
 *	0 on success, -errno otherwise.
 */
int sata_link_scr_lpm(struct ata_link *link, enum ata_lpm_policy policy,
		      bool spm_wakeup)
{
	struct ata_eh_context *ehc = &link->eh_context;
	bool woken_up = false;
	u32 scontrol;
	int rc;

	rc = sata_scr_read(link, SCR_CONTROL, &scontrol);
	if (rc)
		return rc;

	switch (policy) {
	case ATA_LPM_MAX_POWER:
		/* disable all LPM transitions */
		scontrol |= (0x7 << 8);
		/* initiate transition to active state */
		if (spm_wakeup) {
			scontrol |= (0x4 << 12);
			woken_up = true;
		}
		break;
	case ATA_LPM_MED_POWER:
		/* allow LPM to PARTIAL */
		scontrol &= ~(0x1 << 8);
		scontrol |= (0x6 << 8);
		break;
	case ATA_LPM_MED_POWER_WITH_DIPM:
	case ATA_LPM_MIN_POWER_WITH_PARTIAL:
	case ATA_LPM_MIN_POWER:
		if (ata_link_nr_enabled(link) > 0)
			/* no restrictions on LPM transitions */
			scontrol &= ~(0x7 << 8);
		else {
			/* empty port, power off */
			scontrol &= ~0xf;
			scontrol |= (0x1 << 2);
		}
		break;
	default:
		WARN_ON(1);
	}

	rc = sata_scr_write(link, SCR_CONTROL, scontrol);
	if (rc)
		return rc;

	/* give the link time to transit out of LPM state */
	if (woken_up)
		msleep(10);

	/* clear PHYRDY_CHG from SError */
	ehc->i.serror &= ~SERR_PHYRDY_CHG;
	return sata_scr_write(link, SCR_ERROR, SERR_PHYRDY_CHG);
}

/**
 *	ata_std_prereset - prepare for reset
 *	@link: ATA link to be reset
 *	@deadline: deadline jiffies for the operation
 *
 *	@link is about to be reset.  Initialize it.  Failure from
 *	prereset makes libata abort whole reset sequence and give up
 *	that port, so prereset should be best-effort.  It does its
 *	best to prepare for reset sequence but if things go wrong, it
 *	should just whine, not fail.
 *
 *	LOCKING:
 *	Kernel thread context (may sleep)
 *
 *	RETURNS:
 *	0 on success, -errno otherwise.
 */
int ata_std_prereset(struct ata_link *link, unsigned long deadline)
{
	struct ata_port *ap = link->ap;
	struct ata_eh_context *ehc = &link->eh_context;
	const unsigned long *timing = sata_ehc_deb_timing(ehc);
	int rc;

	/* if we're about to do hardreset, nothing more to do */
	if (ehc->i.action & ATA_EH_HARDRESET)
		return 0;

	/* if SATA, resume link */
	if (ap->flags & ATA_FLAG_SATA) {
		rc = sata_link_resume(link, timing, deadline);
		/* whine about phy resume failure but proceed */
		if (rc && rc != -EOPNOTSUPP)
			ata_link_warn(link,
				      "failed to resume link for reset (errno=%d)\n",
				      rc);
	}

	/* no point in trying softreset on offline link */
	if (ata_phys_link_offline(link))
		ehc->i.action &= ~ATA_EH_SOFTRESET;

	return 0;
}

/**
 *	sata_link_hardreset - reset link via SATA phy reset
 *	@link: link to reset
 *	@timing: timing parameters { interval, duration, timeout } in msec
 *	@deadline: deadline jiffies for the operation
 *	@online: optional out parameter indicating link onlineness
 *	@check_ready: optional callback to check link readiness
 *
 *	SATA phy-reset @link using DET bits of SControl register.
 *	After hardreset, link readiness is waited upon using
 *	ata_wait_ready() if @check_ready is specified.  LLDs are
 *	allowed to not specify @check_ready and wait itself after this
 *	function returns.  Device classification is LLD's
 *	responsibility.
 *
 *	*@online is set to one iff reset succeeded and @link is online
 *	after reset.
 *
 *	LOCKING:
 *	Kernel thread context (may sleep)
 *
 *	RETURNS:
 *	0 on success, -errno otherwise.
 */
int sata_link_hardreset(struct ata_link *link, const unsigned long *timing,
			unsigned long deadline,
			bool *online, int (*check_ready)(struct ata_link *))
{
	u32 scontrol;
	int rc;

	DPRINTK("ENTER\n");

	if (online)
		*online = false;

	if (sata_set_spd_needed(link)) {
		/* SATA spec says nothing about how to reconfigure
		 * spd.  To be on the safe side, turn off phy during
		 * reconfiguration.  This works for at least ICH7 AHCI
		 * and Sil3124.
		 */
		if ((rc = sata_scr_read(link, SCR_CONTROL, &scontrol)))
			goto out;

		scontrol = (scontrol & 0x0f0) | 0x304;

		if ((rc = sata_scr_write(link, SCR_CONTROL, scontrol)))
			goto out;

		sata_set_spd(link);
	}

	/* issue phy wake/reset */
	if ((rc = sata_scr_read(link, SCR_CONTROL, &scontrol)))
		goto out;

	scontrol = (scontrol & 0x0f0) | 0x301;

	if ((rc = sata_scr_write_flush(link, SCR_CONTROL, scontrol)))
		goto out;

	/* Couldn't find anything in SATA I/II specs, but AHCI-1.1
	 * 10.4.2 says at least 1 ms.
	 */
	ata_msleep(link->ap, 1);

	/* bring link back */
	rc = sata_link_resume(link, timing, deadline);
	if (rc)
		goto out;
	/* if link is offline nothing more to do */
	if (ata_phys_link_offline(link))
		goto out;

	/* Link is online.  From this point, -ENODEV too is an error. */
	if (online)
		*online = true;

	if (sata_pmp_supported(link->ap) && ata_is_host_link(link)) {
		/* If PMP is supported, we have to do follow-up SRST.
		 * Some PMPs don't send D2H Reg FIS after hardreset if
		 * the first port is empty.  Wait only for
		 * ATA_TMOUT_PMP_SRST_WAIT.
		 */
		if (check_ready) {
			unsigned long pmp_deadline;

			pmp_deadline = ata_deadline(jiffies,
						    ATA_TMOUT_PMP_SRST_WAIT);
			if (time_after(pmp_deadline, deadline))
				pmp_deadline = deadline;
			ata_wait_ready(link, pmp_deadline, check_ready);
		}
		rc = -EAGAIN;
		goto out;
	}

	rc = 0;
	if (check_ready)
		rc = ata_wait_ready(link, deadline, check_ready);
 out:
	if (rc && rc != -EAGAIN) {
		/* online is set iff link is online && reset succeeded */
		if (online)
			*online = false;
		ata_link_err(link, "COMRESET failed (errno=%d)\n", rc);
	}
	DPRINTK("EXIT, rc=%d\n", rc);
	return rc;
}

/**
 *	sata_std_hardreset - COMRESET w/o waiting or classification
 *	@link: link to reset
 *	@class: resulting class of attached device
 *	@deadline: deadline jiffies for the operation
 *
 *	Standard SATA COMRESET w/o waiting or classification.
 *
 *	LOCKING:
 *	Kernel thread context (may sleep)
 *
 *	RETURNS:
 *	0 if link offline, -EAGAIN if link online, -errno on errors.
 */
int sata_std_hardreset(struct ata_link *link, unsigned int *class,
		       unsigned long deadline)
{
	const unsigned long *timing = sata_ehc_deb_timing(&link->eh_context);
	bool online;
	int rc;

	/* do hardreset */
	rc = sata_link_hardreset(link, timing, deadline, &online, NULL);
	return online ? -EAGAIN : rc;
}

/**
 *	ata_std_postreset - standard postreset callback
 *	@link: the target ata_link
 *	@classes: classes of attached devices
 *
 *	This function is invoked after a successful reset.  Note that
 *	the device might have been reset more than once using
 *	different reset methods before postreset is invoked.
 *
 *	LOCKING:
 *	Kernel thread context (may sleep)
 */
void ata_std_postreset(struct ata_link *link, unsigned int *classes)
{
	u32 serror;

	DPRINTK("ENTER\n");

	/* reset complete, clear SError */
	if (!sata_scr_read(link, SCR_ERROR, &serror))
		sata_scr_write(link, SCR_ERROR, serror);

	/* print link status */
	sata_print_link_status(link);

	DPRINTK("EXIT\n");
}

/**
 *	ata_dev_same_device - Determine whether new ID matches configured device
 *	@dev: device to compare against
 *	@new_class: class of the new device
 *	@new_id: IDENTIFY page of the new device
 *
 *	Compare @new_class and @new_id against @dev and determine
 *	whether @dev is the device indicated by @new_class and
 *	@new_id.
 *
 *	LOCKING:
 *	None.
 *
 *	RETURNS:
 *	1 if @dev matches @new_class and @new_id, 0 otherwise.
 */
static int ata_dev_same_device(struct ata_device *dev, unsigned int new_class,
			       const u16 *new_id)
{
	const u16 *old_id = dev->id;
	unsigned char model[2][ATA_ID_PROD_LEN + 1];
	unsigned char serial[2][ATA_ID_SERNO_LEN + 1];

	if (dev->class != new_class) {
		ata_dev_info(dev, "class mismatch %d != %d\n",
			     dev->class, new_class);
		return 0;
	}

	ata_id_c_string(old_id, model[0], ATA_ID_PROD, sizeof(model[0]));
	ata_id_c_string(new_id, model[1], ATA_ID_PROD, sizeof(model[1]));
	ata_id_c_string(old_id, serial[0], ATA_ID_SERNO, sizeof(serial[0]));
	ata_id_c_string(new_id, serial[1], ATA_ID_SERNO, sizeof(serial[1]));

	if (strcmp(model[0], model[1])) {
		ata_dev_info(dev, "model number mismatch '%s' != '%s'\n",
			     model[0], model[1]);
		return 0;
	}

	if (strcmp(serial[0], serial[1])) {
		ata_dev_info(dev, "serial number mismatch '%s' != '%s'\n",
			     serial[0], serial[1]);
		return 0;
	}

	return 1;
}

/**
 *	ata_dev_reread_id - Re-read IDENTIFY data
 *	@dev: target ATA device
 *	@readid_flags: read ID flags
 *
 *	Re-read IDENTIFY page and make sure @dev is still attached to
 *	the port.
 *
 *	LOCKING:
 *	Kernel thread context (may sleep)
 *
 *	RETURNS:
 *	0 on success, negative errno otherwise
 */
int ata_dev_reread_id(struct ata_device *dev, unsigned int readid_flags)
{
	unsigned int class = dev->class;
	u16 *id = (void *)dev->link->ap->sector_buf;
	int rc;

	/* read ID data */
	rc = ata_dev_read_id(dev, &class, readid_flags, id);
	if (rc)
		return rc;

	/* is the device still there? */
	if (!ata_dev_same_device(dev, class, id))
		return -ENODEV;

	memcpy(dev->id, id, sizeof(id[0]) * ATA_ID_WORDS);
	return 0;
}

/**
 *	ata_dev_revalidate - Revalidate ATA device
 *	@dev: device to revalidate
 *	@new_class: new class code
 *	@readid_flags: read ID flags
 *
 *	Re-read IDENTIFY page, make sure @dev is still attached to the
 *	port and reconfigure it according to the new IDENTIFY page.
 *
 *	LOCKING:
 *	Kernel thread context (may sleep)
 *
 *	RETURNS:
 *	0 on success, negative errno otherwise
 */
int ata_dev_revalidate(struct ata_device *dev, unsigned int new_class,
		       unsigned int readid_flags)
{
	u64 n_sectors = dev->n_sectors;
	u64 n_native_sectors = dev->n_native_sectors;
	int rc;

	if (!ata_dev_enabled(dev))
		return -ENODEV;

	/* fail early if !ATA && !ATAPI to avoid issuing [P]IDENTIFY to PMP */
	if (ata_class_enabled(new_class) &&
	    new_class != ATA_DEV_ATA &&
	    new_class != ATA_DEV_ATAPI &&
	    new_class != ATA_DEV_ZAC &&
	    new_class != ATA_DEV_SEMB) {
		ata_dev_info(dev, "class mismatch %u != %u\n",
			     dev->class, new_class);
		rc = -ENODEV;
		goto fail;
	}

	/* re-read ID */
	rc = ata_dev_reread_id(dev, readid_flags);
	if (rc)
		goto fail;

	/* configure device according to the new ID */
	rc = ata_dev_configure(dev);
	if (rc)
		goto fail;

	/* verify n_sectors hasn't changed */
	if (dev->class != ATA_DEV_ATA || !n_sectors ||
	    dev->n_sectors == n_sectors)
		return 0;

	/* n_sectors has changed */
	ata_dev_warn(dev, "n_sectors mismatch %llu != %llu\n",
		     (unsigned long long)n_sectors,
		     (unsigned long long)dev->n_sectors);

	/*
	 * Something could have caused HPA to be unlocked
	 * involuntarily.  If n_native_sectors hasn't changed and the
	 * new size matches it, keep the device.
	 */
	if (dev->n_native_sectors == n_native_sectors &&
	    dev->n_sectors > n_sectors && dev->n_sectors == n_native_sectors) {
		ata_dev_warn(dev,
			     "new n_sectors matches native, probably "
			     "late HPA unlock, n_sectors updated\n");
		/* use the larger n_sectors */
		return 0;
	}

	/*
	 * Some BIOSes boot w/o HPA but resume w/ HPA locked.  Try
	 * unlocking HPA in those cases.
	 *
	 * https://bugzilla.kernel.org/show_bug.cgi?id=15396
	 */
	if (dev->n_native_sectors == n_native_sectors &&
	    dev->n_sectors < n_sectors && n_sectors == n_native_sectors &&
	    !(dev->horkage & ATA_HORKAGE_BROKEN_HPA)) {
		ata_dev_warn(dev,
			     "old n_sectors matches native, probably "
			     "late HPA lock, will try to unlock HPA\n");
		/* try unlocking HPA */
		dev->flags |= ATA_DFLAG_UNLOCK_HPA;
		rc = -EIO;
	} else
		rc = -ENODEV;

	/* restore original n_[native_]sectors and fail */
	dev->n_native_sectors = n_native_sectors;
	dev->n_sectors = n_sectors;
 fail:
	ata_dev_err(dev, "revalidation failed (errno=%d)\n", rc);
	return rc;
}

struct ata_blacklist_entry {
	const char *model_num;
	const char *model_rev;
	unsigned long horkage;
};

static const struct ata_blacklist_entry ata_device_blacklist [] = {
	/* Devices with DMA related problems under Linux */
	{ "WDC AC11000H",	NULL,		ATA_HORKAGE_NODMA },
	{ "WDC AC22100H",	NULL,		ATA_HORKAGE_NODMA },
	{ "WDC AC32500H",	NULL,		ATA_HORKAGE_NODMA },
	{ "WDC AC33100H",	NULL,		ATA_HORKAGE_NODMA },
	{ "WDC AC31600H",	NULL,		ATA_HORKAGE_NODMA },
	{ "WDC AC32100H",	"24.09P07",	ATA_HORKAGE_NODMA },
	{ "WDC AC23200L",	"21.10N21",	ATA_HORKAGE_NODMA },
	{ "Compaq CRD-8241B", 	NULL,		ATA_HORKAGE_NODMA },
	{ "CRD-8400B",		NULL, 		ATA_HORKAGE_NODMA },
	{ "CRD-848[02]B",	NULL,		ATA_HORKAGE_NODMA },
	{ "CRD-84",		NULL,		ATA_HORKAGE_NODMA },
	{ "SanDisk SDP3B",	NULL,		ATA_HORKAGE_NODMA },
	{ "SanDisk SDP3B-64",	NULL,		ATA_HORKAGE_NODMA },
	{ "SANYO CD-ROM CRD",	NULL,		ATA_HORKAGE_NODMA },
	{ "HITACHI CDR-8",	NULL,		ATA_HORKAGE_NODMA },
	{ "HITACHI CDR-8[34]35",NULL,		ATA_HORKAGE_NODMA },
	{ "Toshiba CD-ROM XM-6202B", NULL,	ATA_HORKAGE_NODMA },
	{ "TOSHIBA CD-ROM XM-1702BC", NULL,	ATA_HORKAGE_NODMA },
	{ "CD-532E-A", 		NULL,		ATA_HORKAGE_NODMA },
	{ "E-IDE CD-ROM CR-840",NULL,		ATA_HORKAGE_NODMA },
	{ "CD-ROM Drive/F5A",	NULL,		ATA_HORKAGE_NODMA },
	{ "WPI CDD-820", 	NULL,		ATA_HORKAGE_NODMA },
	{ "SAMSUNG CD-ROM SC-148C", NULL,	ATA_HORKAGE_NODMA },
	{ "SAMSUNG CD-ROM SC",	NULL,		ATA_HORKAGE_NODMA },
	{ "ATAPI CD-ROM DRIVE 40X MAXIMUM",NULL,ATA_HORKAGE_NODMA },
	{ "_NEC DV5800A", 	NULL,		ATA_HORKAGE_NODMA },
	{ "SAMSUNG CD-ROM SN-124", "N001",	ATA_HORKAGE_NODMA },
	{ "Seagate STT20000A", NULL,		ATA_HORKAGE_NODMA },
	{ " 2GB ATA Flash Disk", "ADMA428M",	ATA_HORKAGE_NODMA },
	{ "VRFDFC22048UCHC-TE*", NULL,		ATA_HORKAGE_NODMA },
	/* Odd clown on sil3726/4726 PMPs */
	{ "Config  Disk",	NULL,		ATA_HORKAGE_DISABLE },
	/* Similar story with ASMedia 1092 */
	{ "ASMT109x- Config",	NULL,		ATA_HORKAGE_DISABLE },

	/* Weird ATAPI devices */
	{ "TORiSAN DVD-ROM DRD-N216", NULL,	ATA_HORKAGE_MAX_SEC_128 },
	{ "QUANTUM DAT    DAT72-000", NULL,	ATA_HORKAGE_ATAPI_MOD16_DMA },
	{ "Slimtype DVD A  DS8A8SH", NULL,	ATA_HORKAGE_MAX_SEC_LBA48 },
	{ "Slimtype DVD A  DS8A9SH", NULL,	ATA_HORKAGE_MAX_SEC_LBA48 },

	/*
	 * Causes silent data corruption with higher max sects.
	 * http://lkml.kernel.org/g/x49wpy40ysk.fsf@segfault.boston.devel.redhat.com
	 */
	{ "ST380013AS",		"3.20",		ATA_HORKAGE_MAX_SEC_1024 },

	/*
	 * These devices time out with higher max sects.
	 * https://bugzilla.kernel.org/show_bug.cgi?id=121671
	 */
	{ "LITEON CX1-JB*-HP",	NULL,		ATA_HORKAGE_MAX_SEC_1024 },
	{ "LITEON EP1-*",	NULL,		ATA_HORKAGE_MAX_SEC_1024 },

	/* Devices we expect to fail diagnostics */

	/* Devices where NCQ should be avoided */
	/* NCQ is slow */
	{ "WDC WD740ADFD-00",	NULL,		ATA_HORKAGE_NONCQ },
	{ "WDC WD740ADFD-00NLR1", NULL,		ATA_HORKAGE_NONCQ, },
	/* http://thread.gmane.org/gmane.linux.ide/14907 */
	{ "FUJITSU MHT2060BH",	NULL,		ATA_HORKAGE_NONCQ },
	/* NCQ is broken */
	{ "Maxtor *",		"BANC*",	ATA_HORKAGE_NONCQ },
	{ "Maxtor 7V300F0",	"VA111630",	ATA_HORKAGE_NONCQ },
	{ "ST380817AS",		"3.42",		ATA_HORKAGE_NONCQ },
	{ "ST3160023AS",	"3.42",		ATA_HORKAGE_NONCQ },
	{ "OCZ CORE_SSD",	"02.10104",	ATA_HORKAGE_NONCQ },

	/* Seagate NCQ + FLUSH CACHE firmware bug */
	{ "ST31500341AS",	"SD1[5-9]",	ATA_HORKAGE_NONCQ |
						ATA_HORKAGE_FIRMWARE_WARN },

	{ "ST31000333AS",	"SD1[5-9]",	ATA_HORKAGE_NONCQ |
						ATA_HORKAGE_FIRMWARE_WARN },

	{ "ST3640[36]23AS",	"SD1[5-9]",	ATA_HORKAGE_NONCQ |
						ATA_HORKAGE_FIRMWARE_WARN },

	{ "ST3320[68]13AS",	"SD1[5-9]",	ATA_HORKAGE_NONCQ |
						ATA_HORKAGE_FIRMWARE_WARN },

	/* drives which fail FPDMA_AA activation (some may freeze afterwards)
	   the ST disks also have LPM issues */
	{ "ST1000LM024 HN-M101MBB", "2AR10001",	ATA_HORKAGE_BROKEN_FPDMA_AA |
						ATA_HORKAGE_NOLPM, },
	{ "ST1000LM024 HN-M101MBB", "2BA30001",	ATA_HORKAGE_BROKEN_FPDMA_AA |
						ATA_HORKAGE_NOLPM, },
	{ "VB0250EAVER",	"HPG7",		ATA_HORKAGE_BROKEN_FPDMA_AA },

	/* Blacklist entries taken from Silicon Image 3124/3132
	   Windows driver .inf file - also several Linux problem reports */
	{ "HTS541060G9SA00",    "MB3OC60D",     ATA_HORKAGE_NONCQ, },
	{ "HTS541080G9SA00",    "MB4OC60D",     ATA_HORKAGE_NONCQ, },
	{ "HTS541010G9SA00",    "MBZOC60D",     ATA_HORKAGE_NONCQ, },

	/* https://bugzilla.kernel.org/show_bug.cgi?id=15573 */
	{ "C300-CTFDDAC128MAG",	"0001",		ATA_HORKAGE_NONCQ, },

<<<<<<< HEAD
	/* Some Sandisk SSDs lock up hard with NCQ enabled.  Reported on
	   SD7SN6S256G and SD8SN8U256G */
	{ "SanDisk SD[78]SN*G",	NULL,		ATA_HORKAGE_NONCQ, },
=======
	/* Sandisk SD7/8/9s lock up hard on large trims */
	{ "SanDisk SD[789]*",	NULL,		ATA_HORKAGE_MAX_TRIM_128M, },
>>>>>>> 286cd8c7

	/* devices which puke on READ_NATIVE_MAX */
	{ "HDS724040KLSA80",	"KFAOA20N",	ATA_HORKAGE_BROKEN_HPA, },
	{ "WDC WD3200JD-00KLB0", "WD-WCAMR1130137", ATA_HORKAGE_BROKEN_HPA },
	{ "WDC WD2500JD-00HBB0", "WD-WMAL71490727", ATA_HORKAGE_BROKEN_HPA },
	{ "MAXTOR 6L080L4",	"A93.0500",	ATA_HORKAGE_BROKEN_HPA },

	/* this one allows HPA unlocking but fails IOs on the area */
	{ "OCZ-VERTEX",		    "1.30",	ATA_HORKAGE_BROKEN_HPA },

	/* Devices which report 1 sector over size HPA */
	{ "ST340823A",		NULL,		ATA_HORKAGE_HPA_SIZE, },
	{ "ST320413A",		NULL,		ATA_HORKAGE_HPA_SIZE, },
	{ "ST310211A",		NULL,		ATA_HORKAGE_HPA_SIZE, },

	/* Devices which get the IVB wrong */
	{ "QUANTUM FIREBALLlct10 05", "A03.0900", ATA_HORKAGE_IVB, },
	/* Maybe we should just blacklist TSSTcorp... */
	{ "TSSTcorp CDDVDW SH-S202[HJN]", "SB0[01]",  ATA_HORKAGE_IVB, },

	/* Devices that do not need bridging limits applied */
	{ "MTRON MSP-SATA*",		NULL,	ATA_HORKAGE_BRIDGE_OK, },
	{ "BUFFALO HD-QSU2/R5",		NULL,	ATA_HORKAGE_BRIDGE_OK, },

	/* Devices which aren't very happy with higher link speeds */
	{ "WD My Book",			NULL,	ATA_HORKAGE_1_5_GBPS, },
	{ "Seagate FreeAgent GoFlex",	NULL,	ATA_HORKAGE_1_5_GBPS, },

	/*
	 * Devices which choke on SETXFER.  Applies only if both the
	 * device and controller are SATA.
	 */
	{ "PIONEER DVD-RW  DVRTD08",	NULL,	ATA_HORKAGE_NOSETXFER },
	{ "PIONEER DVD-RW  DVRTD08A",	NULL,	ATA_HORKAGE_NOSETXFER },
	{ "PIONEER DVD-RW  DVR-215",	NULL,	ATA_HORKAGE_NOSETXFER },
	{ "PIONEER DVD-RW  DVR-212D",	NULL,	ATA_HORKAGE_NOSETXFER },
	{ "PIONEER DVD-RW  DVR-216D",	NULL,	ATA_HORKAGE_NOSETXFER },

<<<<<<< HEAD
=======
	/* These specific Pioneer models have LPM issues */
	{ "PIONEER BD-RW   BDR-207M",	NULL,	ATA_HORKAGE_NOLPM },
	{ "PIONEER BD-RW   BDR-205",	NULL,	ATA_HORKAGE_NOLPM },

>>>>>>> 286cd8c7
	/* Crucial BX100 SSD 500GB has broken LPM support */
	{ "CT500BX100SSD1",		NULL,	ATA_HORKAGE_NOLPM },

	/* 512GB MX100 with MU01 firmware has both queued TRIM and LPM issues */
	{ "Crucial_CT512MX100*",	"MU01",	ATA_HORKAGE_NO_NCQ_TRIM |
						ATA_HORKAGE_ZERO_AFTER_TRIM |
						ATA_HORKAGE_NOLPM, },
	/* 512GB MX100 with newer firmware has only LPM issues */
	{ "Crucial_CT512MX100*",	NULL,	ATA_HORKAGE_ZERO_AFTER_TRIM |
						ATA_HORKAGE_NOLPM, },

	/* 480GB+ M500 SSDs have both queued TRIM and LPM issues */
	{ "Crucial_CT480M500*",		NULL,	ATA_HORKAGE_NO_NCQ_TRIM |
						ATA_HORKAGE_ZERO_AFTER_TRIM |
						ATA_HORKAGE_NOLPM, },
	{ "Crucial_CT960M500*",		NULL,	ATA_HORKAGE_NO_NCQ_TRIM |
						ATA_HORKAGE_ZERO_AFTER_TRIM |
						ATA_HORKAGE_NOLPM, },

<<<<<<< HEAD
=======
	/* These specific Samsung models/firmware-revs do not handle LPM well */
	{ "SAMSUNG MZMPC128HBFU-000MV", "CXM14M1Q", ATA_HORKAGE_NOLPM, },
	{ "SAMSUNG SSD PM830 mSATA *",  "CXM13D1Q", ATA_HORKAGE_NOLPM, },
	{ "SAMSUNG MZ7TD256HAFV-000L9", NULL,       ATA_HORKAGE_NOLPM, },
	{ "SAMSUNG MZ7TE512HMHP-000L1", "EXT06L0Q", ATA_HORKAGE_NOLPM, },

>>>>>>> 286cd8c7
	/* devices that don't properly handle queued TRIM commands */
	{ "Micron_M500IT_*",		"MU01",	ATA_HORKAGE_NO_NCQ_TRIM |
						ATA_HORKAGE_ZERO_AFTER_TRIM, },
	{ "Micron_M500_*",		NULL,	ATA_HORKAGE_NO_NCQ_TRIM |
						ATA_HORKAGE_ZERO_AFTER_TRIM, },
	{ "Crucial_CT*M500*",		NULL,	ATA_HORKAGE_NO_NCQ_TRIM |
						ATA_HORKAGE_ZERO_AFTER_TRIM, },
	{ "Micron_M5[15]0_*",		"MU01",	ATA_HORKAGE_NO_NCQ_TRIM |
						ATA_HORKAGE_ZERO_AFTER_TRIM, },
	{ "Crucial_CT*M550*",		"MU01",	ATA_HORKAGE_NO_NCQ_TRIM |
						ATA_HORKAGE_ZERO_AFTER_TRIM, },
	{ "Crucial_CT*MX100*",		"MU01",	ATA_HORKAGE_NO_NCQ_TRIM |
						ATA_HORKAGE_ZERO_AFTER_TRIM, },
<<<<<<< HEAD
=======
	{ "Samsung SSD 840 EVO*",	NULL,	ATA_HORKAGE_NO_NCQ_TRIM |
						ATA_HORKAGE_NO_DMA_LOG |
						ATA_HORKAGE_ZERO_AFTER_TRIM, },
>>>>>>> 286cd8c7
	{ "Samsung SSD 840*",		NULL,	ATA_HORKAGE_NO_NCQ_TRIM |
						ATA_HORKAGE_ZERO_AFTER_TRIM, },
	{ "Samsung SSD 850*",		NULL,	ATA_HORKAGE_NO_NCQ_TRIM |
						ATA_HORKAGE_ZERO_AFTER_TRIM, },
	{ "Samsung SSD 860*",		NULL,	ATA_HORKAGE_NO_NCQ_TRIM |
						ATA_HORKAGE_ZERO_AFTER_TRIM |
						ATA_HORKAGE_NO_NCQ_ON_ATI, },
	{ "Samsung SSD 870*",		NULL,	ATA_HORKAGE_NO_NCQ_TRIM |
						ATA_HORKAGE_ZERO_AFTER_TRIM |
						ATA_HORKAGE_NO_NCQ_ON_ATI, },
	{ "FCCT*M500*",			NULL,	ATA_HORKAGE_NO_NCQ_TRIM |
						ATA_HORKAGE_ZERO_AFTER_TRIM, },

	/* devices that don't properly handle TRIM commands */
	{ "SuperSSpeed S238*",		NULL,	ATA_HORKAGE_NOTRIM, },
	{ "M88V29*",			NULL,	ATA_HORKAGE_NOTRIM, },

	/*
	 * As defined, the DRAT (Deterministic Read After Trim) and RZAT
	 * (Return Zero After Trim) flags in the ATA Command Set are
	 * unreliable in the sense that they only define what happens if
	 * the device successfully executed the DSM TRIM command. TRIM
	 * is only advisory, however, and the device is free to silently
	 * ignore all or parts of the request.
	 *
	 * Whitelist drives that are known to reliably return zeroes
	 * after TRIM.
	 */

	/*
	 * The intel 510 drive has buggy DRAT/RZAT. Explicitly exclude
	 * that model before whitelisting all other intel SSDs.
	 */
	{ "INTEL*SSDSC2MH*",		NULL,	0, },

	{ "Micron*",			NULL,	ATA_HORKAGE_ZERO_AFTER_TRIM, },
	{ "Crucial*",			NULL,	ATA_HORKAGE_ZERO_AFTER_TRIM, },
	{ "INTEL*SSD*", 		NULL,	ATA_HORKAGE_ZERO_AFTER_TRIM, },
	{ "SSD*INTEL*",			NULL,	ATA_HORKAGE_ZERO_AFTER_TRIM, },
	{ "Samsung*SSD*",		NULL,	ATA_HORKAGE_ZERO_AFTER_TRIM, },
	{ "SAMSUNG*SSD*",		NULL,	ATA_HORKAGE_ZERO_AFTER_TRIM, },
	{ "SAMSUNG*MZ7KM*",		NULL,	ATA_HORKAGE_ZERO_AFTER_TRIM, },
	{ "ST[1248][0248]0[FH]*",	NULL,	ATA_HORKAGE_ZERO_AFTER_TRIM, },

	/*
	 * Some WD SATA-I drives spin up and down erratically when the link
	 * is put into the slumber mode.  We don't have full list of the
	 * affected devices.  Disable LPM if the device matches one of the
	 * known prefixes and is SATA-1.  As a side effect LPM partial is
	 * lost too.
	 *
	 * https://bugzilla.kernel.org/show_bug.cgi?id=57211
	 */
	{ "WDC WD800JD-*",		NULL,	ATA_HORKAGE_WD_BROKEN_LPM },
	{ "WDC WD1200JD-*",		NULL,	ATA_HORKAGE_WD_BROKEN_LPM },
	{ "WDC WD1600JD-*",		NULL,	ATA_HORKAGE_WD_BROKEN_LPM },
	{ "WDC WD2000JD-*",		NULL,	ATA_HORKAGE_WD_BROKEN_LPM },
	{ "WDC WD2500JD-*",		NULL,	ATA_HORKAGE_WD_BROKEN_LPM },
	{ "WDC WD3000JD-*",		NULL,	ATA_HORKAGE_WD_BROKEN_LPM },
	{ "WDC WD3200JD-*",		NULL,	ATA_HORKAGE_WD_BROKEN_LPM },

	/* End Marker */
	{ }
};

static unsigned long ata_dev_blacklisted(const struct ata_device *dev)
{
	unsigned char model_num[ATA_ID_PROD_LEN + 1];
	unsigned char model_rev[ATA_ID_FW_REV_LEN + 1];
	const struct ata_blacklist_entry *ad = ata_device_blacklist;

	ata_id_c_string(dev->id, model_num, ATA_ID_PROD, sizeof(model_num));
	ata_id_c_string(dev->id, model_rev, ATA_ID_FW_REV, sizeof(model_rev));

	while (ad->model_num) {
		if (glob_match(ad->model_num, model_num)) {
			if (ad->model_rev == NULL)
				return ad->horkage;
			if (glob_match(ad->model_rev, model_rev))
				return ad->horkage;
		}
		ad++;
	}
	return 0;
}

static int ata_dma_blacklisted(const struct ata_device *dev)
{
	/* We don't support polling DMA.
	 * DMA blacklist those ATAPI devices with CDB-intr (and use PIO)
	 * if the LLDD handles only interrupts in the HSM_ST_LAST state.
	 */
	if ((dev->link->ap->flags & ATA_FLAG_PIO_POLLING) &&
	    (dev->flags & ATA_DFLAG_CDB_INTR))
		return 1;
	return (dev->horkage & ATA_HORKAGE_NODMA) ? 1 : 0;
}

/**
 *	ata_is_40wire		-	check drive side detection
 *	@dev: device
 *
 *	Perform drive side detection decoding, allowing for device vendors
 *	who can't follow the documentation.
 */

static int ata_is_40wire(struct ata_device *dev)
{
	if (dev->horkage & ATA_HORKAGE_IVB)
		return ata_drive_40wire_relaxed(dev->id);
	return ata_drive_40wire(dev->id);
}

/**
 *	cable_is_40wire		-	40/80/SATA decider
 *	@ap: port to consider
 *
 *	This function encapsulates the policy for speed management
 *	in one place. At the moment we don't cache the result but
 *	there is a good case for setting ap->cbl to the result when
 *	we are called with unknown cables (and figuring out if it
 *	impacts hotplug at all).
 *
 *	Return 1 if the cable appears to be 40 wire.
 */

static int cable_is_40wire(struct ata_port *ap)
{
	struct ata_link *link;
	struct ata_device *dev;

	/* If the controller thinks we are 40 wire, we are. */
	if (ap->cbl == ATA_CBL_PATA40)
		return 1;

	/* If the controller thinks we are 80 wire, we are. */
	if (ap->cbl == ATA_CBL_PATA80 || ap->cbl == ATA_CBL_SATA)
		return 0;

	/* If the system is known to be 40 wire short cable (eg
	 * laptop), then we allow 80 wire modes even if the drive
	 * isn't sure.
	 */
	if (ap->cbl == ATA_CBL_PATA40_SHORT)
		return 0;

	/* If the controller doesn't know, we scan.
	 *
	 * Note: We look for all 40 wire detects at this point.  Any
	 *       80 wire detect is taken to be 80 wire cable because
	 * - in many setups only the one drive (slave if present) will
	 *   give a valid detect
	 * - if you have a non detect capable drive you don't want it
	 *   to colour the choice
	 */
	ata_for_each_link(link, ap, EDGE) {
		ata_for_each_dev(dev, link, ENABLED) {
			if (!ata_is_40wire(dev))
				return 0;
		}
	}
	return 1;
}

/**
 *	ata_dev_xfermask - Compute supported xfermask of the given device
 *	@dev: Device to compute xfermask for
 *
 *	Compute supported xfermask of @dev and store it in
 *	dev->*_mask.  This function is responsible for applying all
 *	known limits including host controller limits, device
 *	blacklist, etc...
 *
 *	LOCKING:
 *	None.
 */
static void ata_dev_xfermask(struct ata_device *dev)
{
	struct ata_link *link = dev->link;
	struct ata_port *ap = link->ap;
	struct ata_host *host = ap->host;
	unsigned long xfer_mask;

	/* controller modes available */
	xfer_mask = ata_pack_xfermask(ap->pio_mask,
				      ap->mwdma_mask, ap->udma_mask);

	/* drive modes available */
	xfer_mask &= ata_pack_xfermask(dev->pio_mask,
				       dev->mwdma_mask, dev->udma_mask);
	xfer_mask &= ata_id_xfermask(dev->id);

	/*
	 *	CFA Advanced TrueIDE timings are not allowed on a shared
	 *	cable
	 */
	if (ata_dev_pair(dev)) {
		/* No PIO5 or PIO6 */
		xfer_mask &= ~(0x03 << (ATA_SHIFT_PIO + 5));
		/* No MWDMA3 or MWDMA 4 */
		xfer_mask &= ~(0x03 << (ATA_SHIFT_MWDMA + 3));
	}

	if (ata_dma_blacklisted(dev)) {
		xfer_mask &= ~(ATA_MASK_MWDMA | ATA_MASK_UDMA);
		ata_dev_warn(dev,
			     "device is on DMA blacklist, disabling DMA\n");
	}

	if ((host->flags & ATA_HOST_SIMPLEX) &&
	    host->simplex_claimed && host->simplex_claimed != ap) {
		xfer_mask &= ~(ATA_MASK_MWDMA | ATA_MASK_UDMA);
		ata_dev_warn(dev,
			     "simplex DMA is claimed by other device, disabling DMA\n");
	}

	if (ap->flags & ATA_FLAG_NO_IORDY)
		xfer_mask &= ata_pio_mask_no_iordy(dev);

	if (ap->ops->mode_filter)
		xfer_mask = ap->ops->mode_filter(dev, xfer_mask);

	/* Apply cable rule here.  Don't apply it early because when
	 * we handle hot plug the cable type can itself change.
	 * Check this last so that we know if the transfer rate was
	 * solely limited by the cable.
	 * Unknown or 80 wire cables reported host side are checked
	 * drive side as well. Cases where we know a 40wire cable
	 * is used safely for 80 are not checked here.
	 */
	if (xfer_mask & (0xF8 << ATA_SHIFT_UDMA))
		/* UDMA/44 or higher would be available */
		if (cable_is_40wire(ap)) {
			ata_dev_warn(dev,
				     "limited to UDMA/33 due to 40-wire cable\n");
			xfer_mask &= ~(0xF8 << ATA_SHIFT_UDMA);
		}

	ata_unpack_xfermask(xfer_mask, &dev->pio_mask,
			    &dev->mwdma_mask, &dev->udma_mask);
}

/**
 *	ata_dev_set_xfermode - Issue SET FEATURES - XFER MODE command
 *	@dev: Device to which command will be sent
 *
 *	Issue SET FEATURES - XFER MODE command to device @dev
 *	on port @ap.
 *
 *	LOCKING:
 *	PCI/etc. bus probe sem.
 *
 *	RETURNS:
 *	0 on success, AC_ERR_* mask otherwise.
 */

static unsigned int ata_dev_set_xfermode(struct ata_device *dev)
{
	struct ata_taskfile tf;
	unsigned int err_mask;

	/* set up set-features taskfile */
	DPRINTK("set features - xfer mode\n");

	/* Some controllers and ATAPI devices show flaky interrupt
	 * behavior after setting xfer mode.  Use polling instead.
	 */
	ata_tf_init(dev, &tf);
	tf.command = ATA_CMD_SET_FEATURES;
	tf.feature = SETFEATURES_XFER;
	tf.flags |= ATA_TFLAG_ISADDR | ATA_TFLAG_DEVICE | ATA_TFLAG_POLLING;
	tf.protocol = ATA_PROT_NODATA;
	/* If we are using IORDY we must send the mode setting command */
	if (ata_pio_need_iordy(dev))
		tf.nsect = dev->xfer_mode;
	/* If the device has IORDY and the controller does not - turn it off */
 	else if (ata_id_has_iordy(dev->id))
		tf.nsect = 0x01;
	else /* In the ancient relic department - skip all of this */
		return 0;

	/* On some disks, this command causes spin-up, so we need longer timeout */
	err_mask = ata_exec_internal(dev, &tf, NULL, DMA_NONE, NULL, 0, 15000);

	DPRINTK("EXIT, err_mask=%x\n", err_mask);
	return err_mask;
}

/**
 *	ata_dev_set_feature - Issue SET FEATURES - SATA FEATURES
 *	@dev: Device to which command will be sent
 *	@enable: Whether to enable or disable the feature
 *	@feature: The sector count represents the feature to set
 *
 *	Issue SET FEATURES - SATA FEATURES command to device @dev
 *	on port @ap with sector count
 *
 *	LOCKING:
 *	PCI/etc. bus probe sem.
 *
 *	RETURNS:
 *	0 on success, AC_ERR_* mask otherwise.
 */
unsigned int ata_dev_set_feature(struct ata_device *dev, u8 enable, u8 feature)
{
	struct ata_taskfile tf;
	unsigned int err_mask;
	unsigned long timeout = 0;

	/* set up set-features taskfile */
	DPRINTK("set features - SATA features\n");

	ata_tf_init(dev, &tf);
	tf.command = ATA_CMD_SET_FEATURES;
	tf.feature = enable;
	tf.flags |= ATA_TFLAG_ISADDR | ATA_TFLAG_DEVICE;
	tf.protocol = ATA_PROT_NODATA;
	tf.nsect = feature;

	if (enable == SETFEATURES_SPINUP)
		timeout = ata_probe_timeout ?
			  ata_probe_timeout * 1000 : SETFEATURES_SPINUP_TIMEOUT;
	err_mask = ata_exec_internal(dev, &tf, NULL, DMA_NONE, NULL, 0, timeout);

	DPRINTK("EXIT, err_mask=%x\n", err_mask);
	return err_mask;
}
EXPORT_SYMBOL_GPL(ata_dev_set_feature);

/**
 *	ata_dev_init_params - Issue INIT DEV PARAMS command
 *	@dev: Device to which command will be sent
 *	@heads: Number of heads (taskfile parameter)
 *	@sectors: Number of sectors (taskfile parameter)
 *
 *	LOCKING:
 *	Kernel thread context (may sleep)
 *
 *	RETURNS:
 *	0 on success, AC_ERR_* mask otherwise.
 */
static unsigned int ata_dev_init_params(struct ata_device *dev,
					u16 heads, u16 sectors)
{
	struct ata_taskfile tf;
	unsigned int err_mask;

	/* Number of sectors per track 1-255. Number of heads 1-16 */
	if (sectors < 1 || sectors > 255 || heads < 1 || heads > 16)
		return AC_ERR_INVALID;

	/* set up init dev params taskfile */
	DPRINTK("init dev params \n");

	ata_tf_init(dev, &tf);
	tf.command = ATA_CMD_INIT_DEV_PARAMS;
	tf.flags |= ATA_TFLAG_ISADDR | ATA_TFLAG_DEVICE;
	tf.protocol = ATA_PROT_NODATA;
	tf.nsect = sectors;
	tf.device |= (heads - 1) & 0x0f; /* max head = num. of heads - 1 */

	err_mask = ata_exec_internal(dev, &tf, NULL, DMA_NONE, NULL, 0, 0);
	/* A clean abort indicates an original or just out of spec drive
	   and we should continue as we issue the setup based on the
	   drive reported working geometry */
	if (err_mask == AC_ERR_DEV && (tf.feature & ATA_ABORTED))
		err_mask = 0;

	DPRINTK("EXIT, err_mask=%x\n", err_mask);
	return err_mask;
}

/**
 *	atapi_check_dma - Check whether ATAPI DMA can be supported
 *	@qc: Metadata associated with taskfile to check
 *
 *	Allow low-level driver to filter ATA PACKET commands, returning
 *	a status indicating whether or not it is OK to use DMA for the
 *	supplied PACKET command.
 *
 *	LOCKING:
 *	spin_lock_irqsave(host lock)
 *
 *	RETURNS: 0 when ATAPI DMA can be used
 *               nonzero otherwise
 */
int atapi_check_dma(struct ata_queued_cmd *qc)
{
	struct ata_port *ap = qc->ap;

	/* Don't allow DMA if it isn't multiple of 16 bytes.  Quite a
	 * few ATAPI devices choke on such DMA requests.
	 */
	if (!(qc->dev->horkage & ATA_HORKAGE_ATAPI_MOD16_DMA) &&
	    unlikely(qc->nbytes & 15))
		return 1;

	if (ap->ops->check_atapi_dma)
		return ap->ops->check_atapi_dma(qc);

	return 0;
}

/**
 *	ata_std_qc_defer - Check whether a qc needs to be deferred
 *	@qc: ATA command in question
 *
 *	Non-NCQ commands cannot run with any other command, NCQ or
 *	not.  As upper layer only knows the queue depth, we are
 *	responsible for maintaining exclusion.  This function checks
 *	whether a new command @qc can be issued.
 *
 *	LOCKING:
 *	spin_lock_irqsave(host lock)
 *
 *	RETURNS:
 *	ATA_DEFER_* if deferring is needed, 0 otherwise.
 */
int ata_std_qc_defer(struct ata_queued_cmd *qc)
{
	struct ata_link *link = qc->dev->link;

	if (ata_is_ncq(qc->tf.protocol)) {
		if (!ata_tag_valid(link->active_tag))
			return 0;
	} else {
		if (!ata_tag_valid(link->active_tag) && !link->sactive)
			return 0;
	}

	return ATA_DEFER_LINK;
}

enum ata_completion_errors ata_noop_qc_prep(struct ata_queued_cmd *qc)
{
	return AC_ERR_OK;
}

/**
 *	ata_sg_init - Associate command with scatter-gather table.
 *	@qc: Command to be associated
 *	@sg: Scatter-gather table.
 *	@n_elem: Number of elements in s/g table.
 *
 *	Initialize the data-related elements of queued_cmd @qc
 *	to point to a scatter-gather table @sg, containing @n_elem
 *	elements.
 *
 *	LOCKING:
 *	spin_lock_irqsave(host lock)
 */
void ata_sg_init(struct ata_queued_cmd *qc, struct scatterlist *sg,
		 unsigned int n_elem)
{
	qc->sg = sg;
	qc->n_elem = n_elem;
	qc->cursg = qc->sg;
}

#ifdef CONFIG_HAS_DMA

/**
 *	ata_sg_clean - Unmap DMA memory associated with command
 *	@qc: Command containing DMA memory to be released
 *
 *	Unmap all mapped DMA memory associated with this command.
 *
 *	LOCKING:
 *	spin_lock_irqsave(host lock)
 */
static void ata_sg_clean(struct ata_queued_cmd *qc)
{
	struct ata_port *ap = qc->ap;
	struct scatterlist *sg = qc->sg;
	int dir = qc->dma_dir;

	WARN_ON_ONCE(sg == NULL);

	VPRINTK("unmapping %u sg elements\n", qc->n_elem);

	if (qc->n_elem)
		dma_unmap_sg(ap->dev, sg, qc->orig_n_elem, dir);

	qc->flags &= ~ATA_QCFLAG_DMAMAP;
	qc->sg = NULL;
}

/**
 *	ata_sg_setup - DMA-map the scatter-gather table associated with a command.
 *	@qc: Command with scatter-gather table to be mapped.
 *
 *	DMA-map the scatter-gather table associated with queued_cmd @qc.
 *
 *	LOCKING:
 *	spin_lock_irqsave(host lock)
 *
 *	RETURNS:
 *	Zero on success, negative on error.
 *
 */
static int ata_sg_setup(struct ata_queued_cmd *qc)
{
	struct ata_port *ap = qc->ap;
	unsigned int n_elem;

	VPRINTK("ENTER, ata%u\n", ap->print_id);

	n_elem = dma_map_sg(ap->dev, qc->sg, qc->n_elem, qc->dma_dir);
	if (n_elem < 1)
		return -1;

	VPRINTK("%d sg elements mapped\n", n_elem);
	qc->orig_n_elem = qc->n_elem;
	qc->n_elem = n_elem;
	qc->flags |= ATA_QCFLAG_DMAMAP;

	return 0;
}

#else /* !CONFIG_HAS_DMA */

static inline void ata_sg_clean(struct ata_queued_cmd *qc) {}
static inline int ata_sg_setup(struct ata_queued_cmd *qc) { return -1; }

#endif /* !CONFIG_HAS_DMA */

/**
 *	swap_buf_le16 - swap halves of 16-bit words in place
 *	@buf:  Buffer to swap
 *	@buf_words:  Number of 16-bit words in buffer.
 *
 *	Swap halves of 16-bit words if needed to convert from
 *	little-endian byte order to native cpu byte order, or
 *	vice-versa.
 *
 *	LOCKING:
 *	Inherited from caller.
 */
void swap_buf_le16(u16 *buf, unsigned int buf_words)
{
#ifdef __BIG_ENDIAN
	unsigned int i;

	for (i = 0; i < buf_words; i++)
		buf[i] = le16_to_cpu(buf[i]);
#endif /* __BIG_ENDIAN */
}

/**
 *	ata_qc_new_init - Request an available ATA command, and initialize it
 *	@dev: Device from whom we request an available command structure
 *	@tag: tag
 *
 *	LOCKING:
 *	None.
 */

struct ata_queued_cmd *ata_qc_new_init(struct ata_device *dev, int tag)
{
	struct ata_port *ap = dev->link->ap;
	struct ata_queued_cmd *qc;

	/* no command while frozen */
	if (unlikely(ap->pflags & ATA_PFLAG_FROZEN))
		return NULL;

	/* libsas case */
	if (ap->flags & ATA_FLAG_SAS_HOST) {
		tag = ata_sas_allocate_tag(ap);
		if (tag < 0)
			return NULL;
	}

	qc = __ata_qc_from_tag(ap, tag);
	qc->tag = qc->hw_tag = tag;
	qc->scsicmd = NULL;
	qc->ap = ap;
	qc->dev = dev;

	ata_qc_reinit(qc);

	return qc;
}

/**
 *	ata_qc_free - free unused ata_queued_cmd
 *	@qc: Command to complete
 *
 *	Designed to free unused ata_queued_cmd object
 *	in case something prevents using it.
 *
 *	LOCKING:
 *	spin_lock_irqsave(host lock)
 */
void ata_qc_free(struct ata_queued_cmd *qc)
{
	struct ata_port *ap;
	unsigned int tag;

	WARN_ON_ONCE(qc == NULL); /* ata_qc_from_tag _might_ return NULL */
	ap = qc->ap;

	qc->flags = 0;
	tag = qc->tag;
	if (ata_tag_valid(tag)) {
		qc->tag = ATA_TAG_POISON;
		if (ap->flags & ATA_FLAG_SAS_HOST)
			ata_sas_free_tag(tag, ap);
	}
}

void __ata_qc_complete(struct ata_queued_cmd *qc)
{
	struct ata_port *ap;
	struct ata_link *link;

	WARN_ON_ONCE(qc == NULL); /* ata_qc_from_tag _might_ return NULL */
	WARN_ON_ONCE(!(qc->flags & ATA_QCFLAG_ACTIVE));
	ap = qc->ap;
	link = qc->dev->link;

	if (likely(qc->flags & ATA_QCFLAG_DMAMAP))
		ata_sg_clean(qc);

	/* command should be marked inactive atomically with qc completion */
	if (ata_is_ncq(qc->tf.protocol)) {
		link->sactive &= ~(1 << qc->hw_tag);
		if (!link->sactive)
			ap->nr_active_links--;
	} else {
		link->active_tag = ATA_TAG_POISON;
		ap->nr_active_links--;
	}

	/* clear exclusive status */
	if (unlikely(qc->flags & ATA_QCFLAG_CLEAR_EXCL &&
		     ap->excl_link == link))
		ap->excl_link = NULL;

	/* atapi: mark qc as inactive to prevent the interrupt handler
	 * from completing the command twice later, before the error handler
	 * is called. (when rc != 0 and atapi request sense is needed)
	 */
	qc->flags &= ~ATA_QCFLAG_ACTIVE;
	ap->qc_active &= ~(1ULL << qc->tag);

	/* call completion callback */
	qc->complete_fn(qc);
}

static void fill_result_tf(struct ata_queued_cmd *qc)
{
	struct ata_port *ap = qc->ap;

	qc->result_tf.flags = qc->tf.flags;
	ap->ops->qc_fill_rtf(qc);
}

static void ata_verify_xfer(struct ata_queued_cmd *qc)
{
	struct ata_device *dev = qc->dev;

	if (!ata_is_data(qc->tf.protocol))
		return;

	if ((dev->mwdma_mask || dev->udma_mask) && ata_is_pio(qc->tf.protocol))
		return;

	dev->flags &= ~ATA_DFLAG_DUBIOUS_XFER;
}

/**
 *	ata_qc_complete - Complete an active ATA command
 *	@qc: Command to complete
 *
 *	Indicate to the mid and upper layers that an ATA command has
 *	completed, with either an ok or not-ok status.
 *
 *	Refrain from calling this function multiple times when
 *	successfully completing multiple NCQ commands.
 *	ata_qc_complete_multiple() should be used instead, which will
 *	properly update IRQ expect state.
 *
 *	LOCKING:
 *	spin_lock_irqsave(host lock)
 */
void ata_qc_complete(struct ata_queued_cmd *qc)
{
	struct ata_port *ap = qc->ap;

	/* Trigger the LED (if available) */
	ledtrig_disk_activity(!!(qc->tf.flags & ATA_TFLAG_WRITE));

	/* XXX: New EH and old EH use different mechanisms to
	 * synchronize EH with regular execution path.
	 *
	 * In new EH, a failed qc is marked with ATA_QCFLAG_FAILED.
	 * Normal execution path is responsible for not accessing a
	 * failed qc.  libata core enforces the rule by returning NULL
	 * from ata_qc_from_tag() for failed qcs.
	 *
	 * Old EH depends on ata_qc_complete() nullifying completion
	 * requests if ATA_QCFLAG_EH_SCHEDULED is set.  Old EH does
	 * not synchronize with interrupt handler.  Only PIO task is
	 * taken care of.
	 */
	if (ap->ops->error_handler) {
		struct ata_device *dev = qc->dev;
		struct ata_eh_info *ehi = &dev->link->eh_info;

		if (unlikely(qc->err_mask))
			qc->flags |= ATA_QCFLAG_FAILED;

		/*
		 * Finish internal commands without any further processing
		 * and always with the result TF filled.
		 */
		if (unlikely(ata_tag_internal(qc->tag))) {
			fill_result_tf(qc);
			trace_ata_qc_complete_internal(qc);
			__ata_qc_complete(qc);
			return;
		}

		/*
		 * Non-internal qc has failed.  Fill the result TF and
		 * summon EH.
		 */
		if (unlikely(qc->flags & ATA_QCFLAG_FAILED)) {
			fill_result_tf(qc);
			trace_ata_qc_complete_failed(qc);
			ata_qc_schedule_eh(qc);
			return;
		}

		WARN_ON_ONCE(ap->pflags & ATA_PFLAG_FROZEN);

		/* read result TF if requested */
		if (qc->flags & ATA_QCFLAG_RESULT_TF)
			fill_result_tf(qc);

		trace_ata_qc_complete_done(qc);
		/* Some commands need post-processing after successful
		 * completion.
		 */
		switch (qc->tf.command) {
		case ATA_CMD_SET_FEATURES:
			if (qc->tf.feature != SETFEATURES_WC_ON &&
			    qc->tf.feature != SETFEATURES_WC_OFF &&
			    qc->tf.feature != SETFEATURES_RA_ON &&
			    qc->tf.feature != SETFEATURES_RA_OFF)
				break;
			/* fall through */
		case ATA_CMD_INIT_DEV_PARAMS: /* CHS translation changed */
		case ATA_CMD_SET_MULTI: /* multi_count changed */
			/* revalidate device */
			ehi->dev_action[dev->devno] |= ATA_EH_REVALIDATE;
			ata_port_schedule_eh(ap);
			break;

		case ATA_CMD_SLEEP:
			dev->flags |= ATA_DFLAG_SLEEPING;
			break;
		}

		if (unlikely(dev->flags & ATA_DFLAG_DUBIOUS_XFER))
			ata_verify_xfer(qc);

		__ata_qc_complete(qc);
	} else {
		if (qc->flags & ATA_QCFLAG_EH_SCHEDULED)
			return;

		/* read result TF if failed or requested */
		if (qc->err_mask || qc->flags & ATA_QCFLAG_RESULT_TF)
			fill_result_tf(qc);

		__ata_qc_complete(qc);
	}
}

/**
 *	ata_qc_get_active - get bitmask of active qcs
 *	@ap: port in question
 *
 *	LOCKING:
 *	spin_lock_irqsave(host lock)
 *
 *	RETURNS:
 *	Bitmask of active qcs
 */
u64 ata_qc_get_active(struct ata_port *ap)
{
	u64 qc_active = ap->qc_active;

	/* ATA_TAG_INTERNAL is sent to hw as tag 0 */
	if (qc_active & (1ULL << ATA_TAG_INTERNAL)) {
		qc_active |= (1 << 0);
		qc_active &= ~(1ULL << ATA_TAG_INTERNAL);
	}

	return qc_active;
}
EXPORT_SYMBOL_GPL(ata_qc_get_active);

/**
 *	ata_qc_complete_multiple - Complete multiple qcs successfully
 *	@ap: port in question
 *	@qc_active: new qc_active mask
 *
 *	Complete in-flight commands.  This functions is meant to be
 *	called from low-level driver's interrupt routine to complete
 *	requests normally.  ap->qc_active and @qc_active is compared
 *	and commands are completed accordingly.
 *
 *	Always use this function when completing multiple NCQ commands
 *	from IRQ handlers instead of calling ata_qc_complete()
 *	multiple times to keep IRQ expect status properly in sync.
 *
 *	LOCKING:
 *	spin_lock_irqsave(host lock)
 *
 *	RETURNS:
 *	Number of completed commands on success, -errno otherwise.
 */
int ata_qc_complete_multiple(struct ata_port *ap, u64 qc_active)
{
	u64 done_mask, ap_qc_active = ap->qc_active;
	int nr_done = 0;

	/*
	 * If the internal tag is set on ap->qc_active, then we care about
	 * bit0 on the passed in qc_active mask. Move that bit up to match
	 * the internal tag.
	 */
	if (ap_qc_active & (1ULL << ATA_TAG_INTERNAL)) {
		qc_active |= (qc_active & 0x01) << ATA_TAG_INTERNAL;
		qc_active ^= qc_active & 0x01;
	}

	done_mask = ap_qc_active ^ qc_active;

	if (unlikely(done_mask & qc_active)) {
		ata_port_err(ap, "illegal qc_active transition (%08llx->%08llx)\n",
			     ap->qc_active, qc_active);
		return -EINVAL;
	}

	while (done_mask) {
		struct ata_queued_cmd *qc;
		unsigned int tag = __ffs64(done_mask);

		qc = ata_qc_from_tag(ap, tag);
		if (qc) {
			ata_qc_complete(qc);
			nr_done++;
		}
		done_mask &= ~(1ULL << tag);
	}

	return nr_done;
}

/**
 *	ata_qc_issue - issue taskfile to device
 *	@qc: command to issue to device
 *
 *	Prepare an ATA command to submission to device.
 *	This includes mapping the data into a DMA-able
 *	area, filling in the S/G table, and finally
 *	writing the taskfile to hardware, starting the command.
 *
 *	LOCKING:
 *	spin_lock_irqsave(host lock)
 */
void ata_qc_issue(struct ata_queued_cmd *qc)
{
	struct ata_port *ap = qc->ap;
	struct ata_link *link = qc->dev->link;
	u8 prot = qc->tf.protocol;

	/* Make sure only one non-NCQ command is outstanding.  The
	 * check is skipped for old EH because it reuses active qc to
	 * request ATAPI sense.
	 */
	WARN_ON_ONCE(ap->ops->error_handler && ata_tag_valid(link->active_tag));

	if (ata_is_ncq(prot)) {
		WARN_ON_ONCE(link->sactive & (1 << qc->hw_tag));

		if (!link->sactive)
			ap->nr_active_links++;
		link->sactive |= 1 << qc->hw_tag;
	} else {
		WARN_ON_ONCE(link->sactive);

		ap->nr_active_links++;
		link->active_tag = qc->tag;
	}

	qc->flags |= ATA_QCFLAG_ACTIVE;
	ap->qc_active |= 1ULL << qc->tag;

	/*
	 * We guarantee to LLDs that they will have at least one
	 * non-zero sg if the command is a data command.
	 */
	if (ata_is_data(prot) && (!qc->sg || !qc->n_elem || !qc->nbytes))
		goto sys_err;

	if (ata_is_dma(prot) || (ata_is_pio(prot) &&
				 (ap->flags & ATA_FLAG_PIO_DMA)))
		if (ata_sg_setup(qc))
			goto sys_err;

	/* if device is sleeping, schedule reset and abort the link */
	if (unlikely(qc->dev->flags & ATA_DFLAG_SLEEPING)) {
		link->eh_info.action |= ATA_EH_RESET;
		ata_ehi_push_desc(&link->eh_info, "waking up from sleep");
		ata_link_abort(link);
		return;
	}

	qc->err_mask |= ap->ops->qc_prep(qc);
	if (unlikely(qc->err_mask))
		goto err;
	trace_ata_qc_issue(qc);
	qc->err_mask |= ap->ops->qc_issue(qc);
	if (unlikely(qc->err_mask))
		goto err;
	return;

sys_err:
	qc->err_mask |= AC_ERR_SYSTEM;
err:
	ata_qc_complete(qc);
}

/**
 *	sata_scr_valid - test whether SCRs are accessible
 *	@link: ATA link to test SCR accessibility for
 *
 *	Test whether SCRs are accessible for @link.
 *
 *	LOCKING:
 *	None.
 *
 *	RETURNS:
 *	1 if SCRs are accessible, 0 otherwise.
 */
int sata_scr_valid(struct ata_link *link)
{
	struct ata_port *ap = link->ap;

	return (ap->flags & ATA_FLAG_SATA) && ap->ops->scr_read;
}

/**
 *	sata_scr_read - read SCR register of the specified port
 *	@link: ATA link to read SCR for
 *	@reg: SCR to read
 *	@val: Place to store read value
 *
 *	Read SCR register @reg of @link into *@val.  This function is
 *	guaranteed to succeed if @link is ap->link, the cable type of
 *	the port is SATA and the port implements ->scr_read.
 *
 *	LOCKING:
 *	None if @link is ap->link.  Kernel thread context otherwise.
 *
 *	RETURNS:
 *	0 on success, negative errno on failure.
 */
int sata_scr_read(struct ata_link *link, int reg, u32 *val)
{
	if (ata_is_host_link(link)) {
		if (sata_scr_valid(link))
			return link->ap->ops->scr_read(link, reg, val);
		return -EOPNOTSUPP;
	}

	return sata_pmp_scr_read(link, reg, val);
}

/**
 *	sata_scr_write - write SCR register of the specified port
 *	@link: ATA link to write SCR for
 *	@reg: SCR to write
 *	@val: value to write
 *
 *	Write @val to SCR register @reg of @link.  This function is
 *	guaranteed to succeed if @link is ap->link, the cable type of
 *	the port is SATA and the port implements ->scr_read.
 *
 *	LOCKING:
 *	None if @link is ap->link.  Kernel thread context otherwise.
 *
 *	RETURNS:
 *	0 on success, negative errno on failure.
 */
int sata_scr_write(struct ata_link *link, int reg, u32 val)
{
	if (ata_is_host_link(link)) {
		if (sata_scr_valid(link))
			return link->ap->ops->scr_write(link, reg, val);
		return -EOPNOTSUPP;
	}

	return sata_pmp_scr_write(link, reg, val);
}

/**
 *	sata_scr_write_flush - write SCR register of the specified port and flush
 *	@link: ATA link to write SCR for
 *	@reg: SCR to write
 *	@val: value to write
 *
 *	This function is identical to sata_scr_write() except that this
 *	function performs flush after writing to the register.
 *
 *	LOCKING:
 *	None if @link is ap->link.  Kernel thread context otherwise.
 *
 *	RETURNS:
 *	0 on success, negative errno on failure.
 */
int sata_scr_write_flush(struct ata_link *link, int reg, u32 val)
{
	if (ata_is_host_link(link)) {
		int rc;

		if (sata_scr_valid(link)) {
			rc = link->ap->ops->scr_write(link, reg, val);
			if (rc == 0)
				rc = link->ap->ops->scr_read(link, reg, &val);
			return rc;
		}
		return -EOPNOTSUPP;
	}

	return sata_pmp_scr_write(link, reg, val);
}

/**
 *	ata_phys_link_online - test whether the given link is online
 *	@link: ATA link to test
 *
 *	Test whether @link is online.  Note that this function returns
 *	0 if online status of @link cannot be obtained, so
 *	ata_link_online(link) != !ata_link_offline(link).
 *
 *	LOCKING:
 *	None.
 *
 *	RETURNS:
 *	True if the port online status is available and online.
 */
bool ata_phys_link_online(struct ata_link *link)
{
	u32 sstatus;

	if (sata_scr_read(link, SCR_STATUS, &sstatus) == 0 &&
	    ata_sstatus_online(sstatus))
		return true;
	return false;
}

/**
 *	ata_phys_link_offline - test whether the given link is offline
 *	@link: ATA link to test
 *
 *	Test whether @link is offline.  Note that this function
 *	returns 0 if offline status of @link cannot be obtained, so
 *	ata_link_online(link) != !ata_link_offline(link).
 *
 *	LOCKING:
 *	None.
 *
 *	RETURNS:
 *	True if the port offline status is available and offline.
 */
bool ata_phys_link_offline(struct ata_link *link)
{
	u32 sstatus;

	if (sata_scr_read(link, SCR_STATUS, &sstatus) == 0 &&
	    !ata_sstatus_online(sstatus))
		return true;
	return false;
}

/**
 *	ata_link_online - test whether the given link is online
 *	@link: ATA link to test
 *
 *	Test whether @link is online.  This is identical to
 *	ata_phys_link_online() when there's no slave link.  When
 *	there's a slave link, this function should only be called on
 *	the master link and will return true if any of M/S links is
 *	online.
 *
 *	LOCKING:
 *	None.
 *
 *	RETURNS:
 *	True if the port online status is available and online.
 */
bool ata_link_online(struct ata_link *link)
{
	struct ata_link *slave = link->ap->slave_link;

	WARN_ON(link == slave);	/* shouldn't be called on slave link */

	return ata_phys_link_online(link) ||
		(slave && ata_phys_link_online(slave));
}

/**
 *	ata_link_offline - test whether the given link is offline
 *	@link: ATA link to test
 *
 *	Test whether @link is offline.  This is identical to
 *	ata_phys_link_offline() when there's no slave link.  When
 *	there's a slave link, this function should only be called on
 *	the master link and will return true if both M/S links are
 *	offline.
 *
 *	LOCKING:
 *	None.
 *
 *	RETURNS:
 *	True if the port offline status is available and offline.
 */
bool ata_link_offline(struct ata_link *link)
{
	struct ata_link *slave = link->ap->slave_link;

	WARN_ON(link == slave);	/* shouldn't be called on slave link */

	return ata_phys_link_offline(link) &&
		(!slave || ata_phys_link_offline(slave));
}

#ifdef CONFIG_PM
static void ata_port_request_pm(struct ata_port *ap, pm_message_t mesg,
				unsigned int action, unsigned int ehi_flags,
				bool async)
{
	struct ata_link *link;
	unsigned long flags;

	/* Previous resume operation might still be in
	 * progress.  Wait for PM_PENDING to clear.
	 */
	if (ap->pflags & ATA_PFLAG_PM_PENDING) {
		ata_port_wait_eh(ap);
		WARN_ON(ap->pflags & ATA_PFLAG_PM_PENDING);
	}

	/* request PM ops to EH */
	spin_lock_irqsave(ap->lock, flags);

	ap->pm_mesg = mesg;
	ap->pflags |= ATA_PFLAG_PM_PENDING;
	ata_for_each_link(link, ap, HOST_FIRST) {
		link->eh_info.action |= action;
		link->eh_info.flags |= ehi_flags;
	}

	ata_port_schedule_eh(ap);

	spin_unlock_irqrestore(ap->lock, flags);

	if (!async) {
		ata_port_wait_eh(ap);
		WARN_ON(ap->pflags & ATA_PFLAG_PM_PENDING);
	}
}

/*
 * On some hardware, device fails to respond after spun down for suspend.  As
 * the device won't be used before being resumed, we don't need to touch the
 * device.  Ask EH to skip the usual stuff and proceed directly to suspend.
 *
 * http://thread.gmane.org/gmane.linux.ide/46764
 */
static const unsigned int ata_port_suspend_ehi = ATA_EHI_QUIET
						 | ATA_EHI_NO_AUTOPSY
						 | ATA_EHI_NO_RECOVERY;

static void ata_port_suspend(struct ata_port *ap, pm_message_t mesg)
{
	ata_port_request_pm(ap, mesg, 0, ata_port_suspend_ehi, false);
}

static void ata_port_suspend_async(struct ata_port *ap, pm_message_t mesg)
{
	ata_port_request_pm(ap, mesg, 0, ata_port_suspend_ehi, true);
}

static int ata_port_pm_suspend(struct device *dev)
{
	struct ata_port *ap = to_ata_port(dev);

	if (pm_runtime_suspended(dev))
		return 0;

	ata_port_suspend(ap, PMSG_SUSPEND);
	return 0;
}

static int ata_port_pm_freeze(struct device *dev)
{
	struct ata_port *ap = to_ata_port(dev);

	if (pm_runtime_suspended(dev))
		return 0;

	ata_port_suspend(ap, PMSG_FREEZE);
	return 0;
}

static int ata_port_pm_poweroff(struct device *dev)
{
	ata_port_suspend(to_ata_port(dev), PMSG_HIBERNATE);
	return 0;
}

static const unsigned int ata_port_resume_ehi = ATA_EHI_NO_AUTOPSY
						| ATA_EHI_QUIET;

static void ata_port_resume(struct ata_port *ap, pm_message_t mesg)
{
	ata_port_request_pm(ap, mesg, ATA_EH_RESET, ata_port_resume_ehi, false);
}

static void ata_port_resume_async(struct ata_port *ap, pm_message_t mesg)
{
	ata_port_request_pm(ap, mesg, ATA_EH_RESET, ata_port_resume_ehi, true);
}

static int ata_port_pm_resume(struct device *dev)
{
	ata_port_resume_async(to_ata_port(dev), PMSG_RESUME);
	pm_runtime_disable(dev);
	pm_runtime_set_active(dev);
	pm_runtime_enable(dev);
	return 0;
}

/*
 * For ODDs, the upper layer will poll for media change every few seconds,
 * which will make it enter and leave suspend state every few seconds. And
 * as each suspend will cause a hard/soft reset, the gain of runtime suspend
 * is very little and the ODD may malfunction after constantly being reset.
 * So the idle callback here will not proceed to suspend if a non-ZPODD capable
 * ODD is attached to the port.
 */
static int ata_port_runtime_idle(struct device *dev)
{
	struct ata_port *ap = to_ata_port(dev);
	struct ata_link *link;
	struct ata_device *adev;

	ata_for_each_link(link, ap, HOST_FIRST) {
		ata_for_each_dev(adev, link, ENABLED)
			if (adev->class == ATA_DEV_ATAPI &&
			    !zpodd_dev_enabled(adev))
				return -EBUSY;
	}

	return 0;
}

static int ata_port_runtime_suspend(struct device *dev)
{
	ata_port_suspend(to_ata_port(dev), PMSG_AUTO_SUSPEND);
	return 0;
}

static int ata_port_runtime_resume(struct device *dev)
{
	ata_port_resume(to_ata_port(dev), PMSG_AUTO_RESUME);
	return 0;
}

static const struct dev_pm_ops ata_port_pm_ops = {
	.suspend = ata_port_pm_suspend,
	.resume = ata_port_pm_resume,
	.freeze = ata_port_pm_freeze,
	.thaw = ata_port_pm_resume,
	.poweroff = ata_port_pm_poweroff,
	.restore = ata_port_pm_resume,

	.runtime_suspend = ata_port_runtime_suspend,
	.runtime_resume = ata_port_runtime_resume,
	.runtime_idle = ata_port_runtime_idle,
};

/* sas ports don't participate in pm runtime management of ata_ports,
 * and need to resume ata devices at the domain level, not the per-port
 * level. sas suspend/resume is async to allow parallel port recovery
 * since sas has multiple ata_port instances per Scsi_Host.
 */
void ata_sas_port_suspend(struct ata_port *ap)
{
	ata_port_suspend_async(ap, PMSG_SUSPEND);
}
EXPORT_SYMBOL_GPL(ata_sas_port_suspend);

void ata_sas_port_resume(struct ata_port *ap)
{
	ata_port_resume_async(ap, PMSG_RESUME);
}
EXPORT_SYMBOL_GPL(ata_sas_port_resume);

/**
 *	ata_host_suspend - suspend host
 *	@host: host to suspend
 *	@mesg: PM message
 *
 *	Suspend @host.  Actual operation is performed by port suspend.
 */
int ata_host_suspend(struct ata_host *host, pm_message_t mesg)
{
	host->dev->power.power_state = mesg;
	return 0;
}

/**
 *	ata_host_resume - resume host
 *	@host: host to resume
 *
 *	Resume @host.  Actual operation is performed by port resume.
 */
void ata_host_resume(struct ata_host *host)
{
	host->dev->power.power_state = PMSG_ON;
}
#endif

const struct device_type ata_port_type = {
	.name = "ata_port",
#ifdef CONFIG_PM
	.pm = &ata_port_pm_ops,
#endif
};

/**
 *	ata_dev_init - Initialize an ata_device structure
 *	@dev: Device structure to initialize
 *
 *	Initialize @dev in preparation for probing.
 *
 *	LOCKING:
 *	Inherited from caller.
 */
void ata_dev_init(struct ata_device *dev)
{
	struct ata_link *link = ata_dev_phys_link(dev);
	struct ata_port *ap = link->ap;
	unsigned long flags;

	/* SATA spd limit is bound to the attached device, reset together */
	link->sata_spd_limit = link->hw_sata_spd_limit;
	link->sata_spd = 0;

	/* High bits of dev->flags are used to record warm plug
	 * requests which occur asynchronously.  Synchronize using
	 * host lock.
	 */
	spin_lock_irqsave(ap->lock, flags);
	dev->flags &= ~ATA_DFLAG_INIT_MASK;
	dev->horkage = 0;
	spin_unlock_irqrestore(ap->lock, flags);

	memset((void *)dev + ATA_DEVICE_CLEAR_BEGIN, 0,
	       ATA_DEVICE_CLEAR_END - ATA_DEVICE_CLEAR_BEGIN);
	dev->pio_mask = UINT_MAX;
	dev->mwdma_mask = UINT_MAX;
	dev->udma_mask = UINT_MAX;
}

/**
 *	ata_link_init - Initialize an ata_link structure
 *	@ap: ATA port link is attached to
 *	@link: Link structure to initialize
 *	@pmp: Port multiplier port number
 *
 *	Initialize @link.
 *
 *	LOCKING:
 *	Kernel thread context (may sleep)
 */
void ata_link_init(struct ata_port *ap, struct ata_link *link, int pmp)
{
	int i;

	/* clear everything except for devices */
	memset((void *)link + ATA_LINK_CLEAR_BEGIN, 0,
	       ATA_LINK_CLEAR_END - ATA_LINK_CLEAR_BEGIN);

	link->ap = ap;
	link->pmp = pmp;
	link->active_tag = ATA_TAG_POISON;
	link->hw_sata_spd_limit = UINT_MAX;

	/* can't use iterator, ap isn't initialized yet */
	for (i = 0; i < ATA_MAX_DEVICES; i++) {
		struct ata_device *dev = &link->device[i];

		dev->link = link;
		dev->devno = dev - link->device;
#ifdef CONFIG_ATA_ACPI
		dev->gtf_filter = ata_acpi_gtf_filter;
#endif
		ata_dev_init(dev);
	}
}

/**
 *	sata_link_init_spd - Initialize link->sata_spd_limit
 *	@link: Link to configure sata_spd_limit for
 *
 *	Initialize @link->[hw_]sata_spd_limit to the currently
 *	configured value.
 *
 *	LOCKING:
 *	Kernel thread context (may sleep).
 *
 *	RETURNS:
 *	0 on success, -errno on failure.
 */
int sata_link_init_spd(struct ata_link *link)
{
	u8 spd;
	int rc;

	rc = sata_scr_read(link, SCR_CONTROL, &link->saved_scontrol);
	if (rc)
		return rc;

	spd = (link->saved_scontrol >> 4) & 0xf;
	if (spd)
		link->hw_sata_spd_limit &= (1 << spd) - 1;

	ata_force_link_limits(link);

	link->sata_spd_limit = link->hw_sata_spd_limit;

	return 0;
}

/**
 *	ata_port_alloc - allocate and initialize basic ATA port resources
 *	@host: ATA host this allocated port belongs to
 *
 *	Allocate and initialize basic ATA port resources.
 *
 *	RETURNS:
 *	Allocate ATA port on success, NULL on failure.
 *
 *	LOCKING:
 *	Inherited from calling layer (may sleep).
 */
struct ata_port *ata_port_alloc(struct ata_host *host)
{
	struct ata_port *ap;

	DPRINTK("ENTER\n");

	ap = kzalloc(sizeof(*ap), GFP_KERNEL);
	if (!ap)
		return NULL;

	ap->pflags |= ATA_PFLAG_INITIALIZING | ATA_PFLAG_FROZEN;
	ap->lock = &host->lock;
	ap->print_id = -1;
	ap->local_port_no = -1;
	ap->host = host;
	ap->dev = host->dev;

#if defined(ATA_VERBOSE_DEBUG)
	/* turn on all debugging levels */
	ap->msg_enable = 0x00FF;
#elif defined(ATA_DEBUG)
	ap->msg_enable = ATA_MSG_DRV | ATA_MSG_INFO | ATA_MSG_CTL | ATA_MSG_WARN | ATA_MSG_ERR;
#else
	ap->msg_enable = ATA_MSG_DRV | ATA_MSG_ERR | ATA_MSG_WARN;
#endif

	mutex_init(&ap->scsi_scan_mutex);
	INIT_DELAYED_WORK(&ap->hotplug_task, ata_scsi_hotplug);
	INIT_WORK(&ap->scsi_rescan_task, ata_scsi_dev_rescan);
	INIT_LIST_HEAD(&ap->eh_done_q);
	init_waitqueue_head(&ap->eh_wait_q);
	init_completion(&ap->park_req_pending);
	timer_setup(&ap->fastdrain_timer, ata_eh_fastdrain_timerfn,
		    TIMER_DEFERRABLE);

	ap->cbl = ATA_CBL_NONE;

	ata_link_init(ap, &ap->link, 0);

#ifdef ATA_IRQ_TRAP
	ap->stats.unhandled_irq = 1;
	ap->stats.idle_irq = 1;
#endif
	ata_sff_port_init(ap);

	return ap;
}

static void ata_devres_release(struct device *gendev, void *res)
{
	struct ata_host *host = dev_get_drvdata(gendev);
	int i;

	for (i = 0; i < host->n_ports; i++) {
		struct ata_port *ap = host->ports[i];

		if (!ap)
			continue;

		if (ap->scsi_host)
			scsi_host_put(ap->scsi_host);

	}

	dev_set_drvdata(gendev, NULL);
	ata_host_put(host);
}

static void ata_host_release(struct kref *kref)
{
	struct ata_host *host = container_of(kref, struct ata_host, kref);
	int i;

	for (i = 0; i < host->n_ports; i++) {
		struct ata_port *ap = host->ports[i];

		kfree(ap->pmp_link);
		kfree(ap->slave_link);
		kfree(ap);
		host->ports[i] = NULL;
	}
	kfree(host);
}

void ata_host_get(struct ata_host *host)
{
	kref_get(&host->kref);
}

void ata_host_put(struct ata_host *host)
{
	kref_put(&host->kref, ata_host_release);
}

/**
 *	ata_host_alloc - allocate and init basic ATA host resources
 *	@dev: generic device this host is associated with
 *	@max_ports: maximum number of ATA ports associated with this host
 *
 *	Allocate and initialize basic ATA host resources.  LLD calls
 *	this function to allocate a host, initializes it fully and
 *	attaches it using ata_host_register().
 *
 *	@max_ports ports are allocated and host->n_ports is
 *	initialized to @max_ports.  The caller is allowed to decrease
 *	host->n_ports before calling ata_host_register().  The unused
 *	ports will be automatically freed on registration.
 *
 *	RETURNS:
 *	Allocate ATA host on success, NULL on failure.
 *
 *	LOCKING:
 *	Inherited from calling layer (may sleep).
 */
struct ata_host *ata_host_alloc(struct device *dev, int max_ports)
{
	struct ata_host *host;
	size_t sz;
	int i;
	void *dr;

	DPRINTK("ENTER\n");

	/* alloc a container for our list of ATA ports (buses) */
	sz = sizeof(struct ata_host) + (max_ports + 1) * sizeof(void *);
	host = kzalloc(sz, GFP_KERNEL);
	if (!host)
		return NULL;

	if (!devres_open_group(dev, NULL, GFP_KERNEL))
		goto err_free;

	dr = devres_alloc(ata_devres_release, 0, GFP_KERNEL);
	if (!dr)
		goto err_out;

	devres_add(dev, dr);
	dev_set_drvdata(dev, host);

	spin_lock_init(&host->lock);
	mutex_init(&host->eh_mutex);
	host->dev = dev;
	host->n_ports = max_ports;
	kref_init(&host->kref);

	/* allocate ports bound to this host */
	for (i = 0; i < max_ports; i++) {
		struct ata_port *ap;

		ap = ata_port_alloc(host);
		if (!ap)
			goto err_out;

		ap->port_no = i;
		host->ports[i] = ap;
	}

	devres_remove_group(dev, NULL);
	return host;

 err_out:
	devres_release_group(dev, NULL);
 err_free:
	kfree(host);
	return NULL;
}

/**
 *	ata_host_alloc_pinfo - alloc host and init with port_info array
 *	@dev: generic device this host is associated with
 *	@ppi: array of ATA port_info to initialize host with
 *	@n_ports: number of ATA ports attached to this host
 *
 *	Allocate ATA host and initialize with info from @ppi.  If NULL
 *	terminated, @ppi may contain fewer entries than @n_ports.  The
 *	last entry will be used for the remaining ports.
 *
 *	RETURNS:
 *	Allocate ATA host on success, NULL on failure.
 *
 *	LOCKING:
 *	Inherited from calling layer (may sleep).
 */
struct ata_host *ata_host_alloc_pinfo(struct device *dev,
				      const struct ata_port_info * const * ppi,
				      int n_ports)
{
	const struct ata_port_info *pi = &ata_dummy_port_info;
	struct ata_host *host;
	int i, j;

	host = ata_host_alloc(dev, n_ports);
	if (!host)
		return NULL;

	for (i = 0, j = 0; i < host->n_ports; i++) {
		struct ata_port *ap = host->ports[i];

		if (ppi[j])
			pi = ppi[j++];

		ap->pio_mask = pi->pio_mask;
		ap->mwdma_mask = pi->mwdma_mask;
		ap->udma_mask = pi->udma_mask;
		ap->flags |= pi->flags;
		ap->link.flags |= pi->link_flags;
		ap->ops = pi->port_ops;

		if (!host->ops && (pi->port_ops != &ata_dummy_port_ops))
			host->ops = pi->port_ops;
	}

	return host;
}

/**
 *	ata_slave_link_init - initialize slave link
 *	@ap: port to initialize slave link for
 *
 *	Create and initialize slave link for @ap.  This enables slave
 *	link handling on the port.
 *
 *	In libata, a port contains links and a link contains devices.
 *	There is single host link but if a PMP is attached to it,
 *	there can be multiple fan-out links.  On SATA, there's usually
 *	a single device connected to a link but PATA and SATA
 *	controllers emulating TF based interface can have two - master
 *	and slave.
 *
 *	However, there are a few controllers which don't fit into this
 *	abstraction too well - SATA controllers which emulate TF
 *	interface with both master and slave devices but also have
 *	separate SCR register sets for each device.  These controllers
 *	need separate links for physical link handling
 *	(e.g. onlineness, link speed) but should be treated like a
 *	traditional M/S controller for everything else (e.g. command
 *	issue, softreset).
 *
 *	slave_link is libata's way of handling this class of
 *	controllers without impacting core layer too much.  For
 *	anything other than physical link handling, the default host
 *	link is used for both master and slave.  For physical link
 *	handling, separate @ap->slave_link is used.  All dirty details
 *	are implemented inside libata core layer.  From LLD's POV, the
 *	only difference is that prereset, hardreset and postreset are
 *	called once more for the slave link, so the reset sequence
 *	looks like the following.
 *
 *	prereset(M) -> prereset(S) -> hardreset(M) -> hardreset(S) ->
 *	softreset(M) -> postreset(M) -> postreset(S)
 *
 *	Note that softreset is called only for the master.  Softreset
 *	resets both M/S by definition, so SRST on master should handle
 *	both (the standard method will work just fine).
 *
 *	LOCKING:
 *	Should be called before host is registered.
 *
 *	RETURNS:
 *	0 on success, -errno on failure.
 */
int ata_slave_link_init(struct ata_port *ap)
{
	struct ata_link *link;

	WARN_ON(ap->slave_link);
	WARN_ON(ap->flags & ATA_FLAG_PMP);

	link = kzalloc(sizeof(*link), GFP_KERNEL);
	if (!link)
		return -ENOMEM;

	ata_link_init(ap, link, 1);
	ap->slave_link = link;
	return 0;
}

static void ata_host_stop(struct device *gendev, void *res)
{
	struct ata_host *host = dev_get_drvdata(gendev);
	int i;

	WARN_ON(!(host->flags & ATA_HOST_STARTED));

	for (i = 0; i < host->n_ports; i++) {
		struct ata_port *ap = host->ports[i];

		if (ap->ops->port_stop)
			ap->ops->port_stop(ap);
	}

	if (host->ops->host_stop)
		host->ops->host_stop(host);
}

/**
 *	ata_finalize_port_ops - finalize ata_port_operations
 *	@ops: ata_port_operations to finalize
 *
 *	An ata_port_operations can inherit from another ops and that
 *	ops can again inherit from another.  This can go on as many
 *	times as necessary as long as there is no loop in the
 *	inheritance chain.
 *
 *	Ops tables are finalized when the host is started.  NULL or
 *	unspecified entries are inherited from the closet ancestor
 *	which has the method and the entry is populated with it.
 *	After finalization, the ops table directly points to all the
 *	methods and ->inherits is no longer necessary and cleared.
 *
 *	Using ATA_OP_NULL, inheriting ops can force a method to NULL.
 *
 *	LOCKING:
 *	None.
 */
static void ata_finalize_port_ops(struct ata_port_operations *ops)
{
	static DEFINE_SPINLOCK(lock);
	const struct ata_port_operations *cur;
	void **begin = (void **)ops;
	void **end = (void **)&ops->inherits;
	void **pp;

	if (!ops || !ops->inherits)
		return;

	spin_lock(&lock);

	for (cur = ops->inherits; cur; cur = cur->inherits) {
		void **inherit = (void **)cur;

		for (pp = begin; pp < end; pp++, inherit++)
			if (!*pp)
				*pp = *inherit;
	}

	for (pp = begin; pp < end; pp++)
		if (IS_ERR(*pp))
			*pp = NULL;

	ops->inherits = NULL;

	spin_unlock(&lock);
}

/**
 *	ata_host_start - start and freeze ports of an ATA host
 *	@host: ATA host to start ports for
 *
 *	Start and then freeze ports of @host.  Started status is
 *	recorded in host->flags, so this function can be called
 *	multiple times.  Ports are guaranteed to get started only
 *	once.  If host->ops isn't initialized yet, its set to the
 *	first non-dummy port ops.
 *
 *	LOCKING:
 *	Inherited from calling layer (may sleep).
 *
 *	RETURNS:
 *	0 if all ports are started successfully, -errno otherwise.
 */
int ata_host_start(struct ata_host *host)
{
	int have_stop = 0;
	void *start_dr = NULL;
	int i, rc;

	if (host->flags & ATA_HOST_STARTED)
		return 0;

	ata_finalize_port_ops(host->ops);

	for (i = 0; i < host->n_ports; i++) {
		struct ata_port *ap = host->ports[i];

		ata_finalize_port_ops(ap->ops);

		if (!host->ops && !ata_port_is_dummy(ap))
			host->ops = ap->ops;

		if (ap->ops->port_stop)
			have_stop = 1;
	}

	if (host->ops && host->ops->host_stop)
		have_stop = 1;

	if (have_stop) {
		start_dr = devres_alloc(ata_host_stop, 0, GFP_KERNEL);
		if (!start_dr)
			return -ENOMEM;
	}

	for (i = 0; i < host->n_ports; i++) {
		struct ata_port *ap = host->ports[i];

		if (ap->ops->port_start) {
			rc = ap->ops->port_start(ap);
			if (rc) {
				if (rc != -ENODEV)
					dev_err(host->dev,
						"failed to start port %d (errno=%d)\n",
						i, rc);
				goto err_out;
			}
		}
		ata_eh_freeze_port(ap);
	}

	if (start_dr)
		devres_add(host->dev, start_dr);
	host->flags |= ATA_HOST_STARTED;
	return 0;

 err_out:
	while (--i >= 0) {
		struct ata_port *ap = host->ports[i];

		if (ap->ops->port_stop)
			ap->ops->port_stop(ap);
	}
	devres_free(start_dr);
	return rc;
}

/**
 *	ata_sas_host_init - Initialize a host struct for sas (ipr, libsas)
 *	@host:	host to initialize
 *	@dev:	device host is attached to
 *	@ops:	port_ops
 *
 */
void ata_host_init(struct ata_host *host, struct device *dev,
		   struct ata_port_operations *ops)
{
	spin_lock_init(&host->lock);
	mutex_init(&host->eh_mutex);
	host->n_tags = ATA_MAX_QUEUE;
	host->dev = dev;
	host->ops = ops;
	kref_init(&host->kref);
}

void __ata_port_probe(struct ata_port *ap)
{
	struct ata_eh_info *ehi = &ap->link.eh_info;
	unsigned long flags;

	/* kick EH for boot probing */
	spin_lock_irqsave(ap->lock, flags);

	ehi->probe_mask |= ATA_ALL_DEVICES;
	ehi->action |= ATA_EH_RESET;
	ehi->flags |= ATA_EHI_NO_AUTOPSY | ATA_EHI_QUIET;

	ap->pflags &= ~ATA_PFLAG_INITIALIZING;
	ap->pflags |= ATA_PFLAG_LOADING;
	ata_port_schedule_eh(ap);

	spin_unlock_irqrestore(ap->lock, flags);
}

int ata_port_probe(struct ata_port *ap)
{
	int rc = 0;

	if (ap->ops->error_handler) {
		__ata_port_probe(ap);
		ata_port_wait_eh(ap);
	} else {
		DPRINTK("ata%u: bus probe begin\n", ap->print_id);
		rc = ata_bus_probe(ap);
		DPRINTK("ata%u: bus probe end\n", ap->print_id);
	}
	return rc;
}


static void async_port_probe(void *data, async_cookie_t cookie)
{
	struct ata_port *ap = data;

	/*
	 * If we're not allowed to scan this host in parallel,
	 * we need to wait until all previous scans have completed
	 * before going further.
	 * Jeff Garzik says this is only within a controller, so we
	 * don't need to wait for port 0, only for later ports.
	 */
	if (!(ap->host->flags & ATA_HOST_PARALLEL_SCAN) && ap->port_no != 0)
		async_synchronize_cookie(cookie);

	(void)ata_port_probe(ap);

	/* in order to keep device order, we need to synchronize at this point */
	async_synchronize_cookie(cookie);

	ata_scsi_scan_host(ap, 1);
}

/**
 *	ata_host_register - register initialized ATA host
 *	@host: ATA host to register
 *	@sht: template for SCSI host
 *
 *	Register initialized ATA host.  @host is allocated using
 *	ata_host_alloc() and fully initialized by LLD.  This function
 *	starts ports, registers @host with ATA and SCSI layers and
 *	probe registered devices.
 *
 *	LOCKING:
 *	Inherited from calling layer (may sleep).
 *
 *	RETURNS:
 *	0 on success, -errno otherwise.
 */
int ata_host_register(struct ata_host *host, struct scsi_host_template *sht)
{
	int i, rc;

	host->n_tags = clamp(sht->can_queue, 1, ATA_MAX_QUEUE);

	/* host must have been started */
	if (!(host->flags & ATA_HOST_STARTED)) {
		dev_err(host->dev, "BUG: trying to register unstarted host\n");
		WARN_ON(1);
		return -EINVAL;
	}

	/* Blow away unused ports.  This happens when LLD can't
	 * determine the exact number of ports to allocate at
	 * allocation time.
	 */
	for (i = host->n_ports; host->ports[i]; i++)
		kfree(host->ports[i]);

	/* give ports names and add SCSI hosts */
	for (i = 0; i < host->n_ports; i++) {
		host->ports[i]->print_id = atomic_inc_return(&ata_print_id);
		host->ports[i]->local_port_no = i + 1;
	}

	/* Create associated sysfs transport objects  */
	for (i = 0; i < host->n_ports; i++) {
		rc = ata_tport_add(host->dev,host->ports[i]);
		if (rc) {
			goto err_tadd;
		}
	}

	rc = ata_scsi_add_hosts(host, sht);
	if (rc)
		goto err_tadd;

	/* set cable, sata_spd_limit and report */
	for (i = 0; i < host->n_ports; i++) {
		struct ata_port *ap = host->ports[i];
		unsigned long xfer_mask;

		/* set SATA cable type if still unset */
		if (ap->cbl == ATA_CBL_NONE && (ap->flags & ATA_FLAG_SATA))
			ap->cbl = ATA_CBL_SATA;

		/* init sata_spd_limit to the current value */
		sata_link_init_spd(&ap->link);
		if (ap->slave_link)
			sata_link_init_spd(ap->slave_link);

		/* print per-port info to dmesg */
		xfer_mask = ata_pack_xfermask(ap->pio_mask, ap->mwdma_mask,
					      ap->udma_mask);

		if (!ata_port_is_dummy(ap)) {
			ata_port_info(ap, "%cATA max %s %s\n",
				      (ap->flags & ATA_FLAG_SATA) ? 'S' : 'P',
				      ata_mode_string(xfer_mask),
				      ap->link.eh_info.desc);
			ata_ehi_clear_desc(&ap->link.eh_info);
		} else
			ata_port_info(ap, "DUMMY\n");
	}

	/* perform each probe asynchronously */
	for (i = 0; i < host->n_ports; i++) {
		struct ata_port *ap = host->ports[i];
		ap->cookie = async_schedule(async_port_probe, ap);
	}

	return 0;

 err_tadd:
	while (--i >= 0) {
		ata_tport_delete(host->ports[i]);
	}
	return rc;

}

/**
 *	ata_host_activate - start host, request IRQ and register it
 *	@host: target ATA host
 *	@irq: IRQ to request
 *	@irq_handler: irq_handler used when requesting IRQ
 *	@irq_flags: irq_flags used when requesting IRQ
 *	@sht: scsi_host_template to use when registering the host
 *
 *	After allocating an ATA host and initializing it, most libata
 *	LLDs perform three steps to activate the host - start host,
 *	request IRQ and register it.  This helper takes necessary
 *	arguments and performs the three steps in one go.
 *
 *	An invalid IRQ skips the IRQ registration and expects the host to
 *	have set polling mode on the port. In this case, @irq_handler
 *	should be NULL.
 *
 *	LOCKING:
 *	Inherited from calling layer (may sleep).
 *
 *	RETURNS:
 *	0 on success, -errno otherwise.
 */
int ata_host_activate(struct ata_host *host, int irq,
		      irq_handler_t irq_handler, unsigned long irq_flags,
		      struct scsi_host_template *sht)
{
	int i, rc;
	char *irq_desc;

	rc = ata_host_start(host);
	if (rc)
		return rc;

	/* Special case for polling mode */
	if (!irq) {
		WARN_ON(irq_handler);
		return ata_host_register(host, sht);
	}

	irq_desc = devm_kasprintf(host->dev, GFP_KERNEL, "%s[%s]",
				  dev_driver_string(host->dev),
				  dev_name(host->dev));
	if (!irq_desc)
		return -ENOMEM;

	rc = devm_request_irq(host->dev, irq, irq_handler, irq_flags,
			      irq_desc, host);
	if (rc)
		return rc;

	for (i = 0; i < host->n_ports; i++)
		ata_port_desc(host->ports[i], "irq %d", irq);

	rc = ata_host_register(host, sht);
	/* if failed, just free the IRQ and leave ports alone */
	if (rc)
		devm_free_irq(host->dev, irq, host);

	return rc;
}

/**
 *	ata_port_detach - Detach ATA port in preparation of device removal
 *	@ap: ATA port to be detached
 *
 *	Detach all ATA devices and the associated SCSI devices of @ap;
 *	then, remove the associated SCSI host.  @ap is guaranteed to
 *	be quiescent on return from this function.
 *
 *	LOCKING:
 *	Kernel thread context (may sleep).
 */
static void ata_port_detach(struct ata_port *ap)
{
	unsigned long flags;
	struct ata_link *link;
	struct ata_device *dev;

	if (!ap->ops->error_handler)
		goto skip_eh;

	/* tell EH we're leaving & flush EH */
	spin_lock_irqsave(ap->lock, flags);
	ap->pflags |= ATA_PFLAG_UNLOADING;
	ata_port_schedule_eh(ap);
	spin_unlock_irqrestore(ap->lock, flags);

	/* wait till EH commits suicide */
	ata_port_wait_eh(ap);

	/* it better be dead now */
	WARN_ON(!(ap->pflags & ATA_PFLAG_UNLOADED));

	cancel_delayed_work_sync(&ap->hotplug_task);

 skip_eh:
	/* clean up zpodd on port removal */
	ata_for_each_link(link, ap, HOST_FIRST) {
		ata_for_each_dev(dev, link, ALL) {
			if (zpodd_dev_enabled(dev))
				zpodd_exit(dev);
		}
	}
	if (ap->pmp_link) {
		int i;
		for (i = 0; i < SATA_PMP_MAX_PORTS; i++)
			ata_tlink_delete(&ap->pmp_link[i]);
	}
	/* remove the associated SCSI host */
	scsi_remove_host(ap->scsi_host);
	ata_tport_delete(ap);
}

/**
 *	ata_host_detach - Detach all ports of an ATA host
 *	@host: Host to detach
 *
 *	Detach all ports of @host.
 *
 *	LOCKING:
 *	Kernel thread context (may sleep).
 */
void ata_host_detach(struct ata_host *host)
{
	int i;

	for (i = 0; i < host->n_ports; i++) {
		/* Ensure ata_port probe has completed */
		async_synchronize_cookie(host->ports[i]->cookie + 1);
		ata_port_detach(host->ports[i]);
	}

	/* the host is dead now, dissociate ACPI */
	ata_acpi_dissociate(host);
}

#ifdef CONFIG_PCI

/**
 *	ata_pci_remove_one - PCI layer callback for device removal
 *	@pdev: PCI device that was removed
 *
 *	PCI layer indicates to libata via this hook that hot-unplug or
 *	module unload event has occurred.  Detach all ports.  Resource
 *	release is handled via devres.
 *
 *	LOCKING:
 *	Inherited from PCI layer (may sleep).
 */
void ata_pci_remove_one(struct pci_dev *pdev)
{
	struct ata_host *host = pci_get_drvdata(pdev);

	ata_host_detach(host);
}

void ata_pci_shutdown_one(struct pci_dev *pdev)
{
	struct ata_host *host = pci_get_drvdata(pdev);
	int i;

	for (i = 0; i < host->n_ports; i++) {
		struct ata_port *ap = host->ports[i];

		ap->pflags |= ATA_PFLAG_FROZEN;

		/* Disable port interrupts */
		if (ap->ops->freeze)
			ap->ops->freeze(ap);

		/* Stop the port DMA engines */
		if (ap->ops->port_stop)
			ap->ops->port_stop(ap);
	}
}

/* move to PCI subsystem */
int pci_test_config_bits(struct pci_dev *pdev, const struct pci_bits *bits)
{
	unsigned long tmp = 0;

	switch (bits->width) {
	case 1: {
		u8 tmp8 = 0;
		pci_read_config_byte(pdev, bits->reg, &tmp8);
		tmp = tmp8;
		break;
	}
	case 2: {
		u16 tmp16 = 0;
		pci_read_config_word(pdev, bits->reg, &tmp16);
		tmp = tmp16;
		break;
	}
	case 4: {
		u32 tmp32 = 0;
		pci_read_config_dword(pdev, bits->reg, &tmp32);
		tmp = tmp32;
		break;
	}

	default:
		return -EINVAL;
	}

	tmp &= bits->mask;

	return (tmp == bits->val) ? 1 : 0;
}

#ifdef CONFIG_PM
void ata_pci_device_do_suspend(struct pci_dev *pdev, pm_message_t mesg)
{
	pci_save_state(pdev);
	pci_disable_device(pdev);

	if (mesg.event & PM_EVENT_SLEEP)
		pci_set_power_state(pdev, PCI_D3hot);
}

int ata_pci_device_do_resume(struct pci_dev *pdev)
{
	int rc;

	pci_set_power_state(pdev, PCI_D0);
	pci_restore_state(pdev);

	rc = pcim_enable_device(pdev);
	if (rc) {
		dev_err(&pdev->dev,
			"failed to enable device after resume (%d)\n", rc);
		return rc;
	}

	pci_set_master(pdev);
	return 0;
}

int ata_pci_device_suspend(struct pci_dev *pdev, pm_message_t mesg)
{
	struct ata_host *host = pci_get_drvdata(pdev);
	int rc = 0;

	rc = ata_host_suspend(host, mesg);
	if (rc)
		return rc;

	ata_pci_device_do_suspend(pdev, mesg);

	return 0;
}

int ata_pci_device_resume(struct pci_dev *pdev)
{
	struct ata_host *host = pci_get_drvdata(pdev);
	int rc;

	rc = ata_pci_device_do_resume(pdev);
	if (rc == 0)
		ata_host_resume(host);
	return rc;
}
#endif /* CONFIG_PM */

#endif /* CONFIG_PCI */

/**
 *	ata_platform_remove_one - Platform layer callback for device removal
 *	@pdev: Platform device that was removed
 *
 *	Platform layer indicates to libata via this hook that hot-unplug or
 *	module unload event has occurred.  Detach all ports.  Resource
 *	release is handled via devres.
 *
 *	LOCKING:
 *	Inherited from platform layer (may sleep).
 */
int ata_platform_remove_one(struct platform_device *pdev)
{
	struct ata_host *host = platform_get_drvdata(pdev);

	ata_host_detach(host);

	return 0;
}

static int __init ata_parse_force_one(char **cur,
				      struct ata_force_ent *force_ent,
				      const char **reason)
{
	static const struct ata_force_param force_tbl[] __initconst = {
		{ "40c",	.cbl		= ATA_CBL_PATA40 },
		{ "80c",	.cbl		= ATA_CBL_PATA80 },
		{ "short40c",	.cbl		= ATA_CBL_PATA40_SHORT },
		{ "unk",	.cbl		= ATA_CBL_PATA_UNK },
		{ "ign",	.cbl		= ATA_CBL_PATA_IGN },
		{ "sata",	.cbl		= ATA_CBL_SATA },
		{ "1.5Gbps",	.spd_limit	= 1 },
		{ "3.0Gbps",	.spd_limit	= 2 },
		{ "noncq",	.horkage_on	= ATA_HORKAGE_NONCQ },
		{ "ncq",	.horkage_off	= ATA_HORKAGE_NONCQ },
		{ "noncqtrim",	.horkage_on	= ATA_HORKAGE_NO_NCQ_TRIM },
		{ "ncqtrim",	.horkage_off	= ATA_HORKAGE_NO_NCQ_TRIM },
		{ "noncqati",	.horkage_on	= ATA_HORKAGE_NO_NCQ_ON_ATI },
		{ "ncqati",	.horkage_off	= ATA_HORKAGE_NO_NCQ_ON_ATI },
		{ "dump_id",	.horkage_on	= ATA_HORKAGE_DUMP_ID },
		{ "pio0",	.xfer_mask	= 1 << (ATA_SHIFT_PIO + 0) },
		{ "pio1",	.xfer_mask	= 1 << (ATA_SHIFT_PIO + 1) },
		{ "pio2",	.xfer_mask	= 1 << (ATA_SHIFT_PIO + 2) },
		{ "pio3",	.xfer_mask	= 1 << (ATA_SHIFT_PIO + 3) },
		{ "pio4",	.xfer_mask	= 1 << (ATA_SHIFT_PIO + 4) },
		{ "pio5",	.xfer_mask	= 1 << (ATA_SHIFT_PIO + 5) },
		{ "pio6",	.xfer_mask	= 1 << (ATA_SHIFT_PIO + 6) },
		{ "mwdma0",	.xfer_mask	= 1 << (ATA_SHIFT_MWDMA + 0) },
		{ "mwdma1",	.xfer_mask	= 1 << (ATA_SHIFT_MWDMA + 1) },
		{ "mwdma2",	.xfer_mask	= 1 << (ATA_SHIFT_MWDMA + 2) },
		{ "mwdma3",	.xfer_mask	= 1 << (ATA_SHIFT_MWDMA + 3) },
		{ "mwdma4",	.xfer_mask	= 1 << (ATA_SHIFT_MWDMA + 4) },
		{ "udma0",	.xfer_mask	= 1 << (ATA_SHIFT_UDMA + 0) },
		{ "udma16",	.xfer_mask	= 1 << (ATA_SHIFT_UDMA + 0) },
		{ "udma/16",	.xfer_mask	= 1 << (ATA_SHIFT_UDMA + 0) },
		{ "udma1",	.xfer_mask	= 1 << (ATA_SHIFT_UDMA + 1) },
		{ "udma25",	.xfer_mask	= 1 << (ATA_SHIFT_UDMA + 1) },
		{ "udma/25",	.xfer_mask	= 1 << (ATA_SHIFT_UDMA + 1) },
		{ "udma2",	.xfer_mask	= 1 << (ATA_SHIFT_UDMA + 2) },
		{ "udma33",	.xfer_mask	= 1 << (ATA_SHIFT_UDMA + 2) },
		{ "udma/33",	.xfer_mask	= 1 << (ATA_SHIFT_UDMA + 2) },
		{ "udma3",	.xfer_mask	= 1 << (ATA_SHIFT_UDMA + 3) },
		{ "udma44",	.xfer_mask	= 1 << (ATA_SHIFT_UDMA + 3) },
		{ "udma/44",	.xfer_mask	= 1 << (ATA_SHIFT_UDMA + 3) },
		{ "udma4",	.xfer_mask	= 1 << (ATA_SHIFT_UDMA + 4) },
		{ "udma66",	.xfer_mask	= 1 << (ATA_SHIFT_UDMA + 4) },
		{ "udma/66",	.xfer_mask	= 1 << (ATA_SHIFT_UDMA + 4) },
		{ "udma5",	.xfer_mask	= 1 << (ATA_SHIFT_UDMA + 5) },
		{ "udma100",	.xfer_mask	= 1 << (ATA_SHIFT_UDMA + 5) },
		{ "udma/100",	.xfer_mask	= 1 << (ATA_SHIFT_UDMA + 5) },
		{ "udma6",	.xfer_mask	= 1 << (ATA_SHIFT_UDMA + 6) },
		{ "udma133",	.xfer_mask	= 1 << (ATA_SHIFT_UDMA + 6) },
		{ "udma/133",	.xfer_mask	= 1 << (ATA_SHIFT_UDMA + 6) },
		{ "udma7",	.xfer_mask	= 1 << (ATA_SHIFT_UDMA + 7) },
		{ "nohrst",	.lflags		= ATA_LFLAG_NO_HRST },
		{ "nosrst",	.lflags		= ATA_LFLAG_NO_SRST },
		{ "norst",	.lflags		= ATA_LFLAG_NO_HRST | ATA_LFLAG_NO_SRST },
		{ "rstonce",	.lflags		= ATA_LFLAG_RST_ONCE },
		{ "atapi_dmadir", .horkage_on	= ATA_HORKAGE_ATAPI_DMADIR },
		{ "disable",	.horkage_on	= ATA_HORKAGE_DISABLE },
	};
	char *start = *cur, *p = *cur;
	char *id, *val, *endp;
	const struct ata_force_param *match_fp = NULL;
	int nr_matches = 0, i;

	/* find where this param ends and update *cur */
	while (*p != '\0' && *p != ',')
		p++;

	if (*p == '\0')
		*cur = p;
	else
		*cur = p + 1;

	*p = '\0';

	/* parse */
	p = strchr(start, ':');
	if (!p) {
		val = strstrip(start);
		goto parse_val;
	}
	*p = '\0';

	id = strstrip(start);
	val = strstrip(p + 1);

	/* parse id */
	p = strchr(id, '.');
	if (p) {
		*p++ = '\0';
		force_ent->device = simple_strtoul(p, &endp, 10);
		if (p == endp || *endp != '\0') {
			*reason = "invalid device";
			return -EINVAL;
		}
	}

	force_ent->port = simple_strtoul(id, &endp, 10);
	if (id == endp || *endp != '\0') {
		*reason = "invalid port/link";
		return -EINVAL;
	}

 parse_val:
	/* parse val, allow shortcuts so that both 1.5 and 1.5Gbps work */
	for (i = 0; i < ARRAY_SIZE(force_tbl); i++) {
		const struct ata_force_param *fp = &force_tbl[i];

		if (strncasecmp(val, fp->name, strlen(val)))
			continue;

		nr_matches++;
		match_fp = fp;

		if (strcasecmp(val, fp->name) == 0) {
			nr_matches = 1;
			break;
		}
	}

	if (!nr_matches) {
		*reason = "unknown value";
		return -EINVAL;
	}
	if (nr_matches > 1) {
		*reason = "ambiguous value";
		return -EINVAL;
	}

	force_ent->param = *match_fp;

	return 0;
}

static void __init ata_parse_force_param(void)
{
	int idx = 0, size = 1;
	int last_port = -1, last_device = -1;
	char *p, *cur, *next;

	/* calculate maximum number of params and allocate force_tbl */
	for (p = ata_force_param_buf; *p; p++)
		if (*p == ',')
			size++;

	ata_force_tbl = kcalloc(size, sizeof(ata_force_tbl[0]), GFP_KERNEL);
	if (!ata_force_tbl) {
		printk(KERN_WARNING "ata: failed to extend force table, "
		       "libata.force ignored\n");
		return;
	}

	/* parse and populate the table */
	for (cur = ata_force_param_buf; *cur != '\0'; cur = next) {
		const char *reason = "";
		struct ata_force_ent te = { .port = -1, .device = -1 };

		next = cur;
		if (ata_parse_force_one(&next, &te, &reason)) {
			printk(KERN_WARNING "ata: failed to parse force "
			       "parameter \"%s\" (%s)\n",
			       cur, reason);
			continue;
		}

		if (te.port == -1) {
			te.port = last_port;
			te.device = last_device;
		}

		ata_force_tbl[idx++] = te;

		last_port = te.port;
		last_device = te.device;
	}

	ata_force_tbl_size = idx;
}

static int __init ata_init(void)
{
	int rc;

	ata_parse_force_param();

	rc = ata_sff_init();
	if (rc) {
		kfree(ata_force_tbl);
		return rc;
	}

	libata_transport_init();
	ata_scsi_transport_template = ata_attach_transport();
	if (!ata_scsi_transport_template) {
		ata_sff_exit();
		rc = -ENOMEM;
		goto err_out;
	}

	printk(KERN_DEBUG "libata version " DRV_VERSION " loaded.\n");
	return 0;

err_out:
	return rc;
}

static void __exit ata_exit(void)
{
	ata_release_transport(ata_scsi_transport_template);
	libata_transport_exit();
	ata_sff_exit();
	kfree(ata_force_tbl);
}

subsys_initcall(ata_init);
module_exit(ata_exit);

static DEFINE_RATELIMIT_STATE(ratelimit, HZ / 5, 1);

int ata_ratelimit(void)
{
	return __ratelimit(&ratelimit);
}

/**
 *	ata_msleep - ATA EH owner aware msleep
 *	@ap: ATA port to attribute the sleep to
 *	@msecs: duration to sleep in milliseconds
 *
 *	Sleeps @msecs.  If the current task is owner of @ap's EH, the
 *	ownership is released before going to sleep and reacquired
 *	after the sleep is complete.  IOW, other ports sharing the
 *	@ap->host will be allowed to own the EH while this task is
 *	sleeping.
 *
 *	LOCKING:
 *	Might sleep.
 */
void ata_msleep(struct ata_port *ap, unsigned int msecs)
{
	bool owns_eh = ap && ap->host->eh_owner == current;

	if (owns_eh)
		ata_eh_release(ap);

	if (msecs < 20) {
		unsigned long usecs = msecs * USEC_PER_MSEC;
		usleep_range(usecs, usecs + 50);
	} else {
		msleep(msecs);
	}

	if (owns_eh)
		ata_eh_acquire(ap);
}

/**
 *	ata_wait_register - wait until register value changes
 *	@ap: ATA port to wait register for, can be NULL
 *	@reg: IO-mapped register
 *	@mask: Mask to apply to read register value
 *	@val: Wait condition
 *	@interval: polling interval in milliseconds
 *	@timeout: timeout in milliseconds
 *
 *	Waiting for some bits of register to change is a common
 *	operation for ATA controllers.  This function reads 32bit LE
 *	IO-mapped register @reg and tests for the following condition.
 *
 *	(*@reg & mask) != val
 *
 *	If the condition is met, it returns; otherwise, the process is
 *	repeated after @interval_msec until timeout.
 *
 *	LOCKING:
 *	Kernel thread context (may sleep)
 *
 *	RETURNS:
 *	The final register value.
 */
u32 ata_wait_register(struct ata_port *ap, void __iomem *reg, u32 mask, u32 val,
		      unsigned long interval, unsigned long timeout)
{
	unsigned long deadline;
	u32 tmp;

	tmp = ioread32(reg);

	/* Calculate timeout _after_ the first read to make sure
	 * preceding writes reach the controller before starting to
	 * eat away the timeout.
	 */
	deadline = ata_deadline(jiffies, timeout);

	while ((tmp & mask) == val && time_before(jiffies, deadline)) {
		ata_msleep(ap, interval);
		tmp = ioread32(reg);
	}

	return tmp;
}

/**
 *	sata_lpm_ignore_phy_events - test if PHY event should be ignored
 *	@link: Link receiving the event
 *
 *	Test whether the received PHY event has to be ignored or not.
 *
 *	LOCKING:
 *	None:
 *
 *	RETURNS:
 *	True if the event has to be ignored.
 */
bool sata_lpm_ignore_phy_events(struct ata_link *link)
{
	unsigned long lpm_timeout = link->last_lpm_change +
				    msecs_to_jiffies(ATA_TMOUT_SPURIOUS_PHY);

	/* if LPM is enabled, PHYRDY doesn't mean anything */
	if (link->lpm_policy > ATA_LPM_MAX_POWER)
		return true;

	/* ignore the first PHY event after the LPM policy changed
	 * as it is might be spurious
	 */
	if ((link->flags & ATA_LFLAG_CHANGED) &&
	    time_before(jiffies, lpm_timeout))
		return true;

	return false;
}
EXPORT_SYMBOL_GPL(sata_lpm_ignore_phy_events);

/*
 * Dummy port_ops
 */
static unsigned int ata_dummy_qc_issue(struct ata_queued_cmd *qc)
{
	return AC_ERR_SYSTEM;
}

static void ata_dummy_error_handler(struct ata_port *ap)
{
	/* truly dummy */
}

struct ata_port_operations ata_dummy_port_ops = {
	.qc_prep		= ata_noop_qc_prep,
	.qc_issue		= ata_dummy_qc_issue,
	.error_handler		= ata_dummy_error_handler,
	.sched_eh		= ata_std_sched_eh,
	.end_eh			= ata_std_end_eh,
};

const struct ata_port_info ata_dummy_port_info = {
	.port_ops		= &ata_dummy_port_ops,
};

/*
 * Utility print functions
 */
void ata_port_printk(const struct ata_port *ap, const char *level,
		     const char *fmt, ...)
{
	struct va_format vaf;
	va_list args;

	va_start(args, fmt);

	vaf.fmt = fmt;
	vaf.va = &args;

	printk("%sata%u: %pV", level, ap->print_id, &vaf);

	va_end(args);
}
EXPORT_SYMBOL(ata_port_printk);

void ata_link_printk(const struct ata_link *link, const char *level,
		     const char *fmt, ...)
{
	struct va_format vaf;
	va_list args;

	va_start(args, fmt);

	vaf.fmt = fmt;
	vaf.va = &args;

	if (sata_pmp_attached(link->ap) || link->ap->slave_link)
		printk("%sata%u.%02u: %pV",
		       level, link->ap->print_id, link->pmp, &vaf);
	else
		printk("%sata%u: %pV",
		       level, link->ap->print_id, &vaf);

	va_end(args);
}
EXPORT_SYMBOL(ata_link_printk);

void ata_dev_printk(const struct ata_device *dev, const char *level,
		    const char *fmt, ...)
{
	struct va_format vaf;
	va_list args;

	va_start(args, fmt);

	vaf.fmt = fmt;
	vaf.va = &args;

	printk("%sata%u.%02u: %pV",
	       level, dev->link->ap->print_id, dev->link->pmp + dev->devno,
	       &vaf);

	va_end(args);
}
EXPORT_SYMBOL(ata_dev_printk);

void ata_print_version(const struct device *dev, const char *version)
{
	dev_printk(KERN_DEBUG, dev, "version %s\n", version);
}
EXPORT_SYMBOL(ata_print_version);

/*
 * libata is essentially a library of internal helper functions for
 * low-level ATA host controller drivers.  As such, the API/ABI is
 * likely to change as new drivers are added and updated.
 * Do not depend on ABI/API stability.
 */
EXPORT_SYMBOL_GPL(sata_deb_timing_normal);
EXPORT_SYMBOL_GPL(sata_deb_timing_hotplug);
EXPORT_SYMBOL_GPL(sata_deb_timing_long);
EXPORT_SYMBOL_GPL(ata_base_port_ops);
EXPORT_SYMBOL_GPL(sata_port_ops);
EXPORT_SYMBOL_GPL(ata_dummy_port_ops);
EXPORT_SYMBOL_GPL(ata_dummy_port_info);
EXPORT_SYMBOL_GPL(ata_link_next);
EXPORT_SYMBOL_GPL(ata_dev_next);
EXPORT_SYMBOL_GPL(ata_std_bios_param);
EXPORT_SYMBOL_GPL(ata_scsi_unlock_native_capacity);
EXPORT_SYMBOL_GPL(ata_host_init);
EXPORT_SYMBOL_GPL(ata_host_alloc);
EXPORT_SYMBOL_GPL(ata_host_alloc_pinfo);
EXPORT_SYMBOL_GPL(ata_slave_link_init);
EXPORT_SYMBOL_GPL(ata_host_start);
EXPORT_SYMBOL_GPL(ata_host_register);
EXPORT_SYMBOL_GPL(ata_host_activate);
EXPORT_SYMBOL_GPL(ata_host_detach);
EXPORT_SYMBOL_GPL(ata_sg_init);
EXPORT_SYMBOL_GPL(ata_qc_complete);
EXPORT_SYMBOL_GPL(ata_qc_complete_multiple);
EXPORT_SYMBOL_GPL(atapi_cmd_type);
EXPORT_SYMBOL_GPL(ata_tf_to_fis);
EXPORT_SYMBOL_GPL(ata_tf_from_fis);
EXPORT_SYMBOL_GPL(ata_pack_xfermask);
EXPORT_SYMBOL_GPL(ata_unpack_xfermask);
EXPORT_SYMBOL_GPL(ata_xfer_mask2mode);
EXPORT_SYMBOL_GPL(ata_xfer_mode2mask);
EXPORT_SYMBOL_GPL(ata_xfer_mode2shift);
EXPORT_SYMBOL_GPL(ata_mode_string);
EXPORT_SYMBOL_GPL(ata_id_xfermask);
EXPORT_SYMBOL_GPL(ata_do_set_mode);
EXPORT_SYMBOL_GPL(ata_std_qc_defer);
EXPORT_SYMBOL_GPL(ata_noop_qc_prep);
EXPORT_SYMBOL_GPL(ata_dev_disable);
EXPORT_SYMBOL_GPL(sata_set_spd);
EXPORT_SYMBOL_GPL(ata_wait_after_reset);
EXPORT_SYMBOL_GPL(sata_link_debounce);
EXPORT_SYMBOL_GPL(sata_link_resume);
EXPORT_SYMBOL_GPL(sata_link_scr_lpm);
EXPORT_SYMBOL_GPL(ata_std_prereset);
EXPORT_SYMBOL_GPL(sata_link_hardreset);
EXPORT_SYMBOL_GPL(sata_std_hardreset);
EXPORT_SYMBOL_GPL(ata_std_postreset);
EXPORT_SYMBOL_GPL(ata_dev_classify);
EXPORT_SYMBOL_GPL(ata_dev_pair);
EXPORT_SYMBOL_GPL(ata_ratelimit);
EXPORT_SYMBOL_GPL(ata_msleep);
EXPORT_SYMBOL_GPL(ata_wait_register);
EXPORT_SYMBOL_GPL(ata_scsi_queuecmd);
EXPORT_SYMBOL_GPL(ata_scsi_slave_config);
EXPORT_SYMBOL_GPL(ata_scsi_slave_destroy);
EXPORT_SYMBOL_GPL(ata_scsi_change_queue_depth);
EXPORT_SYMBOL_GPL(__ata_change_queue_depth);
EXPORT_SYMBOL_GPL(sata_scr_valid);
EXPORT_SYMBOL_GPL(sata_scr_read);
EXPORT_SYMBOL_GPL(sata_scr_write);
EXPORT_SYMBOL_GPL(sata_scr_write_flush);
EXPORT_SYMBOL_GPL(ata_link_online);
EXPORT_SYMBOL_GPL(ata_link_offline);
#ifdef CONFIG_PM
EXPORT_SYMBOL_GPL(ata_host_suspend);
EXPORT_SYMBOL_GPL(ata_host_resume);
#endif /* CONFIG_PM */
EXPORT_SYMBOL_GPL(ata_id_string);
EXPORT_SYMBOL_GPL(ata_id_c_string);
EXPORT_SYMBOL_GPL(ata_do_dev_read_id);
EXPORT_SYMBOL_GPL(ata_scsi_simulate);

EXPORT_SYMBOL_GPL(ata_pio_need_iordy);
EXPORT_SYMBOL_GPL(ata_timing_find_mode);
EXPORT_SYMBOL_GPL(ata_timing_compute);
EXPORT_SYMBOL_GPL(ata_timing_merge);
EXPORT_SYMBOL_GPL(ata_timing_cycle2mode);

#ifdef CONFIG_PCI
EXPORT_SYMBOL_GPL(pci_test_config_bits);
EXPORT_SYMBOL_GPL(ata_pci_shutdown_one);
EXPORT_SYMBOL_GPL(ata_pci_remove_one);
#ifdef CONFIG_PM
EXPORT_SYMBOL_GPL(ata_pci_device_do_suspend);
EXPORT_SYMBOL_GPL(ata_pci_device_do_resume);
EXPORT_SYMBOL_GPL(ata_pci_device_suspend);
EXPORT_SYMBOL_GPL(ata_pci_device_resume);
#endif /* CONFIG_PM */
#endif /* CONFIG_PCI */

EXPORT_SYMBOL_GPL(ata_platform_remove_one);

EXPORT_SYMBOL_GPL(__ata_ehi_push_desc);
EXPORT_SYMBOL_GPL(ata_ehi_push_desc);
EXPORT_SYMBOL_GPL(ata_ehi_clear_desc);
EXPORT_SYMBOL_GPL(ata_port_desc);
#ifdef CONFIG_PCI
EXPORT_SYMBOL_GPL(ata_port_pbar_desc);
#endif /* CONFIG_PCI */
EXPORT_SYMBOL_GPL(ata_port_schedule_eh);
EXPORT_SYMBOL_GPL(ata_link_abort);
EXPORT_SYMBOL_GPL(ata_port_abort);
EXPORT_SYMBOL_GPL(ata_port_freeze);
EXPORT_SYMBOL_GPL(sata_async_notification);
EXPORT_SYMBOL_GPL(ata_eh_freeze_port);
EXPORT_SYMBOL_GPL(ata_eh_thaw_port);
EXPORT_SYMBOL_GPL(ata_eh_qc_complete);
EXPORT_SYMBOL_GPL(ata_eh_qc_retry);
EXPORT_SYMBOL_GPL(ata_eh_analyze_ncq_error);
EXPORT_SYMBOL_GPL(ata_do_eh);
EXPORT_SYMBOL_GPL(ata_std_error_handler);

EXPORT_SYMBOL_GPL(ata_cable_40wire);
EXPORT_SYMBOL_GPL(ata_cable_80wire);
EXPORT_SYMBOL_GPL(ata_cable_unknown);
EXPORT_SYMBOL_GPL(ata_cable_ignore);
EXPORT_SYMBOL_GPL(ata_cable_sata);
EXPORT_SYMBOL_GPL(ata_host_get);
EXPORT_SYMBOL_GPL(ata_host_put);<|MERGE_RESOLUTION|>--- conflicted
+++ resolved
@@ -2185,8 +2185,6 @@
 	return ((ap->cbl == ATA_CBL_SATA) && (!ata_id_is_sata(dev->id)));
 }
 
-<<<<<<< HEAD
-=======
 static void ata_dev_config_ncq_send_recv(struct ata_device *dev)
 {
 	struct ata_port *ap = dev->link->ap;
@@ -2270,7 +2268,6 @@
 
 }
 
->>>>>>> 286cd8c7
 static bool ata_dev_check_adapter(struct ata_device *dev,
 				  unsigned short vendor_id)
 {
@@ -4523,14 +4520,8 @@
 	/* https://bugzilla.kernel.org/show_bug.cgi?id=15573 */
 	{ "C300-CTFDDAC128MAG",	"0001",		ATA_HORKAGE_NONCQ, },
 
-<<<<<<< HEAD
-	/* Some Sandisk SSDs lock up hard with NCQ enabled.  Reported on
-	   SD7SN6S256G and SD8SN8U256G */
-	{ "SanDisk SD[78]SN*G",	NULL,		ATA_HORKAGE_NONCQ, },
-=======
 	/* Sandisk SD7/8/9s lock up hard on large trims */
 	{ "SanDisk SD[789]*",	NULL,		ATA_HORKAGE_MAX_TRIM_128M, },
->>>>>>> 286cd8c7
 
 	/* devices which puke on READ_NATIVE_MAX */
 	{ "HDS724040KLSA80",	"KFAOA20N",	ATA_HORKAGE_BROKEN_HPA, },
@@ -4569,13 +4560,10 @@
 	{ "PIONEER DVD-RW  DVR-212D",	NULL,	ATA_HORKAGE_NOSETXFER },
 	{ "PIONEER DVD-RW  DVR-216D",	NULL,	ATA_HORKAGE_NOSETXFER },
 
-<<<<<<< HEAD
-=======
 	/* These specific Pioneer models have LPM issues */
 	{ "PIONEER BD-RW   BDR-207M",	NULL,	ATA_HORKAGE_NOLPM },
 	{ "PIONEER BD-RW   BDR-205",	NULL,	ATA_HORKAGE_NOLPM },
 
->>>>>>> 286cd8c7
 	/* Crucial BX100 SSD 500GB has broken LPM support */
 	{ "CT500BX100SSD1",		NULL,	ATA_HORKAGE_NOLPM },
 
@@ -4595,15 +4583,12 @@
 						ATA_HORKAGE_ZERO_AFTER_TRIM |
 						ATA_HORKAGE_NOLPM, },
 
-<<<<<<< HEAD
-=======
 	/* These specific Samsung models/firmware-revs do not handle LPM well */
 	{ "SAMSUNG MZMPC128HBFU-000MV", "CXM14M1Q", ATA_HORKAGE_NOLPM, },
 	{ "SAMSUNG SSD PM830 mSATA *",  "CXM13D1Q", ATA_HORKAGE_NOLPM, },
 	{ "SAMSUNG MZ7TD256HAFV-000L9", NULL,       ATA_HORKAGE_NOLPM, },
 	{ "SAMSUNG MZ7TE512HMHP-000L1", "EXT06L0Q", ATA_HORKAGE_NOLPM, },
 
->>>>>>> 286cd8c7
 	/* devices that don't properly handle queued TRIM commands */
 	{ "Micron_M500IT_*",		"MU01",	ATA_HORKAGE_NO_NCQ_TRIM |
 						ATA_HORKAGE_ZERO_AFTER_TRIM, },
@@ -4617,12 +4602,9 @@
 						ATA_HORKAGE_ZERO_AFTER_TRIM, },
 	{ "Crucial_CT*MX100*",		"MU01",	ATA_HORKAGE_NO_NCQ_TRIM |
 						ATA_HORKAGE_ZERO_AFTER_TRIM, },
-<<<<<<< HEAD
-=======
 	{ "Samsung SSD 840 EVO*",	NULL,	ATA_HORKAGE_NO_NCQ_TRIM |
 						ATA_HORKAGE_NO_DMA_LOG |
 						ATA_HORKAGE_ZERO_AFTER_TRIM, },
->>>>>>> 286cd8c7
 	{ "Samsung SSD 840*",		NULL,	ATA_HORKAGE_NO_NCQ_TRIM |
 						ATA_HORKAGE_ZERO_AFTER_TRIM, },
 	{ "Samsung SSD 850*",		NULL,	ATA_HORKAGE_NO_NCQ_TRIM |
