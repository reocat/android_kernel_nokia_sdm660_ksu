/*
 * Driver for the Octeon bootbus compact flash.
 *
 * This file is subject to the terms and conditions of the GNU General Public
 * License.  See the file "COPYING" in the main directory of this archive
 * for more details.
 *
 * Copyright (C) 2005 - 2012 Cavium Inc.
 * Copyright (C) 2008 Wind River Systems
 */

#include <linux/kernel.h>
#include <linux/module.h>
#include <linux/libata.h>
#include <linux/hrtimer.h>
#include <linux/slab.h>
#include <linux/irq.h>
#include <linux/of.h>
#include <linux/of_platform.h>
#include <linux/platform_device.h>
#include <scsi/scsi_host.h>

#include <asm/byteorder.h>
#include <asm/octeon/octeon.h>

/*
 * The Octeon bootbus compact flash interface is connected in at least
 * 3 different configurations on various evaluation boards:
 *
 * -- 8  bits no irq, no DMA
 * -- 16 bits no irq, no DMA
 * -- 16 bits True IDE mode with DMA, but no irq.
 *
 * In the last case the DMA engine can generate an interrupt when the
 * transfer is complete.  For the first two cases only PIO is supported.
 *
 */

#define DRV_NAME	"pata_octeon_cf"
#define DRV_VERSION	"2.2"

/* Poll interval in nS. */
#define OCTEON_CF_BUSY_POLL_INTERVAL 500000

#define DMA_CFG 0
#define DMA_TIM 0x20
#define DMA_INT 0x38
#define DMA_INT_EN 0x50

struct octeon_cf_port {
	struct hrtimer delayed_finish;
	struct ata_port *ap;
	int dma_finished;
	void		*c0;
	unsigned int cs0;
	unsigned int cs1;
	bool is_true_ide;
	u64 dma_base;
};

static struct scsi_host_template octeon_cf_sht = {
	ATA_PIO_SHT(DRV_NAME),
};

static int enable_dma;
module_param(enable_dma, int, 0444);
MODULE_PARM_DESC(enable_dma,
		 "Enable use of DMA on interfaces that support it (0=no dma [default], 1=use dma)");

/**
 * Convert nanosecond based time to setting used in the
 * boot bus timing register, based on timing multiple
 */
static unsigned int ns_to_tim_reg(unsigned int tim_mult, unsigned int nsecs)
{
	unsigned int val;

	/*
	 * Compute # of eclock periods to get desired duration in
	 * nanoseconds.
	 */
	val = DIV_ROUND_UP(nsecs * (octeon_get_io_clock_rate() / 1000000),
			  1000 * tim_mult);

	return val;
}

static void octeon_cf_set_boot_reg_cfg(int cs, unsigned int multiplier)
{
	union cvmx_mio_boot_reg_cfgx reg_cfg;
	unsigned int tim_mult;

	switch (multiplier) {
	case 8:
		tim_mult = 3;
		break;
	case 4:
		tim_mult = 0;
		break;
	case 2:
		tim_mult = 2;
		break;
	default:
		tim_mult = 1;
		break;
	}

	reg_cfg.u64 = cvmx_read_csr(CVMX_MIO_BOOT_REG_CFGX(cs));
	reg_cfg.s.dmack = 0;	/* Don't assert DMACK on access */
	reg_cfg.s.tim_mult = tim_mult;	/* Timing mutiplier */
	reg_cfg.s.rd_dly = 0;	/* Sample on falling edge of BOOT_OE */
	reg_cfg.s.sam = 0;	/* Don't combine write and output enable */
	reg_cfg.s.we_ext = 0;	/* No write enable extension */
	reg_cfg.s.oe_ext = 0;	/* No read enable extension */
	reg_cfg.s.en = 1;	/* Enable this region */
	reg_cfg.s.orbit = 0;	/* Don't combine with previous region */
	reg_cfg.s.ale = 0;	/* Don't do address multiplexing */
	cvmx_write_csr(CVMX_MIO_BOOT_REG_CFGX(cs), reg_cfg.u64);
}

/**
 * Called after libata determines the needed PIO mode. This
 * function programs the Octeon bootbus regions to support the
 * timing requirements of the PIO mode.
 *
 * @ap:     ATA port information
 * @dev:    ATA device
 */
static void octeon_cf_set_piomode(struct ata_port *ap, struct ata_device *dev)
{
	struct octeon_cf_port *cf_port = ap->private_data;
	union cvmx_mio_boot_reg_timx reg_tim;
	int T;
	struct ata_timing timing;

	unsigned int div;
	int use_iordy;
	int trh;
	int pause;
	/* These names are timing parameters from the ATA spec */
	int t2;

	/*
	 * A divisor value of four will overflow the timing fields at
	 * clock rates greater than 800MHz
	 */
	if (octeon_get_io_clock_rate() <= 800000000)
		div = 4;
	else
		div = 8;
	T = (int)((1000000000000LL * div) / octeon_get_io_clock_rate());

	BUG_ON(ata_timing_compute(dev, dev->pio_mode, &timing, T, T));

	t2 = timing.active;
	if (t2)
		t2--;

	trh = ns_to_tim_reg(div, 20);
	if (trh)
		trh--;

	pause = (int)timing.cycle - (int)timing.active -
		(int)timing.setup - trh;
	if (pause < 0)
		pause = 0;
	if (pause)
		pause--;

	octeon_cf_set_boot_reg_cfg(cf_port->cs0, div);
	if (cf_port->is_true_ide)
		/* True IDE mode, program both chip selects.  */
		octeon_cf_set_boot_reg_cfg(cf_port->cs1, div);


	use_iordy = ata_pio_need_iordy(dev);

	reg_tim.u64 = cvmx_read_csr(CVMX_MIO_BOOT_REG_TIMX(cf_port->cs0));
	/* Disable page mode */
	reg_tim.s.pagem = 0;
	/* Enable dynamic timing */
	reg_tim.s.waitm = use_iordy;
	/* Pages are disabled */
	reg_tim.s.pages = 0;
	/* We don't use multiplexed address mode */
	reg_tim.s.ale = 0;
	/* Not used */
	reg_tim.s.page = 0;
	/* Time after IORDY to coninue to assert the data */
	reg_tim.s.wait = 0;
	/* Time to wait to complete the cycle. */
	reg_tim.s.pause = pause;
	/* How long to hold after a write to de-assert CE. */
	reg_tim.s.wr_hld = trh;
	/* How long to wait after a read to de-assert CE. */
	reg_tim.s.rd_hld = trh;
	/* How long write enable is asserted */
	reg_tim.s.we = t2;
	/* How long read enable is asserted */
	reg_tim.s.oe = t2;
	/* Time after CE that read/write starts */
	reg_tim.s.ce = ns_to_tim_reg(div, 5);
	/* Time before CE that address is valid */
	reg_tim.s.adr = 0;

	/* Program the bootbus region timing for the data port chip select. */
	cvmx_write_csr(CVMX_MIO_BOOT_REG_TIMX(cf_port->cs0), reg_tim.u64);
	if (cf_port->is_true_ide)
		/* True IDE mode, program both chip selects.  */
		cvmx_write_csr(CVMX_MIO_BOOT_REG_TIMX(cf_port->cs1),
			       reg_tim.u64);
}

static void octeon_cf_set_dmamode(struct ata_port *ap, struct ata_device *dev)
{
	struct octeon_cf_port *cf_port = ap->private_data;
	union cvmx_mio_boot_pin_defs pin_defs;
	union cvmx_mio_boot_dma_timx dma_tim;
	unsigned int oe_a;
	unsigned int oe_n;
	unsigned int dma_ackh;
	unsigned int dma_arq;
	unsigned int pause;
	unsigned int T0, Tkr, Td;
	unsigned int tim_mult;
	int c;

	const struct ata_timing *timing;

	timing = ata_timing_find_mode(dev->dma_mode);
	T0	= timing->cycle;
	Td	= timing->active;
	Tkr	= timing->recover;
	dma_ackh = timing->dmack_hold;

	dma_tim.u64 = 0;
	/* dma_tim.s.tim_mult = 0 --> 4x */
	tim_mult = 4;

	/* not spec'ed, value in eclocks, not affected by tim_mult */
	dma_arq = 8;
	pause = 25 - dma_arq * 1000 /
		(octeon_get_io_clock_rate() / 1000000); /* Tz */

	oe_a = Td;
	/* Tkr from cf spec, lengthened to meet T0 */
	oe_n = max(T0 - oe_a, Tkr);

	pin_defs.u64 = cvmx_read_csr(CVMX_MIO_BOOT_PIN_DEFS);

	/* DMA channel number. */
	c = (cf_port->dma_base & 8) >> 3;

	/* Invert the polarity if the default is 0*/
	dma_tim.s.dmack_pi = (pin_defs.u64 & (1ull << (11 + c))) ? 0 : 1;

	dma_tim.s.oe_n = ns_to_tim_reg(tim_mult, oe_n);
	dma_tim.s.oe_a = ns_to_tim_reg(tim_mult, oe_a);

	/*
	 * This is tI, C.F. spec. says 0, but Sony CF card requires
	 * more, we use 20 nS.
	 */
	dma_tim.s.dmack_s = ns_to_tim_reg(tim_mult, 20);
	dma_tim.s.dmack_h = ns_to_tim_reg(tim_mult, dma_ackh);

	dma_tim.s.dmarq = dma_arq;
	dma_tim.s.pause = ns_to_tim_reg(tim_mult, pause);

	dma_tim.s.rd_dly = 0;	/* Sample right on edge */

	/*  writes only */
	dma_tim.s.we_n = ns_to_tim_reg(tim_mult, oe_n);
	dma_tim.s.we_a = ns_to_tim_reg(tim_mult, oe_a);

	pr_debug("ns to ticks (mult %d) of %d is: %d\n", tim_mult, 60,
		 ns_to_tim_reg(tim_mult, 60));
	pr_debug("oe_n: %d, oe_a: %d, dmack_s: %d, dmack_h: %d, dmarq: %d, pause: %d\n",
		 dma_tim.s.oe_n, dma_tim.s.oe_a, dma_tim.s.dmack_s,
		 dma_tim.s.dmack_h, dma_tim.s.dmarq, dma_tim.s.pause);

	cvmx_write_csr(cf_port->dma_base + DMA_TIM, dma_tim.u64);
}

/**
 * Handle an 8 bit I/O request.
 *
 * @qc:         Queued command
 * @buffer:     Data buffer
 * @buflen:     Length of the buffer.
 * @rw:         True to write.
 */
static unsigned int octeon_cf_data_xfer8(struct ata_queued_cmd *qc,
					 unsigned char *buffer,
					 unsigned int buflen,
					 int rw)
{
	struct ata_port *ap		= qc->dev->link->ap;
	void __iomem *data_addr		= ap->ioaddr.data_addr;
	unsigned long words;
	int count;

	words = buflen;
	if (rw) {
		count = 16;
		while (words--) {
			iowrite8(*buffer, data_addr);
			buffer++;
			/*
			 * Every 16 writes do a read so the bootbus
			 * FIFO doesn't fill up.
			 */
			if (--count == 0) {
				ioread8(ap->ioaddr.altstatus_addr);
				count = 16;
			}
		}
	} else {
		ioread8_rep(data_addr, buffer, words);
	}
	return buflen;
}

/**
 * Handle a 16 bit I/O request.
 *
 * @qc:         Queued command
 * @buffer:     Data buffer
 * @buflen:     Length of the buffer.
 * @rw:         True to write.
 */
static unsigned int octeon_cf_data_xfer16(struct ata_queued_cmd *qc,
					  unsigned char *buffer,
					  unsigned int buflen,
					  int rw)
{
	struct ata_port *ap		= qc->dev->link->ap;
	void __iomem *data_addr		= ap->ioaddr.data_addr;
	unsigned long words;
	int count;

	words = buflen / 2;
	if (rw) {
		count = 16;
		while (words--) {
			iowrite16(*(uint16_t *)buffer, data_addr);
			buffer += sizeof(uint16_t);
			/*
			 * Every 16 writes do a read so the bootbus
			 * FIFO doesn't fill up.
			 */
			if (--count == 0) {
				ioread8(ap->ioaddr.altstatus_addr);
				count = 16;
			}
		}
	} else {
		while (words--) {
			*(uint16_t *)buffer = ioread16(data_addr);
			buffer += sizeof(uint16_t);
		}
	}
	/* Transfer trailing 1 byte, if any. */
	if (unlikely(buflen & 0x01)) {
		__le16 align_buf[1] = { 0 };

		if (rw == READ) {
			align_buf[0] = cpu_to_le16(ioread16(data_addr));
			memcpy(buffer, align_buf, 1);
		} else {
			memcpy(align_buf, buffer, 1);
			iowrite16(le16_to_cpu(align_buf[0]), data_addr);
		}
		words++;
	}
	return buflen;
}

/**
 * Read the taskfile for 16bit non-True IDE only.
 */
static void octeon_cf_tf_read16(struct ata_port *ap, struct ata_taskfile *tf)
{
	u16 blob;
	/* The base of the registers is at ioaddr.data_addr. */
	void __iomem *base = ap->ioaddr.data_addr;

	blob = __raw_readw(base + 0xc);
	tf->feature = blob >> 8;

	blob = __raw_readw(base + 2);
	tf->nsect = blob & 0xff;
	tf->lbal = blob >> 8;

	blob = __raw_readw(base + 4);
	tf->lbam = blob & 0xff;
	tf->lbah = blob >> 8;

	blob = __raw_readw(base + 6);
	tf->device = blob & 0xff;
	tf->command = blob >> 8;

	if (tf->flags & ATA_TFLAG_LBA48) {
		if (likely(ap->ioaddr.ctl_addr)) {
			iowrite8(tf->ctl | ATA_HOB, ap->ioaddr.ctl_addr);

			blob = __raw_readw(base + 0xc);
			tf->hob_feature = blob >> 8;

			blob = __raw_readw(base + 2);
			tf->hob_nsect = blob & 0xff;
			tf->hob_lbal = blob >> 8;

			blob = __raw_readw(base + 4);
			tf->hob_lbam = blob & 0xff;
			tf->hob_lbah = blob >> 8;

			iowrite8(tf->ctl, ap->ioaddr.ctl_addr);
			ap->last_ctl = tf->ctl;
		} else {
			WARN_ON(1);
		}
	}
}

static u8 octeon_cf_check_status16(struct ata_port *ap)
{
	u16 blob;
	void __iomem *base = ap->ioaddr.data_addr;

	blob = __raw_readw(base + 6);
	return blob >> 8;
}

static int octeon_cf_softreset16(struct ata_link *link, unsigned int *classes,
				 unsigned long deadline)
{
	struct ata_port *ap = link->ap;
	void __iomem *base = ap->ioaddr.data_addr;
	int rc;
	u8 err;

	DPRINTK("about to softreset\n");
	__raw_writew(ap->ctl, base + 0xe);
	udelay(20);
	__raw_writew(ap->ctl | ATA_SRST, base + 0xe);
	udelay(20);
	__raw_writew(ap->ctl, base + 0xe);

	rc = ata_sff_wait_after_reset(link, 1, deadline);
	if (rc) {
		ata_link_err(link, "SRST failed (errno=%d)\n", rc);
		return rc;
	}

	/* determine by signature whether we have ATA or ATAPI devices */
	classes[0] = ata_sff_dev_classify(&link->device[0], 1, &err);
	DPRINTK("EXIT, classes[0]=%u [1]=%u\n", classes[0], classes[1]);
	return 0;
}

/**
 * Load the taskfile for 16bit non-True IDE only.  The device_addr is
 * not loaded, we do this as part of octeon_cf_exec_command16.
 */
static void octeon_cf_tf_load16(struct ata_port *ap,
				const struct ata_taskfile *tf)
{
	unsigned int is_addr = tf->flags & ATA_TFLAG_ISADDR;
	/* The base of the registers is at ioaddr.data_addr. */
	void __iomem *base = ap->ioaddr.data_addr;

	if (tf->ctl != ap->last_ctl) {
		iowrite8(tf->ctl, ap->ioaddr.ctl_addr);
		ap->last_ctl = tf->ctl;
		ata_wait_idle(ap);
	}
	if (is_addr && (tf->flags & ATA_TFLAG_LBA48)) {
		__raw_writew(tf->hob_feature << 8, base + 0xc);
		__raw_writew(tf->hob_nsect | tf->hob_lbal << 8, base + 2);
		__raw_writew(tf->hob_lbam | tf->hob_lbah << 8, base + 4);
		VPRINTK("hob: feat 0x%X nsect 0x%X, lba 0x%X 0x%X 0x%X\n",
			tf->hob_feature,
			tf->hob_nsect,
			tf->hob_lbal,
			tf->hob_lbam,
			tf->hob_lbah);
	}
	if (is_addr) {
		__raw_writew(tf->feature << 8, base + 0xc);
		__raw_writew(tf->nsect | tf->lbal << 8, base + 2);
		__raw_writew(tf->lbam | tf->lbah << 8, base + 4);
		VPRINTK("feat 0x%X nsect 0x%X, lba 0x%X 0x%X 0x%X\n",
			tf->feature,
			tf->nsect,
			tf->lbal,
			tf->lbam,
			tf->lbah);
	}
	ata_wait_idle(ap);
}


static void octeon_cf_dev_select(struct ata_port *ap, unsigned int device)
{
/*  There is only one device, do nothing. */
	return;
}

/*
 * Issue ATA command to host controller.  The device_addr is also sent
 * as it must be written in a combined write with the command.
 */
static void octeon_cf_exec_command16(struct ata_port *ap,
				const struct ata_taskfile *tf)
{
	/* The base of the registers is at ioaddr.data_addr. */
	void __iomem *base = ap->ioaddr.data_addr;
	u16 blob;

	if (tf->flags & ATA_TFLAG_DEVICE) {
		VPRINTK("device 0x%X\n", tf->device);
		blob = tf->device;
	} else {
		blob = 0;
	}

	DPRINTK("ata%u: cmd 0x%X\n", ap->print_id, tf->command);
	blob |= (tf->command << 8);
	__raw_writew(blob, base + 6);


	ata_wait_idle(ap);
}

static void octeon_cf_ata_port_noaction(struct ata_port *ap)
{
}

static void octeon_cf_dma_setup(struct ata_queued_cmd *qc)
{
	struct ata_port *ap = qc->ap;
	struct octeon_cf_port *cf_port;

	cf_port = ap->private_data;
	DPRINTK("ENTER\n");
	/* issue r/w command */
	qc->cursg = qc->sg;
	cf_port->dma_finished = 0;
	ap->ops->sff_exec_command(ap, &qc->tf);
	DPRINTK("EXIT\n");
}

/**
 * Start a DMA transfer that was already setup
 *
 * @qc:     Information about the DMA
 */
static void octeon_cf_dma_start(struct ata_queued_cmd *qc)
{
	struct octeon_cf_port *cf_port = qc->ap->private_data;
	union cvmx_mio_boot_dma_cfgx mio_boot_dma_cfg;
	union cvmx_mio_boot_dma_intx mio_boot_dma_int;
	struct scatterlist *sg;

	VPRINTK("%d scatterlists\n", qc->n_elem);

	/* Get the scatter list entry we need to DMA into */
	sg = qc->cursg;
	BUG_ON(!sg);

	/*
	 * Clear the DMA complete status.
	 */
	mio_boot_dma_int.u64 = 0;
	mio_boot_dma_int.s.done = 1;
	cvmx_write_csr(cf_port->dma_base + DMA_INT, mio_boot_dma_int.u64);

	/* Enable the interrupt.  */
	cvmx_write_csr(cf_port->dma_base + DMA_INT_EN, mio_boot_dma_int.u64);

	/* Set the direction of the DMA */
	mio_boot_dma_cfg.u64 = 0;
#ifdef __LITTLE_ENDIAN
	mio_boot_dma_cfg.s.endian = 1;
#endif
	mio_boot_dma_cfg.s.en = 1;
	mio_boot_dma_cfg.s.rw = ((qc->tf.flags & ATA_TFLAG_WRITE) != 0);

	/*
	 * Don't stop the DMA if the device deasserts DMARQ. Many
	 * compact flashes deassert DMARQ for a short time between
	 * sectors. Instead of stopping and restarting the DMA, we'll
	 * let the hardware do it. If the DMA is really stopped early
	 * due to an error condition, a later timeout will force us to
	 * stop.
	 */
	mio_boot_dma_cfg.s.clr = 0;

	/* Size is specified in 16bit words and minus one notation */
	mio_boot_dma_cfg.s.size = sg_dma_len(sg) / 2 - 1;

	/* We need to swap the high and low bytes of every 16 bits */
	mio_boot_dma_cfg.s.swap8 = 1;

	mio_boot_dma_cfg.s.adr = sg_dma_address(sg);

	VPRINTK("%s %d bytes address=%p\n",
		(mio_boot_dma_cfg.s.rw) ? "write" : "read", sg->length,
		(void *)(unsigned long)mio_boot_dma_cfg.s.adr);

	cvmx_write_csr(cf_port->dma_base + DMA_CFG, mio_boot_dma_cfg.u64);
}

/**
 *
 *	LOCKING:
 *	spin_lock_irqsave(host lock)
 *
 */
static unsigned int octeon_cf_dma_finished(struct ata_port *ap,
					struct ata_queued_cmd *qc)
{
	struct ata_eh_info *ehi = &ap->link.eh_info;
	struct octeon_cf_port *cf_port = ap->private_data;
	union cvmx_mio_boot_dma_cfgx dma_cfg;
	union cvmx_mio_boot_dma_intx dma_int;
	u8 status;

	VPRINTK("ata%u: protocol %d task_state %d\n",
		ap->print_id, qc->tf.protocol, ap->hsm_task_state);


	if (ap->hsm_task_state != HSM_ST_LAST)
		return 0;

	dma_cfg.u64 = cvmx_read_csr(cf_port->dma_base + DMA_CFG);
	if (dma_cfg.s.size != 0xfffff) {
		/* Error, the transfer was not complete.  */
		qc->err_mask |= AC_ERR_HOST_BUS;
		ap->hsm_task_state = HSM_ST_ERR;
	}

	/* Stop and clear the dma engine.  */
	dma_cfg.u64 = 0;
	dma_cfg.s.size = -1;
	cvmx_write_csr(cf_port->dma_base + DMA_CFG, dma_cfg.u64);

	/* Disable the interrupt.  */
	dma_int.u64 = 0;
	cvmx_write_csr(cf_port->dma_base + DMA_INT_EN, dma_int.u64);

	/* Clear the DMA complete status */
	dma_int.s.done = 1;
	cvmx_write_csr(cf_port->dma_base + DMA_INT, dma_int.u64);

	status = ap->ops->sff_check_status(ap);

	ata_sff_hsm_move(ap, qc, status, 0);

	if (unlikely(qc->err_mask) && (qc->tf.protocol == ATA_PROT_DMA))
		ata_ehi_push_desc(ehi, "DMA stat 0x%x", status);

	return 1;
}

/*
 * Check if any queued commands have more DMAs, if so start the next
 * transfer, else do end of transfer handling.
 */
static irqreturn_t octeon_cf_interrupt(int irq, void *dev_instance)
{
	struct ata_host *host = dev_instance;
	struct octeon_cf_port *cf_port;
	int i;
	unsigned int handled = 0;
	unsigned long flags;

	spin_lock_irqsave(&host->lock, flags);

	DPRINTK("ENTER\n");
	for (i = 0; i < host->n_ports; i++) {
		u8 status;
		struct ata_port *ap;
		struct ata_queued_cmd *qc;
		union cvmx_mio_boot_dma_intx dma_int;
		union cvmx_mio_boot_dma_cfgx dma_cfg;

		ap = host->ports[i];
		cf_port = ap->private_data;

		dma_int.u64 = cvmx_read_csr(cf_port->dma_base + DMA_INT);
		dma_cfg.u64 = cvmx_read_csr(cf_port->dma_base + DMA_CFG);

		qc = ata_qc_from_tag(ap, ap->link.active_tag);

		if (!qc || (qc->tf.flags & ATA_TFLAG_POLLING))
			continue;

		if (dma_int.s.done && !dma_cfg.s.en) {
			if (!sg_is_last(qc->cursg)) {
				qc->cursg = sg_next(qc->cursg);
				handled = 1;
				octeon_cf_dma_start(qc);
				continue;
			} else {
				cf_port->dma_finished = 1;
			}
		}
		if (!cf_port->dma_finished)
			continue;
		status = ioread8(ap->ioaddr.altstatus_addr);
		if (status & (ATA_BUSY | ATA_DRQ)) {
			/*
			 * We are busy, try to handle it later.  This
			 * is the DMA finished interrupt, and it could
			 * take a little while for the card to be
			 * ready for more commands.
			 */
			/* Clear DMA irq. */
			dma_int.u64 = 0;
			dma_int.s.done = 1;
			cvmx_write_csr(cf_port->dma_base + DMA_INT,
				       dma_int.u64);
			hrtimer_start_range_ns(&cf_port->delayed_finish,
					       ns_to_ktime(OCTEON_CF_BUSY_POLL_INTERVAL),
					       OCTEON_CF_BUSY_POLL_INTERVAL / 5,
					       HRTIMER_MODE_REL);
			handled = 1;
		} else {
			handled |= octeon_cf_dma_finished(ap, qc);
		}
	}
	spin_unlock_irqrestore(&host->lock, flags);
	DPRINTK("EXIT\n");
	return IRQ_RETVAL(handled);
}

static enum hrtimer_restart octeon_cf_delayed_finish(struct hrtimer *hrt)
{
	struct octeon_cf_port *cf_port = container_of(hrt,
						      struct octeon_cf_port,
						      delayed_finish);
	struct ata_port *ap = cf_port->ap;
	struct ata_host *host = ap->host;
	struct ata_queued_cmd *qc;
	unsigned long flags;
	u8 status;
	enum hrtimer_restart rv = HRTIMER_NORESTART;

	spin_lock_irqsave(&host->lock, flags);

	/*
	 * If the port is not waiting for completion, it must have
	 * handled it previously.  The hsm_task_state is
	 * protected by host->lock.
	 */
	if (ap->hsm_task_state != HSM_ST_LAST || !cf_port->dma_finished)
		goto out;

	status = ioread8(ap->ioaddr.altstatus_addr);
	if (status & (ATA_BUSY | ATA_DRQ)) {
		/* Still busy, try again. */
		hrtimer_forward_now(hrt,
				    ns_to_ktime(OCTEON_CF_BUSY_POLL_INTERVAL));
		rv = HRTIMER_RESTART;
		goto out;
	}
	qc = ata_qc_from_tag(ap, ap->link.active_tag);
	if (qc && (!(qc->tf.flags & ATA_TFLAG_POLLING)))
		octeon_cf_dma_finished(ap, qc);
out:
	spin_unlock_irqrestore(&host->lock, flags);
	return rv;
}

static void octeon_cf_dev_config(struct ata_device *dev)
{
	/*
	 * A maximum of 2^20 - 1 16 bit transfers are possible with
	 * the bootbus DMA.  So we need to throttle max_sectors to
	 * (2^12 - 1 == 4095) to assure that this can never happen.
	 */
	dev->max_sectors = min(dev->max_sectors, 4095U);
}

/*
 * We don't do ATAPI DMA so return 0.
 */
static int octeon_cf_check_atapi_dma(struct ata_queued_cmd *qc)
{
	return 0;
}

static unsigned int octeon_cf_qc_issue(struct ata_queued_cmd *qc)
{
	struct ata_port *ap = qc->ap;

	switch (qc->tf.protocol) {
	case ATA_PROT_DMA:
		WARN_ON(qc->tf.flags & ATA_TFLAG_POLLING);

		ap->ops->sff_tf_load(ap, &qc->tf);  /* load tf registers */
		octeon_cf_dma_setup(qc);	    /* set up dma */
		octeon_cf_dma_start(qc);	    /* initiate dma */
		ap->hsm_task_state = HSM_ST_LAST;
		break;

	case ATAPI_PROT_DMA:
		dev_err(ap->dev, "Error, ATAPI not supported\n");
		BUG();

	default:
		return ata_sff_qc_issue(qc);
	}

	return 0;
}

static struct ata_port_operations octeon_cf_ops = {
	.inherits		= &ata_sff_port_ops,
	.check_atapi_dma	= octeon_cf_check_atapi_dma,
	.qc_prep		= ata_noop_qc_prep,
	.qc_issue		= octeon_cf_qc_issue,
	.sff_dev_select		= octeon_cf_dev_select,
	.sff_irq_on		= octeon_cf_ata_port_noaction,
	.sff_irq_clear		= octeon_cf_ata_port_noaction,
	.cable_detect		= ata_cable_40wire,
	.set_piomode		= octeon_cf_set_piomode,
	.set_dmamode		= octeon_cf_set_dmamode,
	.dev_config		= octeon_cf_dev_config,
};

static int octeon_cf_probe(struct platform_device *pdev)
{
	struct resource *res_cs0, *res_cs1;

	bool is_16bit;
	const __be32 *cs_num;
	struct property *reg_prop;
	int n_addr, n_size, reg_len;
	struct device_node *node;
	void __iomem *cs0;
	void __iomem *cs1 = NULL;
	struct ata_host *host;
	struct ata_port *ap;
	int irq = 0;
	irq_handler_t irq_handler = NULL;
	void __iomem *base;
	struct octeon_cf_port *cf_port;
	int rv = -ENOMEM;
	u32 bus_width;

	node = pdev->dev.of_node;
	if (node == NULL)
		return -EINVAL;

	cf_port = devm_kzalloc(&pdev->dev, sizeof(*cf_port), GFP_KERNEL);
	if (!cf_port)
		return -ENOMEM;

	cf_port->is_true_ide = of_property_read_bool(node, "cavium,true-ide");

	if (of_property_read_u32(node, "cavium,bus-width", &bus_width) == 0)
		is_16bit = (bus_width == 16);
	else
		is_16bit = false;

	n_addr = of_n_addr_cells(node);
	n_size = of_n_size_cells(node);

	reg_prop = of_find_property(node, "reg", &reg_len);
	if (!reg_prop || reg_len < sizeof(__be32))
		return -EINVAL;

	cs_num = reg_prop->value;
	cf_port->cs0 = be32_to_cpup(cs_num);

	if (cf_port->is_true_ide) {
		struct device_node *dma_node;
		dma_node = of_parse_phandle(node,
					    "cavium,dma-engine-handle", 0);
		if (dma_node) {
			struct platform_device *dma_dev;
			dma_dev = of_find_device_by_node(dma_node);
			if (dma_dev) {
				struct resource *res_dma;
				int i;
				res_dma = platform_get_resource(dma_dev, IORESOURCE_MEM, 0);
				if (!res_dma) {
					put_device(&dma_dev->dev);
					of_node_put(dma_node);
					return -EINVAL;
				}
				cf_port->dma_base = (u64)devm_ioremap_nocache(&pdev->dev, res_dma->start,
									 resource_size(res_dma));
				if (!cf_port->dma_base) {
					put_device(&dma_dev->dev);
					of_node_put(dma_node);
					return -EINVAL;
				}

				i = platform_get_irq(dma_dev, 0);
				if (i > 0) {
					irq = i;
					irq_handler = octeon_cf_interrupt;
				}
<<<<<<< HEAD
=======
				put_device(&dma_dev->dev);
>>>>>>> 286cd8c7
			}
			of_node_put(dma_node);
		}
		res_cs1 = platform_get_resource(pdev, IORESOURCE_MEM, 1);
		if (!res_cs1)
			return -EINVAL;

		cs1 = devm_ioremap_nocache(&pdev->dev, res_cs1->start,
					   resource_size(res_cs1));
		if (!cs1)
			return rv;

		if (reg_len < (n_addr + n_size + 1) * sizeof(__be32))
			return -EINVAL;

		cs_num += n_addr + n_size;
		cf_port->cs1 = be32_to_cpup(cs_num);
	}

	res_cs0 = platform_get_resource(pdev, IORESOURCE_MEM, 0);
	if (!res_cs0)
		return -EINVAL;

	cs0 = devm_ioremap_nocache(&pdev->dev, res_cs0->start,
				   resource_size(res_cs0));
	if (!cs0)
		return rv;

	/* allocate host */
	host = ata_host_alloc(&pdev->dev, 1);
	if (!host)
		return rv;

	ap = host->ports[0];
	ap->private_data = cf_port;
	pdev->dev.platform_data = cf_port;
	cf_port->ap = ap;
	ap->ops = &octeon_cf_ops;
	ap->pio_mask = ATA_PIO6;
	ap->flags |= ATA_FLAG_NO_ATAPI | ATA_FLAG_PIO_POLLING;

	if (!is_16bit) {
		base = cs0 + 0x800;
		ap->ioaddr.cmd_addr	= base;
		ata_sff_std_ports(&ap->ioaddr);

		ap->ioaddr.altstatus_addr = base + 0xe;
		ap->ioaddr.ctl_addr	= base + 0xe;
		octeon_cf_ops.sff_data_xfer = octeon_cf_data_xfer8;
	} else if (cf_port->is_true_ide) {
		base = cs0;
		ap->ioaddr.cmd_addr	= base + (ATA_REG_CMD << 1) + 1;
		ap->ioaddr.data_addr	= base + (ATA_REG_DATA << 1);
		ap->ioaddr.error_addr	= base + (ATA_REG_ERR << 1) + 1;
		ap->ioaddr.feature_addr	= base + (ATA_REG_FEATURE << 1) + 1;
		ap->ioaddr.nsect_addr	= base + (ATA_REG_NSECT << 1) + 1;
		ap->ioaddr.lbal_addr	= base + (ATA_REG_LBAL << 1) + 1;
		ap->ioaddr.lbam_addr	= base + (ATA_REG_LBAM << 1) + 1;
		ap->ioaddr.lbah_addr	= base + (ATA_REG_LBAH << 1) + 1;
		ap->ioaddr.device_addr	= base + (ATA_REG_DEVICE << 1) + 1;
		ap->ioaddr.status_addr	= base + (ATA_REG_STATUS << 1) + 1;
		ap->ioaddr.command_addr	= base + (ATA_REG_CMD << 1) + 1;
		ap->ioaddr.altstatus_addr = cs1 + (6 << 1) + 1;
		ap->ioaddr.ctl_addr	= cs1 + (6 << 1) + 1;
		octeon_cf_ops.sff_data_xfer = octeon_cf_data_xfer16;

		ap->mwdma_mask	= enable_dma ? ATA_MWDMA4 : 0;

		/* True IDE mode needs a timer to poll for not-busy.  */
		hrtimer_init(&cf_port->delayed_finish, CLOCK_MONOTONIC,
			     HRTIMER_MODE_REL);
		cf_port->delayed_finish.function = octeon_cf_delayed_finish;
	} else {
		/* 16 bit but not True IDE */
		base = cs0 + 0x800;
		octeon_cf_ops.sff_data_xfer	= octeon_cf_data_xfer16;
		octeon_cf_ops.softreset		= octeon_cf_softreset16;
		octeon_cf_ops.sff_check_status	= octeon_cf_check_status16;
		octeon_cf_ops.sff_tf_read	= octeon_cf_tf_read16;
		octeon_cf_ops.sff_tf_load	= octeon_cf_tf_load16;
		octeon_cf_ops.sff_exec_command	= octeon_cf_exec_command16;

		ap->ioaddr.data_addr	= base + ATA_REG_DATA;
		ap->ioaddr.nsect_addr	= base + ATA_REG_NSECT;
		ap->ioaddr.lbal_addr	= base + ATA_REG_LBAL;
		ap->ioaddr.ctl_addr	= base + 0xe;
		ap->ioaddr.altstatus_addr = base + 0xe;
	}
	cf_port->c0 = ap->ioaddr.ctl_addr;

	rv = dma_coerce_mask_and_coherent(&pdev->dev, DMA_BIT_MASK(64));
	if (rv)
		return rv;

	ata_port_desc(ap, "cmd %p ctl %p", base, ap->ioaddr.ctl_addr);

	dev_info(&pdev->dev, "version " DRV_VERSION" %d bit%s.\n",
		 is_16bit ? 16 : 8,
		 cf_port->is_true_ide ? ", True IDE" : "");

	return ata_host_activate(host, irq, irq_handler,
				 IRQF_SHARED, &octeon_cf_sht);
}

static void octeon_cf_shutdown(struct device *dev)
{
	union cvmx_mio_boot_dma_cfgx dma_cfg;
	union cvmx_mio_boot_dma_intx dma_int;

	struct octeon_cf_port *cf_port = dev_get_platdata(dev);

	if (cf_port->dma_base) {
		/* Stop and clear the dma engine.  */
		dma_cfg.u64 = 0;
		dma_cfg.s.size = -1;
		cvmx_write_csr(cf_port->dma_base + DMA_CFG, dma_cfg.u64);

		/* Disable the interrupt.  */
		dma_int.u64 = 0;
		cvmx_write_csr(cf_port->dma_base + DMA_INT_EN, dma_int.u64);

		/* Clear the DMA complete status */
		dma_int.s.done = 1;
		cvmx_write_csr(cf_port->dma_base + DMA_INT, dma_int.u64);

		__raw_writeb(0, cf_port->c0);
		udelay(20);
		__raw_writeb(ATA_SRST, cf_port->c0);
		udelay(20);
		__raw_writeb(0, cf_port->c0);
		mdelay(100);
	}
}

static const struct of_device_id octeon_cf_match[] = {
	{
		.compatible = "cavium,ebt3000-compact-flash",
	},
	{},
};
MODULE_DEVICE_TABLE(of, octeon_cf_match);

static struct platform_driver octeon_cf_driver = {
	.probe		= octeon_cf_probe,
	.driver		= {
		.name	= DRV_NAME,
		.of_match_table = octeon_cf_match,
		.shutdown = octeon_cf_shutdown
	},
};

static int __init octeon_cf_init(void)
{
	return platform_driver_register(&octeon_cf_driver);
}


MODULE_AUTHOR("David Daney <ddaney@caviumnetworks.com>");
MODULE_DESCRIPTION("low-level driver for Cavium OCTEON Compact Flash PATA");
MODULE_LICENSE("GPL");
MODULE_VERSION(DRV_VERSION);
MODULE_ALIAS("platform:" DRV_NAME);

module_init(octeon_cf_init);<|MERGE_RESOLUTION|>--- conflicted
+++ resolved
@@ -905,10 +905,7 @@
 					irq = i;
 					irq_handler = octeon_cf_interrupt;
 				}
-<<<<<<< HEAD
-=======
 				put_device(&dma_dev->dev);
->>>>>>> 286cd8c7
 			}
 			of_node_put(dma_node);
 		}
