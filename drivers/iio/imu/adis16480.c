/*
 * ADIS16480 and similar IMUs driver
 *
 * Copyright 2012 Analog Devices Inc.
 *
 * This program is free software; you can redistribute it and/or modify
 * it under the terms of the GNU General Public License version 2 as
 * published by the Free Software Foundation.
 *
 */

#include <linux/interrupt.h>
#include <linux/delay.h>
#include <linux/mutex.h>
#include <linux/device.h>
#include <linux/kernel.h>
#include <linux/spi/spi.h>
#include <linux/slab.h>
#include <linux/sysfs.h>
#include <linux/module.h>

#include <linux/iio/iio.h>
#include <linux/iio/sysfs.h>
#include <linux/iio/buffer.h>
#include <linux/iio/imu/adis.h>

#include <linux/debugfs.h>

#define ADIS16480_PAGE_SIZE 0x80

#define ADIS16480_REG(page, reg) ((page) * ADIS16480_PAGE_SIZE + (reg))

#define ADIS16480_REG_PAGE_ID 0x00 /* Same address on each page */
#define ADIS16480_REG_SEQ_CNT			ADIS16480_REG(0x00, 0x06)
#define ADIS16480_REG_SYS_E_FLA			ADIS16480_REG(0x00, 0x08)
#define ADIS16480_REG_DIAG_STS			ADIS16480_REG(0x00, 0x0A)
#define ADIS16480_REG_ALM_STS			ADIS16480_REG(0x00, 0x0C)
#define ADIS16480_REG_TEMP_OUT			ADIS16480_REG(0x00, 0x0E)
#define ADIS16480_REG_X_GYRO_OUT		ADIS16480_REG(0x00, 0x10)
#define ADIS16480_REG_Y_GYRO_OUT		ADIS16480_REG(0x00, 0x14)
#define ADIS16480_REG_Z_GYRO_OUT		ADIS16480_REG(0x00, 0x18)
#define ADIS16480_REG_X_ACCEL_OUT		ADIS16480_REG(0x00, 0x1C)
#define ADIS16480_REG_Y_ACCEL_OUT		ADIS16480_REG(0x00, 0x20)
#define ADIS16480_REG_Z_ACCEL_OUT		ADIS16480_REG(0x00, 0x24)
#define ADIS16480_REG_X_MAGN_OUT		ADIS16480_REG(0x00, 0x28)
#define ADIS16480_REG_Y_MAGN_OUT		ADIS16480_REG(0x00, 0x2A)
#define ADIS16480_REG_Z_MAGN_OUT		ADIS16480_REG(0x00, 0x2C)
#define ADIS16480_REG_BAROM_OUT			ADIS16480_REG(0x00, 0x2E)
#define ADIS16480_REG_X_DELTAANG_OUT		ADIS16480_REG(0x00, 0x40)
#define ADIS16480_REG_Y_DELTAANG_OUT		ADIS16480_REG(0x00, 0x44)
#define ADIS16480_REG_Z_DELTAANG_OUT		ADIS16480_REG(0x00, 0x48)
#define ADIS16480_REG_X_DELTAVEL_OUT		ADIS16480_REG(0x00, 0x4C)
#define ADIS16480_REG_Y_DELTAVEL_OUT		ADIS16480_REG(0x00, 0x50)
#define ADIS16480_REG_Z_DELTAVEL_OUT		ADIS16480_REG(0x00, 0x54)
#define ADIS16480_REG_PROD_ID			ADIS16480_REG(0x00, 0x7E)

#define ADIS16480_REG_X_GYRO_SCALE		ADIS16480_REG(0x02, 0x04)
#define ADIS16480_REG_Y_GYRO_SCALE		ADIS16480_REG(0x02, 0x06)
#define ADIS16480_REG_Z_GYRO_SCALE		ADIS16480_REG(0x02, 0x08)
#define ADIS16480_REG_X_ACCEL_SCALE		ADIS16480_REG(0x02, 0x0A)
#define ADIS16480_REG_Y_ACCEL_SCALE		ADIS16480_REG(0x02, 0x0C)
#define ADIS16480_REG_Z_ACCEL_SCALE		ADIS16480_REG(0x02, 0x0E)
#define ADIS16480_REG_X_GYRO_BIAS		ADIS16480_REG(0x02, 0x10)
#define ADIS16480_REG_Y_GYRO_BIAS		ADIS16480_REG(0x02, 0x14)
#define ADIS16480_REG_Z_GYRO_BIAS		ADIS16480_REG(0x02, 0x18)
#define ADIS16480_REG_X_ACCEL_BIAS		ADIS16480_REG(0x02, 0x1C)
#define ADIS16480_REG_Y_ACCEL_BIAS		ADIS16480_REG(0x02, 0x20)
#define ADIS16480_REG_Z_ACCEL_BIAS		ADIS16480_REG(0x02, 0x24)
#define ADIS16480_REG_X_HARD_IRON		ADIS16480_REG(0x02, 0x28)
#define ADIS16480_REG_Y_HARD_IRON		ADIS16480_REG(0x02, 0x2A)
#define ADIS16480_REG_Z_HARD_IRON		ADIS16480_REG(0x02, 0x2C)
#define ADIS16480_REG_BAROM_BIAS		ADIS16480_REG(0x02, 0x40)
#define ADIS16480_REG_FLASH_CNT			ADIS16480_REG(0x02, 0x7C)

#define ADIS16480_REG_GLOB_CMD			ADIS16480_REG(0x03, 0x02)
#define ADIS16480_REG_FNCTIO_CTRL		ADIS16480_REG(0x03, 0x06)
#define ADIS16480_REG_GPIO_CTRL			ADIS16480_REG(0x03, 0x08)
#define ADIS16480_REG_CONFIG			ADIS16480_REG(0x03, 0x0A)
#define ADIS16480_REG_DEC_RATE			ADIS16480_REG(0x03, 0x0C)
#define ADIS16480_REG_SLP_CNT			ADIS16480_REG(0x03, 0x10)
#define ADIS16480_REG_FILTER_BNK0		ADIS16480_REG(0x03, 0x16)
#define ADIS16480_REG_FILTER_BNK1		ADIS16480_REG(0x03, 0x18)
#define ADIS16480_REG_ALM_CNFG0			ADIS16480_REG(0x03, 0x20)
#define ADIS16480_REG_ALM_CNFG1			ADIS16480_REG(0x03, 0x22)
#define ADIS16480_REG_ALM_CNFG2			ADIS16480_REG(0x03, 0x24)
#define ADIS16480_REG_XG_ALM_MAGN		ADIS16480_REG(0x03, 0x28)
#define ADIS16480_REG_YG_ALM_MAGN		ADIS16480_REG(0x03, 0x2A)
#define ADIS16480_REG_ZG_ALM_MAGN		ADIS16480_REG(0x03, 0x2C)
#define ADIS16480_REG_XA_ALM_MAGN		ADIS16480_REG(0x03, 0x2E)
#define ADIS16480_REG_YA_ALM_MAGN		ADIS16480_REG(0x03, 0x30)
#define ADIS16480_REG_ZA_ALM_MAGN		ADIS16480_REG(0x03, 0x32)
#define ADIS16480_REG_XM_ALM_MAGN		ADIS16480_REG(0x03, 0x34)
#define ADIS16480_REG_YM_ALM_MAGN		ADIS16480_REG(0x03, 0x36)
#define ADIS16480_REG_ZM_ALM_MAGN		ADIS16480_REG(0x03, 0x38)
#define ADIS16480_REG_BR_ALM_MAGN		ADIS16480_REG(0x03, 0x3A)
#define ADIS16480_REG_FIRM_REV			ADIS16480_REG(0x03, 0x78)
#define ADIS16480_REG_FIRM_DM			ADIS16480_REG(0x03, 0x7A)
#define ADIS16480_REG_FIRM_Y			ADIS16480_REG(0x03, 0x7C)

#define ADIS16480_REG_SERIAL_NUM		ADIS16480_REG(0x04, 0x20)

/* Each filter coefficent bank spans two pages */
#define ADIS16480_FIR_COEF(page) (x < 60 ? ADIS16480_REG(page, (x) + 8) : \
		ADIS16480_REG((page) + 1, (x) - 60 + 8))
#define ADIS16480_FIR_COEF_A(x)			ADIS16480_FIR_COEF(0x05, (x))
#define ADIS16480_FIR_COEF_B(x)			ADIS16480_FIR_COEF(0x07, (x))
#define ADIS16480_FIR_COEF_C(x)			ADIS16480_FIR_COEF(0x09, (x))
#define ADIS16480_FIR_COEF_D(x)			ADIS16480_FIR_COEF(0x0B, (x))

struct adis16480_chip_info {
	unsigned int num_channels;
	const struct iio_chan_spec *channels;
	unsigned int gyro_max_val;
	unsigned int gyro_max_scale;
	unsigned int accel_max_val;
	unsigned int accel_max_scale;
};

struct adis16480 {
	const struct adis16480_chip_info *chip_info;

	struct adis adis;
};

#ifdef CONFIG_DEBUG_FS

static ssize_t adis16480_show_firmware_revision(struct file *file,
		char __user *userbuf, size_t count, loff_t *ppos)
{
	struct adis16480 *adis16480 = file->private_data;
	char buf[7];
	size_t len;
	u16 rev;
	int ret;

	ret = adis_read_reg_16(&adis16480->adis, ADIS16480_REG_FIRM_REV, &rev);
	if (ret < 0)
		return ret;

	len = scnprintf(buf, sizeof(buf), "%x.%x\n", rev >> 8, rev & 0xff);

	return simple_read_from_buffer(userbuf, count, ppos, buf, len);
}

static const struct file_operations adis16480_firmware_revision_fops = {
	.open = simple_open,
	.read = adis16480_show_firmware_revision,
	.llseek = default_llseek,
	.owner = THIS_MODULE,
};

static ssize_t adis16480_show_firmware_date(struct file *file,
		char __user *userbuf, size_t count, loff_t *ppos)
{
	struct adis16480 *adis16480 = file->private_data;
	u16 md, year;
	char buf[12];
	size_t len;
	int ret;

	ret = adis_read_reg_16(&adis16480->adis, ADIS16480_REG_FIRM_Y, &year);
	if (ret < 0)
		return ret;

	ret = adis_read_reg_16(&adis16480->adis, ADIS16480_REG_FIRM_DM, &md);
	if (ret < 0)
		return ret;

	len = snprintf(buf, sizeof(buf), "%.2x-%.2x-%.4x\n",
			md >> 8, md & 0xff, year);

	return simple_read_from_buffer(userbuf, count, ppos, buf, len);
}

static const struct file_operations adis16480_firmware_date_fops = {
	.open = simple_open,
	.read = adis16480_show_firmware_date,
	.llseek = default_llseek,
	.owner = THIS_MODULE,
};

static int adis16480_show_serial_number(void *arg, u64 *val)
{
	struct adis16480 *adis16480 = arg;
	u16 serial;
	int ret;

	ret = adis_read_reg_16(&adis16480->adis, ADIS16480_REG_SERIAL_NUM,
		&serial);
	if (ret < 0)
		return ret;

	*val = serial;

	return 0;
}
DEFINE_DEBUGFS_ATTRIBUTE(adis16480_serial_number_fops,
	adis16480_show_serial_number, NULL, "0x%.4llx\n");

static int adis16480_show_product_id(void *arg, u64 *val)
{
	struct adis16480 *adis16480 = arg;
	u16 prod_id;
	int ret;

	ret = adis_read_reg_16(&adis16480->adis, ADIS16480_REG_PROD_ID,
		&prod_id);
	if (ret < 0)
		return ret;

	*val = prod_id;

	return 0;
}
DEFINE_DEBUGFS_ATTRIBUTE(adis16480_product_id_fops,
	adis16480_show_product_id, NULL, "%llu\n");

static int adis16480_show_flash_count(void *arg, u64 *val)
{
	struct adis16480 *adis16480 = arg;
	u32 flash_count;
	int ret;

	ret = adis_read_reg_32(&adis16480->adis, ADIS16480_REG_FLASH_CNT,
		&flash_count);
	if (ret < 0)
		return ret;

	*val = flash_count;

	return 0;
}
DEFINE_DEBUGFS_ATTRIBUTE(adis16480_flash_count_fops,
	adis16480_show_flash_count, NULL, "%lld\n");

static int adis16480_debugfs_init(struct iio_dev *indio_dev)
{
	struct adis16480 *adis16480 = iio_priv(indio_dev);

	debugfs_create_file_unsafe("firmware_revision", 0400,
		indio_dev->debugfs_dentry, adis16480,
		&adis16480_firmware_revision_fops);
	debugfs_create_file_unsafe("firmware_date", 0400,
		indio_dev->debugfs_dentry, adis16480,
		&adis16480_firmware_date_fops);
	debugfs_create_file_unsafe("serial_number", 0400,
		indio_dev->debugfs_dentry, adis16480,
		&adis16480_serial_number_fops);
	debugfs_create_file_unsafe("product_id", 0400,
		indio_dev->debugfs_dentry, adis16480,
		&adis16480_product_id_fops);
	debugfs_create_file_unsafe("flash_count", 0400,
		indio_dev->debugfs_dentry, adis16480,
		&adis16480_flash_count_fops);

	return 0;
}

#else

static int adis16480_debugfs_init(struct iio_dev *indio_dev)
{
	return 0;
}

#endif

static int adis16480_set_freq(struct iio_dev *indio_dev, int val, int val2)
{
	struct adis16480 *st = iio_priv(indio_dev);
	unsigned int t;

	if (val < 0 || val2 < 0)
		return -EINVAL;

	t =  val * 1000 + val2 / 1000;
	if (t == 0)
		return -EINVAL;

	t = 2460000 / t;
	if (t > 2048)
		t = 2048;

	if (t != 0)
		t--;

	return adis_write_reg_16(&st->adis, ADIS16480_REG_DEC_RATE, t);
}

static int adis16480_get_freq(struct iio_dev *indio_dev, int *val, int *val2)
{
	struct adis16480 *st = iio_priv(indio_dev);
	uint16_t t;
	int ret;
	unsigned freq;

	ret = adis_read_reg_16(&st->adis, ADIS16480_REG_DEC_RATE, &t);
	if (ret < 0)
		return ret;

	freq = 2460000 / (t + 1);
	*val = freq / 1000;
	*val2 = (freq % 1000) * 1000;

	return IIO_VAL_INT_PLUS_MICRO;
}

enum {
	ADIS16480_SCAN_GYRO_X,
	ADIS16480_SCAN_GYRO_Y,
	ADIS16480_SCAN_GYRO_Z,
	ADIS16480_SCAN_ACCEL_X,
	ADIS16480_SCAN_ACCEL_Y,
	ADIS16480_SCAN_ACCEL_Z,
	ADIS16480_SCAN_MAGN_X,
	ADIS16480_SCAN_MAGN_Y,
	ADIS16480_SCAN_MAGN_Z,
	ADIS16480_SCAN_BARO,
	ADIS16480_SCAN_TEMP,
};

static const unsigned int adis16480_calibbias_regs[] = {
	[ADIS16480_SCAN_GYRO_X] = ADIS16480_REG_X_GYRO_BIAS,
	[ADIS16480_SCAN_GYRO_Y] = ADIS16480_REG_Y_GYRO_BIAS,
	[ADIS16480_SCAN_GYRO_Z] = ADIS16480_REG_Z_GYRO_BIAS,
	[ADIS16480_SCAN_ACCEL_X] = ADIS16480_REG_X_ACCEL_BIAS,
	[ADIS16480_SCAN_ACCEL_Y] = ADIS16480_REG_Y_ACCEL_BIAS,
	[ADIS16480_SCAN_ACCEL_Z] = ADIS16480_REG_Z_ACCEL_BIAS,
	[ADIS16480_SCAN_MAGN_X] = ADIS16480_REG_X_HARD_IRON,
	[ADIS16480_SCAN_MAGN_Y] = ADIS16480_REG_Y_HARD_IRON,
	[ADIS16480_SCAN_MAGN_Z] = ADIS16480_REG_Z_HARD_IRON,
	[ADIS16480_SCAN_BARO] = ADIS16480_REG_BAROM_BIAS,
};

static const unsigned int adis16480_calibscale_regs[] = {
	[ADIS16480_SCAN_GYRO_X] = ADIS16480_REG_X_GYRO_SCALE,
	[ADIS16480_SCAN_GYRO_Y] = ADIS16480_REG_Y_GYRO_SCALE,
	[ADIS16480_SCAN_GYRO_Z] = ADIS16480_REG_Z_GYRO_SCALE,
	[ADIS16480_SCAN_ACCEL_X] = ADIS16480_REG_X_ACCEL_SCALE,
	[ADIS16480_SCAN_ACCEL_Y] = ADIS16480_REG_Y_ACCEL_SCALE,
	[ADIS16480_SCAN_ACCEL_Z] = ADIS16480_REG_Z_ACCEL_SCALE,
};

static int adis16480_set_calibbias(struct iio_dev *indio_dev,
	const struct iio_chan_spec *chan, int bias)
{
	unsigned int reg = adis16480_calibbias_regs[chan->scan_index];
	struct adis16480 *st = iio_priv(indio_dev);

	switch (chan->type) {
	case IIO_MAGN:
	case IIO_PRESSURE:
		if (bias < -0x8000 || bias >= 0x8000)
			return -EINVAL;
		return adis_write_reg_16(&st->adis, reg, bias);
	case IIO_ANGL_VEL:
	case IIO_ACCEL:
		return adis_write_reg_32(&st->adis, reg, bias);
	default:
		break;
	}

	return -EINVAL;
}

static int adis16480_get_calibbias(struct iio_dev *indio_dev,
	const struct iio_chan_spec *chan, int *bias)
{
	unsigned int reg = adis16480_calibbias_regs[chan->scan_index];
	struct adis16480 *st = iio_priv(indio_dev);
	uint16_t val16;
	uint32_t val32;
	int ret;

	switch (chan->type) {
	case IIO_MAGN:
	case IIO_PRESSURE:
		ret = adis_read_reg_16(&st->adis, reg, &val16);
		if (ret == 0)
			*bias = sign_extend32(val16, 15);
		break;
	case IIO_ANGL_VEL:
	case IIO_ACCEL:
		ret = adis_read_reg_32(&st->adis, reg, &val32);
		if (ret == 0)
			*bias = sign_extend32(val32, 31);
		break;
	default:
			ret = -EINVAL;
	}

	if (ret < 0)
		return ret;

	return IIO_VAL_INT;
}

static int adis16480_set_calibscale(struct iio_dev *indio_dev,
	const struct iio_chan_spec *chan, int scale)
{
	unsigned int reg = adis16480_calibscale_regs[chan->scan_index];
	struct adis16480 *st = iio_priv(indio_dev);

	if (scale < -0x8000 || scale >= 0x8000)
		return -EINVAL;

	return adis_write_reg_16(&st->adis, reg, scale);
}

static int adis16480_get_calibscale(struct iio_dev *indio_dev,
	const struct iio_chan_spec *chan, int *scale)
{
	unsigned int reg = adis16480_calibscale_regs[chan->scan_index];
	struct adis16480 *st = iio_priv(indio_dev);
	uint16_t val16;
	int ret;

	ret = adis_read_reg_16(&st->adis, reg, &val16);
	if (ret < 0)
		return ret;

	*scale = sign_extend32(val16, 15);
	return IIO_VAL_INT;
}

static const unsigned int adis16480_def_filter_freqs[] = {
	310,
	55,
	275,
	63,
};

static const unsigned int ad16480_filter_data[][2] = {
	[ADIS16480_SCAN_GYRO_X]		= { ADIS16480_REG_FILTER_BNK0, 0 },
	[ADIS16480_SCAN_GYRO_Y]		= { ADIS16480_REG_FILTER_BNK0, 3 },
	[ADIS16480_SCAN_GYRO_Z]		= { ADIS16480_REG_FILTER_BNK0, 6 },
	[ADIS16480_SCAN_ACCEL_X]	= { ADIS16480_REG_FILTER_BNK0, 9 },
	[ADIS16480_SCAN_ACCEL_Y]	= { ADIS16480_REG_FILTER_BNK0, 12 },
	[ADIS16480_SCAN_ACCEL_Z]	= { ADIS16480_REG_FILTER_BNK1, 0 },
	[ADIS16480_SCAN_MAGN_X]		= { ADIS16480_REG_FILTER_BNK1, 3 },
	[ADIS16480_SCAN_MAGN_Y]		= { ADIS16480_REG_FILTER_BNK1, 6 },
	[ADIS16480_SCAN_MAGN_Z]		= { ADIS16480_REG_FILTER_BNK1, 9 },
};

static int adis16480_get_filter_freq(struct iio_dev *indio_dev,
	const struct iio_chan_spec *chan, int *freq)
{
	struct adis16480 *st = iio_priv(indio_dev);
	unsigned int enable_mask, offset, reg;
	uint16_t val;
	int ret;

	reg = ad16480_filter_data[chan->scan_index][0];
	offset = ad16480_filter_data[chan->scan_index][1];
	enable_mask = BIT(offset + 2);

	ret = adis_read_reg_16(&st->adis, reg, &val);
	if (ret < 0)
		return ret;

	if (!(val & enable_mask))
		*freq = 0;
	else
		*freq = adis16480_def_filter_freqs[(val >> offset) & 0x3];

	return IIO_VAL_INT;
}

static int adis16480_set_filter_freq(struct iio_dev *indio_dev,
	const struct iio_chan_spec *chan, unsigned int freq)
{
	struct adis16480 *st = iio_priv(indio_dev);
	unsigned int enable_mask, offset, reg;
	unsigned int diff, best_diff;
	unsigned int i, best_freq;
	uint16_t val;
	int ret;

	reg = ad16480_filter_data[chan->scan_index][0];
	offset = ad16480_filter_data[chan->scan_index][1];
	enable_mask = BIT(offset + 2);

	ret = adis_read_reg_16(&st->adis, reg, &val);
	if (ret < 0)
		return ret;

	if (freq == 0) {
		val &= ~enable_mask;
	} else {
		best_freq = 0;
		best_diff = 310;
		for (i = 0; i < ARRAY_SIZE(adis16480_def_filter_freqs); i++) {
			if (adis16480_def_filter_freqs[i] >= freq) {
				diff = adis16480_def_filter_freqs[i] - freq;
				if (diff < best_diff) {
					best_diff = diff;
					best_freq = i;
				}
			}
		}

		val &= ~(0x3 << offset);
		val |= best_freq << offset;
		val |= enable_mask;
	}

	return adis_write_reg_16(&st->adis, reg, val);
}

static int adis16480_read_raw(struct iio_dev *indio_dev,
	const struct iio_chan_spec *chan, int *val, int *val2, long info)
{
	struct adis16480 *st = iio_priv(indio_dev);

	switch (info) {
	case IIO_CHAN_INFO_RAW:
		return adis_single_conversion(indio_dev, chan, 0, val);
	case IIO_CHAN_INFO_SCALE:
		switch (chan->type) {
		case IIO_ANGL_VEL:
			*val = st->chip_info->gyro_max_scale;
			*val2 = st->chip_info->gyro_max_val;
			return IIO_VAL_FRACTIONAL;
		case IIO_ACCEL:
			*val = st->chip_info->accel_max_scale;
			*val2 = st->chip_info->accel_max_val;
			return IIO_VAL_FRACTIONAL;
		case IIO_MAGN:
			*val = 0;
			*val2 = 100; /* 0.0001 gauss */
			return IIO_VAL_INT_PLUS_MICRO;
		case IIO_TEMP:
			*val = 5;
			*val2 = 650000; /* 5.65 milli degree Celsius */
			return IIO_VAL_INT_PLUS_MICRO;
		case IIO_PRESSURE:
			*val = 0;
			*val2 = 4000; /* 40ubar = 0.004 kPa */
			return IIO_VAL_INT_PLUS_MICRO;
		default:
			return -EINVAL;
		}
	case IIO_CHAN_INFO_OFFSET:
		/* Only the temperature channel has a offset */
		*val = 4425; /* 25 degree Celsius = 0x0000 */
		return IIO_VAL_INT;
	case IIO_CHAN_INFO_CALIBBIAS:
		return adis16480_get_calibbias(indio_dev, chan, val);
	case IIO_CHAN_INFO_CALIBSCALE:
		return adis16480_get_calibscale(indio_dev, chan, val);
	case IIO_CHAN_INFO_LOW_PASS_FILTER_3DB_FREQUENCY:
		return adis16480_get_filter_freq(indio_dev, chan, val);
	case IIO_CHAN_INFO_SAMP_FREQ:
		return adis16480_get_freq(indio_dev, val, val2);
	default:
		return -EINVAL;
	}
}

static int adis16480_write_raw(struct iio_dev *indio_dev,
	const struct iio_chan_spec *chan, int val, int val2, long info)
{
	switch (info) {
	case IIO_CHAN_INFO_CALIBBIAS:
		return adis16480_set_calibbias(indio_dev, chan, val);
	case IIO_CHAN_INFO_CALIBSCALE:
		return adis16480_set_calibscale(indio_dev, chan, val);
	case IIO_CHAN_INFO_LOW_PASS_FILTER_3DB_FREQUENCY:
		return adis16480_set_filter_freq(indio_dev, chan, val);
	case IIO_CHAN_INFO_SAMP_FREQ:
		return adis16480_set_freq(indio_dev, val, val2);

	default:
		return -EINVAL;
	}
}

#define ADIS16480_MOD_CHANNEL(_type, _mod, _address, _si, _info_sep, _bits) \
	{ \
		.type = (_type), \
		.modified = 1, \
		.channel2 = (_mod), \
		.info_mask_separate = BIT(IIO_CHAN_INFO_RAW) | \
			BIT(IIO_CHAN_INFO_CALIBBIAS) | \
			_info_sep, \
		.info_mask_shared_by_type = BIT(IIO_CHAN_INFO_SCALE), \
		.info_mask_shared_by_all = BIT(IIO_CHAN_INFO_SAMP_FREQ), \
		.address = (_address), \
		.scan_index = (_si), \
		.scan_type = { \
			.sign = 's', \
			.realbits = (_bits), \
			.storagebits = (_bits), \
			.endianness = IIO_BE, \
		}, \
	}

#define ADIS16480_GYRO_CHANNEL(_mod) \
	ADIS16480_MOD_CHANNEL(IIO_ANGL_VEL, IIO_MOD_ ## _mod, \
	ADIS16480_REG_ ## _mod ## _GYRO_OUT, ADIS16480_SCAN_GYRO_ ## _mod, \
	BIT(IIO_CHAN_INFO_LOW_PASS_FILTER_3DB_FREQUENCY) | \
	BIT(IIO_CHAN_INFO_CALIBSCALE), \
	32)

#define ADIS16480_ACCEL_CHANNEL(_mod) \
	ADIS16480_MOD_CHANNEL(IIO_ACCEL, IIO_MOD_ ## _mod, \
	ADIS16480_REG_ ## _mod ## _ACCEL_OUT, ADIS16480_SCAN_ACCEL_ ## _mod, \
	BIT(IIO_CHAN_INFO_LOW_PASS_FILTER_3DB_FREQUENCY) | \
	BIT(IIO_CHAN_INFO_CALIBSCALE), \
	32)

#define ADIS16480_MAGN_CHANNEL(_mod) \
	ADIS16480_MOD_CHANNEL(IIO_MAGN, IIO_MOD_ ## _mod, \
	ADIS16480_REG_ ## _mod ## _MAGN_OUT, ADIS16480_SCAN_MAGN_ ## _mod, \
	BIT(IIO_CHAN_INFO_LOW_PASS_FILTER_3DB_FREQUENCY), \
	16)

#define ADIS16480_PRESSURE_CHANNEL() \
	{ \
		.type = IIO_PRESSURE, \
		.indexed = 1, \
		.channel = 0, \
		.info_mask_separate = BIT(IIO_CHAN_INFO_RAW) | \
			BIT(IIO_CHAN_INFO_CALIBBIAS) | \
			BIT(IIO_CHAN_INFO_SCALE), \
		.info_mask_shared_by_all = BIT(IIO_CHAN_INFO_SAMP_FREQ), \
		.address = ADIS16480_REG_BAROM_OUT, \
		.scan_index = ADIS16480_SCAN_BARO, \
		.scan_type = { \
			.sign = 's', \
			.realbits = 32, \
			.storagebits = 32, \
			.endianness = IIO_BE, \
		}, \
	}

#define ADIS16480_TEMP_CHANNEL() { \
		.type = IIO_TEMP, \
		.indexed = 1, \
		.channel = 0, \
		.info_mask_separate = BIT(IIO_CHAN_INFO_RAW) | \
			BIT(IIO_CHAN_INFO_SCALE) | \
			BIT(IIO_CHAN_INFO_OFFSET), \
		.info_mask_shared_by_all = BIT(IIO_CHAN_INFO_SAMP_FREQ), \
		.address = ADIS16480_REG_TEMP_OUT, \
		.scan_index = ADIS16480_SCAN_TEMP, \
		.scan_type = { \
			.sign = 's', \
			.realbits = 16, \
			.storagebits = 16, \
			.endianness = IIO_BE, \
		}, \
	}

static const struct iio_chan_spec adis16480_channels[] = {
	ADIS16480_GYRO_CHANNEL(X),
	ADIS16480_GYRO_CHANNEL(Y),
	ADIS16480_GYRO_CHANNEL(Z),
	ADIS16480_ACCEL_CHANNEL(X),
	ADIS16480_ACCEL_CHANNEL(Y),
	ADIS16480_ACCEL_CHANNEL(Z),
	ADIS16480_MAGN_CHANNEL(X),
	ADIS16480_MAGN_CHANNEL(Y),
	ADIS16480_MAGN_CHANNEL(Z),
	ADIS16480_PRESSURE_CHANNEL(),
	ADIS16480_TEMP_CHANNEL(),
	IIO_CHAN_SOFT_TIMESTAMP(11)
};

static const struct iio_chan_spec adis16485_channels[] = {
	ADIS16480_GYRO_CHANNEL(X),
	ADIS16480_GYRO_CHANNEL(Y),
	ADIS16480_GYRO_CHANNEL(Z),
	ADIS16480_ACCEL_CHANNEL(X),
	ADIS16480_ACCEL_CHANNEL(Y),
	ADIS16480_ACCEL_CHANNEL(Z),
	ADIS16480_TEMP_CHANNEL(),
	IIO_CHAN_SOFT_TIMESTAMP(7)
};

enum adis16480_variant {
	ADIS16375,
	ADIS16480,
	ADIS16485,
	ADIS16488,
};

static const struct adis16480_chip_info adis16480_chip_info[] = {
	[ADIS16375] = {
		.channels = adis16485_channels,
		.num_channels = ARRAY_SIZE(adis16485_channels),
		/*
		 * storing the value in rad/degree and the scale in degree
		 * gives us the result in rad and better precession than
		 * storing the scale directly in rad.
		 */
		.gyro_max_val = IIO_RAD_TO_DEGREE(22887),
		.gyro_max_scale = 300,
		.accel_max_val = IIO_M_S_2_TO_G(21973),
		.accel_max_scale = 18,
	},
	[ADIS16480] = {
		.channels = adis16480_channels,
		.num_channels = ARRAY_SIZE(adis16480_channels),
		.gyro_max_val = IIO_RAD_TO_DEGREE(22500),
		.gyro_max_scale = 450,
		.accel_max_val = IIO_M_S_2_TO_G(12500),
		.accel_max_scale = 10,
	},
	[ADIS16485] = {
		.channels = adis16485_channels,
		.num_channels = ARRAY_SIZE(adis16485_channels),
		.gyro_max_val = IIO_RAD_TO_DEGREE(22500),
		.gyro_max_scale = 450,
		.accel_max_val = IIO_M_S_2_TO_G(20000),
		.accel_max_scale = 5,
	},
	[ADIS16488] = {
		.channels = adis16480_channels,
		.num_channels = ARRAY_SIZE(adis16480_channels),
		.gyro_max_val = IIO_RAD_TO_DEGREE(22500),
		.gyro_max_scale = 450,
		.accel_max_val = IIO_M_S_2_TO_G(22500),
		.accel_max_scale = 18,
	},
};

static const struct iio_info adis16480_info = {
	.read_raw = &adis16480_read_raw,
	.write_raw = &adis16480_write_raw,
	.update_scan_mode = adis_update_scan_mode,
<<<<<<< HEAD
	.driver_module = THIS_MODULE,
=======
>>>>>>> 286cd8c7
	.debugfs_reg_access = adis_debugfs_reg_access,
};

static int adis16480_stop_device(struct iio_dev *indio_dev)
{
	struct adis16480 *st = iio_priv(indio_dev);
	int ret;

	ret = adis_write_reg_16(&st->adis, ADIS16480_REG_SLP_CNT, BIT(9));
	if (ret)
		dev_err(&indio_dev->dev,
			"Could not power down device: %d\n", ret);

	return ret;
}

static int adis16480_enable_irq(struct adis *adis, bool enable)
{
	return adis_write_reg_16(adis, ADIS16480_REG_FNCTIO_CTRL,
		enable ? BIT(3) : 0);
}

static int adis16480_initial_setup(struct iio_dev *indio_dev)
{
	struct adis16480 *st = iio_priv(indio_dev);
	uint16_t prod_id;
	unsigned int device_id;
	int ret;

	adis_reset(&st->adis);
	msleep(70);

	ret = adis_write_reg_16(&st->adis, ADIS16480_REG_GLOB_CMD, BIT(1));
	if (ret)
		return ret;
	msleep(30);

	ret = adis_check_status(&st->adis);
	if (ret)
		return ret;

	ret = adis_read_reg_16(&st->adis, ADIS16480_REG_PROD_ID, &prod_id);
	if (ret)
		return ret;

	ret = sscanf(indio_dev->name, "adis%u\n", &device_id);
	if (ret != 1)
		return -EINVAL;

	if (prod_id != device_id)
		dev_warn(&indio_dev->dev, "Device ID(%u) and product ID(%u) do not match.",
				device_id, prod_id);

	return 0;
}

#define ADIS16480_DIAG_STAT_XGYRO_FAIL 0
#define ADIS16480_DIAG_STAT_YGYRO_FAIL 1
#define ADIS16480_DIAG_STAT_ZGYRO_FAIL 2
#define ADIS16480_DIAG_STAT_XACCL_FAIL 3
#define ADIS16480_DIAG_STAT_YACCL_FAIL 4
#define ADIS16480_DIAG_STAT_ZACCL_FAIL 5
#define ADIS16480_DIAG_STAT_XMAGN_FAIL 8
#define ADIS16480_DIAG_STAT_YMAGN_FAIL 9
#define ADIS16480_DIAG_STAT_ZMAGN_FAIL 10
#define ADIS16480_DIAG_STAT_BARO_FAIL 11

static const char * const adis16480_status_error_msgs[] = {
	[ADIS16480_DIAG_STAT_XGYRO_FAIL] = "X-axis gyroscope self-test failure",
	[ADIS16480_DIAG_STAT_YGYRO_FAIL] = "Y-axis gyroscope self-test failure",
	[ADIS16480_DIAG_STAT_ZGYRO_FAIL] = "Z-axis gyroscope self-test failure",
	[ADIS16480_DIAG_STAT_XACCL_FAIL] = "X-axis accelerometer self-test failure",
	[ADIS16480_DIAG_STAT_YACCL_FAIL] = "Y-axis accelerometer self-test failure",
	[ADIS16480_DIAG_STAT_ZACCL_FAIL] = "Z-axis accelerometer self-test failure",
	[ADIS16480_DIAG_STAT_XMAGN_FAIL] = "X-axis magnetometer self-test failure",
	[ADIS16480_DIAG_STAT_YMAGN_FAIL] = "Y-axis magnetometer self-test failure",
	[ADIS16480_DIAG_STAT_ZMAGN_FAIL] = "Z-axis magnetometer self-test failure",
	[ADIS16480_DIAG_STAT_BARO_FAIL] = "Barometer self-test failure",
};

static const struct adis_data adis16480_data = {
	.diag_stat_reg = ADIS16480_REG_DIAG_STS,
	.glob_cmd_reg = ADIS16480_REG_GLOB_CMD,
	.has_paging = true,

	.read_delay = 5,
	.write_delay = 5,

	.status_error_msgs = adis16480_status_error_msgs,
	.status_error_mask = BIT(ADIS16480_DIAG_STAT_XGYRO_FAIL) |
		BIT(ADIS16480_DIAG_STAT_YGYRO_FAIL) |
		BIT(ADIS16480_DIAG_STAT_ZGYRO_FAIL) |
		BIT(ADIS16480_DIAG_STAT_XACCL_FAIL) |
		BIT(ADIS16480_DIAG_STAT_YACCL_FAIL) |
		BIT(ADIS16480_DIAG_STAT_ZACCL_FAIL) |
		BIT(ADIS16480_DIAG_STAT_XMAGN_FAIL) |
		BIT(ADIS16480_DIAG_STAT_YMAGN_FAIL) |
		BIT(ADIS16480_DIAG_STAT_ZMAGN_FAIL) |
		BIT(ADIS16480_DIAG_STAT_BARO_FAIL),

	.enable_irq = adis16480_enable_irq,
};

static int adis16480_probe(struct spi_device *spi)
{
	const struct spi_device_id *id = spi_get_device_id(spi);
	struct iio_dev *indio_dev;
	struct adis16480 *st;
	int ret;

	indio_dev = devm_iio_device_alloc(&spi->dev, sizeof(*st));
	if (indio_dev == NULL)
		return -ENOMEM;

	spi_set_drvdata(spi, indio_dev);

	st = iio_priv(indio_dev);

	st->chip_info = &adis16480_chip_info[id->driver_data];
	indio_dev->dev.parent = &spi->dev;
	indio_dev->name = spi_get_device_id(spi)->name;
	indio_dev->channels = st->chip_info->channels;
	indio_dev->num_channels = st->chip_info->num_channels;
	indio_dev->info = &adis16480_info;
	indio_dev->modes = INDIO_DIRECT_MODE;

	ret = adis_init(&st->adis, indio_dev, spi, &adis16480_data);
	if (ret)
		return ret;

	ret = adis_setup_buffer_and_trigger(&st->adis, indio_dev, NULL);
	if (ret)
		return ret;

	ret = adis16480_initial_setup(indio_dev);
	if (ret)
		goto error_cleanup_buffer;

	ret = iio_device_register(indio_dev);
	if (ret)
		goto error_stop_device;

	adis16480_debugfs_init(indio_dev);

	return 0;

error_stop_device:
	adis16480_stop_device(indio_dev);
error_cleanup_buffer:
	adis_cleanup_buffer_and_trigger(&st->adis, indio_dev);
	return ret;
}

static int adis16480_remove(struct spi_device *spi)
{
	struct iio_dev *indio_dev = spi_get_drvdata(spi);
	struct adis16480 *st = iio_priv(indio_dev);

	iio_device_unregister(indio_dev);
	adis16480_stop_device(indio_dev);

	adis_cleanup_buffer_and_trigger(&st->adis, indio_dev);

	return 0;
}

static const struct spi_device_id adis16480_ids[] = {
	{ "adis16375", ADIS16375 },
	{ "adis16480", ADIS16480 },
	{ "adis16485", ADIS16485 },
	{ "adis16488", ADIS16488 },
	{ }
};
MODULE_DEVICE_TABLE(spi, adis16480_ids);

static struct spi_driver adis16480_driver = {
	.driver = {
		.name = "adis16480",
	},
	.id_table = adis16480_ids,
	.probe = adis16480_probe,
	.remove = adis16480_remove,
};
module_spi_driver(adis16480_driver);

MODULE_AUTHOR("Lars-Peter Clausen <lars@metafoo.de>");
MODULE_DESCRIPTION("Analog Devices ADIS16480 IMU driver");
MODULE_LICENSE("GPL v2");<|MERGE_RESOLUTION|>--- conflicted
+++ resolved
@@ -729,10 +729,6 @@
 	.read_raw = &adis16480_read_raw,
 	.write_raw = &adis16480_write_raw,
 	.update_scan_mode = adis_update_scan_mode,
-<<<<<<< HEAD
-	.driver_module = THIS_MODULE,
-=======
->>>>>>> 286cd8c7
 	.debugfs_reg_access = adis_debugfs_reg_access,
 };
 
