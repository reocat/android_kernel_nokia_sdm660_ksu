/*
 * Common library for ADIS16XXX devices
 *
 * Copyright 2012 Analog Devices Inc.
 *   Author: Lars-Peter Clausen <lars@metafoo.de>
 *
 * Licensed under the GPL-2 or later.
 */

#include <linux/export.h>
#include <linux/interrupt.h>
#include <linux/mutex.h>
#include <linux/kernel.h>
#include <linux/spi/spi.h>
#include <linux/slab.h>

#include <linux/iio/iio.h>
#include <linux/iio/buffer.h>
#include <linux/iio/trigger_consumer.h>
#include <linux/iio/triggered_buffer.h>
#include <linux/iio/imu/adis.h>

int adis_update_scan_mode(struct iio_dev *indio_dev,
	const unsigned long *scan_mask)
{
	struct adis *adis = iio_device_get_drvdata(indio_dev);
	const struct iio_chan_spec *chan;
	unsigned int scan_count;
	unsigned int i, j;
	__be16 *tx, *rx;

	kfree(adis->xfer);
	kfree(adis->buffer);

	scan_count = indio_dev->scan_bytes / 2;

	adis->xfer = kcalloc(scan_count + 1, sizeof(*adis->xfer), GFP_KERNEL);
	if (!adis->xfer)
		return -ENOMEM;

<<<<<<< HEAD
	adis->buffer = kzalloc(indio_dev->scan_bytes * 2, GFP_KERNEL);
=======
	adis->buffer = kcalloc(indio_dev->scan_bytes, 2, GFP_KERNEL);
>>>>>>> 286cd8c7
	if (!adis->buffer) {
		kfree(adis->xfer);
		adis->xfer = NULL;
		return -ENOMEM;
	}

	rx = adis->buffer;
	tx = rx + scan_count;

	spi_message_init(&adis->msg);

	for (j = 0; j <= scan_count; j++) {
		adis->xfer[j].bits_per_word = 8;
		if (j != scan_count)
			adis->xfer[j].cs_change = 1;
		adis->xfer[j].len = 2;
		adis->xfer[j].delay_usecs = adis->data->read_delay;
		if (j < scan_count)
			adis->xfer[j].tx_buf = &tx[j];
		if (j >= 1)
			adis->xfer[j].rx_buf = &rx[j - 1];
		spi_message_add_tail(&adis->xfer[j], &adis->msg);
	}

	chan = indio_dev->channels;
	for (i = 0; i < indio_dev->num_channels; i++, chan++) {
		if (!test_bit(chan->scan_index, scan_mask))
			continue;
		if (chan->scan_type.storagebits == 32)
			*tx++ = cpu_to_be16((chan->address + 2) << 8);
		*tx++ = cpu_to_be16(chan->address << 8);
	}

	return 0;
}
EXPORT_SYMBOL_GPL(adis_update_scan_mode);

static irqreturn_t adis_trigger_handler(int irq, void *p)
{
	struct iio_poll_func *pf = p;
	struct iio_dev *indio_dev = pf->indio_dev;
	struct adis *adis = iio_device_get_drvdata(indio_dev);
	int ret;

	if (adis->data->has_paging) {
		mutex_lock(&adis->txrx_lock);
		if (adis->current_page != 0) {
			adis->tx[0] = ADIS_WRITE_REG(ADIS_REG_PAGE_ID);
			adis->tx[1] = 0;
			spi_write(adis->spi, adis->tx, 2);
		}
	}

	ret = spi_sync(adis->spi, &adis->msg);
	if (ret)
		dev_err(&adis->spi->dev, "Failed to read data: %d", ret);


	if (adis->data->has_paging) {
		adis->current_page = 0;
		mutex_unlock(&adis->txrx_lock);
	}

	iio_push_to_buffers_with_timestamp(indio_dev, adis->buffer,
		pf->timestamp);

	iio_trigger_notify_done(indio_dev->trig);

	return IRQ_HANDLED;
}

/**
 * adis_setup_buffer_and_trigger() - Sets up buffer and trigger for the adis device
 * @adis: The adis device.
 * @indio_dev: The IIO device.
 * @trigger_handler: Optional trigger handler, may be NULL.
 *
 * Returns 0 on success, a negative error code otherwise.
 *
 * This function sets up the buffer and trigger for a adis devices.  If
 * 'trigger_handler' is NULL the default trigger handler will be used. The
 * default trigger handler will simply read the registers assigned to the
 * currently active channels.
 *
 * adis_cleanup_buffer_and_trigger() should be called to free the resources
 * allocated by this function.
 */
int adis_setup_buffer_and_trigger(struct adis *adis, struct iio_dev *indio_dev,
	irqreturn_t (*trigger_handler)(int, void *))
{
	int ret;

	if (!trigger_handler)
		trigger_handler = adis_trigger_handler;

	ret = iio_triggered_buffer_setup(indio_dev, &iio_pollfunc_store_time,
		trigger_handler, NULL);
	if (ret)
		return ret;

	if (adis->spi->irq) {
		ret = adis_probe_trigger(adis, indio_dev);
		if (ret)
			goto error_buffer_cleanup;
	}
	return 0;

error_buffer_cleanup:
	iio_triggered_buffer_cleanup(indio_dev);
	return ret;
}
EXPORT_SYMBOL_GPL(adis_setup_buffer_and_trigger);

/**
 * adis_cleanup_buffer_and_trigger() - Free buffer and trigger resources
 * @adis: The adis device.
 * @indio_dev: The IIO device.
 *
 * Frees resources allocated by adis_setup_buffer_and_trigger()
 */
void adis_cleanup_buffer_and_trigger(struct adis *adis,
	struct iio_dev *indio_dev)
{
	if (adis->spi->irq)
		adis_remove_trigger(adis);
	kfree(adis->buffer);
	kfree(adis->xfer);
	iio_triggered_buffer_cleanup(indio_dev);
}
EXPORT_SYMBOL_GPL(adis_cleanup_buffer_and_trigger);<|MERGE_RESOLUTION|>--- conflicted
+++ resolved
@@ -38,11 +38,7 @@
 	if (!adis->xfer)
 		return -ENOMEM;
 
-<<<<<<< HEAD
-	adis->buffer = kzalloc(indio_dev->scan_bytes * 2, GFP_KERNEL);
-=======
 	adis->buffer = kcalloc(indio_dev->scan_bytes, 2, GFP_KERNEL);
->>>>>>> 286cd8c7
 	if (!adis->buffer) {
 		kfree(adis->xfer);
 		adis->xfer = NULL;
