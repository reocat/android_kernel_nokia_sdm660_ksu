--- conflicted
+++ resolved
@@ -193,8 +193,6 @@
 	}
 
 	ret = i2c_smbus_read_word_swapped(data->client, data_reg);
-<<<<<<< HEAD
-=======
 	if (ret < 0)
 		goto fail;
 
@@ -227,7 +225,6 @@
 	mutex_unlock(&chan->lock);
 
 	ret = i2c_smbus_read_word_data(data->client, chan->reg);
->>>>>>> 286cd8c7
 	if (ret < 0)
 		return ret;
 
