--- conflicted
+++ resolved
@@ -1290,12 +1290,8 @@
 		scan.channels[j++] = psdata & LTR501_PS_DATA_MASK;
 	}
 
-<<<<<<< HEAD
-	iio_push_to_buffers_with_timestamp(indio_dev, &scan, iio_get_time_ns());
-=======
 	iio_push_to_buffers_with_timestamp(indio_dev, &scan,
 					   iio_get_time_ns(indio_dev));
->>>>>>> 286cd8c7
 
 done:
 	iio_trigger_notify_done(indio_dev->trig);
