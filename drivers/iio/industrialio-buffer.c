--- conflicted
+++ resolved
@@ -1423,133 +1423,6 @@
 }
 EXPORT_SYMBOL_GPL(iio_push_to_buffers);
 
-<<<<<<< HEAD
-static int iio_buffer_add_demux(struct iio_buffer *buffer,
-	struct iio_demux_table **p, unsigned int in_loc, unsigned int out_loc,
-	unsigned int length)
-{
-
-	if (*p && (*p)->from + (*p)->length == in_loc &&
-		(*p)->to + (*p)->length == out_loc) {
-		(*p)->length += length;
-	} else {
-		*p = kmalloc(sizeof(**p), GFP_KERNEL);
-		if (*p == NULL)
-			return -ENOMEM;
-		(*p)->from = in_loc;
-		(*p)->to = out_loc;
-		(*p)->length = length;
-		list_add_tail(&(*p)->l, &buffer->demux_list);
-	}
-
-	return 0;
-}
-
-static int iio_buffer_update_demux(struct iio_dev *indio_dev,
-				   struct iio_buffer *buffer)
-{
-	const struct iio_chan_spec *ch;
-	int ret, in_ind = -1, out_ind, length;
-	unsigned in_loc = 0, out_loc = 0;
-	struct iio_demux_table *p = NULL;
-
-	/* Clear out any old demux */
-	iio_buffer_demux_free(buffer);
-	kfree(buffer->demux_bounce);
-	buffer->demux_bounce = NULL;
-
-	/* First work out which scan mode we will actually have */
-	if (bitmap_equal(indio_dev->active_scan_mask,
-			 buffer->scan_mask,
-			 indio_dev->masklength))
-		return 0;
-
-	/* Now we have the two masks, work from least sig and build up sizes */
-	for_each_set_bit(out_ind,
-			 buffer->scan_mask,
-			 indio_dev->masklength) {
-		in_ind = find_next_bit(indio_dev->active_scan_mask,
-				       indio_dev->masklength,
-				       in_ind + 1);
-		while (in_ind != out_ind) {
-			ch = iio_find_channel_from_si(indio_dev, in_ind);
-			if (ch->scan_type.repeat > 1)
-				length = ch->scan_type.storagebits / 8 *
-					ch->scan_type.repeat;
-			else
-				length = ch->scan_type.storagebits / 8;
-			/* Make sure we are aligned */
-			in_loc = roundup(in_loc, length) + length;
-			in_ind = find_next_bit(indio_dev->active_scan_mask,
-					       indio_dev->masklength,
-					       in_ind + 1);
-		}
-		ch = iio_find_channel_from_si(indio_dev, in_ind);
-		if (ch->scan_type.repeat > 1)
-			length = ch->scan_type.storagebits / 8 *
-				ch->scan_type.repeat;
-		else
-			length = ch->scan_type.storagebits / 8;
-		out_loc = roundup(out_loc, length);
-		in_loc = roundup(in_loc, length);
-		ret = iio_buffer_add_demux(buffer, &p, in_loc, out_loc, length);
-		if (ret)
-			goto error_clear_mux_table;
-		out_loc += length;
-		in_loc += length;
-	}
-	/* Relies on scan_timestamp being last */
-	if (buffer->scan_timestamp) {
-		ch = iio_find_channel_from_si(indio_dev,
-			indio_dev->scan_index_timestamp);
-		if (ch->scan_type.repeat > 1)
-			length = ch->scan_type.storagebits / 8 *
-				ch->scan_type.repeat;
-		else
-			length = ch->scan_type.storagebits / 8;
-		out_loc = roundup(out_loc, length);
-		in_loc = roundup(in_loc, length);
-		ret = iio_buffer_add_demux(buffer, &p, in_loc, out_loc, length);
-		if (ret)
-			goto error_clear_mux_table;
-		out_loc += length;
-		in_loc += length;
-	}
-	buffer->demux_bounce = kzalloc(out_loc, GFP_KERNEL);
-	if (buffer->demux_bounce == NULL) {
-		ret = -ENOMEM;
-		goto error_clear_mux_table;
-	}
-	return 0;
-
-error_clear_mux_table:
-	iio_buffer_demux_free(buffer);
-
-	return ret;
-}
-
-int iio_update_demux(struct iio_dev *indio_dev)
-{
-	struct iio_buffer *buffer;
-	int ret;
-
-	list_for_each_entry(buffer, &indio_dev->buffer_list, buffer_list) {
-		ret = iio_buffer_update_demux(indio_dev, buffer);
-		if (ret < 0)
-			goto error_clear_mux_table;
-	}
-	return 0;
-
-error_clear_mux_table:
-	list_for_each_entry(buffer, &indio_dev->buffer_list, buffer_list)
-		iio_buffer_demux_free(buffer);
-
-	return ret;
-}
-EXPORT_SYMBOL_GPL(iio_update_demux);
-
-=======
->>>>>>> 286cd8c7
 /**
  * iio_buffer_release() - Free a buffer's resources
  * @ref: Pointer to the kref embedded in the iio_buffer struct
