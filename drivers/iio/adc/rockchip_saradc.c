/*
 * Rockchip Successive Approximation Register (SAR) A/D Converter
 * Copyright (C) 2014 ROCKCHIP, Inc.
 *
 * This program is free software; you can redistribute it and/or modify
 * it under the terms of the GNU General Public License as published by
 * the Free Software Foundation; either version 2 of the License, or
 * (at your option) any later version.
 *
 * This program is distributed in the hope that it will be useful,
 * but WITHOUT ANY WARRANTY; without even the implied warranty of
 * MERCHANTABILITY or FITNESS FOR A PARTICULAR PURPOSE.  See the
 * GNU General Public License for more details.
 */

#include <linux/module.h>
#include <linux/platform_device.h>
#include <linux/interrupt.h>
#include <linux/io.h>
#include <linux/of.h>
#include <linux/of_device.h>
#include <linux/clk.h>
#include <linux/completion.h>
#include <linux/delay.h>
#include <linux/reset.h>
#include <linux/regulator/consumer.h>
#include <linux/iio/iio.h>

#define SARADC_DATA			0x00

#define SARADC_STAS			0x04
#define SARADC_STAS_BUSY		BIT(0)

#define SARADC_CTRL			0x08
#define SARADC_CTRL_IRQ_STATUS		BIT(6)
#define SARADC_CTRL_IRQ_ENABLE		BIT(5)
#define SARADC_CTRL_POWER_CTRL		BIT(3)
#define SARADC_CTRL_CHN_MASK		0x7

#define SARADC_DLY_PU_SOC		0x0c
#define SARADC_DLY_PU_SOC_MASK		0x3f

#define SARADC_TIMEOUT			msecs_to_jiffies(100)

struct rockchip_saradc_data {
	int				num_bits;
	const struct iio_chan_spec	*channels;
	int				num_channels;
	unsigned long			clk_rate;
};

struct rockchip_saradc {
	void __iomem		*regs;
	struct clk		*pclk;
	struct clk		*clk;
	struct completion	completion;
	struct regulator	*vref;
	struct reset_control	*reset;
	const struct rockchip_saradc_data *data;
	u16			last_val;
};

static int rockchip_saradc_read_raw(struct iio_dev *indio_dev,
				    struct iio_chan_spec const *chan,
				    int *val, int *val2, long mask)
{
	struct rockchip_saradc *info = iio_priv(indio_dev);
	int ret;

	switch (mask) {
	case IIO_CHAN_INFO_RAW:
		mutex_lock(&indio_dev->mlock);

		reinit_completion(&info->completion);

		/* 8 clock periods as delay between power up and start cmd */
		writel_relaxed(8, info->regs + SARADC_DLY_PU_SOC);

		/* Select the channel to be used and trigger conversion */
		writel(SARADC_CTRL_POWER_CTRL
				| (chan->channel & SARADC_CTRL_CHN_MASK)
				| SARADC_CTRL_IRQ_ENABLE,
		       info->regs + SARADC_CTRL);

		if (!wait_for_completion_timeout(&info->completion,
						 SARADC_TIMEOUT)) {
			writel_relaxed(0, info->regs + SARADC_CTRL);
			mutex_unlock(&indio_dev->mlock);
			return -ETIMEDOUT;
		}

		*val = info->last_val;
		mutex_unlock(&indio_dev->mlock);
		return IIO_VAL_INT;
	case IIO_CHAN_INFO_SCALE:
		ret = regulator_get_voltage(info->vref);
		if (ret < 0) {
			dev_err(&indio_dev->dev, "failed to get voltage\n");
			return ret;
		}

		*val = ret / 1000;
		*val2 = info->data->num_bits;
		return IIO_VAL_FRACTIONAL_LOG2;
	default:
		return -EINVAL;
	}
}

static irqreturn_t rockchip_saradc_isr(int irq, void *dev_id)
{
	struct rockchip_saradc *info = dev_id;

	/* Read value */
	info->last_val = readl_relaxed(info->regs + SARADC_DATA);
	info->last_val &= GENMASK(info->data->num_bits - 1, 0);

	/* Clear irq & power down adc */
	writel_relaxed(0, info->regs + SARADC_CTRL);

	complete(&info->completion);

	return IRQ_HANDLED;
}

static const struct iio_info rockchip_saradc_iio_info = {
	.read_raw = rockchip_saradc_read_raw,
};

#define ADC_CHANNEL(_index, _id) {				\
	.type = IIO_VOLTAGE,					\
	.indexed = 1,						\
	.channel = _index,					\
	.info_mask_separate = BIT(IIO_CHAN_INFO_RAW),		\
	.info_mask_shared_by_type = BIT(IIO_CHAN_INFO_SCALE),	\
	.datasheet_name = _id,					\
}

static const struct iio_chan_spec rockchip_saradc_iio_channels[] = {
	ADC_CHANNEL(0, "adc0"),
	ADC_CHANNEL(1, "adc1"),
	ADC_CHANNEL(2, "adc2"),
};

static const struct rockchip_saradc_data saradc_data = {
	.num_bits = 10,
	.channels = rockchip_saradc_iio_channels,
	.num_channels = ARRAY_SIZE(rockchip_saradc_iio_channels),
	.clk_rate = 1000000,
};

static const struct iio_chan_spec rockchip_rk3066_tsadc_iio_channels[] = {
	ADC_CHANNEL(0, "adc0"),
	ADC_CHANNEL(1, "adc1"),
};

static const struct rockchip_saradc_data rk3066_tsadc_data = {
	.num_bits = 12,
	.channels = rockchip_rk3066_tsadc_iio_channels,
	.num_channels = ARRAY_SIZE(rockchip_rk3066_tsadc_iio_channels),
	.clk_rate = 50000,
};

static const struct iio_chan_spec rockchip_rk3399_saradc_iio_channels[] = {
	ADC_CHANNEL(0, "adc0"),
	ADC_CHANNEL(1, "adc1"),
	ADC_CHANNEL(2, "adc2"),
	ADC_CHANNEL(3, "adc3"),
	ADC_CHANNEL(4, "adc4"),
	ADC_CHANNEL(5, "adc5"),
};

static const struct rockchip_saradc_data rk3399_saradc_data = {
	.num_bits = 10,
	.channels = rockchip_rk3399_saradc_iio_channels,
	.num_channels = ARRAY_SIZE(rockchip_rk3399_saradc_iio_channels),
	.clk_rate = 1000000,
};

static const struct of_device_id rockchip_saradc_match[] = {
	{
		.compatible = "rockchip,saradc",
		.data = &saradc_data,
	}, {
		.compatible = "rockchip,rk3066-tsadc",
		.data = &rk3066_tsadc_data,
	}, {
		.compatible = "rockchip,rk3399-saradc",
		.data = &rk3399_saradc_data,
	},
	{},
};
MODULE_DEVICE_TABLE(of, rockchip_saradc_match);

/**
 * Reset SARADC Controller.
 */
static void rockchip_saradc_reset_controller(struct reset_control *reset)
{
	reset_control_assert(reset);
	usleep_range(10, 20);
	reset_control_deassert(reset);
}

static int rockchip_saradc_probe(struct platform_device *pdev)
{
	struct rockchip_saradc *info = NULL;
	struct device_node *np = pdev->dev.of_node;
	struct iio_dev *indio_dev = NULL;
	struct resource	*mem;
	const struct of_device_id *match;
	int ret;
	int irq;

	if (!np)
		return -ENODEV;

	indio_dev = devm_iio_device_alloc(&pdev->dev, sizeof(*info));
	if (!indio_dev) {
		dev_err(&pdev->dev, "failed allocating iio device\n");
		return -ENOMEM;
	}
	info = iio_priv(indio_dev);

	match = of_match_device(rockchip_saradc_match, &pdev->dev);
	if (!match) {
		dev_err(&pdev->dev, "failed to match device\n");
		return -ENODEV;
	}

	info->data = match->data;

	mem = platform_get_resource(pdev, IORESOURCE_MEM, 0);
	info->regs = devm_ioremap_resource(&pdev->dev, mem);
	if (IS_ERR(info->regs))
		return PTR_ERR(info->regs);

	/*
	 * The reset should be an optional property, as it should work
	 * with old devicetrees as well
	 */
<<<<<<< HEAD
	info->reset = devm_reset_control_get(&pdev->dev, "saradc-apb");
=======
	info->reset = devm_reset_control_get_exclusive(&pdev->dev,
						       "saradc-apb");
>>>>>>> 286cd8c7
	if (IS_ERR(info->reset)) {
		ret = PTR_ERR(info->reset);
		if (ret != -ENOENT)
			return ret;

		dev_dbg(&pdev->dev, "no reset control found\n");
		info->reset = NULL;
	}

	init_completion(&info->completion);

	irq = platform_get_irq(pdev, 0);
	if (irq < 0) {
		dev_err(&pdev->dev, "no irq resource?\n");
		return irq;
	}

	ret = devm_request_irq(&pdev->dev, irq, rockchip_saradc_isr,
			       0, dev_name(&pdev->dev), info);
	if (ret < 0) {
		dev_err(&pdev->dev, "failed requesting irq %d\n", irq);
		return ret;
	}

	info->pclk = devm_clk_get(&pdev->dev, "apb_pclk");
	if (IS_ERR(info->pclk)) {
		dev_err(&pdev->dev, "failed to get pclk\n");
		return PTR_ERR(info->pclk);
	}

	info->clk = devm_clk_get(&pdev->dev, "saradc");
	if (IS_ERR(info->clk)) {
		dev_err(&pdev->dev, "failed to get adc clock\n");
		return PTR_ERR(info->clk);
	}

	info->vref = devm_regulator_get(&pdev->dev, "vref");
	if (IS_ERR(info->vref)) {
		dev_err(&pdev->dev, "failed to get regulator, %ld\n",
			PTR_ERR(info->vref));
		return PTR_ERR(info->vref);
	}

	if (info->reset)
		rockchip_saradc_reset_controller(info->reset);

	/*
	 * Use a default value for the converter clock.
	 * This may become user-configurable in the future.
	 */
	ret = clk_set_rate(info->clk, info->data->clk_rate);
	if (ret < 0) {
		dev_err(&pdev->dev, "failed to set adc clk rate, %d\n", ret);
		return ret;
	}

	ret = regulator_enable(info->vref);
	if (ret < 0) {
		dev_err(&pdev->dev, "failed to enable vref regulator\n");
		return ret;
	}

	ret = clk_prepare_enable(info->pclk);
	if (ret < 0) {
		dev_err(&pdev->dev, "failed to enable pclk\n");
		goto err_reg_voltage;
	}

	ret = clk_prepare_enable(info->clk);
	if (ret < 0) {
		dev_err(&pdev->dev, "failed to enable converter clock\n");
		goto err_pclk;
	}

	platform_set_drvdata(pdev, indio_dev);

	indio_dev->name = dev_name(&pdev->dev);
	indio_dev->dev.parent = &pdev->dev;
	indio_dev->dev.of_node = pdev->dev.of_node;
	indio_dev->info = &rockchip_saradc_iio_info;
	indio_dev->modes = INDIO_DIRECT_MODE;

	indio_dev->channels = info->data->channels;
	indio_dev->num_channels = info->data->num_channels;

	ret = iio_device_register(indio_dev);
	if (ret)
		goto err_clk;

	return 0;

err_clk:
	clk_disable_unprepare(info->clk);
err_pclk:
	clk_disable_unprepare(info->pclk);
err_reg_voltage:
	regulator_disable(info->vref);
	return ret;
}

static int rockchip_saradc_remove(struct platform_device *pdev)
{
	struct iio_dev *indio_dev = platform_get_drvdata(pdev);
	struct rockchip_saradc *info = iio_priv(indio_dev);

	iio_device_unregister(indio_dev);
	clk_disable_unprepare(info->clk);
	clk_disable_unprepare(info->pclk);
	regulator_disable(info->vref);

	return 0;
}

#ifdef CONFIG_PM_SLEEP
static int rockchip_saradc_suspend(struct device *dev)
{
	struct iio_dev *indio_dev = dev_get_drvdata(dev);
	struct rockchip_saradc *info = iio_priv(indio_dev);

	clk_disable_unprepare(info->clk);
	clk_disable_unprepare(info->pclk);
	regulator_disable(info->vref);

	return 0;
}

static int rockchip_saradc_resume(struct device *dev)
{
	struct iio_dev *indio_dev = dev_get_drvdata(dev);
	struct rockchip_saradc *info = iio_priv(indio_dev);
	int ret;

	ret = regulator_enable(info->vref);
	if (ret)
		return ret;

	ret = clk_prepare_enable(info->pclk);
	if (ret)
		return ret;

	ret = clk_prepare_enable(info->clk);
	if (ret)
		clk_disable_unprepare(info->pclk);

	return ret;
}
#endif

static SIMPLE_DEV_PM_OPS(rockchip_saradc_pm_ops,
			 rockchip_saradc_suspend, rockchip_saradc_resume);

static struct platform_driver rockchip_saradc_driver = {
	.probe		= rockchip_saradc_probe,
	.remove		= rockchip_saradc_remove,
	.driver		= {
		.name	= "rockchip-saradc",
		.of_match_table = rockchip_saradc_match,
		.pm	= &rockchip_saradc_pm_ops,
	},
};

module_platform_driver(rockchip_saradc_driver);

MODULE_AUTHOR("Heiko Stuebner <heiko@sntech.de>");
MODULE_DESCRIPTION("Rockchip SARADC driver");
MODULE_LICENSE("GPL v2");<|MERGE_RESOLUTION|>--- conflicted
+++ resolved
@@ -239,12 +239,8 @@
 	 * The reset should be an optional property, as it should work
 	 * with old devicetrees as well
 	 */
-<<<<<<< HEAD
-	info->reset = devm_reset_control_get(&pdev->dev, "saradc-apb");
-=======
 	info->reset = devm_reset_control_get_exclusive(&pdev->dev,
 						       "saradc-apb");
->>>>>>> 286cd8c7
 	if (IS_ERR(info->reset)) {
 		ret = PTR_ERR(info->reset);
 		if (ret != -ENOENT)
