/*
 * iio/adc/ad799x.c
 * Copyright (C) 2010-2011 Michael Hennerich, Analog Devices Inc.
 *
 * based on iio/adc/max1363
 * Copyright (C) 2008-2010 Jonathan Cameron
 *
 * based on linux/drivers/i2c/chips/max123x
 * Copyright (C) 2002-2004 Stefan Eletzhofer
 *
 * based on linux/drivers/acron/char/pcf8583.c
 * Copyright (C) 2000 Russell King
 *
 * This program is free software; you can redistribute it and/or modify
 * it under the terms of the GNU General Public License version 2 as
 * published by the Free Software Foundation.
 *
 * ad799x.c
 *
 * Support for ad7991, ad7995, ad7999, ad7992, ad7993, ad7994, ad7997,
 * ad7998 and similar chips.
 *
 */

#include <linux/interrupt.h>
#include <linux/device.h>
#include <linux/kernel.h>
#include <linux/sysfs.h>
#include <linux/i2c.h>
#include <linux/regulator/consumer.h>
#include <linux/slab.h>
#include <linux/types.h>
#include <linux/err.h>
#include <linux/module.h>
#include <linux/bitops.h>

#include <linux/iio/iio.h>
#include <linux/iio/sysfs.h>
#include <linux/iio/events.h>
#include <linux/iio/buffer.h>
#include <linux/iio/trigger_consumer.h>
#include <linux/iio/triggered_buffer.h>

#define AD799X_CHANNEL_SHIFT			4

/*
 * AD7991, AD7995 and AD7999 defines
 */

#define AD7991_REF_SEL				0x08
#define AD7991_FLTR				0x04
#define AD7991_BIT_TRIAL_DELAY			0x02
#define AD7991_SAMPLE_DELAY			0x01

/*
 * AD7992, AD7993, AD7994, AD7997 and AD7998 defines
 */

#define AD7998_FLTR				BIT(3)
#define AD7998_ALERT_EN				BIT(2)
#define AD7998_BUSY_ALERT			BIT(1)
#define AD7998_BUSY_ALERT_POL			BIT(0)

#define AD7998_CONV_RES_REG			0x0
#define AD7998_ALERT_STAT_REG			0x1
#define AD7998_CONF_REG				0x2
#define AD7998_CYCLE_TMR_REG			0x3

#define AD7998_DATALOW_REG(x)			((x) * 3 + 0x4)
#define AD7998_DATAHIGH_REG(x)			((x) * 3 + 0x5)
#define AD7998_HYST_REG(x)			((x) * 3 + 0x6)

#define AD7998_CYC_MASK				GENMASK(2, 0)
#define AD7998_CYC_DIS				0x0
#define AD7998_CYC_TCONF_32			0x1
#define AD7998_CYC_TCONF_64			0x2
#define AD7998_CYC_TCONF_128			0x3
#define AD7998_CYC_TCONF_256			0x4
#define AD7998_CYC_TCONF_512			0x5
#define AD7998_CYC_TCONF_1024			0x6
#define AD7998_CYC_TCONF_2048			0x7

#define AD7998_ALERT_STAT_CLEAR			0xFF

/*
 * AD7997 and AD7997 defines
 */

#define AD7997_8_READ_SINGLE			BIT(7)
#define AD7997_8_READ_SEQUENCE			(BIT(6) | BIT(5) | BIT(4))

enum {
	ad7991,
	ad7995,
	ad7999,
	ad7992,
	ad7993,
	ad7994,
	ad7997,
	ad7998
};

/**
 * struct ad799x_chip_config - chip specific information
 * @channel:		channel specification
 * @default_config:	device default configuration
 * @info:		pointer to iio_info struct
 */
struct ad799x_chip_config {
	const struct iio_chan_spec	channel[9];
	u16				default_config;
	const struct iio_info		*info;
};

/**
 * struct ad799x_chip_info - chip specific information
 * @num_channels:	number of channels
 * @noirq_config:	device configuration w/o IRQ
 * @irq_config:		device configuration w/IRQ
 */
struct ad799x_chip_info {
	int				num_channels;
	const struct ad799x_chip_config	noirq_config;
	const struct ad799x_chip_config	irq_config;
};

struct ad799x_state {
	struct i2c_client		*client;
	const struct ad799x_chip_config	*chip_config;
	struct regulator		*reg;
	struct regulator		*vref;
	unsigned			id;
	u16				config;

	u8				*rx_buf;
	unsigned int			transfer_size;
};

static int ad799x_write_config(struct ad799x_state *st, u16 val)
{
	switch (st->id) {
	case ad7997:
	case ad7998:
		return i2c_smbus_write_word_swapped(st->client, AD7998_CONF_REG,
			val);
	case ad7992:
	case ad7993:
	case ad7994:
		return i2c_smbus_write_byte_data(st->client, AD7998_CONF_REG,
			val);
	default:
		/* Will be written when doing a conversion */
		st->config = val;
		return 0;
	}
}

static int ad799x_read_config(struct ad799x_state *st)
{
	switch (st->id) {
	case ad7997:
	case ad7998:
		return i2c_smbus_read_word_swapped(st->client, AD7998_CONF_REG);
	case ad7992:
	case ad7993:
	case ad7994:
		return i2c_smbus_read_byte_data(st->client, AD7998_CONF_REG);
	default:
		/* No readback support */
		return st->config;
	}
}

/**
 * ad799x_trigger_handler() bh of trigger launched polling to ring buffer
 *
 * Currently there is no option in this driver to disable the saving of
 * timestamps within the ring.
 **/
static irqreturn_t ad799x_trigger_handler(int irq, void *p)
{
	struct iio_poll_func *pf = p;
	struct iio_dev *indio_dev = pf->indio_dev;
	struct ad799x_state *st = iio_priv(indio_dev);
	int b_sent;
	u8 cmd;

	switch (st->id) {
	case ad7991:
	case ad7995:
	case ad7999:
		cmd = st->config |
			(*indio_dev->active_scan_mask << AD799X_CHANNEL_SHIFT);
		break;
	case ad7992:
	case ad7993:
	case ad7994:
		cmd = (*indio_dev->active_scan_mask << AD799X_CHANNEL_SHIFT) |
			AD7998_CONV_RES_REG;
		break;
	case ad7997:
	case ad7998:
		cmd = AD7997_8_READ_SEQUENCE | AD7998_CONV_RES_REG;
		break;
	default:
		cmd = 0;
	}

	b_sent = i2c_smbus_read_i2c_block_data(st->client,
			cmd, st->transfer_size, st->rx_buf);
	if (b_sent < 0)
		goto out;

	iio_push_to_buffers_with_timestamp(indio_dev, st->rx_buf,
			iio_get_time_ns(indio_dev));
out:
	iio_trigger_notify_done(indio_dev->trig);

	return IRQ_HANDLED;
}

static int ad799x_update_scan_mode(struct iio_dev *indio_dev,
	const unsigned long *scan_mask)
{
	struct ad799x_state *st = iio_priv(indio_dev);

	kfree(st->rx_buf);
	st->rx_buf = kmalloc(indio_dev->scan_bytes, GFP_KERNEL);
	if (!st->rx_buf)
		return -ENOMEM;

	st->transfer_size = bitmap_weight(scan_mask, indio_dev->masklength) * 2;

	switch (st->id) {
	case ad7992:
	case ad7993:
	case ad7994:
	case ad7997:
	case ad7998:
		st->config &= ~(GENMASK(7, 0) << AD799X_CHANNEL_SHIFT);
		st->config |= (*scan_mask << AD799X_CHANNEL_SHIFT);
		return ad799x_write_config(st, st->config);
	default:
		return 0;
	}
}

static int ad799x_scan_direct(struct ad799x_state *st, unsigned ch)
{
	u8 cmd;

	switch (st->id) {
	case ad7991:
	case ad7995:
	case ad7999:
		cmd = st->config | (BIT(ch) << AD799X_CHANNEL_SHIFT);
		break;
	case ad7992:
	case ad7993:
	case ad7994:
		cmd = BIT(ch) << AD799X_CHANNEL_SHIFT;
		break;
	case ad7997:
	case ad7998:
		cmd = (ch << AD799X_CHANNEL_SHIFT) | AD7997_8_READ_SINGLE;
		break;
	default:
		return -EINVAL;
	}

	return i2c_smbus_read_word_swapped(st->client, cmd);
}

static int ad799x_read_raw(struct iio_dev *indio_dev,
			   struct iio_chan_spec const *chan,
			   int *val,
			   int *val2,
			   long m)
{
	int ret;
	struct ad799x_state *st = iio_priv(indio_dev);

	switch (m) {
	case IIO_CHAN_INFO_RAW:
		ret = iio_device_claim_direct_mode(indio_dev);
		if (ret)
			return ret;
		ret = ad799x_scan_direct(st, chan->scan_index);
		iio_device_release_direct_mode(indio_dev);

		if (ret < 0)
			return ret;
		*val = (ret >> chan->scan_type.shift) &
			GENMASK(chan->scan_type.realbits - 1, 0);
		return IIO_VAL_INT;
	case IIO_CHAN_INFO_SCALE:
		ret = regulator_get_voltage(st->vref);
		if (ret < 0)
			return ret;
		*val = ret / 1000;
		*val2 = chan->scan_type.realbits;
		return IIO_VAL_FRACTIONAL_LOG2;
	}
	return -EINVAL;
}
static const unsigned int ad7998_frequencies[] = {
	[AD7998_CYC_DIS]	= 0,
	[AD7998_CYC_TCONF_32]	= 15625,
	[AD7998_CYC_TCONF_64]	= 7812,
	[AD7998_CYC_TCONF_128]	= 3906,
	[AD7998_CYC_TCONF_512]	= 976,
	[AD7998_CYC_TCONF_1024]	= 488,
	[AD7998_CYC_TCONF_2048]	= 244,
};

static ssize_t ad799x_read_frequency(struct device *dev,
					struct device_attribute *attr,
					char *buf)
{
	struct iio_dev *indio_dev = dev_to_iio_dev(dev);
	struct ad799x_state *st = iio_priv(indio_dev);

	int ret = i2c_smbus_read_byte_data(st->client, AD7998_CYCLE_TMR_REG);
	if (ret < 0)
		return ret;

	return sprintf(buf, "%u\n", ad7998_frequencies[ret & AD7998_CYC_MASK]);
}

static ssize_t ad799x_write_frequency(struct device *dev,
					 struct device_attribute *attr,
					 const char *buf,
					 size_t len)
{
	struct iio_dev *indio_dev = dev_to_iio_dev(dev);
	struct ad799x_state *st = iio_priv(indio_dev);

	long val;
	int ret, i;

	ret = kstrtol(buf, 10, &val);
	if (ret)
		return ret;

	mutex_lock(&indio_dev->mlock);
	ret = i2c_smbus_read_byte_data(st->client, AD7998_CYCLE_TMR_REG);
	if (ret < 0)
		goto error_ret_mutex;
	/* Wipe the bits clean */
	ret &= ~AD7998_CYC_MASK;

	for (i = 0; i < ARRAY_SIZE(ad7998_frequencies); i++)
		if (val == ad7998_frequencies[i])
			break;
	if (i == ARRAY_SIZE(ad7998_frequencies)) {
		ret = -EINVAL;
		goto error_ret_mutex;
	}

	ret = i2c_smbus_write_byte_data(st->client, AD7998_CYCLE_TMR_REG,
		ret | i);
	if (ret < 0)
		goto error_ret_mutex;
	ret = len;

error_ret_mutex:
	mutex_unlock(&indio_dev->mlock);

	return ret;
}

static int ad799x_read_event_config(struct iio_dev *indio_dev,
				    const struct iio_chan_spec *chan,
				    enum iio_event_type type,
				    enum iio_event_direction dir)
{
	struct ad799x_state *st = iio_priv(indio_dev);

	if (!(st->config & AD7998_ALERT_EN))
		return 0;

	if ((st->config >> AD799X_CHANNEL_SHIFT) & BIT(chan->scan_index))
		return 1;

	return 0;
}

static int ad799x_write_event_config(struct iio_dev *indio_dev,
				     const struct iio_chan_spec *chan,
				     enum iio_event_type type,
				     enum iio_event_direction dir,
				     int state)
{
	struct ad799x_state *st = iio_priv(indio_dev);
	int ret;

	ret = iio_device_claim_direct_mode(indio_dev);
	if (ret)
		return ret;

	if (state)
		st->config |= BIT(chan->scan_index) << AD799X_CHANNEL_SHIFT;
	else
		st->config &= ~(BIT(chan->scan_index) << AD799X_CHANNEL_SHIFT);

	if (st->config >> AD799X_CHANNEL_SHIFT)
		st->config |= AD7998_ALERT_EN;
	else
		st->config &= ~AD7998_ALERT_EN;

	ret = ad799x_write_config(st, st->config);
	iio_device_release_direct_mode(indio_dev);
	return ret;
}

static unsigned int ad799x_threshold_reg(const struct iio_chan_spec *chan,
					 enum iio_event_direction dir,
					 enum iio_event_info info)
{
	switch (info) {
	case IIO_EV_INFO_VALUE:
		if (dir == IIO_EV_DIR_FALLING)
			return AD7998_DATALOW_REG(chan->channel);
		else
			return AD7998_DATAHIGH_REG(chan->channel);
	case IIO_EV_INFO_HYSTERESIS:
		return AD7998_HYST_REG(chan->channel);
	default:
		return -EINVAL;
	}

	return 0;
}

static int ad799x_write_event_value(struct iio_dev *indio_dev,
				    const struct iio_chan_spec *chan,
				    enum iio_event_type type,
				    enum iio_event_direction dir,
				    enum iio_event_info info,
				    int val, int val2)
{
	int ret;
	struct ad799x_state *st = iio_priv(indio_dev);

	if (val < 0 || val > GENMASK(chan->scan_type.realbits - 1, 0))
		return -EINVAL;

	mutex_lock(&indio_dev->mlock);
	ret = i2c_smbus_write_word_swapped(st->client,
		ad799x_threshold_reg(chan, dir, info),
		val << chan->scan_type.shift);
	mutex_unlock(&indio_dev->mlock);

	return ret;
}

static int ad799x_read_event_value(struct iio_dev *indio_dev,
				    const struct iio_chan_spec *chan,
				    enum iio_event_type type,
				    enum iio_event_direction dir,
				    enum iio_event_info info,
				    int *val, int *val2)
{
	int ret;
	struct ad799x_state *st = iio_priv(indio_dev);

	mutex_lock(&indio_dev->mlock);
	ret = i2c_smbus_read_word_swapped(st->client,
		ad799x_threshold_reg(chan, dir, info));
	mutex_unlock(&indio_dev->mlock);
	if (ret < 0)
		return ret;
	*val = (ret >> chan->scan_type.shift) &
		GENMASK(chan->scan_type.realbits - 1, 0);

	return IIO_VAL_INT;
}

static irqreturn_t ad799x_event_handler(int irq, void *private)
{
	struct iio_dev *indio_dev = private;
	struct ad799x_state *st = iio_priv(private);
	int i, ret;

	ret = i2c_smbus_read_byte_data(st->client, AD7998_ALERT_STAT_REG);
	if (ret <= 0)
		goto done;

	if (i2c_smbus_write_byte_data(st->client, AD7998_ALERT_STAT_REG,
		AD7998_ALERT_STAT_CLEAR) < 0)
		goto done;

	for (i = 0; i < 8; i++) {
		if (ret & BIT(i))
			iio_push_event(indio_dev,
				       i & 0x1 ?
				       IIO_UNMOD_EVENT_CODE(IIO_VOLTAGE,
							    (i >> 1),
							    IIO_EV_TYPE_THRESH,
							    IIO_EV_DIR_RISING) :
				       IIO_UNMOD_EVENT_CODE(IIO_VOLTAGE,
							    (i >> 1),
							    IIO_EV_TYPE_THRESH,
							    IIO_EV_DIR_FALLING),
				       iio_get_time_ns(indio_dev));
	}

done:
	return IRQ_HANDLED;
}

static IIO_DEV_ATTR_SAMP_FREQ(S_IWUSR | S_IRUGO,
			      ad799x_read_frequency,
			      ad799x_write_frequency);
static IIO_CONST_ATTR_SAMP_FREQ_AVAIL("15625 7812 3906 1953 976 488 244 0");

static struct attribute *ad799x_event_attributes[] = {
	&iio_dev_attr_sampling_frequency.dev_attr.attr,
	&iio_const_attr_sampling_frequency_available.dev_attr.attr,
	NULL,
};

static const struct attribute_group ad799x_event_attrs_group = {
	.attrs = ad799x_event_attributes,
};

static const struct iio_info ad7991_info = {
	.read_raw = &ad799x_read_raw,
<<<<<<< HEAD
	.driver_module = THIS_MODULE,
=======
>>>>>>> 286cd8c7
	.update_scan_mode = ad799x_update_scan_mode,
};

static const struct iio_info ad7993_4_7_8_noirq_info = {
	.read_raw = &ad799x_read_raw,
	.update_scan_mode = ad799x_update_scan_mode,
};

static const struct iio_info ad7993_4_7_8_irq_info = {
	.read_raw = &ad799x_read_raw,
	.event_attrs = &ad799x_event_attrs_group,
	.read_event_config = &ad799x_read_event_config,
	.write_event_config = &ad799x_write_event_config,
	.read_event_value = &ad799x_read_event_value,
	.write_event_value = &ad799x_write_event_value,
	.update_scan_mode = ad799x_update_scan_mode,
};

static const struct iio_event_spec ad799x_events[] = {
	{
		.type = IIO_EV_TYPE_THRESH,
		.dir = IIO_EV_DIR_RISING,
		.mask_separate = BIT(IIO_EV_INFO_VALUE) |
			BIT(IIO_EV_INFO_ENABLE),
	}, {
		.type = IIO_EV_TYPE_THRESH,
		.dir = IIO_EV_DIR_FALLING,
		.mask_separate = BIT(IIO_EV_INFO_VALUE) |
			BIT(IIO_EV_INFO_ENABLE),
	}, {
		.type = IIO_EV_TYPE_THRESH,
		.dir = IIO_EV_DIR_EITHER,
		.mask_separate = BIT(IIO_EV_INFO_HYSTERESIS),
	},
};

#define _AD799X_CHANNEL(_index, _realbits, _ev_spec, _num_ev_spec) { \
	.type = IIO_VOLTAGE, \
	.indexed = 1, \
	.channel = (_index), \
	.info_mask_separate = BIT(IIO_CHAN_INFO_RAW), \
	.info_mask_shared_by_type = BIT(IIO_CHAN_INFO_SCALE), \
	.scan_index = (_index), \
	.scan_type = { \
		.sign = 'u', \
		.realbits = (_realbits), \
		.storagebits = 16, \
		.shift = 12 - (_realbits), \
		.endianness = IIO_BE, \
	}, \
	.event_spec = _ev_spec, \
	.num_event_specs = _num_ev_spec, \
}

#define AD799X_CHANNEL(_index, _realbits) \
	_AD799X_CHANNEL(_index, _realbits, NULL, 0)

#define AD799X_CHANNEL_WITH_EVENTS(_index, _realbits) \
	_AD799X_CHANNEL(_index, _realbits, ad799x_events, \
		ARRAY_SIZE(ad799x_events))

static const struct ad799x_chip_info ad799x_chip_info_tbl[] = {
	[ad7991] = {
		.num_channels = 5,
		.noirq_config = {
			.channel = {
				AD799X_CHANNEL(0, 12),
				AD799X_CHANNEL(1, 12),
				AD799X_CHANNEL(2, 12),
				AD799X_CHANNEL(3, 12),
				IIO_CHAN_SOFT_TIMESTAMP(4),
			},
			.info = &ad7991_info,
		},
	},
	[ad7995] = {
		.num_channels = 5,
		.noirq_config = {
			.channel = {
				AD799X_CHANNEL(0, 10),
				AD799X_CHANNEL(1, 10),
				AD799X_CHANNEL(2, 10),
				AD799X_CHANNEL(3, 10),
				IIO_CHAN_SOFT_TIMESTAMP(4),
			},
			.info = &ad7991_info,
		},
	},
	[ad7999] = {
		.num_channels = 5,
		.noirq_config = {
			.channel = {
				AD799X_CHANNEL(0, 8),
				AD799X_CHANNEL(1, 8),
				AD799X_CHANNEL(2, 8),
				AD799X_CHANNEL(3, 8),
				IIO_CHAN_SOFT_TIMESTAMP(4),
			},
			.info = &ad7991_info,
		},
	},
	[ad7992] = {
		.num_channels = 3,
		.noirq_config = {
			.channel = {
				AD799X_CHANNEL(0, 12),
				AD799X_CHANNEL(1, 12),
				IIO_CHAN_SOFT_TIMESTAMP(3),
			},
			.info = &ad7993_4_7_8_noirq_info,
		},
		.irq_config = {
			.channel = {
				AD799X_CHANNEL_WITH_EVENTS(0, 12),
				AD799X_CHANNEL_WITH_EVENTS(1, 12),
				IIO_CHAN_SOFT_TIMESTAMP(3),
			},
			.default_config = AD7998_ALERT_EN | AD7998_BUSY_ALERT,
			.info = &ad7993_4_7_8_irq_info,
		},
	},
	[ad7993] = {
		.num_channels = 5,
		.noirq_config = {
			.channel = {
				AD799X_CHANNEL(0, 10),
				AD799X_CHANNEL(1, 10),
				AD799X_CHANNEL(2, 10),
				AD799X_CHANNEL(3, 10),
				IIO_CHAN_SOFT_TIMESTAMP(4),
			},
			.info = &ad7993_4_7_8_noirq_info,
		},
		.irq_config = {
			.channel = {
				AD799X_CHANNEL_WITH_EVENTS(0, 10),
				AD799X_CHANNEL_WITH_EVENTS(1, 10),
				AD799X_CHANNEL_WITH_EVENTS(2, 10),
				AD799X_CHANNEL_WITH_EVENTS(3, 10),
				IIO_CHAN_SOFT_TIMESTAMP(4),
			},
			.default_config = AD7998_ALERT_EN | AD7998_BUSY_ALERT,
			.info = &ad7993_4_7_8_irq_info,
		},
	},
	[ad7994] = {
		.num_channels = 5,
		.noirq_config = {
			.channel = {
				AD799X_CHANNEL(0, 12),
				AD799X_CHANNEL(1, 12),
				AD799X_CHANNEL(2, 12),
				AD799X_CHANNEL(3, 12),
				IIO_CHAN_SOFT_TIMESTAMP(4),
			},
			.info = &ad7993_4_7_8_noirq_info,
		},
		.irq_config = {
			.channel = {
				AD799X_CHANNEL_WITH_EVENTS(0, 12),
				AD799X_CHANNEL_WITH_EVENTS(1, 12),
				AD799X_CHANNEL_WITH_EVENTS(2, 12),
				AD799X_CHANNEL_WITH_EVENTS(3, 12),
				IIO_CHAN_SOFT_TIMESTAMP(4),
			},
			.default_config = AD7998_ALERT_EN | AD7998_BUSY_ALERT,
			.info = &ad7993_4_7_8_irq_info,
		},
	},
	[ad7997] = {
		.num_channels = 9,
		.noirq_config = {
			.channel = {
				AD799X_CHANNEL(0, 10),
				AD799X_CHANNEL(1, 10),
				AD799X_CHANNEL(2, 10),
				AD799X_CHANNEL(3, 10),
				AD799X_CHANNEL(4, 10),
				AD799X_CHANNEL(5, 10),
				AD799X_CHANNEL(6, 10),
				AD799X_CHANNEL(7, 10),
				IIO_CHAN_SOFT_TIMESTAMP(8),
			},
			.info = &ad7993_4_7_8_noirq_info,
		},
		.irq_config = {
			.channel = {
				AD799X_CHANNEL_WITH_EVENTS(0, 10),
				AD799X_CHANNEL_WITH_EVENTS(1, 10),
				AD799X_CHANNEL_WITH_EVENTS(2, 10),
				AD799X_CHANNEL_WITH_EVENTS(3, 10),
				AD799X_CHANNEL(4, 10),
				AD799X_CHANNEL(5, 10),
				AD799X_CHANNEL(6, 10),
				AD799X_CHANNEL(7, 10),
				IIO_CHAN_SOFT_TIMESTAMP(8),
			},
			.default_config = AD7998_ALERT_EN | AD7998_BUSY_ALERT,
			.info = &ad7993_4_7_8_irq_info,
		},
	},
	[ad7998] = {
		.num_channels = 9,
		.noirq_config = {
			.channel = {
				AD799X_CHANNEL(0, 12),
				AD799X_CHANNEL(1, 12),
				AD799X_CHANNEL(2, 12),
				AD799X_CHANNEL(3, 12),
				AD799X_CHANNEL(4, 12),
				AD799X_CHANNEL(5, 12),
				AD799X_CHANNEL(6, 12),
				AD799X_CHANNEL(7, 12),
				IIO_CHAN_SOFT_TIMESTAMP(8),
			},
			.info = &ad7993_4_7_8_noirq_info,
		},
		.irq_config = {
			.channel = {
				AD799X_CHANNEL_WITH_EVENTS(0, 12),
				AD799X_CHANNEL_WITH_EVENTS(1, 12),
				AD799X_CHANNEL_WITH_EVENTS(2, 12),
				AD799X_CHANNEL_WITH_EVENTS(3, 12),
				AD799X_CHANNEL(4, 12),
				AD799X_CHANNEL(5, 12),
				AD799X_CHANNEL(6, 12),
				AD799X_CHANNEL(7, 12),
				IIO_CHAN_SOFT_TIMESTAMP(8),
			},
			.default_config = AD7998_ALERT_EN | AD7998_BUSY_ALERT,
			.info = &ad7993_4_7_8_irq_info,
		},
	},
};

static int ad799x_probe(struct i2c_client *client,
				   const struct i2c_device_id *id)
{
	int ret;
	struct ad799x_state *st;
	struct iio_dev *indio_dev;
	const struct ad799x_chip_info *chip_info =
		&ad799x_chip_info_tbl[id->driver_data];

	indio_dev = devm_iio_device_alloc(&client->dev, sizeof(*st));
	if (indio_dev == NULL)
		return -ENOMEM;

	st = iio_priv(indio_dev);
	/* this is only used for device removal purposes */
	i2c_set_clientdata(client, indio_dev);

	st->id = id->driver_data;
	if (client->irq > 0 && chip_info->irq_config.info)
		st->chip_config = &chip_info->irq_config;
	else
		st->chip_config = &chip_info->noirq_config;

	/* TODO: Add pdata options for filtering and bit delay */

	st->reg = devm_regulator_get(&client->dev, "vcc");
	if (IS_ERR(st->reg))
		return PTR_ERR(st->reg);
	ret = regulator_enable(st->reg);
	if (ret)
		return ret;
	st->vref = devm_regulator_get(&client->dev, "vref");
	if (IS_ERR(st->vref)) {
		ret = PTR_ERR(st->vref);
		goto error_disable_reg;
	}
	ret = regulator_enable(st->vref);
	if (ret)
		goto error_disable_reg;

	st->client = client;

	indio_dev->dev.parent = &client->dev;
	indio_dev->dev.of_node = client->dev.of_node;
	indio_dev->name = id->name;
	indio_dev->info = st->chip_config->info;

	indio_dev->modes = INDIO_DIRECT_MODE;
	indio_dev->channels = st->chip_config->channel;
	indio_dev->num_channels = chip_info->num_channels;

	ret = ad799x_write_config(st, st->chip_config->default_config);
	if (ret < 0)
		goto error_disable_vref;
	ret = ad799x_read_config(st);
	if (ret < 0)
		goto error_disable_vref;
	st->config = ret;

	ret = iio_triggered_buffer_setup(indio_dev, NULL,
		&ad799x_trigger_handler, NULL);
	if (ret)
		goto error_disable_vref;

	if (client->irq > 0) {
		ret = devm_request_threaded_irq(&client->dev,
						client->irq,
						NULL,
						ad799x_event_handler,
						IRQF_TRIGGER_FALLING |
						IRQF_ONESHOT,
						client->name,
						indio_dev);
		if (ret)
			goto error_cleanup_ring;
	}
	ret = iio_device_register(indio_dev);
	if (ret)
		goto error_cleanup_ring;

	return 0;

error_cleanup_ring:
	iio_triggered_buffer_cleanup(indio_dev);
error_disable_vref:
	regulator_disable(st->vref);
error_disable_reg:
	regulator_disable(st->reg);

	return ret;
}

static int ad799x_remove(struct i2c_client *client)
{
	struct iio_dev *indio_dev = i2c_get_clientdata(client);
	struct ad799x_state *st = iio_priv(indio_dev);

	iio_device_unregister(indio_dev);

	iio_triggered_buffer_cleanup(indio_dev);
	regulator_disable(st->vref);
	regulator_disable(st->reg);
	kfree(st->rx_buf);

	return 0;
}

static const struct i2c_device_id ad799x_id[] = {
	{ "ad7991", ad7991 },
	{ "ad7995", ad7995 },
	{ "ad7999", ad7999 },
	{ "ad7992", ad7992 },
	{ "ad7993", ad7993 },
	{ "ad7994", ad7994 },
	{ "ad7997", ad7997 },
	{ "ad7998", ad7998 },
	{}
};

MODULE_DEVICE_TABLE(i2c, ad799x_id);

static struct i2c_driver ad799x_driver = {
	.driver = {
		.name = "ad799x",
	},
	.probe = ad799x_probe,
	.remove = ad799x_remove,
	.id_table = ad799x_id,
};
module_i2c_driver(ad799x_driver);

MODULE_AUTHOR("Michael Hennerich <hennerich@blackfin.uclinux.org>");
MODULE_DESCRIPTION("Analog Devices AD799x ADC");
MODULE_LICENSE("GPL v2");<|MERGE_RESOLUTION|>--- conflicted
+++ resolved
@@ -526,10 +526,6 @@
 
 static const struct iio_info ad7991_info = {
 	.read_raw = &ad799x_read_raw,
-<<<<<<< HEAD
-	.driver_module = THIS_MODULE,
-=======
->>>>>>> 286cd8c7
 	.update_scan_mode = ad799x_update_scan_mode,
 };
 
