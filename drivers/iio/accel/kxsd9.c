--- conflicted
+++ resolved
@@ -110,15 +110,10 @@
 	if (!foundit)
 		return -EINVAL;
 
-<<<<<<< HEAD
-	mutex_lock(&st->buf_lock);
-	ret = spi_w8r8(st->us, KXSD9_READ(KXSD9_REG_CTRL_C));
-=======
 	ret = regmap_update_bits(st->map,
 				 KXSD9_REG_CTRL_C,
 				 KXSD9_CTRL_C_FS_MASK,
 				 i);
->>>>>>> 286cd8c7
 	if (ret < 0)
 		goto error_ret;
 
@@ -182,17 +177,6 @@
 				       sizeof(raw_val));
 		if (ret)
 			goto error_ret;
-<<<<<<< HEAD
-		*val = ret;
-		ret = IIO_VAL_INT;
-		break;
-	case IIO_CHAN_INFO_SCALE:
-		ret = spi_w8r8(st->us, KXSD9_READ(KXSD9_REG_CTRL_C));
-		if (ret < 0)
-			goto error_ret;
-		*val = 0;
-		*val2 = kxsd9_micro_scales[ret & KXSD9_FS_MASK];
-=======
 		nval = be16_to_cpu(raw_val);
 		/* Only 12 bits are valid */
 		nval >>= 4;
@@ -212,7 +196,6 @@
 			goto error_ret;
 		*val = 0;
 		*val2 = kxsd9_micro_scales[regval & KXSD9_CTRL_C_FS_MASK];
->>>>>>> 286cd8c7
 		ret = IIO_VAL_INT_PLUS_MICRO;
 		break;
 	}
