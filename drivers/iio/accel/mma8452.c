--- conflicted
+++ resolved
@@ -106,18 +106,13 @@
 	u8 ctrl_reg1;
 	u8 data_cfg;
 	const struct mma_chip_info *chip_info;
-<<<<<<< HEAD
-=======
 	int sleep_val;
->>>>>>> 286cd8c7
 
 	/* Ensure correct alignment of time stamp when present */
 	struct {
 		__be16 channels[3];
 		s64 ts __aligned(8);
 	} buffer;
-<<<<<<< HEAD
-=======
 };
 
  /**
@@ -163,7 +158,6 @@
 		.ev_ths = MMA8452_TRANSIENT_THS,
 		.ev_ths_mask = MMA8452_TRANSIENT_THS_MASK,
 		.ev_count = MMA8452_TRANSIENT_COUNT,
->>>>>>> 286cd8c7
 };
 
 /**
@@ -1107,11 +1101,7 @@
 		goto done;
 
 	iio_push_to_buffers_with_timestamp(indio_dev, &data->buffer,
-<<<<<<< HEAD
-					   iio_get_time_ns());
-=======
 					   iio_get_time_ns(indio_dev));
->>>>>>> 286cd8c7
 
 done:
 	iio_trigger_notify_done(indio_dev->trig);
