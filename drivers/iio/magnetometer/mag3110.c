/*
 * mag3110.c - Support for Freescale MAG3110 magnetometer sensor
 *
 * Copyright (c) 2013 Peter Meerwald <pmeerw@pmeerw.net>
 *
 * This file is subject to the terms and conditions of version 2 of
 * the GNU General Public License.  See the file COPYING in the main
 * directory of this archive for more details.
 *
 * (7-bit I2C slave address 0x0e)
 *
 * TODO: irq, user offset, oversampling, continuous mode
 */

#include <linux/module.h>
#include <linux/i2c.h>
#include <linux/iio/iio.h>
#include <linux/iio/sysfs.h>
#include <linux/iio/trigger_consumer.h>
#include <linux/iio/buffer.h>
#include <linux/iio/triggered_buffer.h>
#include <linux/delay.h>

#define MAG3110_STATUS 0x00
#define MAG3110_OUT_X 0x01 /* MSB first */
#define MAG3110_OUT_Y 0x03
#define MAG3110_OUT_Z 0x05
#define MAG3110_WHO_AM_I 0x07
#define MAG3110_SYSMOD 0x08
#define MAG3110_OFF_X 0x09 /* MSB first */
#define MAG3110_OFF_Y 0x0b
#define MAG3110_OFF_Z 0x0d
#define MAG3110_DIE_TEMP 0x0f
#define MAG3110_CTRL_REG1 0x10
#define MAG3110_CTRL_REG2 0x11

#define MAG3110_STATUS_DRDY (BIT(2) | BIT(1) | BIT(0))

#define MAG3110_CTRL_DR_MASK (BIT(7) | BIT(6) | BIT(5))
#define MAG3110_CTRL_DR_SHIFT 5
#define MAG3110_CTRL_DR_DEFAULT 0

#define MAG3110_SYSMOD_MODE_MASK GENMASK(1, 0)

#define MAG3110_CTRL_TM BIT(1) /* trigger single measurement */
#define MAG3110_CTRL_AC BIT(0) /* continuous measurements */

#define MAG3110_CTRL_AUTO_MRST_EN BIT(7) /* magnetic auto-reset */
#define MAG3110_CTRL_RAW BIT(5) /* measurements not user-offset corrected */

#define MAG3110_DEVICE_ID 0xc4

/* Each client has this additional data */
struct mag3110_data {
	struct i2c_client *client;
	struct mutex lock;
	u8 ctrl_reg1;
<<<<<<< HEAD
=======
	int sleep_val;
>>>>>>> 286cd8c7
	/* Ensure natural alignment of timestamp */
	struct {
		__be16 channels[3];
		u8 temperature;
		s64 ts __aligned(8);
	} scan;
};

static int mag3110_request(struct mag3110_data *data)
{
	int ret, tries = 150;

	if ((data->ctrl_reg1 & MAG3110_CTRL_AC) == 0) {
		/* trigger measurement */
		ret = i2c_smbus_write_byte_data(data->client, MAG3110_CTRL_REG1,
			data->ctrl_reg1 | MAG3110_CTRL_TM);
		if (ret < 0)
			return ret;
	}

	while (tries-- > 0) {
		ret = i2c_smbus_read_byte_data(data->client, MAG3110_STATUS);
		if (ret < 0)
			return ret;
		/* wait for data ready */
		if ((ret & MAG3110_STATUS_DRDY) == MAG3110_STATUS_DRDY)
			break;

		if (data->sleep_val <= 20)
			usleep_range(data->sleep_val * 250, data->sleep_val * 500);
		else
			msleep(20);
	}

	if (tries < 0) {
		dev_err(&data->client->dev, "data not ready\n");
		return -EIO;
	}

	return 0;
}

static int mag3110_read(struct mag3110_data *data, __be16 buf[3])
{
	int ret;

	mutex_lock(&data->lock);
	ret = mag3110_request(data);
	if (ret < 0) {
		mutex_unlock(&data->lock);
		return ret;
	}
	ret = i2c_smbus_read_i2c_block_data(data->client,
		MAG3110_OUT_X, 3 * sizeof(__be16), (u8 *) buf);
	mutex_unlock(&data->lock);

	return ret;
}

static ssize_t mag3110_show_int_plus_micros(char *buf,
	const int (*vals)[2], int n)
{
	size_t len = 0;

	while (n-- > 0)
		len += scnprintf(buf + len, PAGE_SIZE - len,
			"%d.%06d ", vals[n][0], vals[n][1]);

	/* replace trailing space by newline */
	buf[len - 1] = '\n';

	return len;
}

static int mag3110_get_int_plus_micros_index(const int (*vals)[2], int n,
					int val, int val2)
{
	while (n-- > 0)
		if (val == vals[n][0] && val2 == vals[n][1])
			return n;

	return -EINVAL;
}

static const int mag3110_samp_freq[8][2] = {
	{80, 0}, {40, 0}, {20, 0}, {10, 0}, {5, 0}, {2, 500000},
	{1, 250000}, {0, 625000}
};

static ssize_t mag3110_show_samp_freq_avail(struct device *dev,
				struct device_attribute *attr, char *buf)
{
	return mag3110_show_int_plus_micros(buf, mag3110_samp_freq, 8);
}

static IIO_DEV_ATTR_SAMP_FREQ_AVAIL(mag3110_show_samp_freq_avail);

static int mag3110_get_samp_freq_index(struct mag3110_data *data,
	int val, int val2)
{
	return mag3110_get_int_plus_micros_index(mag3110_samp_freq, 8, val,
		val2);
}

static int mag3110_calculate_sleep(struct mag3110_data *data)
{
	int ret, i = data->ctrl_reg1 >> MAG3110_CTRL_DR_SHIFT;

	if (mag3110_samp_freq[i][0] > 0)
		ret = 1000 / mag3110_samp_freq[i][0];
	else
		ret = 1000;

	return ret == 0 ? 1 : ret;
}

static int mag3110_standby(struct mag3110_data *data)
{
	return i2c_smbus_write_byte_data(data->client, MAG3110_CTRL_REG1,
		data->ctrl_reg1 & ~MAG3110_CTRL_AC);
}

static int mag3110_wait_standby(struct mag3110_data *data)
{
	int ret, tries = 30;

	/*
	 * Takes up to 1/ODR to come out of active mode into stby
	 * Longest expected period is 12.5seconds.
	 * We'll sleep for 500ms between checks
	 */
	while (tries-- > 0) {
		ret = i2c_smbus_read_byte_data(data->client, MAG3110_SYSMOD);
		if (ret < 0) {
			dev_err(&data->client->dev, "i2c error\n");
			return ret;
		}
		/* wait for standby */
		if ((ret & MAG3110_SYSMOD_MODE_MASK) == 0)
			break;

		msleep_interruptible(500);
	}

	if (tries < 0) {
		dev_err(&data->client->dev, "device not entering standby mode\n");
		return -EIO;
	}

	return 0;
}

static int mag3110_active(struct mag3110_data *data)
{
	return i2c_smbus_write_byte_data(data->client, MAG3110_CTRL_REG1,
					 data->ctrl_reg1);
}

/* returns >0 if active, 0 if in standby and <0 on error */
static int mag3110_is_active(struct mag3110_data *data)
{
	int reg;

	reg = i2c_smbus_read_byte_data(data->client, MAG3110_CTRL_REG1);
	if (reg < 0)
		return reg;

	return reg & MAG3110_CTRL_AC;
}

static int mag3110_change_config(struct mag3110_data *data, u8 reg, u8 val)
{
	int ret;
	int is_active;

	mutex_lock(&data->lock);

	is_active = mag3110_is_active(data);
	if (is_active < 0) {
		ret = is_active;
		goto fail;
	}

	/* config can only be changed when in standby */
	if (is_active > 0) {
		ret = mag3110_standby(data);
		if (ret < 0)
			goto fail;
	}

	/*
	 * After coming out of active we must wait for the part
	 * to transition to STBY. This can take up to 1 /ODR to occur
	 */
	ret = mag3110_wait_standby(data);
	if (ret < 0)
		goto fail;

	ret = i2c_smbus_write_byte_data(data->client, reg, val);
	if (ret < 0)
		goto fail;

	if (is_active > 0) {
		ret = mag3110_active(data);
		if (ret < 0)
			goto fail;
	}

	ret = 0;
fail:
	mutex_unlock(&data->lock);

	return ret;
}

static int mag3110_read_raw(struct iio_dev *indio_dev,
			    struct iio_chan_spec const *chan,
			    int *val, int *val2, long mask)
{
	struct mag3110_data *data = iio_priv(indio_dev);
	__be16 buffer[3];
	int i, ret;

	switch (mask) {
	case IIO_CHAN_INFO_RAW:
		ret = iio_device_claim_direct_mode(indio_dev);
		if (ret)
			return ret;

		switch (chan->type) {
		case IIO_MAGN: /* in 0.1 uT / LSB */
			ret = mag3110_read(data, buffer);
			if (ret < 0)
				goto release;
			*val = sign_extend32(
				be16_to_cpu(buffer[chan->scan_index]), 15);
			ret = IIO_VAL_INT;
			break;
		case IIO_TEMP: /* in 1 C / LSB */
			mutex_lock(&data->lock);
			ret = mag3110_request(data);
			if (ret < 0) {
				mutex_unlock(&data->lock);
				goto release;
			}
			ret = i2c_smbus_read_byte_data(data->client,
				MAG3110_DIE_TEMP);
			mutex_unlock(&data->lock);
			if (ret < 0)
				goto release;
			*val = sign_extend32(ret, 7);
			ret = IIO_VAL_INT;
			break;
		default:
			ret = -EINVAL;
		}
release:
		iio_device_release_direct_mode(indio_dev);
		return ret;

	case IIO_CHAN_INFO_SCALE:
		switch (chan->type) {
		case IIO_MAGN:
			*val = 0;
			*val2 = 1000;
			return IIO_VAL_INT_PLUS_MICRO;
		case IIO_TEMP:
			*val = 1000;
			return IIO_VAL_INT;
		default:
			return -EINVAL;
		}
	case IIO_CHAN_INFO_SAMP_FREQ:
		i = data->ctrl_reg1 >> MAG3110_CTRL_DR_SHIFT;
		*val = mag3110_samp_freq[i][0];
		*val2 = mag3110_samp_freq[i][1];
		return IIO_VAL_INT_PLUS_MICRO;
	case IIO_CHAN_INFO_CALIBBIAS:
		ret = i2c_smbus_read_word_swapped(data->client,
			MAG3110_OFF_X +	2 * chan->scan_index);
		if (ret < 0)
			return ret;
		*val = sign_extend32(ret >> 1, 14);
		return IIO_VAL_INT;
	}
	return -EINVAL;
}

static int mag3110_write_raw(struct iio_dev *indio_dev,
			     struct iio_chan_spec const *chan,
			     int val, int val2, long mask)
{
	struct mag3110_data *data = iio_priv(indio_dev);
	int rate, ret;

	ret = iio_device_claim_direct_mode(indio_dev);
	if (ret)
		return ret;

	switch (mask) {
	case IIO_CHAN_INFO_SAMP_FREQ:
		rate = mag3110_get_samp_freq_index(data, val, val2);
		if (rate < 0) {
			ret = -EINVAL;
			break;
		}
		data->ctrl_reg1 &= 0xff & ~MAG3110_CTRL_DR_MASK
					& ~MAG3110_CTRL_AC;
		data->ctrl_reg1 |= rate << MAG3110_CTRL_DR_SHIFT;
		data->sleep_val = mag3110_calculate_sleep(data);
		if (data->sleep_val < 40)
			data->ctrl_reg1 |= MAG3110_CTRL_AC;

		ret = mag3110_change_config(data, MAG3110_CTRL_REG1,
					    data->ctrl_reg1);
		break;
	case IIO_CHAN_INFO_CALIBBIAS:
		if (val < -10000 || val > 10000) {
			ret = -EINVAL;
			break;
		}
		ret = i2c_smbus_write_word_swapped(data->client,
			MAG3110_OFF_X + 2 * chan->scan_index, val << 1);
		break;
	default:
		ret = -EINVAL;
		break;
	}
	iio_device_release_direct_mode(indio_dev);
	return ret;
}

static irqreturn_t mag3110_trigger_handler(int irq, void *p)
{
	struct iio_poll_func *pf = p;
	struct iio_dev *indio_dev = pf->indio_dev;
	struct mag3110_data *data = iio_priv(indio_dev);
	int ret;

	ret = mag3110_read(data, data->scan.channels);
	if (ret < 0)
		goto done;

	if (test_bit(3, indio_dev->active_scan_mask)) {
		ret = i2c_smbus_read_byte_data(data->client,
			MAG3110_DIE_TEMP);
		if (ret < 0)
			goto done;
		data->scan.temperature = ret;
	}

	iio_push_to_buffers_with_timestamp(indio_dev, &data->scan,
<<<<<<< HEAD
		iio_get_time_ns());
=======
		iio_get_time_ns(indio_dev));
>>>>>>> 286cd8c7

done:
	iio_trigger_notify_done(indio_dev->trig);
	return IRQ_HANDLED;
}

#define MAG3110_CHANNEL(axis, idx) { \
	.type = IIO_MAGN, \
	.modified = 1, \
	.channel2 = IIO_MOD_##axis, \
	.info_mask_separate = BIT(IIO_CHAN_INFO_RAW) | \
		BIT(IIO_CHAN_INFO_CALIBBIAS), \
	.info_mask_shared_by_type = BIT(IIO_CHAN_INFO_SAMP_FREQ) | \
		BIT(IIO_CHAN_INFO_SCALE), \
	.scan_index = idx, \
	.scan_type = { \
		.sign = 's', \
		.realbits = 16, \
		.storagebits = 16, \
		.endianness = IIO_BE, \
	}, \
}

static const struct iio_chan_spec mag3110_channels[] = {
	MAG3110_CHANNEL(X, 0),
	MAG3110_CHANNEL(Y, 1),
	MAG3110_CHANNEL(Z, 2),
	{
		.type = IIO_TEMP,
		.info_mask_separate = BIT(IIO_CHAN_INFO_RAW) |
			BIT(IIO_CHAN_INFO_SCALE),
		.scan_index = 3,
		.scan_type = {
			.sign = 's',
			.realbits = 8,
			.storagebits = 8,
			},
	},
	IIO_CHAN_SOFT_TIMESTAMP(4),
};

static struct attribute *mag3110_attributes[] = {
	&iio_dev_attr_sampling_frequency_available.dev_attr.attr,
	NULL
};

static const struct attribute_group mag3110_group = {
	.attrs = mag3110_attributes,
};

static const struct iio_info mag3110_info = {
	.attrs = &mag3110_group,
	.read_raw = &mag3110_read_raw,
	.write_raw = &mag3110_write_raw,
};

static const unsigned long mag3110_scan_masks[] = {0x7, 0xf, 0};

static int mag3110_probe(struct i2c_client *client,
			 const struct i2c_device_id *id)
{
	struct mag3110_data *data;
	struct iio_dev *indio_dev;
	int ret;

	ret = i2c_smbus_read_byte_data(client, MAG3110_WHO_AM_I);
	if (ret < 0)
		return ret;
	if (ret != MAG3110_DEVICE_ID)
		return -ENODEV;

	indio_dev = devm_iio_device_alloc(&client->dev, sizeof(*data));
	if (!indio_dev)
		return -ENOMEM;

	data = iio_priv(indio_dev);
	data->client = client;
	mutex_init(&data->lock);

	i2c_set_clientdata(client, indio_dev);
	indio_dev->info = &mag3110_info;
	indio_dev->name = id->name;
	indio_dev->dev.parent = &client->dev;
	indio_dev->modes = INDIO_DIRECT_MODE;
	indio_dev->channels = mag3110_channels;
	indio_dev->num_channels = ARRAY_SIZE(mag3110_channels);
	indio_dev->available_scan_masks = mag3110_scan_masks;

	data->ctrl_reg1 = MAG3110_CTRL_DR_DEFAULT << MAG3110_CTRL_DR_SHIFT;
	data->sleep_val = mag3110_calculate_sleep(data);
	if (data->sleep_val < 40)
		data->ctrl_reg1 |= MAG3110_CTRL_AC;

	ret = mag3110_change_config(data, MAG3110_CTRL_REG1, data->ctrl_reg1);
	if (ret < 0)
		return ret;

	ret = i2c_smbus_write_byte_data(client, MAG3110_CTRL_REG2,
		MAG3110_CTRL_AUTO_MRST_EN);
	if (ret < 0)
		goto standby_on_error;

	ret = iio_triggered_buffer_setup(indio_dev, NULL,
		mag3110_trigger_handler, NULL);
	if (ret < 0)
		goto standby_on_error;

	ret = iio_device_register(indio_dev);
	if (ret < 0)
		goto buffer_cleanup;
	return 0;

buffer_cleanup:
	iio_triggered_buffer_cleanup(indio_dev);
standby_on_error:
	mag3110_standby(iio_priv(indio_dev));
	return ret;
}

static int mag3110_remove(struct i2c_client *client)
{
	struct iio_dev *indio_dev = i2c_get_clientdata(client);

	iio_device_unregister(indio_dev);
	iio_triggered_buffer_cleanup(indio_dev);
	mag3110_standby(iio_priv(indio_dev));

	return 0;
}

#ifdef CONFIG_PM_SLEEP
static int mag3110_suspend(struct device *dev)
{
	return mag3110_standby(iio_priv(i2c_get_clientdata(
		to_i2c_client(dev))));
}

static int mag3110_resume(struct device *dev)
{
	struct mag3110_data *data = iio_priv(i2c_get_clientdata(
		to_i2c_client(dev)));

	return i2c_smbus_write_byte_data(data->client, MAG3110_CTRL_REG1,
		data->ctrl_reg1);
}

static SIMPLE_DEV_PM_OPS(mag3110_pm_ops, mag3110_suspend, mag3110_resume);
#define MAG3110_PM_OPS (&mag3110_pm_ops)
#else
#define MAG3110_PM_OPS NULL
#endif

static const struct i2c_device_id mag3110_id[] = {
	{ "mag3110", 0 },
	{ }
};
MODULE_DEVICE_TABLE(i2c, mag3110_id);

static const struct of_device_id mag3110_of_match[] = {
	{ .compatible = "fsl,mag3110" },
	{ }
};
MODULE_DEVICE_TABLE(of, mag3110_of_match);

static struct i2c_driver mag3110_driver = {
	.driver = {
		.name	= "mag3110",
		.of_match_table = mag3110_of_match,
		.pm	= MAG3110_PM_OPS,
	},
	.probe = mag3110_probe,
	.remove = mag3110_remove,
	.id_table = mag3110_id,
};
module_i2c_driver(mag3110_driver);

MODULE_AUTHOR("Peter Meerwald <pmeerw@pmeerw.net>");
MODULE_DESCRIPTION("Freescale MAG3110 magnetometer driver");
MODULE_LICENSE("GPL");<|MERGE_RESOLUTION|>--- conflicted
+++ resolved
@@ -55,10 +55,7 @@
 	struct i2c_client *client;
 	struct mutex lock;
 	u8 ctrl_reg1;
-<<<<<<< HEAD
-=======
 	int sleep_val;
->>>>>>> 286cd8c7
 	/* Ensure natural alignment of timestamp */
 	struct {
 		__be16 channels[3];
@@ -411,11 +408,7 @@
 	}
 
 	iio_push_to_buffers_with_timestamp(indio_dev, &data->scan,
-<<<<<<< HEAD
-		iio_get_time_ns());
-=======
 		iio_get_time_ns(indio_dev));
->>>>>>> 286cd8c7
 
 done:
 	iio_trigger_notify_done(indio_dev->trig);
