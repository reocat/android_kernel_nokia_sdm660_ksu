--- conflicted
+++ resolved
@@ -1013,21 +1013,6 @@
 }
 EXPORT_SYMBOL_GPL(devm_pwm_put);
 
-<<<<<<< HEAD
-/**
-  * pwm_can_sleep() - report whether PWM access will sleep
-  * @pwm: PWM device
-  *
-  * Returns: True if accessing the PWM can sleep, false otherwise.
-  */
-bool pwm_can_sleep(struct pwm_device *pwm)
-{
-	return true;
-}
-EXPORT_SYMBOL_GPL(pwm_can_sleep);
-
-=======
->>>>>>> 286cd8c7
 #ifdef CONFIG_DEBUG_FS
 static void pwm_dbg_show(struct pwm_chip *chip, struct seq_file *s)
 {
