# SPDX-License-Identifier: GPL-2.0
#
# Block layer core configuration
#
menuconfig BLOCK
       bool "Enable the block layer" if EXPERT
       default y
       select SBITMAP
       select SRCU
       help
	 Provide block layer support for the kernel.

	 Disable this option to remove the block layer support from the
	 kernel. This may be useful for embedded devices.

	 If this option is disabled:

	   - block device files will become unusable
	   - some filesystems (such as ext3) will become unavailable.

	 Also, SCSI character devices and USB storage will be disabled since
	 they make use of various block layer definitions and facilities.

	 Say Y here unless you know you really don't want to mount disks and
	 suchlike.

if BLOCK

config LBDAF
	bool "Support for large (2TB+) block devices and files"
	depends on !64BIT
	default y
	help
	  Enable block devices or files of size 2TB and larger.

	  This option is required to support the full capacity of large
	  (2TB+) block devices, including RAID, disk, Network Block Device,
	  Logical Volume Manager (LVM) and loopback.

	  This option also enables support for single files larger than
	  2TB.

	  The ext4 filesystem requires that this feature be enabled in
	  order to support filesystems that have the huge_file feature
	  enabled.  Otherwise, it will refuse to mount in the read-write
	  mode any filesystems that use the huge_file feature, which is
	  enabled by default by mke2fs.ext4.

	  The GFS2 filesystem also requires this feature.

	  If unsure, say Y.

config BLK_SCSI_REQUEST
	bool

config BLK_DEV_BSG
	bool "Block layer SG support v4"
	default y
	select BLK_SCSI_REQUEST
	help
	  Saying Y here will enable generic SG (SCSI generic) v4 support
	  for any block device.

	  Unlike SG v3 (aka block/scsi_ioctl.c drivers/scsi/sg.c), SG v4
	  can handle complicated SCSI commands: tagged variable length cdbs
	  with bidirectional data transfers and generic request/response
	  protocols (e.g. Task Management Functions and SMP in Serial
	  Attached SCSI).

	  This option is required by recent UDEV versions to properly
	  access device serial numbers, etc.

	  If unsure, say Y.

config BLK_DEV_BSGLIB
	bool "Block layer SG support v4 helper lib"
	default n
	select BLK_DEV_BSG
	select BLK_SCSI_REQUEST
	help
	  Subsystems will normally enable this if needed. Users will not
	  normally need to manually enable this.

	  If unsure, say N.

config BLK_DEV_INTEGRITY
	bool "Block layer data integrity support"
	select CRC_T10DIF if BLK_DEV_INTEGRITY
	---help---
	Some storage devices allow extra information to be
	stored/retrieved to help protect the data.  The block layer
	data integrity option provides hooks which can be used by
	filesystems to ensure better data integrity.

	Say yes here if you have a storage device that provides the
	T10/SCSI Data Integrity Field or the T13/ATA External Path
	Protection.  If in doubt, say N.

config BLK_DEV_ZONED
	bool "Zoned block device support"
	---help---
	Block layer zoned block device support. This option enables
	support for ZAC/ZBC host-managed and host-aware zoned block devices.

	Say yes here if you have a ZAC or ZBC storage device.

config BLK_DEV_THROTTLING
	bool "Block layer bio throttling support"
	depends on BLK_CGROUP=y
	default n
	---help---
	Block layer bio throttling support. It can be used to limit
	the IO rate to a device. IO rate policies are per cgroup and
	one needs to mount and use blkio cgroup controller for creating
	cgroups and specifying per device IO rate policies.

	See Documentation/cgroup-v1/blkio-controller.txt for more information.

config BLK_DEV_THROTTLING_LOW
	bool "Block throttling .low limit interface support (EXPERIMENTAL)"
	depends on BLK_DEV_THROTTLING
	default n
	---help---
	Add .low limit interface for block throttling. The low limit is a best
	effort limit to prioritize cgroups. Depending on the setting, the limit
	can be used to protect cgroups in terms of bandwidth/iops and better
	utilize disk resource.

	Note, this is an experimental interface and could be changed someday.

config BLK_CMDLINE_PARSER
	bool "Block device command line partition parser"
	default n
	---help---
	Enabling this option allows you to specify the partition layout from
	the kernel boot args.  This is typically of use for embedded devices
	which don't otherwise have any standardized method for listing the
	partitions on a block device.

	See Documentation/block/cmdline-partition.txt for more information.

<<<<<<< HEAD
config BLOCK_PERF_FRAMEWORK
	bool "Enable Block device performance measurement framework"
	default n
	---help---
	Enabling this option allows you to measure the performance at the
	block layer.
=======
config BLK_WBT
	bool "Enable support for block device writeback throttling"
	default n
	---help---
	Enabling this option enables the block layer to throttle buffered
	background writeback from the VM, making it more smooth and having
	less impact on foreground operations. The throttling is done
	dynamically on an algorithm loosely based on CoDel, factoring in
	the realtime performance of the disk.

config BLK_CGROUP_IOLATENCY
	bool "Enable support for latency based cgroup IO protection"
	depends on BLK_CGROUP=y
	default n
	---help---
	Enabling this option enables the .latency interface for IO throttling.
	The IO controller will attempt to maintain average IO latencies below
	the configured latency target, throttling anybody with a higher latency
	target than the victimized group.

	Note, this is an experimental interface and could be changed someday.

config BLK_WBT_SQ
	bool "Single queue writeback throttling"
	default n
	depends on BLK_WBT
	---help---
	Enable writeback throttling by default on legacy single queue devices

config BLK_WBT_MQ
	bool "Multiqueue writeback throttling"
	default y
	depends on BLK_WBT
	---help---
	Enable writeback throttling by default on multiqueue devices.
	Multiqueue currently doesn't have support for IO scheduling,
	enabling this option is recommended.

config BLK_DEBUG_FS
	bool "Block layer debugging information in debugfs"
	default y
	depends on DEBUG_FS
	---help---
	Include block layer debugging information in debugfs. This information
	is mostly useful for kernel developers, but it doesn't incur any cost
	at runtime.

	Unless you are building a kernel for a tiny system, you should
	say Y here.

config BLK_DEBUG_FS_ZONED
       bool
       default BLK_DEBUG_FS && BLK_DEV_ZONED

config BLK_SED_OPAL
	bool "Logic for interfacing with Opal enabled SEDs"
	---help---
	Builds Logic for interfacing with Opal enabled controllers.
	Enabling this option enables users to setup/unlock/lock
	Locking ranges for SED devices using the Opal protocol.

config BLK_INLINE_ENCRYPTION
	bool "Enable inline encryption support in block layer"
	help
	  Build the blk-crypto subsystem. Enabling this lets the
	  block layer handle encryption, so users can take
	  advantage of inline encryption hardware if present.

config BLK_INLINE_ENCRYPTION_FALLBACK
	bool "Enable crypto API fallback for blk-crypto"
	depends on BLK_INLINE_ENCRYPTION
	select CRYPTO
	select CRYPTO_BLKCIPHER
	help
	  Enabling this lets the block layer handle inline encryption
	  by falling back to the kernel crypto API when inline
	  encryption hardware is not present.
>>>>>>> 286cd8c7

menu "Partition Types"

source "block/partitions/Kconfig"

endmenu

endif # BLOCK

config BLOCK_COMPAT
	bool
	depends on BLOCK && COMPAT
	default y

config BLK_MQ_PCI
	bool
	depends on BLOCK && PCI
	default y

config BLK_MQ_VIRTIO
	tristate
	depends on BLOCK && VIRTIO
	default y

config BLK_MQ_RDMA
	bool
	depends on BLOCK && INFINIBAND
	default y

source block/Kconfig.iosched<|MERGE_RESOLUTION|>--- conflicted
+++ resolved
@@ -139,14 +139,6 @@
 
 	See Documentation/block/cmdline-partition.txt for more information.
 
-<<<<<<< HEAD
-config BLOCK_PERF_FRAMEWORK
-	bool "Enable Block device performance measurement framework"
-	default n
-	---help---
-	Enabling this option allows you to measure the performance at the
-	block layer.
-=======
 config BLK_WBT
 	bool "Enable support for block device writeback throttling"
 	default n
@@ -224,7 +216,6 @@
 	  Enabling this lets the block layer handle inline encryption
 	  by falling back to the kernel crypto API when inline
 	  encryption hardware is not present.
->>>>>>> 286cd8c7
 
 menu "Partition Types"
 
