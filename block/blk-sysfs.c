// SPDX-License-Identifier: GPL-2.0
/*
 * Functions related to sysfs handling
 */
#include <linux/kernel.h>
#include <linux/slab.h>
#include <linux/module.h>
#include <linux/bio.h>
#include <linux/blkdev.h>
#include <linux/backing-dev.h>
#include <linux/blktrace_api.h>
#include <linux/blk-mq.h>
#include <linux/blk-cgroup.h>

#include "blk.h"
#include "blk-mq.h"
#include "blk-mq-debugfs.h"
#include "blk-wbt.h"

struct queue_sysfs_entry {
	struct attribute attr;
	ssize_t (*show)(struct request_queue *, char *);
	ssize_t (*store)(struct request_queue *, const char *, size_t);
};

static ssize_t
queue_var_show(unsigned long var, char *page)
{
	return sprintf(page, "%lu\n", var);
}

static ssize_t
queue_var_store(unsigned long *var, const char *page, size_t count)
{
	int err;
	unsigned long v;

	err = kstrtoul(page, 10, &v);
	if (err || v > UINT_MAX)
		return -EINVAL;

	*var = v;

	return count;
}

static ssize_t queue_var_store64(s64 *var, const char *page)
{
	int err;
	s64 v;

	err = kstrtos64(page, 10, &v);
	if (err < 0)
		return err;

	*var = v;
	return 0;
}

static ssize_t queue_requests_show(struct request_queue *q, char *page)
{
	return queue_var_show(q->nr_requests, (page));
}

static ssize_t
queue_requests_store(struct request_queue *q, const char *page, size_t count)
{
	unsigned long nr;
	int ret, err;

	if (!q->request_fn && !q->mq_ops)
		return -EINVAL;

	ret = queue_var_store(&nr, page, count);
	if (ret < 0)
		return ret;

	if (nr < BLKDEV_MIN_RQ)
		nr = BLKDEV_MIN_RQ;

	if (q->request_fn)
		err = blk_update_nr_requests(q, nr);
	else
		err = blk_mq_update_nr_requests(q, nr);

	if (err)
		return err;

	return ret;
}

static ssize_t queue_ra_show(struct request_queue *q, char *page)
{
	unsigned long ra_kb = q->backing_dev_info->ra_pages <<
<<<<<<< HEAD
					(PAGE_CACHE_SHIFT - 10);
=======
					(PAGE_SHIFT - 10);
>>>>>>> 286cd8c7

	return queue_var_show(ra_kb, (page));
}

static ssize_t
queue_ra_store(struct request_queue *q, const char *page, size_t count)
{
	unsigned long ra_kb;
	ssize_t ret = queue_var_store(&ra_kb, page, count);

	if (ret < 0)
		return ret;

<<<<<<< HEAD
	q->backing_dev_info->ra_pages = ra_kb >> (PAGE_CACHE_SHIFT - 10);
=======
	q->backing_dev_info->ra_pages = ra_kb >> (PAGE_SHIFT - 10);
>>>>>>> 286cd8c7

	return ret;
}

static ssize_t queue_max_sectors_show(struct request_queue *q, char *page)
{
	int max_sectors_kb = queue_max_sectors(q) >> 1;

	return queue_var_show(max_sectors_kb, (page));
}

static ssize_t queue_max_segments_show(struct request_queue *q, char *page)
{
	return queue_var_show(queue_max_segments(q), (page));
}

static ssize_t queue_max_discard_segments_show(struct request_queue *q,
		char *page)
{
	return queue_var_show(queue_max_discard_segments(q), (page));
}

static ssize_t queue_max_integrity_segments_show(struct request_queue *q, char *page)
{
	return queue_var_show(q->limits.max_integrity_segments, (page));
}

static ssize_t queue_max_segment_size_show(struct request_queue *q, char *page)
{
	if (blk_queue_cluster(q))
		return queue_var_show(queue_max_segment_size(q), (page));

	return queue_var_show(PAGE_SIZE, (page));
}

static ssize_t queue_logical_block_size_show(struct request_queue *q, char *page)
{
	return queue_var_show(queue_logical_block_size(q), page);
}

static ssize_t queue_physical_block_size_show(struct request_queue *q, char *page)
{
	return queue_var_show(queue_physical_block_size(q), page);
}

static ssize_t queue_chunk_sectors_show(struct request_queue *q, char *page)
{
	return queue_var_show(q->limits.chunk_sectors, page);
}

static ssize_t queue_io_min_show(struct request_queue *q, char *page)
{
	return queue_var_show(queue_io_min(q), page);
}

static ssize_t queue_io_opt_show(struct request_queue *q, char *page)
{
	return queue_var_show(queue_io_opt(q), page);
}

static ssize_t queue_discard_granularity_show(struct request_queue *q, char *page)
{
	return queue_var_show(q->limits.discard_granularity, page);
}

static ssize_t queue_discard_max_hw_show(struct request_queue *q, char *page)
{

	return sprintf(page, "%llu\n",
		(unsigned long long)q->limits.max_hw_discard_sectors << 9);
}

static ssize_t queue_discard_max_show(struct request_queue *q, char *page)
{
	return sprintf(page, "%llu\n",
		       (unsigned long long)q->limits.max_discard_sectors << 9);
}

static ssize_t queue_discard_max_store(struct request_queue *q,
				       const char *page, size_t count)
{
	unsigned long max_discard;
	ssize_t ret = queue_var_store(&max_discard, page, count);

	if (ret < 0)
		return ret;

	if (max_discard & (q->limits.discard_granularity - 1))
		return -EINVAL;

	max_discard >>= 9;
	if (max_discard > UINT_MAX)
		return -EINVAL;

	if (max_discard > q->limits.max_hw_discard_sectors)
		max_discard = q->limits.max_hw_discard_sectors;

	q->limits.max_discard_sectors = max_discard;
	return ret;
}

static ssize_t queue_discard_zeroes_data_show(struct request_queue *q, char *page)
{
	return queue_var_show(0, page);
}

static ssize_t queue_write_same_max_show(struct request_queue *q, char *page)
{
	return sprintf(page, "%llu\n",
		(unsigned long long)q->limits.max_write_same_sectors << 9);
}

static ssize_t queue_write_zeroes_max_show(struct request_queue *q, char *page)
{
	return sprintf(page, "%llu\n",
		(unsigned long long)q->limits.max_write_zeroes_sectors << 9);
}

static ssize_t
queue_max_sectors_store(struct request_queue *q, const char *page, size_t count)
{
	unsigned long max_sectors_kb,
		max_hw_sectors_kb = queue_max_hw_sectors(q) >> 1,
			page_kb = 1 << (PAGE_SHIFT - 10);
	ssize_t ret = queue_var_store(&max_sectors_kb, page, count);

	if (ret < 0)
		return ret;

	max_hw_sectors_kb = min_not_zero(max_hw_sectors_kb, (unsigned long)
					 q->limits.max_dev_sectors >> 1);

	if (max_sectors_kb > max_hw_sectors_kb || max_sectors_kb < page_kb)
		return -EINVAL;

	spin_lock_irq(q->queue_lock);
	q->limits.max_sectors = max_sectors_kb << 1;
	q->backing_dev_info->io_pages = max_sectors_kb >> (PAGE_SHIFT - 10);
	spin_unlock_irq(q->queue_lock);

	return ret;
}

static ssize_t queue_max_hw_sectors_show(struct request_queue *q, char *page)
{
	int max_hw_sectors_kb = queue_max_hw_sectors(q) >> 1;

	return queue_var_show(max_hw_sectors_kb, (page));
}

#define QUEUE_SYSFS_BIT_FNS(name, flag, neg)				\
static ssize_t								\
queue_show_##name(struct request_queue *q, char *page)			\
{									\
	int bit;							\
	bit = test_bit(QUEUE_FLAG_##flag, &q->queue_flags);		\
	return queue_var_show(neg ? !bit : bit, page);			\
}									\
static ssize_t								\
queue_store_##name(struct request_queue *q, const char *page, size_t count) \
{									\
	unsigned long val;						\
	ssize_t ret;							\
	ret = queue_var_store(&val, page, count);			\
	if (ret < 0)							\
		 return ret;						\
	if (neg)							\
		val = !val;						\
									\
	if (val)							\
		blk_queue_flag_set(QUEUE_FLAG_##flag, q);		\
	else								\
		blk_queue_flag_clear(QUEUE_FLAG_##flag, q);		\
	return ret;							\
}

QUEUE_SYSFS_BIT_FNS(nonrot, NONROT, 1);
QUEUE_SYSFS_BIT_FNS(random, ADD_RANDOM, 0);
QUEUE_SYSFS_BIT_FNS(iostats, IO_STAT, 0);
#undef QUEUE_SYSFS_BIT_FNS

static ssize_t queue_zoned_show(struct request_queue *q, char *page)
{
	switch (blk_queue_zoned_model(q)) {
	case BLK_ZONED_HA:
		return sprintf(page, "host-aware\n");
	case BLK_ZONED_HM:
		return sprintf(page, "host-managed\n");
	default:
		return sprintf(page, "none\n");
	}
}

static ssize_t queue_nomerges_show(struct request_queue *q, char *page)
{
	return queue_var_show((blk_queue_nomerges(q) << 1) |
			       blk_queue_noxmerges(q), page);
}

static ssize_t queue_nomerges_store(struct request_queue *q, const char *page,
				    size_t count)
{
	unsigned long nm;
	ssize_t ret = queue_var_store(&nm, page, count);

	if (ret < 0)
		return ret;

	spin_lock_irq(q->queue_lock);
	queue_flag_clear(QUEUE_FLAG_NOMERGES, q);
	queue_flag_clear(QUEUE_FLAG_NOXMERGES, q);
	if (nm == 2)
		queue_flag_set(QUEUE_FLAG_NOMERGES, q);
	else if (nm)
		queue_flag_set(QUEUE_FLAG_NOXMERGES, q);
	spin_unlock_irq(q->queue_lock);

	return ret;
}

static ssize_t queue_rq_affinity_show(struct request_queue *q, char *page)
{
	bool set = test_bit(QUEUE_FLAG_SAME_COMP, &q->queue_flags);
	bool force = test_bit(QUEUE_FLAG_SAME_FORCE, &q->queue_flags);

	return queue_var_show(set << force, page);
}

static ssize_t
queue_rq_affinity_store(struct request_queue *q, const char *page, size_t count)
{
	ssize_t ret = -EINVAL;
#ifdef CONFIG_SMP
	unsigned long val;

	ret = queue_var_store(&val, page, count);
	if (ret < 0)
		return ret;

	spin_lock_irq(q->queue_lock);
	if (val == 2) {
		queue_flag_set(QUEUE_FLAG_SAME_COMP, q);
		queue_flag_set(QUEUE_FLAG_SAME_FORCE, q);
	} else if (val == 1) {
		queue_flag_set(QUEUE_FLAG_SAME_COMP, q);
		queue_flag_clear(QUEUE_FLAG_SAME_FORCE, q);
	} else if (val == 0) {
		queue_flag_clear(QUEUE_FLAG_SAME_COMP, q);
		queue_flag_clear(QUEUE_FLAG_SAME_FORCE, q);
	}
	spin_unlock_irq(q->queue_lock);
#endif
	return ret;
}

static ssize_t queue_poll_delay_show(struct request_queue *q, char *page)
{
	int val;

	if (q->poll_nsec == -1)
		val = -1;
	else
		val = q->poll_nsec / 1000;

	return sprintf(page, "%d\n", val);
}

static ssize_t queue_poll_delay_store(struct request_queue *q, const char *page,
				size_t count)
{
	int err, val;

	if (!q->mq_ops || !q->mq_ops->poll)
		return -EINVAL;

	err = kstrtoint(page, 10, &val);
	if (err < 0)
		return err;

	if (val == -1)
		q->poll_nsec = -1;
	else
		q->poll_nsec = val * 1000;

	return count;
}

static ssize_t queue_poll_show(struct request_queue *q, char *page)
{
	return queue_var_show(test_bit(QUEUE_FLAG_POLL, &q->queue_flags), page);
}

static ssize_t queue_poll_store(struct request_queue *q, const char *page,
				size_t count)
{
	unsigned long poll_on;
	ssize_t ret;

	if (!q->mq_ops || !q->mq_ops->poll)
		return -EINVAL;

	ret = queue_var_store(&poll_on, page, count);
	if (ret < 0)
		return ret;

	if (poll_on)
		blk_queue_flag_set(QUEUE_FLAG_POLL, q);
	else
		blk_queue_flag_clear(QUEUE_FLAG_POLL, q);

	return ret;
}

static ssize_t queue_wb_lat_show(struct request_queue *q, char *page)
{
	if (!wbt_rq_qos(q))
		return -EINVAL;

	return sprintf(page, "%llu\n", div_u64(wbt_get_min_lat(q), 1000));
}

static ssize_t queue_wb_lat_store(struct request_queue *q, const char *page,
				  size_t count)
{
	struct rq_qos *rqos;
	ssize_t ret;
	s64 val;

	ret = queue_var_store64(&val, page);
	if (ret < 0)
		return ret;
	if (val < -1)
		return -EINVAL;

	rqos = wbt_rq_qos(q);
	if (!rqos) {
		ret = wbt_init(q);
		if (ret)
			return ret;
	}

	if (val == -1)
		val = wbt_default_latency_nsec(q);
	else if (val >= 0)
		val *= 1000ULL;

	/*
	 * Ensure that the queue is idled, in case the latency update
	 * ends up either enabling or disabling wbt completely. We can't
	 * have IO inflight if that happens.
	 */
	if (q->mq_ops) {
		blk_mq_freeze_queue(q);
		blk_mq_quiesce_queue(q);
	} else
		blk_queue_bypass_start(q);

	wbt_set_min_lat(q, val);
	wbt_update_limits(q);

	if (q->mq_ops) {
		blk_mq_unquiesce_queue(q);
		blk_mq_unfreeze_queue(q);
	} else
		blk_queue_bypass_end(q);

	return count;
}

static ssize_t queue_wc_show(struct request_queue *q, char *page)
{
	if (test_bit(QUEUE_FLAG_WC, &q->queue_flags))
		return sprintf(page, "write back\n");

	return sprintf(page, "write through\n");
}

static ssize_t queue_wc_store(struct request_queue *q, const char *page,
			      size_t count)
{
	int set = -1;

	if (!strncmp(page, "write back", 10))
		set = 1;
	else if (!strncmp(page, "write through", 13) ||
		 !strncmp(page, "none", 4))
		set = 0;

	if (set == -1)
		return -EINVAL;

	if (set)
		blk_queue_flag_set(QUEUE_FLAG_WC, q);
	else
		blk_queue_flag_clear(QUEUE_FLAG_WC, q);

	return count;
}

static ssize_t queue_fua_show(struct request_queue *q, char *page)
{
	return sprintf(page, "%u\n", test_bit(QUEUE_FLAG_FUA, &q->queue_flags));
}

static ssize_t queue_dax_show(struct request_queue *q, char *page)
{
	return queue_var_show(blk_queue_dax(q), page);
}

static struct queue_sysfs_entry queue_requests_entry = {
	.attr = {.name = "nr_requests", .mode = 0644 },
	.show = queue_requests_show,
	.store = queue_requests_store,
};

static struct queue_sysfs_entry queue_ra_entry = {
	.attr = {.name = "read_ahead_kb", .mode = 0644 },
	.show = queue_ra_show,
	.store = queue_ra_store,
};

static struct queue_sysfs_entry queue_max_sectors_entry = {
	.attr = {.name = "max_sectors_kb", .mode = 0644 },
	.show = queue_max_sectors_show,
	.store = queue_max_sectors_store,
};

static struct queue_sysfs_entry queue_max_hw_sectors_entry = {
	.attr = {.name = "max_hw_sectors_kb", .mode = 0444 },
	.show = queue_max_hw_sectors_show,
};

static struct queue_sysfs_entry queue_max_segments_entry = {
	.attr = {.name = "max_segments", .mode = 0444 },
	.show = queue_max_segments_show,
};

static struct queue_sysfs_entry queue_max_discard_segments_entry = {
	.attr = {.name = "max_discard_segments", .mode = 0444 },
	.show = queue_max_discard_segments_show,
};

static struct queue_sysfs_entry queue_max_integrity_segments_entry = {
	.attr = {.name = "max_integrity_segments", .mode = 0444 },
	.show = queue_max_integrity_segments_show,
};

static struct queue_sysfs_entry queue_max_segment_size_entry = {
	.attr = {.name = "max_segment_size", .mode = 0444 },
	.show = queue_max_segment_size_show,
};

static struct queue_sysfs_entry queue_iosched_entry = {
	.attr = {.name = "scheduler", .mode = 0644 },
	.show = elv_iosched_show,
	.store = elv_iosched_store,
};

static struct queue_sysfs_entry queue_hw_sector_size_entry = {
	.attr = {.name = "hw_sector_size", .mode = 0444 },
	.show = queue_logical_block_size_show,
};

static struct queue_sysfs_entry queue_logical_block_size_entry = {
	.attr = {.name = "logical_block_size", .mode = 0444 },
	.show = queue_logical_block_size_show,
};

static struct queue_sysfs_entry queue_physical_block_size_entry = {
	.attr = {.name = "physical_block_size", .mode = 0444 },
	.show = queue_physical_block_size_show,
};

static struct queue_sysfs_entry queue_chunk_sectors_entry = {
	.attr = {.name = "chunk_sectors", .mode = 0444 },
	.show = queue_chunk_sectors_show,
};

static struct queue_sysfs_entry queue_io_min_entry = {
	.attr = {.name = "minimum_io_size", .mode = 0444 },
	.show = queue_io_min_show,
};

static struct queue_sysfs_entry queue_io_opt_entry = {
	.attr = {.name = "optimal_io_size", .mode = 0444 },
	.show = queue_io_opt_show,
};

static struct queue_sysfs_entry queue_discard_granularity_entry = {
	.attr = {.name = "discard_granularity", .mode = 0444 },
	.show = queue_discard_granularity_show,
};

static struct queue_sysfs_entry queue_discard_max_hw_entry = {
	.attr = {.name = "discard_max_hw_bytes", .mode = 0444 },
	.show = queue_discard_max_hw_show,
};

static struct queue_sysfs_entry queue_discard_max_entry = {
	.attr = {.name = "discard_max_bytes", .mode = 0644 },
	.show = queue_discard_max_show,
	.store = queue_discard_max_store,
};

static struct queue_sysfs_entry queue_discard_zeroes_data_entry = {
	.attr = {.name = "discard_zeroes_data", .mode = 0444 },
	.show = queue_discard_zeroes_data_show,
};

static struct queue_sysfs_entry queue_write_same_max_entry = {
	.attr = {.name = "write_same_max_bytes", .mode = 0444 },
	.show = queue_write_same_max_show,
};

static struct queue_sysfs_entry queue_write_zeroes_max_entry = {
	.attr = {.name = "write_zeroes_max_bytes", .mode = 0444 },
	.show = queue_write_zeroes_max_show,
};

static struct queue_sysfs_entry queue_nonrot_entry = {
	.attr = {.name = "rotational", .mode = 0644 },
	.show = queue_show_nonrot,
	.store = queue_store_nonrot,
};

static struct queue_sysfs_entry queue_zoned_entry = {
	.attr = {.name = "zoned", .mode = 0444 },
	.show = queue_zoned_show,
};

static struct queue_sysfs_entry queue_nomerges_entry = {
	.attr = {.name = "nomerges", .mode = 0644 },
	.show = queue_nomerges_show,
	.store = queue_nomerges_store,
};

static struct queue_sysfs_entry queue_rq_affinity_entry = {
	.attr = {.name = "rq_affinity", .mode = 0644 },
	.show = queue_rq_affinity_show,
	.store = queue_rq_affinity_store,
};

static struct queue_sysfs_entry queue_iostats_entry = {
	.attr = {.name = "iostats", .mode = 0644 },
	.show = queue_show_iostats,
	.store = queue_store_iostats,
};

static struct queue_sysfs_entry queue_random_entry = {
	.attr = {.name = "add_random", .mode = 0644 },
	.show = queue_show_random,
	.store = queue_store_random,
};

static struct queue_sysfs_entry queue_poll_entry = {
	.attr = {.name = "io_poll", .mode = 0644 },
	.show = queue_poll_show,
	.store = queue_poll_store,
};

static struct queue_sysfs_entry queue_poll_delay_entry = {
	.attr = {.name = "io_poll_delay", .mode = 0644 },
	.show = queue_poll_delay_show,
	.store = queue_poll_delay_store,
};

static struct queue_sysfs_entry queue_wc_entry = {
	.attr = {.name = "write_cache", .mode = 0644 },
	.show = queue_wc_show,
	.store = queue_wc_store,
};

static struct queue_sysfs_entry queue_fua_entry = {
	.attr = {.name = "fua", .mode = 0444 },
	.show = queue_fua_show,
};

static struct queue_sysfs_entry queue_dax_entry = {
	.attr = {.name = "dax", .mode = 0444 },
	.show = queue_dax_show,
};

static struct queue_sysfs_entry queue_wb_lat_entry = {
	.attr = {.name = "wbt_lat_usec", .mode = 0644 },
	.show = queue_wb_lat_show,
	.store = queue_wb_lat_store,
};

#ifdef CONFIG_BLK_DEV_THROTTLING_LOW
static struct queue_sysfs_entry throtl_sample_time_entry = {
	.attr = {.name = "throttle_sample_time", .mode = 0644 },
	.show = blk_throtl_sample_time_show,
	.store = blk_throtl_sample_time_store,
};
#endif

static struct attribute *default_attrs[] = {
	&queue_requests_entry.attr,
	&queue_ra_entry.attr,
	&queue_max_hw_sectors_entry.attr,
	&queue_max_sectors_entry.attr,
	&queue_max_segments_entry.attr,
	&queue_max_discard_segments_entry.attr,
	&queue_max_integrity_segments_entry.attr,
	&queue_max_segment_size_entry.attr,
	&queue_iosched_entry.attr,
	&queue_hw_sector_size_entry.attr,
	&queue_logical_block_size_entry.attr,
	&queue_physical_block_size_entry.attr,
	&queue_chunk_sectors_entry.attr,
	&queue_io_min_entry.attr,
	&queue_io_opt_entry.attr,
	&queue_discard_granularity_entry.attr,
	&queue_discard_max_entry.attr,
	&queue_discard_max_hw_entry.attr,
	&queue_discard_zeroes_data_entry.attr,
	&queue_write_same_max_entry.attr,
	&queue_write_zeroes_max_entry.attr,
	&queue_nonrot_entry.attr,
	&queue_zoned_entry.attr,
	&queue_nomerges_entry.attr,
	&queue_rq_affinity_entry.attr,
	&queue_iostats_entry.attr,
	&queue_random_entry.attr,
	&queue_poll_entry.attr,
	&queue_wc_entry.attr,
	&queue_fua_entry.attr,
	&queue_dax_entry.attr,
	&queue_wb_lat_entry.attr,
	&queue_poll_delay_entry.attr,
#ifdef CONFIG_BLK_DEV_THROTTLING_LOW
	&throtl_sample_time_entry.attr,
#endif
	NULL,
};

#define to_queue(atr) container_of((atr), struct queue_sysfs_entry, attr)

static ssize_t
queue_attr_show(struct kobject *kobj, struct attribute *attr, char *page)
{
	struct queue_sysfs_entry *entry = to_queue(attr);
	struct request_queue *q =
		container_of(kobj, struct request_queue, kobj);
	ssize_t res;

	if (!entry->show)
		return -EIO;
	mutex_lock(&q->sysfs_lock);
	if (blk_queue_dying(q)) {
		mutex_unlock(&q->sysfs_lock);
		return -ENOENT;
	}
	res = entry->show(q, page);
	mutex_unlock(&q->sysfs_lock);
	return res;
}

static ssize_t
queue_attr_store(struct kobject *kobj, struct attribute *attr,
		    const char *page, size_t length)
{
	struct queue_sysfs_entry *entry = to_queue(attr);
	struct request_queue *q;
	ssize_t res;

	if (!entry->store)
		return -EIO;

	q = container_of(kobj, struct request_queue, kobj);
	mutex_lock(&q->sysfs_lock);
	if (blk_queue_dying(q)) {
		mutex_unlock(&q->sysfs_lock);
		return -ENOENT;
	}
	res = entry->store(q, page, length);
	mutex_unlock(&q->sysfs_lock);
	return res;
}

static void blk_free_queue_rcu(struct rcu_head *rcu_head)
{
	struct request_queue *q = container_of(rcu_head, struct request_queue,
					       rcu_head);
	kmem_cache_free(blk_requestq_cachep, q);
}

/**
 * __blk_release_queue - release a request queue when it is no longer needed
 * @work: pointer to the release_work member of the request queue to be released
 *
 * Description:
 *     blk_release_queue is the counterpart of blk_init_queue(). It should be
 *     called when a request queue is being released; typically when a block
 *     device is being de-registered. Its primary task it to free the queue
 *     itself.
 *
 * Notes:
 *     The low level driver must have finished any outstanding requests first
 *     via blk_cleanup_queue().
 *
 *     Although blk_release_queue() may be called with preemption disabled,
 *     __blk_release_queue() may sleep.
 */
static void __blk_release_queue(struct work_struct *work)
{
	struct request_queue *q = container_of(work, typeof(*q), release_work);

	if (test_bit(QUEUE_FLAG_POLL_STATS, &q->queue_flags))
		blk_stat_remove_callback(q, q->poll_cb);
	blk_stat_free_callback(q->poll_cb);

	if (!blk_queue_dead(q)) {
		/*
		 * Last reference was dropped without having called
		 * blk_cleanup_queue().
		 */
		WARN_ONCE(blk_queue_init_done(q),
			  "request queue %p has been registered but blk_cleanup_queue() has not been called for that queue\n",
			  q);
		blk_exit_queue(q);
	}

<<<<<<< HEAD
	bdi_put(q->backing_dev_info);
	blkcg_exit_queue(q);
=======
	WARN(blk_queue_root_blkg(q),
	     "request queue %p is being released but it has not yet been removed from the blkcg controller\n",
	     q);
>>>>>>> 286cd8c7

	blk_free_queue_stats(q->stats);

	if (q->mq_ops)
		cancel_delayed_work_sync(&q->requeue_work);

	blk_exit_rl(q, &q->root_rl);

	if (q->queue_tags)
		__blk_queue_free_tags(q);

	if (!q->mq_ops) {
		if (q->exit_rq_fn)
			q->exit_rq_fn(q, q->fq->flush_rq);
		blk_free_flush_queue(q->fq);
	} else {
		blk_mq_release(q);
	}

	blk_trace_shutdown(q);

	if (q->mq_ops)
		blk_mq_debugfs_unregister(q);

	bioset_exit(&q->bio_split);

	ida_simple_remove(&blk_queue_ida, q->id);
	call_rcu(&q->rcu_head, blk_free_queue_rcu);
}

static void blk_release_queue(struct kobject *kobj)
{
	struct request_queue *q =
		container_of(kobj, struct request_queue, kobj);

	INIT_WORK(&q->release_work, __blk_release_queue);
	schedule_work(&q->release_work);
}

static const struct sysfs_ops queue_sysfs_ops = {
	.show	= queue_attr_show,
	.store	= queue_attr_store,
};

struct kobj_type blk_queue_ktype = {
	.sysfs_ops	= &queue_sysfs_ops,
	.default_attrs	= default_attrs,
	.release	= blk_release_queue,
};

/**
 * blk_register_queue - register a block layer queue with sysfs
 * @disk: Disk of which the request queue should be registered with sysfs.
 */
int blk_register_queue(struct gendisk *disk)
{
	int ret;
	struct device *dev = disk_to_dev(disk);
	struct request_queue *q = disk->queue;

	if (WARN_ON(!q))
		return -ENXIO;

	WARN_ONCE(blk_queue_registered(q),
		  "%s is registering an already registered queue\n",
		  kobject_name(&dev->kobj));
	queue_flag_set_unlocked(QUEUE_FLAG_REGISTERED, q);

	/*
	 * SCSI probing may synchronously create and destroy a lot of
	 * request_queues for non-existent devices.  Shutting down a fully
	 * functional queue takes measureable wallclock time as RCU grace
	 * periods are involved.  To avoid excessive latency in these
	 * cases, a request_queue starts out in a degraded mode which is
	 * faster to shut down and is made fully functional here as
	 * request_queues for non-existent devices never get registered.
	 */
	if (!blk_queue_init_done(q)) {
		queue_flag_set_unlocked(QUEUE_FLAG_INIT_DONE, q);
		percpu_ref_switch_to_percpu(&q->q_usage_counter);
		blk_queue_bypass_end(q);
	}

	ret = blk_trace_init_sysfs(dev);
	if (ret)
		return ret;

	/* Prevent changes through sysfs until registration is completed. */
	mutex_lock(&q->sysfs_lock);

	ret = kobject_add(&q->kobj, kobject_get(&dev->kobj), "%s", "queue");
	if (ret < 0) {
		blk_trace_remove_sysfs(dev);
		goto unlock;
	}

	if (q->mq_ops) {
		__blk_mq_register_dev(dev, q);
		blk_mq_debugfs_register(q);
	}

	kobject_uevent(&q->kobj, KOBJ_ADD);

	wbt_enable_default(q);

	blk_throtl_register_queue(q);

	if (q->request_fn || (q->mq_ops && q->elevator)) {
		ret = elv_register_queue(q);
		if (ret) {
			mutex_unlock(&q->sysfs_lock);
			kobject_uevent(&q->kobj, KOBJ_REMOVE);
			kobject_del(&q->kobj);
			blk_trace_remove_sysfs(dev);
			kobject_put(&dev->kobj);
			return ret;
		}
	}
	ret = 0;
unlock:
	mutex_unlock(&q->sysfs_lock);
	return ret;
}
EXPORT_SYMBOL_GPL(blk_register_queue);

/**
 * blk_unregister_queue - counterpart of blk_register_queue()
 * @disk: Disk of which the request queue should be unregistered from sysfs.
 *
 * Note: the caller is responsible for guaranteeing that this function is called
 * after blk_register_queue() has finished.
 */
void blk_unregister_queue(struct gendisk *disk)
{
	struct request_queue *q = disk->queue;

	if (WARN_ON(!q))
		return;

	/* Return early if disk->queue was never registered. */
	if (!blk_queue_registered(q))
		return;

	/*
	 * Since sysfs_remove_dir() prevents adding new directory entries
	 * before removal of existing entries starts, protect against
	 * concurrent elv_iosched_store() calls.
	 */
	mutex_lock(&q->sysfs_lock);

	blk_queue_flag_clear(QUEUE_FLAG_REGISTERED, q);

	/*
	 * Remove the sysfs attributes before unregistering the queue data
	 * structures that can be modified through sysfs.
	 */
	if (q->mq_ops)
		blk_mq_unregister_dev(disk_to_dev(disk), q);
	mutex_unlock(&q->sysfs_lock);

	blk_trace_remove_sysfs(disk_to_dev(disk));

	mutex_lock(&q->sysfs_lock);
	if (q->request_fn || (q->mq_ops && q->elevator))
		elv_unregister_queue(q);
	mutex_unlock(&q->sysfs_lock);

	/* Now that we've deleted all child objects, we can delete the queue. */
	kobject_uevent(&q->kobj, KOBJ_REMOVE);
	kobject_del(&q->kobj);

	kobject_put(&disk_to_dev(disk)->kobj);
}<|MERGE_RESOLUTION|>--- conflicted
+++ resolved
@@ -92,11 +92,7 @@
 static ssize_t queue_ra_show(struct request_queue *q, char *page)
 {
 	unsigned long ra_kb = q->backing_dev_info->ra_pages <<
-<<<<<<< HEAD
-					(PAGE_CACHE_SHIFT - 10);
-=======
 					(PAGE_SHIFT - 10);
->>>>>>> 286cd8c7
 
 	return queue_var_show(ra_kb, (page));
 }
@@ -110,11 +106,7 @@
 	if (ret < 0)
 		return ret;
 
-<<<<<<< HEAD
-	q->backing_dev_info->ra_pages = ra_kb >> (PAGE_CACHE_SHIFT - 10);
-=======
 	q->backing_dev_info->ra_pages = ra_kb >> (PAGE_SHIFT - 10);
->>>>>>> 286cd8c7
 
 	return ret;
 }
@@ -838,14 +830,9 @@
 		blk_exit_queue(q);
 	}
 
-<<<<<<< HEAD
-	bdi_put(q->backing_dev_info);
-	blkcg_exit_queue(q);
-=======
 	WARN(blk_queue_root_blkg(q),
 	     "request queue %p is being released but it has not yet been removed from the blkcg controller\n",
 	     q);
->>>>>>> 286cd8c7
 
 	blk_free_queue_stats(q->stats);
 
