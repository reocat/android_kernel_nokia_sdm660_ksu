--- conflicted
+++ resolved
@@ -474,11 +474,7 @@
 {
 	/* some drivers (floppy) instantiate a queue w/o disk registered */
 	if (blkg->q->backing_dev_info->dev)
-<<<<<<< HEAD
-		return dev_name(blkg->q->backing_dev_info->dev);
-=======
 		return bdi_dev_name(blkg->q->backing_dev_info);
->>>>>>> 286cd8c7
 	return NULL;
 }
 EXPORT_SYMBOL_GPL(blkg_dev_name);
@@ -838,15 +834,8 @@
 	if (!disk)
 		return -ENODEV;
 	if (part) {
-<<<<<<< HEAD
-		owner = disk->fops->owner;
-		put_disk(disk);
-		module_put(owner);
-		return -ENODEV;
-=======
 		ret = -ENODEV;
 		goto fail;
->>>>>>> 286cd8c7
 	}
 
 	q = disk->queue;
@@ -881,27 +870,11 @@
 		/* Drop locks to do new blkg allocation with GFP_KERNEL. */
 		spin_unlock_irq(q->queue_lock);
 		rcu_read_unlock();
-<<<<<<< HEAD
-		spin_unlock_irq(disk->queue->queue_lock);
-		owner = disk->fops->owner;
-		put_disk(disk);
-		module_put(owner);
-		/*
-		 * If queue was bypassing, we should retry.  Do so after a
-		 * short msleep().  It isn't strictly necessary but queue
-		 * can be bypassing for some time and it's always nice to
-		 * avoid busy looping.
-		 */
-		if (ret == -EBUSY) {
-			msleep(10);
-			ret = restart_syscall();
-=======
 
 		new_blkg = blkg_alloc(pos, q, GFP_KERNEL);
 		if (unlikely(!new_blkg)) {
 			ret = -ENOMEM;
 			goto fail;
->>>>>>> 286cd8c7
 		}
 
 		if (radix_tree_preload(GFP_KERNEL)) {
@@ -976,13 +949,7 @@
 
 	spin_unlock_irq(ctx->disk->queue->queue_lock);
 	rcu_read_unlock();
-<<<<<<< HEAD
-	owner = ctx->disk->fops->owner;
-	put_disk(ctx->disk);
-	module_put(owner);
-=======
 	put_disk_and_module(ctx->disk);
->>>>>>> 286cd8c7
 }
 EXPORT_SYMBOL_GPL(blkg_conf_finish);
 
@@ -1291,10 +1258,6 @@
 	if (preloaded)
 		radix_tree_preload_end();
 
-<<<<<<< HEAD
-	if (IS_ERR(blkg))
-		return PTR_ERR(blkg);
-=======
 	ret = blk_iolatency_init(q);
 	if (ret) {
 		spin_lock_irq(q->queue_lock);
@@ -1302,7 +1265,6 @@
 		spin_unlock_irq(q->queue_lock);
 		return ret;
 	}
->>>>>>> 286cd8c7
 
 	ret = blk_throtl_init(q);
 	if (ret) {
