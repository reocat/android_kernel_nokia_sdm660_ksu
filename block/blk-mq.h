/* SPDX-License-Identifier: GPL-2.0 */
#ifndef INT_BLK_MQ_H
#define INT_BLK_MQ_H

#include "blk-stat.h"
#include "blk-mq-tag.h"

struct blk_mq_tag_set;

/**
 * struct blk_mq_ctx - State for a software queue facing the submitting CPUs
 */
struct blk_mq_ctx {
	struct {
		spinlock_t		lock;
		struct list_head	rq_list;
	}  ____cacheline_aligned_in_smp;

	unsigned int		cpu;
	unsigned int		index_hw;

	/* incremented at dispatch time */
	unsigned long		rq_dispatched[2];
	unsigned long		rq_merged;

	/* incremented at completion time */
	unsigned long		____cacheline_aligned_in_smp rq_completed[2];

	struct request_queue	*queue;
	struct kobject		kobj;
} ____cacheline_aligned_in_smp;

void blk_mq_freeze_queue(struct request_queue *q);
void blk_mq_exit_queue(struct request_queue *q);
int blk_mq_update_nr_requests(struct request_queue *q, unsigned int nr);
void blk_mq_wake_waiters(struct request_queue *q);
bool blk_mq_dispatch_rq_list(struct request_queue *, struct list_head *, bool);
void blk_mq_flush_busy_ctxs(struct blk_mq_hw_ctx *hctx, struct list_head *list);
bool blk_mq_get_driver_tag(struct request *rq);
struct request *blk_mq_dequeue_from_ctx(struct blk_mq_hw_ctx *hctx,
					struct blk_mq_ctx *start);

/*
 * Internal helpers for allocating/freeing the request map
 */
void blk_mq_free_rqs(struct blk_mq_tag_set *set, struct blk_mq_tags *tags,
		     unsigned int hctx_idx);
void blk_mq_free_rq_map(struct blk_mq_tags *tags);
struct blk_mq_tags *blk_mq_alloc_rq_map(struct blk_mq_tag_set *set,
					unsigned int hctx_idx,
					unsigned int nr_tags,
					unsigned int reserved_tags);
int blk_mq_alloc_rqs(struct blk_mq_tag_set *set, struct blk_mq_tags *tags,
		     unsigned int hctx_idx, unsigned int depth);

/*
 * Internal helpers for request insertion into sw queues
 */
void __blk_mq_insert_request(struct blk_mq_hw_ctx *hctx, struct request *rq,
				bool at_head);
void blk_mq_request_bypass_insert(struct request *rq, bool run_queue);
void blk_mq_insert_requests(struct blk_mq_hw_ctx *hctx, struct blk_mq_ctx *ctx,
				struct list_head *list);

/* Used by blk_insert_cloned_request() to issue request directly */
blk_status_t blk_mq_request_issue_directly(struct request *rq);
void blk_mq_try_issue_list_directly(struct blk_mq_hw_ctx *hctx,
				    struct list_head *list);

/*
 * CPU -> queue mappings
 */
<<<<<<< HEAD
extern unsigned int *blk_mq_make_queue_map(struct blk_mq_tag_set *set);
=======
>>>>>>> 286cd8c7
extern int blk_mq_hw_queue_to_node(unsigned int *map, unsigned int);

static inline struct blk_mq_hw_ctx *blk_mq_map_queue(struct request_queue *q,
		int cpu)
{
	return q->queue_hw_ctx[q->mq_map[cpu]];
}

/*
 * sysfs helpers
 */
extern void blk_mq_sysfs_init(struct request_queue *q);
extern void blk_mq_sysfs_deinit(struct request_queue *q);
extern int __blk_mq_register_dev(struct device *dev, struct request_queue *q);
extern int blk_mq_sysfs_register(struct request_queue *q);
extern void blk_mq_sysfs_unregister(struct request_queue *q);
extern void blk_mq_hctx_kobj_init(struct blk_mq_hw_ctx *hctx);

void blk_mq_release(struct request_queue *q);

/**
 * blk_mq_rq_state() - read the current MQ_RQ_* state of a request
 * @rq: target request.
 */
static inline enum mq_rq_state blk_mq_rq_state(struct request *rq)
{
	return READ_ONCE(rq->state);
}

static inline struct blk_mq_ctx *__blk_mq_get_ctx(struct request_queue *q,
					   unsigned int cpu)
{
	return per_cpu_ptr(q->queue_ctx, cpu);
}

/*
 * This assumes per-cpu software queueing queues. They could be per-node
 * as well, for instance. For now this is hardcoded as-is. Note that we don't
 * care about preemption, since we know the ctx's are persistent. This does
 * mean that we can't rely on ctx always matching the currently running CPU.
 */
static inline struct blk_mq_ctx *blk_mq_get_ctx(struct request_queue *q)
{
	return __blk_mq_get_ctx(q, get_cpu());
}

static inline void blk_mq_put_ctx(struct blk_mq_ctx *ctx)
{
	put_cpu();
}

struct blk_mq_alloc_data {
	/* input parameter */
	struct request_queue *q;
	blk_mq_req_flags_t flags;
	unsigned int shallow_depth;

	/* input & output parameter */
	struct blk_mq_ctx *ctx;
	struct blk_mq_hw_ctx *hctx;
};

static inline struct blk_mq_tags *blk_mq_tags_from_data(struct blk_mq_alloc_data *data)
{
	if (data->flags & BLK_MQ_REQ_INTERNAL)
		return data->hctx->sched_tags;

	return data->hctx->tags;
}

static inline bool blk_mq_hctx_stopped(struct blk_mq_hw_ctx *hctx)
{
	return test_bit(BLK_MQ_S_STOPPED, &hctx->state);
}

static inline bool blk_mq_hw_queue_mapped(struct blk_mq_hw_ctx *hctx)
{
	return hctx->nr_ctx && hctx->tags;
}

void blk_mq_in_flight(struct request_queue *q, struct hd_struct *part,
		      unsigned int inflight[2]);
void blk_mq_in_flight_rw(struct request_queue *q, struct hd_struct *part,
			 unsigned int inflight[2]);

static inline void blk_mq_put_dispatch_budget(struct blk_mq_hw_ctx *hctx)
{
	struct request_queue *q = hctx->queue;

	if (q->mq_ops->put_budget)
		q->mq_ops->put_budget(hctx);
}

static inline bool blk_mq_get_dispatch_budget(struct blk_mq_hw_ctx *hctx)
{
	struct request_queue *q = hctx->queue;

	if (q->mq_ops->get_budget)
		return q->mq_ops->get_budget(hctx);
	return true;
}

static inline void __blk_mq_put_driver_tag(struct blk_mq_hw_ctx *hctx,
					   struct request *rq)
{
	blk_mq_put_tag(hctx, hctx->tags, rq->mq_ctx, rq->tag);
	rq->tag = -1;

	if (rq->rq_flags & RQF_MQ_INFLIGHT) {
		rq->rq_flags &= ~RQF_MQ_INFLIGHT;
		atomic_dec(&hctx->nr_active);
	}
}

static inline void blk_mq_put_driver_tag_hctx(struct blk_mq_hw_ctx *hctx,
				       struct request *rq)
{
	if (rq->tag == -1 || rq->internal_tag == -1)
		return;

	__blk_mq_put_driver_tag(hctx, rq);
}

static inline void blk_mq_put_driver_tag(struct request *rq)
{
	struct blk_mq_hw_ctx *hctx;

	if (rq->tag == -1 || rq->internal_tag == -1)
		return;

	hctx = blk_mq_map_queue(rq->q, rq->mq_ctx->cpu);
	__blk_mq_put_driver_tag(hctx, rq);
}

static inline void blk_mq_clear_mq_map(struct blk_mq_tag_set *set)
{
	int cpu;

	for_each_possible_cpu(cpu)
		set->mq_map[cpu] = 0;
}

#endif<|MERGE_RESOLUTION|>--- conflicted
+++ resolved
@@ -70,10 +70,6 @@
 /*
  * CPU -> queue mappings
  */
-<<<<<<< HEAD
-extern unsigned int *blk_mq_make_queue_map(struct blk_mq_tag_set *set);
-=======
->>>>>>> 286cd8c7
 extern int blk_mq_hw_queue_to_node(unsigned int *map, unsigned int);
 
 static inline struct blk_mq_hw_ctx *blk_mq_map_queue(struct request_queue *q,
