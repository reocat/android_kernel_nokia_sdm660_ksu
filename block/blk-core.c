--- conflicted
+++ resolved
@@ -199,23 +199,6 @@
 	q->nr_congestion_off = nr;
 }
 
-<<<<<<< HEAD
-/**
- * blk_get_backing_dev_info - get the address of a queue's backing_dev_info
- * @bdev:	device
- *
- * Locates the passed device's request queue and returns the address of its
- * backing_dev_info. The return value is never NULL however we may return
- * &noop_backing_dev_info if the bdev is not currently open.
- */
-struct backing_dev_info *blk_get_backing_dev_info(struct block_device *bdev)
-{
-	return bdev->bd_bdi;
-}
-EXPORT_SYMBOL(blk_get_backing_dev_info);
-
-=======
->>>>>>> 286cd8c7
 void blk_rq_init(struct request_queue *q, struct request *rq)
 {
 	memset(rq, 0, sizeof(*rq));
@@ -386,12 +369,8 @@
  **/
 void blk_start_queue(struct request_queue *q)
 {
-<<<<<<< HEAD
-	WARN_ON(!in_interrupt() && !irqs_disabled());
-=======
 	lockdep_assert_held(q->queue_lock);
 	WARN_ON_ONCE(q->mq_ops);
->>>>>>> 286cd8c7
 
 	queue_flag_clear(QUEUE_FLAG_STOPPED, q);
 	__blk_run_queue(q);
@@ -724,11 +703,6 @@
 
 void blk_set_queue_dying(struct request_queue *q)
 {
-<<<<<<< HEAD
-	spin_lock_irq(q->queue_lock);
-	queue_flag_set(QUEUE_FLAG_DYING, q);
-	spin_unlock_irq(q->queue_lock);
-=======
 	blk_queue_flag_set(QUEUE_FLAG_DYING, q);
 
 	/*
@@ -737,7 +711,6 @@
 	 * prevent I/O from crossing blk_queue_enter().
 	 */
 	blk_freeze_queue_start(q);
->>>>>>> 286cd8c7
 
 	if (q->mq_ops)
 		blk_mq_wake_waiters(q);
@@ -967,9 +940,6 @@
 	const bool pm = flags & BLK_MQ_REQ_PREEMPT;
 
 	while (true) {
-<<<<<<< HEAD
-		if (percpu_ref_tryget_live(&q->q_usage_counter))
-=======
 		bool success = false;
 
 		rcu_read_lock();
@@ -988,16 +958,11 @@
 		rcu_read_unlock();
 
 		if (success)
->>>>>>> 286cd8c7
 			return 0;
 
 		if (flags & BLK_MQ_REQ_NOWAIT)
 			return -EBUSY;
 
-<<<<<<< HEAD
-		wait_event(q->mq_freeze_wq,
-			   !atomic_read(&q->mq_freeze_depth) ||
-=======
 		/*
 		 * read pair of barrier in blk_freeze_queue_start(),
 		 * we need to order reading __PERCPU_REF_DEAD flag of
@@ -1010,7 +975,6 @@
 		wait_event(q->mq_freeze_wq,
 			   (atomic_read(&q->mq_freeze_depth) == 0 &&
 			    (pm || !blk_queue_pm_only(q))) ||
->>>>>>> 286cd8c7
 			   blk_queue_dying(q));
 		if (blk_queue_dying(q))
 			return -ENODEV;
@@ -1058,10 +1022,7 @@
 					   spinlock_t *lock)
 {
 	struct request_queue *q;
-<<<<<<< HEAD
-=======
 	int ret;
->>>>>>> 286cd8c7
 
 	q = kmem_cache_alloc_node(blk_requestq_cachep,
 				gfp_mask | __GFP_ZERO, node_id);
@@ -1085,10 +1046,6 @@
 	if (!q->backing_dev_info)
 		goto fail_split;
 
-<<<<<<< HEAD
-	q->backing_dev_info->ra_pages =
-			(VM_MAX_READAHEAD * 1024) / PAGE_CACHE_SIZE;
-=======
 	q->stats = blk_alloc_queue_stats();
 	if (!q->stats)
 		goto fail_stats;
@@ -1097,22 +1054,14 @@
 			(VM_MAX_READAHEAD * 1024) / PAGE_SIZE;
 	q->backing_dev_info->io_pages =
 			(VM_MAX_READAHEAD * 1024) / PAGE_SIZE;
->>>>>>> 286cd8c7
 	q->backing_dev_info->capabilities = BDI_CAP_CGROUP_WRITEBACK;
 	q->backing_dev_info->name = "block";
 	q->node = node_id;
 
-<<<<<<< HEAD
-	setup_timer(&q->backing_dev_info->laptop_mode_wb_timer,
-		    laptop_mode_timer_fn, (unsigned long) q);
-	setup_timer(&q->timeout, blk_rq_timed_out_timer, (unsigned long) q);
-	INIT_LIST_HEAD(&q->queue_head);
-=======
 	timer_setup(&q->backing_dev_info->laptop_mode_wb_timer,
 		    laptop_mode_timer_fn, 0);
 	timer_setup(&q->timeout, blk_rq_timed_out_timer, 0);
 	INIT_WORK(&q->timeout_work, blk_timeout_work_dummy);
->>>>>>> 286cd8c7
 	INIT_LIST_HEAD(&q->timeout_list);
 	INIT_LIST_HEAD(&q->icq_list);
 #ifdef CONFIG_BLK_CGROUP
@@ -1159,11 +1108,8 @@
 fail_ref:
 	percpu_ref_exit(&q->q_usage_counter);
 fail_bdi:
-<<<<<<< HEAD
-=======
 	blk_free_queue_stats(q->stats);
 fail_stats:
->>>>>>> 286cd8c7
 	bdi_put(q->backing_dev_info);
 fail_split:
 	bioset_exit(&q->bio_split);
@@ -1270,11 +1216,7 @@
 out_free_flush_queue:
 	blk_free_flush_queue(q->fq);
 	q->fq = NULL;
-<<<<<<< HEAD
-	return NULL;
-=======
 	return -ENOMEM;
->>>>>>> 286cd8c7
 }
 EXPORT_SYMBOL(blk_init_allocated_queue);
 
@@ -1666,11 +1608,8 @@
 	gfp_t gfp_mask = flags & BLK_MQ_REQ_NOWAIT ? GFP_ATOMIC : GFP_NOIO;
 	int ret = 0;
 
-<<<<<<< HEAD
-=======
 	WARN_ON_ONCE(q->mq_ops);
 
->>>>>>> 286cd8c7
 	/* create ioc upfront */
 	create_io_context(gfp_mask, q->node);
 
@@ -1816,13 +1755,9 @@
 #ifdef CONFIG_PM
 static void blk_pm_put_request(struct request *rq)
 {
-<<<<<<< HEAD
-	if (rq->q->dev && !(rq->cmd_flags & REQ_PM) && rq->q->nr_pending) {
-=======
 	if (rq->q->dev && !(rq->rq_flags & RQF_PM) &&
 	    (rq->rq_flags & RQF_PM_ADDED)) {
 		rq->rq_flags &= ~RQF_PM_ADDED;
->>>>>>> 286cd8c7
 		if (!--rq->q->nr_pending)
 			pm_runtime_mark_last_busy(rq->q->dev);
 	}
@@ -1853,12 +1788,7 @@
 	/* this is a bio leak */
 	WARN_ON(req->bio != NULL);
 
-<<<<<<< HEAD
-	/* this is a bio leak if the bio is not tagged with BIO_DONTFREE */
-	WARN_ON(req->bio && !bio_flagged(req->bio, BIO_DONTFREE));
-=======
 	rq_qos_done(q, req);
->>>>>>> 286cd8c7
 
 	/*
 	 * Request may not have originated from ll_rw_blk. if not,
@@ -2084,11 +2014,7 @@
 	req->write_hint = bio->bi_write_hint;
 	blk_rq_bio_prep(req->q, req, bio);
 }
-<<<<<<< HEAD
-EXPORT_SYMBOL(init_request_from_bio);
-=======
 EXPORT_SYMBOL_GPL(blk_init_request_from_bio);
->>>>>>> 286cd8c7
 
 static blk_qc_t blk_queue_bio(struct request_queue *q, struct bio *bio)
 {
@@ -2109,12 +2035,7 @@
 	if (!bio_integrity_prep(bio))
 		return BLK_QC_T_NONE;
 
-<<<<<<< HEAD
-	if (bio->bi_rw & (REQ_FLUSH | REQ_FUA | REQ_POST_FLUSH_BARRIER |
-			  REQ_BARRIER)) {
-=======
 	if (op_is_flush(bio->bi_opf)) {
->>>>>>> 286cd8c7
 		spin_lock_irq(q->queue_lock);
 		where = ELEVATOR_INSERT_FLUSH;
 		goto get_rq;
@@ -2488,11 +2409,8 @@
 	 * yet.
 	 */
 	struct bio_list bio_list_on_stack[2];
-<<<<<<< HEAD
-=======
 	blk_mq_req_flags_t flags = 0;
 	struct request_queue *q = bio->bi_disk->queue;
->>>>>>> 286cd8c7
 	blk_qc_t ret = BLK_QC_T_NONE;
 
 	if (bio->bi_opf & REQ_NOWAIT)
@@ -2545,14 +2463,6 @@
 	do {
 		bool enter_succeeded = true;
 
-<<<<<<< HEAD
-		if (likely(blk_queue_enter(q, __GFP_DIRECT_RECLAIM) == 0)) {
-			struct bio_list lower, same;
-
-			/* Create a fresh bio_list for all subordinate requests */
-			bio_list_on_stack[1] = bio_list_on_stack[0];
-			bio_list_init(&bio_list_on_stack[0]);
-=======
 		if (unlikely(q != bio->bi_disk->queue)) {
 			if (q)
 				blk_queue_exit(q);
@@ -2563,14 +2473,10 @@
 			if (blk_queue_enter(q, flags) < 0)
 				enter_succeeded = false;
 		}
->>>>>>> 286cd8c7
 
 		if (enter_succeeded) {
 			struct bio_list lower, same;
 
-<<<<<<< HEAD
-			blk_queue_exit(q);
-=======
 			/* Create a fresh bio_list for all subordinate requests */
 			bio_list_on_stack[1] = bio_list_on_stack[0];
 			bio_list_init(&bio_list_on_stack[0]);
@@ -2578,18 +2484,13 @@
 			if (!blk_crypto_submit_bio(&bio))
 				ret = q->make_request_fn(q, bio);
 
->>>>>>> 286cd8c7
 			/* sort new bios into those for a lower level
 			 * and those for the same level
 			 */
 			bio_list_init(&lower);
 			bio_list_init(&same);
 			while ((bio = bio_list_pop(&bio_list_on_stack[0])) != NULL)
-<<<<<<< HEAD
-				if (q == bdev_get_queue(bio->bi_bdev))
-=======
 				if (q == bio->bi_disk->queue)
->>>>>>> 286cd8c7
 					bio_list_add(&same, bio);
 				else
 					bio_list_add(&lower, bio);
@@ -2598,16 +2499,12 @@
 			bio_list_merge(&bio_list_on_stack[0], &same);
 			bio_list_merge(&bio_list_on_stack[0], &bio_list_on_stack[1]);
 		} else {
-<<<<<<< HEAD
-			bio_io_error(bio);
-=======
 			if (unlikely(!blk_queue_dying(q) &&
 					(bio->bi_opf & REQ_NOWAIT)))
 				bio_wouldblock_error(bio);
 			else
 				bio_io_error(bio);
 			q = NULL;
->>>>>>> 286cd8c7
 		}
 		bio = bio_list_pop(&bio_list_on_stack[0]);
 	} while (bio);
@@ -3137,29 +3034,19 @@
  */
 blk_qc_t submit_bio(struct bio *bio)
 {
-<<<<<<< HEAD
-	unsigned int count = 0;
-	bio->bi_rw |= rw;
-=======
 	bool workingset_read = false;
 	unsigned long pflags;
 	blk_qc_t ret;
->>>>>>> 286cd8c7
 
 	/*
 	 * If it's a regular read/write or a barrier with data attached,
 	 * go through the normal accounting stuff before submission.
 	 */
 	if (bio_has_data(bio)) {
-<<<<<<< HEAD
-		if (unlikely(rw & REQ_WRITE_SAME))
-			count = bdev_logical_block_size(bio->bi_bdev) >> 9;
-=======
 		unsigned int count;
 
 		if (unlikely(bio_op(bio) == REQ_OP_WRITE_SAME))
 			count = queue_logical_block_size(bio->bi_disk->queue) >> 9;
->>>>>>> 286cd8c7
 		else
 			count = bio_sectors(bio);
 
@@ -3178,22 +3065,13 @@
 
 			tsk = get_dirty_task(bio);
 			printk(KERN_DEBUG "%s(%d): %s block %Lu on %s (%u sectors)\n",
-<<<<<<< HEAD
-				tsk->comm, task_pid_nr(tsk),
-				(rw & WRITE) ? "WRITE" : "READ",
-=======
 			current->comm, task_pid_nr(current),
 				op_is_write(bio_op(bio)) ? "WRITE" : "READ",
->>>>>>> 286cd8c7
 				(unsigned long long)bio->bi_iter.bi_sector,
 				bio_devname(bio, b), count);
 		}
 	}
 
-<<<<<<< HEAD
-	set_submit_info(bio, count);
-	return generic_make_request(bio);
-=======
 	/*
 	 * If we're reading data that is part of the userspace
 	 * workingset, count submission time as memory stall. When the
@@ -3209,7 +3087,6 @@
 		psi_memstall_leave(&pflags);
 
 	return ret;
->>>>>>> 286cd8c7
 }
 EXPORT_SYMBOL(submit_bio);
 
@@ -3284,17 +3161,12 @@
 	if (q->mq_ops) {
 		if (blk_queue_io_stat(q))
 			blk_account_io_start(rq, true);
-<<<<<<< HEAD
-		blk_mq_insert_request(rq, false, true, false);
-		return 0;
-=======
 		/*
 		 * Since we have a scheduler attached on the top device,
 		 * bypass a potential scheduler on the bottom device for
 		 * insert.
 		 */
 		return blk_mq_request_issue_directly(rq);
->>>>>>> 286cd8c7
 	}
 
 	spin_lock_irqsave(q->queue_lock, flags);
@@ -3865,11 +3737,7 @@
 
 	BUG_ON(blk_queued_rq(req));
 
-<<<<<<< HEAD
-	if (unlikely(laptop_mode) && req->cmd_type == REQ_TYPE_FS)
-=======
 	if (unlikely(laptop_mode) && !blk_rq_is_passthrough(req))
->>>>>>> 286cd8c7
 		laptop_io_completion(req->q->backing_dev_info);
 
 	blk_delete_timer(req);
@@ -4623,9 +4491,6 @@
 
 	blk_requestq_cachep = kmem_cache_create("request_queue",
 			sizeof(struct request_queue), 0, SLAB_PANIC, NULL);
-<<<<<<< HEAD
-	blk_init_perf();
-=======
 
 #ifdef CONFIG_DEBUG_FS
 	blk_debugfs_root = debugfs_create_dir("block", NULL);
@@ -4637,7 +4502,6 @@
 	if (blk_crypto_fallback_init() < 0)
 		panic("Failed to init blk-crypto-fallback\n");
 
->>>>>>> 286cd8c7
 	return 0;
 }
 
