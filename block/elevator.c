/*
 *  Block device elevator/IO-scheduler.
 *
 *  Copyright (C) 2000 Andrea Arcangeli <andrea@suse.de> SuSE
 *
 * 30042000 Jens Axboe <axboe@kernel.dk> :
 *
 * Split the elevator a bit so that it is possible to choose a different
 * one or even write a new "plug in". There are three pieces:
 * - elevator_fn, inserts a new request in the queue list
 * - elevator_merge_fn, decides whether a new buffer can be merged with
 *   an existing request
 * - elevator_dequeue_fn, called when a request is taken off the active list
 *
 * 20082000 Dave Jones <davej@suse.de> :
 * Removed tests for max-bomb-segments, which was breaking elvtune
 *  when run without -bN
 *
 * Jens:
 * - Rework again to work with bio instead of buffer_heads
 * - loose bi_dev comparisons, partition handling is right now
 * - completely modularize elevator setup and teardown
 *
 */
#include <linux/kernel.h>
#include <linux/fs.h>
#include <linux/blkdev.h>
#include <linux/elevator.h>
#include <linux/bio.h>
#include <linux/module.h>
#include <linux/slab.h>
#include <linux/init.h>
#include <linux/compiler.h>
#include <linux/blktrace_api.h>
#include <linux/hash.h>
#include <linux/uaccess.h>
#include <linux/pm_runtime.h>
#include <linux/blk-cgroup.h>

#include <trace/events/block.h>

#include "blk.h"
#include "blk-mq-sched.h"
#include "blk-wbt.h"

static DEFINE_SPINLOCK(elv_list_lock);
static LIST_HEAD(elv_list);

/*
 * Merge hash stuff.
 */
#define rq_hash_key(rq)		(blk_rq_pos(rq) + blk_rq_sectors(rq))

/*
 * Query io scheduler to see if the current process issuing bio may be
 * merged with rq.
 */
static int elv_iosched_allow_bio_merge(struct request *rq, struct bio *bio)
{
	struct request_queue *q = rq->q;
	struct elevator_queue *e = q->elevator;

	if (e->uses_mq && e->type->ops.mq.allow_merge)
		return e->type->ops.mq.allow_merge(q, rq, bio);
	else if (!e->uses_mq && e->type->ops.sq.elevator_allow_bio_merge_fn)
		return e->type->ops.sq.elevator_allow_bio_merge_fn(q, rq, bio);

	return 1;
}

/*
 * can we safely merge with this request?
 */
bool elv_bio_merge_ok(struct request *rq, struct bio *bio)
{
	if (!blk_rq_merge_ok(rq, bio))
		return false;

	if (!elv_iosched_allow_bio_merge(rq, bio))
		return false;

	return true;
}
EXPORT_SYMBOL(elv_bio_merge_ok);

static bool elevator_match(const struct elevator_type *e, const char *name)
{
	if (!strcmp(e->elevator_name, name))
		return true;
	if (e->elevator_alias && !strcmp(e->elevator_alias, name))
		return true;

	return false;
}

/*
 * Return scheduler with name 'name' and with matching 'mq capability
 */
static struct elevator_type *elevator_find(const char *name, bool mq)
{
	struct elevator_type *e;

	list_for_each_entry(e, &elv_list, list) {
		if (elevator_match(e, name) && (mq == e->uses_mq))
			return e;
	}

	return NULL;
}

static void elevator_put(struct elevator_type *e)
{
	module_put(e->elevator_owner);
}

static struct elevator_type *elevator_get(struct request_queue *q,
					  const char *name, bool try_loading)
{
	struct elevator_type *e;

	spin_lock(&elv_list_lock);

	e = elevator_find(name, q->mq_ops != NULL);
	if (!e && try_loading) {
		spin_unlock(&elv_list_lock);
		request_module("%s-iosched", name);
		spin_lock(&elv_list_lock);
		e = elevator_find(name, q->mq_ops != NULL);
	}

	if (e && !try_module_get(e->elevator_owner))
		e = NULL;

	spin_unlock(&elv_list_lock);
	return e;
}

static char chosen_elevator[ELV_NAME_MAX];

static int __init elevator_setup(char *str)
{
	/*
	 * Be backwards-compatible with previous kernels, so users
	 * won't get the wrong elevator.
	 */
	strncpy(chosen_elevator, str, sizeof(chosen_elevator) - 1);
	return 1;
}

__setup("elevator=", elevator_setup);

/* called during boot to load the elevator chosen by the elevator param */
void __init load_default_elevator_module(void)
{
	struct elevator_type *e;

	if (!chosen_elevator[0])
		return;

	/*
	 * Boot parameter is deprecated, we haven't supported that for MQ.
	 * Only look for non-mq schedulers from here.
	 */
	spin_lock(&elv_list_lock);
	e = elevator_find(chosen_elevator, false);
	spin_unlock(&elv_list_lock);

	if (!e)
		request_module("%s-iosched", chosen_elevator);
}

static struct kobj_type elv_ktype;

struct elevator_queue *elevator_alloc(struct request_queue *q,
				  struct elevator_type *e)
{
	struct elevator_queue *eq;

	eq = kzalloc_node(sizeof(*eq), GFP_KERNEL, q->node);
	if (unlikely(!eq))
		return NULL;

	eq->type = e;
	kobject_init(&eq->kobj, &elv_ktype);
	mutex_init(&eq->sysfs_lock);
	hash_init(eq->hash);
	eq->uses_mq = e->uses_mq;

	return eq;
}
EXPORT_SYMBOL(elevator_alloc);

static void elevator_release(struct kobject *kobj)
{
	struct elevator_queue *e;

	e = container_of(kobj, struct elevator_queue, kobj);
	elevator_put(e->type);
	kfree(e);
}

/*
 * Use the default elevator specified by config boot param for non-mq devices,
 * or by config option.  Don't try to load modules as we could be running off
 * async and request_module() isn't allowed from async.
 */
int elevator_init(struct request_queue *q)
{
	struct elevator_type *e = NULL;
	int err = 0;

	/*
	 * q->sysfs_lock must be held to provide mutual exclusion between
	 * elevator_switch() and here.
	 */
	mutex_lock(&q->sysfs_lock);
	if (unlikely(q->elevator))
		goto out_unlock;

	if (*chosen_elevator) {
		e = elevator_get(q, chosen_elevator, false);
		if (!e)
			printk(KERN_ERR "I/O scheduler %s not found\n",
							chosen_elevator);
	}

	if (!e)
		e = elevator_get(q, CONFIG_DEFAULT_IOSCHED, false);
	if (!e) {
		printk(KERN_ERR
			"Default I/O scheduler not found. Using noop.\n");
		e = elevator_get(q, "noop", false);
	}

	err = e->ops.sq.elevator_init_fn(q, e);
	if (err)
		elevator_put(e);
out_unlock:
	mutex_unlock(&q->sysfs_lock);
	return err;
}

void elevator_exit(struct request_queue *q, struct elevator_queue *e)
{
	mutex_lock(&e->sysfs_lock);
	if (e->uses_mq && e->type->ops.mq.exit_sched)
		blk_mq_exit_sched(q, e);
	else if (!e->uses_mq && e->type->ops.sq.elevator_exit_fn)
		e->type->ops.sq.elevator_exit_fn(e);
	mutex_unlock(&e->sysfs_lock);

	kobject_put(&e->kobj);
}

static inline void __elv_rqhash_del(struct request *rq)
{
	hash_del(&rq->hash);
	rq->rq_flags &= ~RQF_HASHED;
}

void elv_rqhash_del(struct request_queue *q, struct request *rq)
{
	if (ELV_ON_HASH(rq))
		__elv_rqhash_del(rq);
}
EXPORT_SYMBOL_GPL(elv_rqhash_del);

void elv_rqhash_add(struct request_queue *q, struct request *rq)
{
	struct elevator_queue *e = q->elevator;

	BUG_ON(ELV_ON_HASH(rq));
	hash_add(e->hash, &rq->hash, rq_hash_key(rq));
	rq->rq_flags |= RQF_HASHED;
}
EXPORT_SYMBOL_GPL(elv_rqhash_add);

void elv_rqhash_reposition(struct request_queue *q, struct request *rq)
{
	__elv_rqhash_del(rq);
	elv_rqhash_add(q, rq);
}

struct request *elv_rqhash_find(struct request_queue *q, sector_t offset)
{
	struct elevator_queue *e = q->elevator;
	struct hlist_node *next;
	struct request *rq;

	hash_for_each_possible_safe(e->hash, rq, next, hash, offset) {
		BUG_ON(!ELV_ON_HASH(rq));

		if (unlikely(!rq_mergeable(rq))) {
			__elv_rqhash_del(rq);
			continue;
		}

		if (rq_hash_key(rq) == offset)
			return rq;
	}

	return NULL;
}

/*
 * RB-tree support functions for inserting/lookup/removal of requests
 * in a sorted RB tree.
 */
void elv_rb_add(struct rb_root *root, struct request *rq)
{
	struct rb_node **p = &root->rb_node;
	struct rb_node *parent = NULL;
	struct request *__rq;

	while (*p) {
		parent = *p;
		__rq = rb_entry(parent, struct request, rb_node);

		if (blk_rq_pos(rq) < blk_rq_pos(__rq))
			p = &(*p)->rb_left;
		else if (blk_rq_pos(rq) >= blk_rq_pos(__rq))
			p = &(*p)->rb_right;
	}

	rb_link_node(&rq->rb_node, parent, p);
	rb_insert_color(&rq->rb_node, root);
}
EXPORT_SYMBOL(elv_rb_add);

void elv_rb_del(struct rb_root *root, struct request *rq)
{
	BUG_ON(RB_EMPTY_NODE(&rq->rb_node));
	rb_erase(&rq->rb_node, root);
	RB_CLEAR_NODE(&rq->rb_node);
}
EXPORT_SYMBOL(elv_rb_del);

struct request *elv_rb_find(struct rb_root *root, sector_t sector)
{
	struct rb_node *n = root->rb_node;
	struct request *rq;

	while (n) {
		rq = rb_entry(n, struct request, rb_node);

		if (sector < blk_rq_pos(rq))
			n = n->rb_left;
		else if (sector > blk_rq_pos(rq))
			n = n->rb_right;
		else
			return rq;
	}

	return NULL;
}
EXPORT_SYMBOL(elv_rb_find);

/*
 * Insert rq into dispatch queue of q.  Queue lock must be held on
 * entry.  rq is sort instead into the dispatch queue. To be used by
 * specific elevators.
 */
void elv_dispatch_sort(struct request_queue *q, struct request *rq)
{
	sector_t boundary;
	struct list_head *entry;

	if (q->last_merge == rq)
		q->last_merge = NULL;

	elv_rqhash_del(q, rq);

	q->nr_sorted--;

	boundary = q->end_sector;
	list_for_each_prev(entry, &q->queue_head) {
		struct request *pos = list_entry_rq(entry);

		if (req_op(rq) != req_op(pos))
			break;
		if (rq_data_dir(rq) != rq_data_dir(pos))
			break;
		if (pos->rq_flags & (RQF_STARTED | RQF_SOFTBARRIER))
			break;
		if (blk_rq_pos(rq) >= boundary) {
			if (blk_rq_pos(pos) < boundary)
				continue;
		} else {
			if (blk_rq_pos(pos) >= boundary)
				break;
		}
		if (blk_rq_pos(rq) >= blk_rq_pos(pos))
			break;
	}

	list_add(&rq->queuelist, entry);
}
EXPORT_SYMBOL(elv_dispatch_sort);

/*
 * Insert rq into dispatch queue of q.  Queue lock must be held on
 * entry.  rq is added to the back of the dispatch queue. To be used by
 * specific elevators.
 */
void elv_dispatch_add_tail(struct request_queue *q, struct request *rq)
{
	if (q->last_merge == rq)
		q->last_merge = NULL;

	elv_rqhash_del(q, rq);

	q->nr_sorted--;

	q->end_sector = rq_end_sector(rq);
	q->boundary_rq = rq;
	list_add_tail(&rq->queuelist, &q->queue_head);
}
EXPORT_SYMBOL(elv_dispatch_add_tail);

enum elv_merge elv_merge(struct request_queue *q, struct request **req,
		struct bio *bio)
{
	struct elevator_queue *e = q->elevator;
	struct request *__rq;

	/*
	 * Levels of merges:
	 * 	nomerges:  No merges at all attempted
	 * 	noxmerges: Only simple one-hit cache try
	 * 	merges:	   All merge tries attempted
	 */
	if (blk_queue_nomerges(q) || !bio_mergeable(bio))
		return ELEVATOR_NO_MERGE;

	/*
	 * First try one-hit cache.
	 */
	if (q->last_merge && elv_bio_merge_ok(q->last_merge, bio)) {
		enum elv_merge ret = blk_try_merge(q->last_merge, bio);

		if (ret != ELEVATOR_NO_MERGE) {
			*req = q->last_merge;
			return ret;
		}
	}

	if (blk_queue_noxmerges(q))
		return ELEVATOR_NO_MERGE;

	/*
	 * See if our hash lookup can find a potential backmerge.
	 */
	__rq = elv_rqhash_find(q, bio->bi_iter.bi_sector);
	if (__rq && elv_bio_merge_ok(__rq, bio)) {
		*req = __rq;
		return ELEVATOR_BACK_MERGE;
	}

	if (e->uses_mq && e->type->ops.mq.request_merge)
		return e->type->ops.mq.request_merge(q, req, bio);
	else if (!e->uses_mq && e->type->ops.sq.elevator_merge_fn)
		return e->type->ops.sq.elevator_merge_fn(q, req, bio);

	return ELEVATOR_NO_MERGE;
}

/*
 * Attempt to do an insertion back merge. Only check for the case where
 * we can append 'rq' to an existing request, so we can throw 'rq' away
 * afterwards.
 *
 * Returns true if we merged, false otherwise
 */
bool elv_attempt_insert_merge(struct request_queue *q, struct request *rq)
{
	struct request *__rq;
	bool ret;

	if (blk_queue_nomerges(q))
		return false;

	/*
	 * First try one-hit cache.
	 */
	if (q->last_merge && blk_attempt_req_merge(q, q->last_merge, rq))
		return true;

	if (blk_queue_noxmerges(q))
		return false;

	ret = false;
	/*
	 * See if our hash lookup can find a potential backmerge.
	 */
	while (1) {
		__rq = elv_rqhash_find(q, blk_rq_pos(rq));
		if (!__rq || !blk_attempt_req_merge(q, __rq, rq))
			break;

		/* The merged request could be merged with others, try again */
		ret = true;
		rq = __rq;
	}

	return ret;
}

void elv_merged_request(struct request_queue *q, struct request *rq,
		enum elv_merge type)
{
	struct elevator_queue *e = q->elevator;

	if (e->uses_mq && e->type->ops.mq.request_merged)
		e->type->ops.mq.request_merged(q, rq, type);
	else if (!e->uses_mq && e->type->ops.sq.elevator_merged_fn)
		e->type->ops.sq.elevator_merged_fn(q, rq, type);

	if (type == ELEVATOR_BACK_MERGE)
		elv_rqhash_reposition(q, rq);

	q->last_merge = rq;
}

void elv_merge_requests(struct request_queue *q, struct request *rq,
			     struct request *next)
{
	struct elevator_queue *e = q->elevator;
	bool next_sorted = false;

	if (e->uses_mq && e->type->ops.mq.requests_merged)
		e->type->ops.mq.requests_merged(q, rq, next);
	else if (e->type->ops.sq.elevator_merge_req_fn) {
		next_sorted = (__force bool)(next->rq_flags & RQF_SORTED);
		if (next_sorted)
			e->type->ops.sq.elevator_merge_req_fn(q, rq, next);
	}

	elv_rqhash_reposition(q, rq);

	if (next_sorted) {
		elv_rqhash_del(q, next);
		q->nr_sorted--;
	}

	q->last_merge = rq;
}

void elv_bio_merged(struct request_queue *q, struct request *rq,
			struct bio *bio)
{
	struct elevator_queue *e = q->elevator;

	if (WARN_ON_ONCE(e->uses_mq))
		return;

	if (e->type->ops.sq.elevator_bio_merged_fn)
		e->type->ops.sq.elevator_bio_merged_fn(q, rq, bio);
}

#ifdef CONFIG_PM
static void blk_pm_requeue_request(struct request *rq)
{
<<<<<<< HEAD
	if (rq->q->dev && !(rq->cmd_flags & REQ_PM) && rq->q->nr_pending)
=======
	if (rq->q->dev && !(rq->rq_flags & RQF_PM) &&
	    (rq->rq_flags & (RQF_PM_ADDED | RQF_FLUSH_SEQ))) {
		rq->rq_flags &= ~RQF_PM_ADDED;
>>>>>>> 286cd8c7
		rq->q->nr_pending--;
	}
}

static void blk_pm_add_request(struct request_queue *q, struct request *rq)
{
	if (q->dev && !(rq->rq_flags & RQF_PM)) {
		rq->rq_flags |= RQF_PM_ADDED;
		if (q->nr_pending++ == 0 &&
		    (q->rpm_status == RPM_SUSPENDED ||
		     q->rpm_status == RPM_SUSPENDING))
			pm_request_resume(q->dev);
	}
}
#else
static inline void blk_pm_requeue_request(struct request *rq) {}
static inline void blk_pm_add_request(struct request_queue *q,
				      struct request *rq)
{
}
#endif

void elv_requeue_request(struct request_queue *q, struct request *rq)
{
	/*
	 * it already went through dequeue, we need to decrement the
	 * in_flight count again
	 */
	if (blk_account_rq(rq)) {
		q->in_flight[rq_is_sync(rq)]--;
		if (rq->rq_flags & RQF_SORTED)
			elv_deactivate_rq(q, rq);
	}

	rq->rq_flags &= ~RQF_STARTED;

	blk_pm_requeue_request(rq);

	__elv_add_request(q, rq, ELEVATOR_INSERT_REQUEUE);
}

void elv_drain_elevator(struct request_queue *q)
{
	struct elevator_queue *e = q->elevator;
	static int printed;

	if (WARN_ON_ONCE(e->uses_mq))
		return;

	lockdep_assert_held(q->queue_lock);

	while (e->type->ops.sq.elevator_dispatch_fn(q, 1))
		;
	if (q->nr_sorted && !blk_queue_is_zoned(q) && printed++ < 10 ) {
		printk(KERN_ERR "%s: forced dispatching is broken "
		       "(nr_sorted=%u), please report this\n",
		       q->elevator->type->elevator_name, q->nr_sorted);
	}
}

void __elv_add_request(struct request_queue *q, struct request *rq, int where)
{
	trace_block_rq_insert(q, rq);

	blk_pm_add_request(q, rq);

	rq->q = q;

	if (rq->rq_flags & RQF_SOFTBARRIER) {
		/* barriers are scheduling boundary, update end_sector */
		if (!blk_rq_is_passthrough(rq)) {
			q->end_sector = rq_end_sector(rq);
			q->boundary_rq = rq;
		}
	} else if (!(rq->rq_flags & RQF_ELVPRIV) &&
		    (where == ELEVATOR_INSERT_SORT ||
		     where == ELEVATOR_INSERT_SORT_MERGE))
		where = ELEVATOR_INSERT_BACK;

	switch (where) {
	case ELEVATOR_INSERT_REQUEUE:
	case ELEVATOR_INSERT_FRONT:
		rq->rq_flags |= RQF_SOFTBARRIER;
		list_add(&rq->queuelist, &q->queue_head);
		break;

	case ELEVATOR_INSERT_BACK:
		rq->rq_flags |= RQF_SOFTBARRIER;
		elv_drain_elevator(q);
		list_add_tail(&rq->queuelist, &q->queue_head);
		/*
		 * We kick the queue here for the following reasons.
		 * - The elevator might have returned NULL previously
		 *   to delay requests and returned them now.  As the
		 *   queue wasn't empty before this request, ll_rw_blk
		 *   won't run the queue on return, resulting in hang.
		 * - Usually, back inserted requests won't be merged
		 *   with anything.  There's no point in delaying queue
		 *   processing.
		 */
		__blk_run_queue(q);
		break;

	case ELEVATOR_INSERT_SORT_MERGE:
		/*
		 * If we succeed in merging this request with one in the
		 * queue already, we are done - rq has now been freed,
		 * so no need to do anything further.
		 */
		if (elv_attempt_insert_merge(q, rq))
			break;
		/* fall through */
	case ELEVATOR_INSERT_SORT:
		BUG_ON(blk_rq_is_passthrough(rq));
		rq->rq_flags |= RQF_SORTED;
		q->nr_sorted++;
		if (rq_mergeable(rq)) {
			elv_rqhash_add(q, rq);
			if (!q->last_merge)
				q->last_merge = rq;
		}

		/*
		 * Some ioscheds (cfq) run q->request_fn directly, so
		 * rq cannot be accessed after calling
		 * elevator_add_req_fn.
		 */
		q->elevator->type->ops.sq.elevator_add_req_fn(q, rq);
		break;

	case ELEVATOR_INSERT_FLUSH:
		rq->rq_flags |= RQF_SOFTBARRIER;
		blk_insert_flush(rq);
		break;
	default:
		printk(KERN_ERR "%s: bad insertion point %d\n",
		       __func__, where);
		BUG();
	}
}
EXPORT_SYMBOL(__elv_add_request);

void elv_add_request(struct request_queue *q, struct request *rq, int where)
{
	unsigned long flags;

	spin_lock_irqsave(q->queue_lock, flags);
	__elv_add_request(q, rq, where);
	spin_unlock_irqrestore(q->queue_lock, flags);
}
EXPORT_SYMBOL(elv_add_request);

struct request *elv_latter_request(struct request_queue *q, struct request *rq)
{
	struct elevator_queue *e = q->elevator;

	if (e->uses_mq && e->type->ops.mq.next_request)
		return e->type->ops.mq.next_request(q, rq);
	else if (!e->uses_mq && e->type->ops.sq.elevator_latter_req_fn)
		return e->type->ops.sq.elevator_latter_req_fn(q, rq);

	return NULL;
}

struct request *elv_former_request(struct request_queue *q, struct request *rq)
{
	struct elevator_queue *e = q->elevator;

	if (e->uses_mq && e->type->ops.mq.former_request)
		return e->type->ops.mq.former_request(q, rq);
	if (!e->uses_mq && e->type->ops.sq.elevator_former_req_fn)
		return e->type->ops.sq.elevator_former_req_fn(q, rq);
	return NULL;
}

int elv_set_request(struct request_queue *q, struct request *rq,
		    struct bio *bio, gfp_t gfp_mask)
{
	struct elevator_queue *e = q->elevator;

	if (WARN_ON_ONCE(e->uses_mq))
		return 0;

	if (e->type->ops.sq.elevator_set_req_fn)
		return e->type->ops.sq.elevator_set_req_fn(q, rq, bio, gfp_mask);
	return 0;
}

void elv_put_request(struct request_queue *q, struct request *rq)
{
	struct elevator_queue *e = q->elevator;

	if (WARN_ON_ONCE(e->uses_mq))
		return;

	if (e->type->ops.sq.elevator_put_req_fn)
		e->type->ops.sq.elevator_put_req_fn(rq);
}

int elv_may_queue(struct request_queue *q, unsigned int op)
{
	struct elevator_queue *e = q->elevator;

	if (WARN_ON_ONCE(e->uses_mq))
		return 0;

	if (e->type->ops.sq.elevator_may_queue_fn)
		return e->type->ops.sq.elevator_may_queue_fn(q, op);

	return ELV_MQUEUE_MAY;
}

void elv_completed_request(struct request_queue *q, struct request *rq)
{
	struct elevator_queue *e = q->elevator;

	if (WARN_ON_ONCE(e->uses_mq))
		return;

	/*
	 * request is released from the driver, io must be done
	 */
	if (blk_account_rq(rq)) {
		q->in_flight[rq_is_sync(rq)]--;
		if ((rq->rq_flags & RQF_SORTED) &&
		    e->type->ops.sq.elevator_completed_req_fn)
			e->type->ops.sq.elevator_completed_req_fn(q, rq);
	}
}

#define to_elv(atr) container_of((atr), struct elv_fs_entry, attr)

static ssize_t
elv_attr_show(struct kobject *kobj, struct attribute *attr, char *page)
{
	struct elv_fs_entry *entry = to_elv(attr);
	struct elevator_queue *e;
	ssize_t error;

	if (!entry->show)
		return -EIO;

	e = container_of(kobj, struct elevator_queue, kobj);
	mutex_lock(&e->sysfs_lock);
	error = e->type ? entry->show(e, page) : -ENOENT;
	mutex_unlock(&e->sysfs_lock);
	return error;
}

static ssize_t
elv_attr_store(struct kobject *kobj, struct attribute *attr,
	       const char *page, size_t length)
{
	struct elv_fs_entry *entry = to_elv(attr);
	struct elevator_queue *e;
	ssize_t error;

	if (!entry->store)
		return -EIO;

	e = container_of(kobj, struct elevator_queue, kobj);
	mutex_lock(&e->sysfs_lock);
	error = e->type ? entry->store(e, page, length) : -ENOENT;
	mutex_unlock(&e->sysfs_lock);
	return error;
}

static const struct sysfs_ops elv_sysfs_ops = {
	.show	= elv_attr_show,
	.store	= elv_attr_store,
};

static struct kobj_type elv_ktype = {
	.sysfs_ops	= &elv_sysfs_ops,
	.release	= elevator_release,
};

int elv_register_queue(struct request_queue *q)
{
	struct elevator_queue *e = q->elevator;
	int error;

	lockdep_assert_held(&q->sysfs_lock);

	error = kobject_add(&e->kobj, &q->kobj, "%s", "iosched");
	if (!error) {
		struct elv_fs_entry *attr = e->type->elevator_attrs;
		if (attr) {
			while (attr->attr.name) {
				if (sysfs_create_file(&e->kobj, &attr->attr))
					break;
				attr++;
			}
		}
		kobject_uevent(&e->kobj, KOBJ_ADD);
		e->registered = 1;
		if (!e->uses_mq && e->type->ops.sq.elevator_registered_fn)
			e->type->ops.sq.elevator_registered_fn(q);
		else if (e->uses_mq && e->type->ops.mq.elevator_registered_fn)
			e->type->ops.mq.elevator_registered_fn(q);
	}
	return error;
}

void elv_unregister_queue(struct request_queue *q)
{
	lockdep_assert_held(&q->sysfs_lock);

	if (q) {
		struct elevator_queue *e = q->elevator;

		kobject_uevent(&e->kobj, KOBJ_REMOVE);
		kobject_del(&e->kobj);
		e->registered = 0;
	}
}

int elv_register(struct elevator_type *e)
{
	char *def = "";

	/* create icq_cache if requested */
	if (e->icq_size) {
		if (WARN_ON(e->icq_size < sizeof(struct io_cq)) ||
		    WARN_ON(e->icq_align < __alignof__(struct io_cq)))
			return -EINVAL;

		snprintf(e->icq_cache_name, sizeof(e->icq_cache_name),
			 "%s_io_cq", e->elevator_name);
		e->icq_cache = kmem_cache_create(e->icq_cache_name, e->icq_size,
						 e->icq_align, 0, NULL);
		if (!e->icq_cache)
			return -ENOMEM;
	}

	/* register, don't allow duplicate names */
	spin_lock(&elv_list_lock);
	if (elevator_find(e->elevator_name, e->uses_mq)) {
		spin_unlock(&elv_list_lock);
		kmem_cache_destroy(e->icq_cache);
		return -EBUSY;
	}
	list_add_tail(&e->list, &elv_list);
	spin_unlock(&elv_list_lock);

	/* print pretty message */
	if (elevator_match(e, chosen_elevator) ||
			(!*chosen_elevator &&
			 elevator_match(e, CONFIG_DEFAULT_IOSCHED)))
				def = " (default)";

	printk(KERN_INFO "io scheduler %s registered%s\n", e->elevator_name,
								def);
	return 0;
}
EXPORT_SYMBOL_GPL(elv_register);

void elv_unregister(struct elevator_type *e)
{
	/* unregister */
	spin_lock(&elv_list_lock);
	list_del_init(&e->list);
	spin_unlock(&elv_list_lock);

	/*
	 * Destroy icq_cache if it exists.  icq's are RCU managed.  Make
	 * sure all RCU operations are complete before proceeding.
	 */
	if (e->icq_cache) {
		rcu_barrier();
		kmem_cache_destroy(e->icq_cache);
		e->icq_cache = NULL;
	}
}
EXPORT_SYMBOL_GPL(elv_unregister);

int elevator_switch_mq(struct request_queue *q,
			      struct elevator_type *new_e)
{
	int ret;

	lockdep_assert_held(&q->sysfs_lock);

	if (q->elevator) {
		if (q->elevator->registered)
			elv_unregister_queue(q);
		ioc_clear_queue(q);
		elevator_exit(q, q->elevator);
	}

	ret = blk_mq_init_sched(q, new_e);
	if (ret)
		goto out;

	if (new_e) {
		ret = elv_register_queue(q);
		if (ret) {
			elevator_exit(q, q->elevator);
			goto out;
		}
	}

	if (new_e)
		blk_add_trace_msg(q, "elv switch: %s", new_e->elevator_name);
	else
		blk_add_trace_msg(q, "elv switch: none");

out:
	return ret;
}

/*
 * For blk-mq devices, we default to using mq-deadline, if available, for single
 * queue devices.  If deadline isn't available OR we have multiple queues,
 * default to "none".
 */
int elevator_init_mq(struct request_queue *q)
{
	struct elevator_type *e;
	int err = 0;

	if (q->nr_hw_queues != 1)
		return 0;

	WARN_ON_ONCE(test_bit(QUEUE_FLAG_REGISTERED, &q->queue_flags));

	if (unlikely(q->elevator))
		goto out;
	if (IS_ENABLED(CONFIG_IOSCHED_BFQ)) {
		e = elevator_get(q, "bfq", false);
		if (!e)
			goto out;
	} else {
		e = elevator_get(q, "mq-deadline", false);
		if (!e)
			goto out;
	}
	err = blk_mq_init_sched(q, e);
	if (err)
		elevator_put(e);
out:
	return err;
}

/*
 * switch to new_e io scheduler. be careful not to introduce deadlocks -
 * we don't free the old io scheduler, before we have allocated what we
 * need for the new one. this way we have a chance of going back to the old
 * one, if the new one fails init for some reason.
 */
static int elevator_switch(struct request_queue *q, struct elevator_type *new_e)
{
	struct elevator_queue *old = q->elevator;
	bool old_registered = false;
	int err;

	lockdep_assert_held(&q->sysfs_lock);

	if (q->mq_ops) {
		blk_mq_freeze_queue(q);
		blk_mq_quiesce_queue(q);

		err = elevator_switch_mq(q, new_e);

		blk_mq_unquiesce_queue(q);
		blk_mq_unfreeze_queue(q);

		return err;
	}

	/*
	 * Turn on BYPASS and drain all requests w/ elevator private data.
	 * Block layer doesn't call into a quiesced elevator - all requests
	 * are directly put on the dispatch list without elevator data
	 * using INSERT_BACK.  All requests have SOFTBARRIER set and no
	 * merge happens either.
	 */
	if (old) {
		old_registered = old->registered;

		blk_queue_bypass_start(q);

		/* unregister and clear all auxiliary data of the old elevator */
		if (old_registered)
			elv_unregister_queue(q);

		ioc_clear_queue(q);
	}

	/* allocate, init and register new elevator */
	err = new_e->ops.sq.elevator_init_fn(q, new_e);
	if (err)
		goto fail_init;

	err = elv_register_queue(q);
	if (err)
		goto fail_register;

	/* done, kill the old one and finish */
	if (old) {
		elevator_exit(q, old);
		blk_queue_bypass_end(q);
	}

	blk_add_trace_msg(q, "elv switch: %s", new_e->elevator_name);

	return 0;

fail_register:
	elevator_exit(q, q->elevator);
fail_init:
	/* switch failed, restore and re-register old elevator */
	if (old) {
		q->elevator = old;
		elv_register_queue(q);
		blk_queue_bypass_end(q);
	}

	return err;
}

/*
 * Switch this queue to the given IO scheduler.
 */
static int __elevator_change(struct request_queue *q, const char *name)
{
	char elevator_name[ELV_NAME_MAX];
	struct elevator_type *e;

	/* Make sure queue is not in the middle of being removed */
	if (!blk_queue_registered(q))
		return -ENOENT;

	/*
	 * Special case for mq, turn off scheduling
	 */
	if (q->mq_ops && !strncmp(name, "none", 4))
		return elevator_switch(q, NULL);

	strlcpy(elevator_name, name, sizeof(elevator_name));
	e = elevator_get(q, strstrip(elevator_name), true);
	if (!e)
		return -EINVAL;

	if (q->elevator && elevator_match(q->elevator->type, elevator_name)) {
		elevator_put(e);
		return 0;
	}

	return elevator_switch(q, e);
}

static inline bool elv_support_iosched(struct request_queue *q)
{
	if (q->mq_ops && q->tag_set && (q->tag_set->flags &
				BLK_MQ_F_NO_SCHED))
		return false;
	return true;
}

ssize_t elv_iosched_store(struct request_queue *q, const char *name,
			  size_t count)
{
	int ret;

	if (!(q->mq_ops || q->request_fn) || !elv_support_iosched(q))
		return count;

	ret = __elevator_change(q, name);
	if (!ret)
		return count;

	return ret;
}

ssize_t elv_iosched_show(struct request_queue *q, char *name)
{
	struct elevator_queue *e = q->elevator;
	struct elevator_type *elv = NULL;
	struct elevator_type *__e;
	bool uses_mq = q->mq_ops != NULL;
	int len = 0;

	if (!queue_is_rq_based(q))
		return sprintf(name, "none\n");

	if (!q->elevator)
		len += sprintf(name+len, "[none] ");
	else
		elv = e->type;

	spin_lock(&elv_list_lock);
	list_for_each_entry(__e, &elv_list, list) {
		if (elv && elevator_match(elv, __e->elevator_name) &&
		    (__e->uses_mq == uses_mq)) {
			len += sprintf(name+len, "[%s] ", elv->elevator_name);
			continue;
		}
		if (__e->uses_mq && q->mq_ops && elv_support_iosched(q))
			len += sprintf(name+len, "%s ", __e->elevator_name);
		else if (!__e->uses_mq && !q->mq_ops)
			len += sprintf(name+len, "%s ", __e->elevator_name);
	}
	spin_unlock(&elv_list_lock);

	if (q->mq_ops && q->elevator)
		len += sprintf(name+len, "none");

	len += sprintf(len+name, "\n");
	return len;
}

struct request *elv_rb_former_request(struct request_queue *q,
				      struct request *rq)
{
	struct rb_node *rbprev = rb_prev(&rq->rb_node);

	if (rbprev)
		return rb_entry_rq(rbprev);

	return NULL;
}
EXPORT_SYMBOL(elv_rb_former_request);

struct request *elv_rb_latter_request(struct request_queue *q,
				      struct request *rq)
{
	struct rb_node *rbnext = rb_next(&rq->rb_node);

	if (rbnext)
		return rb_entry_rq(rbnext);

	return NULL;
}
EXPORT_SYMBOL(elv_rb_latter_request);<|MERGE_RESOLUTION|>--- conflicted
+++ resolved
@@ -560,13 +560,9 @@
 #ifdef CONFIG_PM
 static void blk_pm_requeue_request(struct request *rq)
 {
-<<<<<<< HEAD
-	if (rq->q->dev && !(rq->cmd_flags & REQ_PM) && rq->q->nr_pending)
-=======
 	if (rq->q->dev && !(rq->rq_flags & RQF_PM) &&
 	    (rq->rq_flags & (RQF_PM_ADDED | RQF_FLUSH_SEQ))) {
 		rq->rq_flags &= ~RQF_PM_ADDED;
->>>>>>> 286cd8c7
 		rq->q->nr_pending--;
 	}
 }
