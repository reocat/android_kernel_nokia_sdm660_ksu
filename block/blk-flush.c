/*
 * Functions to sequence PREFLUSH and FUA writes.
 *
 * Copyright (C) 2011		Max Planck Institute for Gravitational Physics
 * Copyright (C) 2011		Tejun Heo <tj@kernel.org>
 *
 * This file is released under the GPLv2.
 *
 * REQ_{PREFLUSH|FUA} requests are decomposed to sequences consisted of three
 * optional steps - PREFLUSH, DATA and POSTFLUSH - according to the request
 * properties and hardware capability.
 *
 * If a request doesn't have data, only REQ_PREFLUSH makes sense, which
 * indicates a simple flush request.  If there is data, REQ_PREFLUSH indicates
 * that the device cache should be flushed before the data is executed, and
 * REQ_FUA means that the data must be on non-volatile media on request
 * completion.
 *
 * If the device doesn't have writeback cache, PREFLUSH and FUA don't make any
 * difference.  The requests are either completed immediately if there's no data
 * or executed as normal requests otherwise.
 *
 * If the device has writeback cache and supports FUA, REQ_PREFLUSH is
 * translated to PREFLUSH but REQ_FUA is passed down directly with DATA.
 *
 * If the device has writeback cache and doesn't support FUA, REQ_PREFLUSH
 * is translated to PREFLUSH and REQ_FUA to POSTFLUSH.
 *
 * The actual execution of flush is double buffered.  Whenever a request
 * needs to execute PRE or POSTFLUSH, it queues at
 * fq->flush_queue[fq->flush_pending_idx].  Once certain criteria are met, a
 * REQ_OP_FLUSH is issued and the pending_idx is toggled.  When the flush
 * completes, all the requests which were pending are proceeded to the next
 * step.  This allows arbitrary merging of different types of PREFLUSH/FUA
 * requests.
 *
 * Currently, the following conditions are used to determine when to issue
 * flush.
 *
 * C1. At any given time, only one flush shall be in progress.  This makes
 *     double buffering sufficient.
 *
 * C2. Flush is deferred if any request is executing DATA of its sequence.
 *     This avoids issuing separate POSTFLUSHes for requests which shared
 *     PREFLUSH.
 *
 * C3. The second condition is ignored if there is a request which has
 *     waited longer than FLUSH_PENDING_TIMEOUT.  This is to avoid
 *     starvation in the unlikely case where there are continuous stream of
 *     FUA (without PREFLUSH) requests.
 *
 * For devices which support FUA, it isn't clear whether C2 (and thus C3)
 * is beneficial.
 *
 * Note that a sequenced PREFLUSH/FUA request with DATA is completed twice.
 * Once while executing DATA and again after the whole sequence is
 * complete.  The first completion updates the contained bio but doesn't
 * finish it so that the bio submitter is notified only after the whole
 * sequence is complete.  This is implemented by testing RQF_FLUSH_SEQ in
 * req_bio_endio().
 *
 * The above peculiarity requires that each PREFLUSH/FUA request has only one
 * bio attached to it, which is guaranteed as they aren't allowed to be
 * merged in the usual way.
 *
 * Cache Barrier support:
 *
 * Cache barrier is a requests that instruct the storage devices to apply some
 * ordering when writing data from the device's cache to the medium. Write
 * requests arriving before a 'cache barrier' request will be written to the
 * medium before write requests that will arrive after the 'cache barrier'.
 * Since the barrier request is not supported by all block devices, the
 * appropriate fallback is flush request. This will make sure application using
 * it can relay on correct functionality without consider the specification of
 * the device.
 *
 * If a barrier request is queued, it will follow the same path as a flush
 * request. When its time to issue the request, the flush pending list will
 * be scanned and if it contains only requests marked with barrier, a barrier
 * request will be issued. Otherwise, if at least one flush is pending - flush
 * will be issued.
 * A barrier request is a flush request marked with the REQ_BARRIER flag. It
 * is the LLD responsibility to test this flag if it supports the barrier
 * feature and decide whether to issue a flush or a barrier request.
 *
 * When considering a barrier request, three sequences must be addressed:
 * 1. (A)Barrier -> (B)Data, This sequence will be marked with
 *    WRITE_FLUSH_BARRIER or (REQ_FLUSH | REQ_BARRIER).
 *    This scenario will be split to a PREFLUSH and DATA and no additional
 *    execution phase are required. If barrier is not supported, a flush
 *    will be issued instead (A).
 * 2. (A)Data -> (B)Barrier, This sequence will be marked with
 *    WRITE_POST_FLUSH_BARRIER or (REQ_POST_FLUSH_BARRIER | REQ_BARRIER).
 *    This request, when barrier is supported, this request will execute DATA
 *    and than POSTFLUSH.
 *    If barrier is not supported, but FUA is. The barrier may be replaced
 *    with DATA+FUA.
 *    If barrier and FUA are not supported, a flush must be issued instead of
 *    (B). This is similar to current FUA fallback.
 * 3. (A)Barrier -> (B)Data -> (C)Barrier, This sequence will be marked with
 *    WRITE_ORDERED_FLUSH_BARRIER or (REQ_FLUSH | REQ_POST_FLUSH_BARRIER |
 *    REQ_BARRIER). This scenario is just a combination of the previous two,
 *    and no additional logic is required.
 */

#include <linux/kernel.h>
#include <linux/module.h>
#include <linux/bio.h>
#include <linux/blkdev.h>
#include <linux/gfp.h>
#include <linux/blk-mq.h>

#include "blk.h"
#include "blk-mq.h"
#include "blk-mq-tag.h"
#include "blk-mq-sched.h"

/* PREFLUSH/FUA sequences */
enum {
	REQ_FSEQ_PREFLUSH	= (1 << 0), /* pre-flushing in progress */
	REQ_FSEQ_DATA		= (1 << 1), /* data write in progress */
	REQ_FSEQ_POSTFLUSH	= (1 << 2), /* post-flushing in progress */
	REQ_FSEQ_DONE		= (1 << 3),

	REQ_FSEQ_ACTIONS	= REQ_FSEQ_PREFLUSH | REQ_FSEQ_DATA |
				  REQ_FSEQ_POSTFLUSH,

	/*
	 * If flush has been pending longer than the following timeout,
	 * it's issued even if flush_data requests are still in flight.
	 */
	FLUSH_PENDING_TIMEOUT	= 5 * HZ,
};

static bool blk_kick_flush(struct request_queue *q,
			   struct blk_flush_queue *fq, unsigned int flags);

static unsigned int blk_flush_policy(unsigned long fflags, struct request *rq)
{
	unsigned int policy = 0;

	if (blk_rq_sectors(rq))
		policy |= REQ_FSEQ_DATA;

	if (fflags & (1UL << QUEUE_FLAG_WC)) {
		if (rq->cmd_flags & REQ_PREFLUSH)
			policy |= REQ_FSEQ_PREFLUSH;
<<<<<<< HEAD
		/*
		 * Use post flush when:
		 * 1. If FUA is desired but not supported,
		 * 2. If post barrier is desired and supported
		 * 3. If post barrier is desired and not supported and FUA is
		 *    not supported.
		 */
		if ((!(fflags & REQ_FUA) && (rq->cmd_flags & REQ_FUA)) ||
			((fflags & REQ_BARRIER) && (rq->cmd_flags &
				REQ_POST_FLUSH_BARRIER)) ||
			((!(fflags & REQ_BARRIER) && !(fflags & REQ_FUA) &&
				(rq->cmd_flags & REQ_POST_FLUSH_BARRIER))))
=======
		if (!(fflags & (1UL << QUEUE_FLAG_FUA)) &&
		    (rq->cmd_flags & REQ_FUA))
>>>>>>> 286cd8c7
			policy |= REQ_FSEQ_POSTFLUSH;
		/*
		 * If post barrier is desired and not supported but FUA is
		 * supported append FUA flag.
		 */
		if ((rq->cmd_flags & REQ_POST_FLUSH_BARRIER) &&
				!(fflags & REQ_BARRIER) && (fflags & REQ_FUA))
			rq->cmd_flags |= REQ_FUA;
	}
	return policy;
}

static unsigned int blk_flush_cur_seq(struct request *rq)
{
	return 1 << ffz(rq->flush.seq);
}

static void blk_flush_restore_request(struct request *rq)
{
	/*
	 * After flush data completion, @rq->bio is %NULL but we need to
	 * complete the bio again.  @rq->biotail is guaranteed to equal the
	 * original @rq->bio.  Restore it.
	 */
	rq->bio = rq->biotail;

	/* make @rq a normal request */
	rq->rq_flags &= ~RQF_FLUSH_SEQ;
	rq->end_io = rq->flush.saved_end_io;
}

static bool blk_flush_queue_rq(struct request *rq, bool add_front)
{
	if (rq->q->mq_ops) {
		blk_mq_add_to_requeue_list(rq, add_front, true);
		return false;
	} else {
		if (add_front)
			list_add(&rq->queuelist, &rq->q->queue_head);
		else
			list_add_tail(&rq->queuelist, &rq->q->queue_head);
		return true;
	}
}

/**
 * blk_flush_complete_seq - complete flush sequence
 * @rq: PREFLUSH/FUA request being sequenced
 * @fq: flush queue
 * @seq: sequences to complete (mask of %REQ_FSEQ_*, can be zero)
 * @error: whether an error occurred
 *
 * @rq just completed @seq part of its flush sequence, record the
 * completion and trigger the next step.
 *
 * CONTEXT:
 * spin_lock_irq(q->queue_lock or fq->mq_flush_lock)
 *
 * RETURNS:
 * %true if requests were added to the dispatch queue, %false otherwise.
 */
static bool blk_flush_complete_seq(struct request *rq,
				   struct blk_flush_queue *fq,
				   unsigned int seq, blk_status_t error)
{
	struct request_queue *q = rq->q;
	struct list_head *pending = &fq->flush_queue[fq->flush_pending_idx];
	bool queued = false, kicked;
	unsigned int cmd_flags;

	BUG_ON(rq->flush.seq & seq);
	rq->flush.seq |= seq;
	cmd_flags = rq->cmd_flags;

	if (likely(!error))
		seq = blk_flush_cur_seq(rq);
	else
		seq = REQ_FSEQ_DONE;

	switch (seq) {
	case REQ_FSEQ_PREFLUSH:
	case REQ_FSEQ_POSTFLUSH:
		/* queue for flush */
		if (list_empty(pending))
			fq->flush_pending_since = jiffies;
		list_move_tail(&rq->flush.list, pending);
		break;

	case REQ_FSEQ_DATA:
		list_move_tail(&rq->flush.list, &fq->flush_data_in_flight);
		queued = blk_flush_queue_rq(rq, true);
		break;

	case REQ_FSEQ_DONE:
		/*
		 * @rq was previously adjusted by blk_flush_issue() for
		 * flush sequencing and may already have gone through the
		 * flush data request completion path.  Restore @rq for
		 * normal completion and end it.
		 */
		BUG_ON(!list_empty(&rq->queuelist));
		list_del_init(&rq->flush.list);
		blk_flush_restore_request(rq);
		if (q->mq_ops)
			blk_mq_end_request(rq, error);
		else
			__blk_end_request_all(rq, error);
		break;

	default:
		BUG();
	}

	kicked = blk_kick_flush(q, fq, cmd_flags);
	return kicked | queued;
}

static void flush_end_io(struct request *flush_rq, blk_status_t error)
{
	struct request_queue *q = flush_rq->q;
	struct list_head *running;
	bool queued = false;
	struct request *rq, *n;
	unsigned long flags = 0;
	struct blk_flush_queue *fq = blk_get_flush_queue(q, flush_rq->mq_ctx);

	if (q->mq_ops) {
		struct blk_mq_hw_ctx *hctx;

		/* release the tag's ownership to the req cloned from */
		spin_lock_irqsave(&fq->mq_flush_lock, flags);

		if (!refcount_dec_and_test(&flush_rq->ref)) {
			fq->rq_status = error;
			spin_unlock_irqrestore(&fq->mq_flush_lock, flags);
			return;
		}

		if (fq->rq_status != BLK_STS_OK) {
			error = fq->rq_status;
			fq->rq_status = BLK_STS_OK;
		}

		hctx = blk_mq_map_queue(q, flush_rq->mq_ctx->cpu);
		if (!q->elevator) {
			blk_mq_tag_set_rq(hctx, flush_rq->tag, fq->orig_rq);
			flush_rq->tag = -1;
		} else {
			blk_mq_put_driver_tag_hctx(hctx, flush_rq);
			flush_rq->internal_tag = -1;
		}
	}

	running = &fq->flush_queue[fq->flush_running_idx];
	BUG_ON(fq->flush_pending_idx == fq->flush_running_idx);

	/* account completion of the flush request */
	fq->flush_running_idx ^= 1;

	if (!q->mq_ops)
		elv_completed_request(q, flush_rq);

	/* and push the waiting requests to the next stage */
	list_for_each_entry_safe(rq, n, running, flush.list) {
		unsigned int seq = blk_flush_cur_seq(rq);

		BUG_ON(seq != REQ_FSEQ_PREFLUSH && seq != REQ_FSEQ_POSTFLUSH);
		queued |= blk_flush_complete_seq(rq, fq, seq, error);
	}

	/*
	 * Kick the queue to avoid stall for two cases:
	 * 1. Moving a request silently to empty queue_head may stall the
	 * queue.
	 * 2. When flush request is running in non-queueable queue, the
	 * queue is hold. Restart the queue after flush request is finished
	 * to avoid stall.
	 * This function is called from request completion path and calling
	 * directly into request_fn may confuse the driver.  Always use
	 * kblockd.
	 */
	if (queued || fq->flush_queue_delayed) {
		WARN_ON(q->mq_ops);
		blk_run_queue_async(q);
	}
	fq->flush_queue_delayed = 0;
	if (q->mq_ops)
		spin_unlock_irqrestore(&fq->mq_flush_lock, flags);
}

/**
 * blk_kick_flush - consider issuing flush request
 * @q: request_queue being kicked
 * @fq: flush queue
 * @flags: cmd_flags of the original request
 *
 * Flush related states of @q have changed, consider issuing flush request.
 * Please read the comment at the top of this file for more info.
 *
 * CONTEXT:
 * spin_lock_irq(q->queue_lock or fq->mq_flush_lock)
 *
 * RETURNS:
 * %true if flush was issued, %false otherwise.
 */
static bool blk_kick_flush(struct request_queue *q, struct blk_flush_queue *fq,
			   unsigned int flags)
{
	struct list_head *pending = &fq->flush_queue[fq->flush_pending_idx];
	struct request *rq, *n, *first_rq =
		list_first_entry(pending, struct request, flush.list);
	struct request *flush_rq = fq->flush_rq;
	u64 barrier_flag = REQ_BARRIER;

	/* C1 described at the top of this file */
	if (fq->flush_pending_idx != fq->flush_running_idx || list_empty(pending))
		return false;

	/* C2 and C3
	 *
	 * For blk-mq + scheduling, we can risk having all driver tags
	 * assigned to empty flushes, and we deadlock if we are expecting
	 * other requests to make progress. Don't defer for that case.
	 */
	if (!list_empty(&fq->flush_data_in_flight) &&
	    !(q->mq_ops && q->elevator) &&
	    time_before(jiffies,
			fq->flush_pending_since + FLUSH_PENDING_TIMEOUT))
		return false;

	/*
	 * Issue flush and toggle pending_idx.  This makes pending_idx
	 * different from running_idx, which means flush is in flight.
	 */
	fq->flush_pending_idx ^= 1;

	blk_rq_init(q, flush_rq);

	/*
	 * In case of none scheduler, borrow tag from the first request
	 * since they can't be in flight at the same time. And acquire
	 * the tag's ownership for flush req.
	 *
	 * In case of IO scheduler, flush rq need to borrow scheduler tag
	 * just for cheating put/get driver tag.
	 */
	if (q->mq_ops) {
		struct blk_mq_hw_ctx *hctx;

		flush_rq->mq_ctx = first_rq->mq_ctx;

		if (!q->elevator) {
			fq->orig_rq = first_rq;
			flush_rq->tag = first_rq->tag;
			hctx = blk_mq_map_queue(q, first_rq->mq_ctx->cpu);
			blk_mq_tag_set_rq(hctx, first_rq->tag, flush_rq);
		} else {
			flush_rq->internal_tag = first_rq->internal_tag;
		}
	}

<<<<<<< HEAD
	flush_rq->cmd_type = REQ_TYPE_FS;
	flush_rq->cmd_flags = WRITE_FLUSH | REQ_FLUSH_SEQ;
	/* Issue a barrier only if all pending flushes request it */
	list_for_each_entry_safe(rq, n, pending, flush.list) {
		barrier_flag &= rq->cmd_flags;
	}
	flush_rq->cmd_flags |= barrier_flag;

=======
	flush_rq->cmd_flags = REQ_OP_FLUSH | REQ_PREFLUSH;
	flush_rq->cmd_flags |= (flags & REQ_DRV) | (flags & REQ_FAILFAST_MASK);
	flush_rq->rq_flags |= RQF_FLUSH_SEQ;
>>>>>>> 286cd8c7
	flush_rq->rq_disk = first_rq->rq_disk;
	flush_rq->end_io = flush_end_io;

	return blk_flush_queue_rq(flush_rq, false);
}

static void flush_data_end_io(struct request *rq, blk_status_t error)
{
	struct request_queue *q = rq->q;
	struct blk_flush_queue *fq = blk_get_flush_queue(q, NULL);

	lockdep_assert_held(q->queue_lock);

	/*
	 * Updating q->in_flight[] here for making this tag usable
	 * early. Because in blk_queue_start_tag(),
	 * q->in_flight[BLK_RW_ASYNC] is used to limit async I/O and
	 * reserve tags for sync I/O.
	 *
	 * More importantly this way can avoid the following I/O
	 * deadlock:
	 *
	 * - suppose there are 40 fua requests comming to flush queue
	 *   and queue depth is 31
	 * - 30 rqs are scheduled then blk_queue_start_tag() can't alloc
	 *   tag for async I/O any more
	 * - all the 30 rqs are completed before FLUSH_PENDING_TIMEOUT
	 *   and flush_data_end_io() is called
	 * - the other rqs still can't go ahead if not updating
	 *   q->in_flight[BLK_RW_ASYNC] here, meantime these rqs
	 *   are held in flush data queue and make no progress of
	 *   handling post flush rq
	 * - only after the post flush rq is handled, all these rqs
	 *   can be completed
	 */

	elv_completed_request(q, rq);

	/* for avoiding double accounting */
	rq->rq_flags &= ~RQF_STARTED;

	/*
	 * After populating an empty queue, kick it to avoid stall.  Read
	 * the comment in flush_end_io().
	 */
	if (blk_flush_complete_seq(rq, fq, REQ_FSEQ_DATA, error))
		blk_run_queue_async(q);
}

static void mq_flush_data_end_io(struct request *rq, blk_status_t error)
{
	struct request_queue *q = rq->q;
	struct blk_mq_hw_ctx *hctx;
	struct blk_mq_ctx *ctx = rq->mq_ctx;
	unsigned long flags;
	struct blk_flush_queue *fq = blk_get_flush_queue(q, ctx);

	hctx = blk_mq_map_queue(q, ctx->cpu);

	if (q->elevator) {
		WARN_ON(rq->tag < 0);
		blk_mq_put_driver_tag_hctx(hctx, rq);
	}

	/*
	 * After populating an empty queue, kick it to avoid stall.  Read
	 * the comment in flush_end_io().
	 */
	spin_lock_irqsave(&fq->mq_flush_lock, flags);
	blk_flush_complete_seq(rq, fq, REQ_FSEQ_DATA, error);
	spin_unlock_irqrestore(&fq->mq_flush_lock, flags);

	blk_mq_sched_restart(hctx);
}

/**
 * blk_insert_flush - insert a new PREFLUSH/FUA request
 * @rq: request to insert
 *
 * To be called from __elv_add_request() for %ELEVATOR_INSERT_FLUSH insertions.
 * or __blk_mq_run_hw_queue() to dispatch request.
 * @rq is being submitted.  Analyze what needs to be done and put it on the
 * right queue.
 */
void blk_insert_flush(struct request *rq)
{
	struct request_queue *q = rq->q;
	unsigned long fflags = q->queue_flags;	/* may change, cache */
	unsigned int policy = blk_flush_policy(fflags, rq);
	struct blk_flush_queue *fq = blk_get_flush_queue(q, rq->mq_ctx);

<<<<<<< HEAD
	WARN_ON((rq->cmd_flags & REQ_POST_FLUSH_BARRIER) &&
			!blk_rq_sectors(rq));
=======
	if (!q->mq_ops)
		lockdep_assert_held(q->queue_lock);

>>>>>>> 286cd8c7
	/*
	 * @policy now records what operations need to be done.  Adjust
	 * REQ_PREFLUSH and FUA for the driver.
	 */
	rq->cmd_flags &= ~REQ_PREFLUSH;
	if (!(fflags & (1UL << QUEUE_FLAG_FUA)))
		rq->cmd_flags &= ~REQ_FUA;

	/*
	 * REQ_PREFLUSH|REQ_FUA implies REQ_SYNC, so if we clear any
	 * of those flags, we have to set REQ_SYNC to avoid skewing
	 * the request accounting.
	 */
	rq->cmd_flags |= REQ_SYNC;

	/*
	 * An empty flush handed down from a stacking driver may
	 * translate into nothing if the underlying device does not
	 * advertise a write-back cache.  In this case, simply
	 * complete the request.
	 */
	if (!policy) {
		if (q->mq_ops)
			blk_mq_end_request(rq, 0);
		else
			__blk_end_request(rq, 0, 0);
		return;
	}

	BUG_ON(rq->bio != rq->biotail); /*assumes zero or single bio rq */

	/*
	 * If there's data but flush is not necessary, the request can be
	 * processed directly without going through flush machinery.  Queue
	 * for normal execution.
	 */
	if ((policy & REQ_FSEQ_DATA) &&
	    !(policy & (REQ_FSEQ_PREFLUSH | REQ_FSEQ_POSTFLUSH))) {
		if (q->mq_ops)
			blk_mq_request_bypass_insert(rq, false);
		else
			list_add_tail(&rq->queuelist, &q->queue_head);
		return;
	}

	/*
	 * @rq should go through flush machinery.  Mark it part of flush
	 * sequence and submit for further processing.
	 */
	memset(&rq->flush, 0, sizeof(rq->flush));
	INIT_LIST_HEAD(&rq->flush.list);
	rq->rq_flags |= RQF_FLUSH_SEQ;
	rq->flush.saved_end_io = rq->end_io; /* Usually NULL */
	if (q->mq_ops) {
		rq->end_io = mq_flush_data_end_io;

		spin_lock_irq(&fq->mq_flush_lock);
		blk_flush_complete_seq(rq, fq, REQ_FSEQ_ACTIONS & ~policy, 0);
		spin_unlock_irq(&fq->mq_flush_lock);
		return;
	}
	rq->end_io = flush_data_end_io;

	blk_flush_complete_seq(rq, fq, REQ_FSEQ_ACTIONS & ~policy, 0);
}

<<<<<<< HEAD
static int __blkdev_issue_flush(struct block_device *bdev, gfp_t gfp_mask,
		sector_t *error_sector, int flush_type)
=======
/**
 * blkdev_issue_flush - queue a flush
 * @bdev:	blockdev to issue flush for
 * @gfp_mask:	memory allocation flags (for bio_alloc)
 * @error_sector:	error sector
 *
 * Description:
 *    Issue a flush for the block device in question. Caller can supply
 *    room for storing the error offset in case of a flush error, if they
 *    wish to.
 */
int blkdev_issue_flush(struct block_device *bdev, gfp_t gfp_mask,
		sector_t *error_sector)
>>>>>>> 286cd8c7
{
	struct request_queue *q;
	struct bio *bio;
	int ret = 0;

	if (bdev->bd_disk == NULL)
		return -ENXIO;

	q = bdev_get_queue(bdev);
	if (!q)
		return -ENXIO;

	/*
	 * some block devices may not have their queue correctly set up here
	 * (e.g. loop device without a backing file) and so issuing a flush
	 * here will panic. Ensure there is a request function before issuing
	 * the flush.
	 */
	if (!q->make_request_fn)
		return -ENXIO;

	bio = bio_alloc(gfp_mask, 0);
	bio_set_dev(bio, bdev);
	bio->bi_opf = REQ_OP_WRITE | REQ_PREFLUSH;

<<<<<<< HEAD
	ret = submit_bio_wait(flush_type, bio);
=======
	ret = submit_bio_wait(bio);
>>>>>>> 286cd8c7

	/*
	 * The driver must store the error location in ->bi_sector, if
	 * it supports it. For non-stacked drivers, this should be
	 * copied from blk_rq_pos(rq).
	 */
	if (error_sector)
		*error_sector = bio->bi_iter.bi_sector;

	bio_put(bio);
	return ret;
}

/**
 * blkdev_issue_barrier - queue a barrier
 * @bdev:	blockdev to issue barrier for
 * @gfp_mask:	memory allocation flags (for bio_alloc)
 * @error_sector:	error sector
 *
 * Description:
 *    If blkdev supports the barrier API, issue barrier, otherwise issue a
 *    flush Caller can supply room for storing the error offset in case of a
 *    flush error, if they wish to. If WAIT flag is not passed then caller may
 *    check only what request was pushed in some internal queue for later
 *    handling.
 */
int blkdev_issue_barrier(struct block_device *bdev, gfp_t gfp_mask,
		sector_t *error_sector)
{
	return __blkdev_issue_flush(bdev, gfp_mask, error_sector,
			WRITE_FLUSH_BARRIER);
}
EXPORT_SYMBOL(blkdev_issue_barrier);

/**
 * blkdev_issue_flush - queue a flush
 * @bdev:	blockdev to issue flush for
 * @gfp_mask:	memory allocation flags (for bio_alloc)
 * @error_sector:	error sector
 *
 * Description:
 *    Issue a flush for the block device in question. Caller can supply
 *    room for storing the error offset in case of a flush error, if they
 *    wish to. If WAIT flag is not passed then caller may check only what
 *    request was pushed in some internal queue for later handling.
 */
int blkdev_issue_flush(struct block_device *bdev, gfp_t gfp_mask,
		sector_t *error_sector)
{
	return __blkdev_issue_flush(bdev, gfp_mask, error_sector, WRITE_FLUSH);
}
EXPORT_SYMBOL(blkdev_issue_flush);

struct blk_flush_queue *blk_alloc_flush_queue(struct request_queue *q,
		int node, int cmd_size, gfp_t flags)
{
	struct blk_flush_queue *fq;
	int rq_sz = sizeof(struct request);

	fq = kzalloc_node(sizeof(*fq), flags, node);
	if (!fq)
		goto fail;

	if (q->mq_ops)
		spin_lock_init(&fq->mq_flush_lock);

	rq_sz = round_up(rq_sz + cmd_size, cache_line_size());
	fq->flush_rq = kzalloc_node(rq_sz, flags, node);
	if (!fq->flush_rq)
		goto fail_rq;

	INIT_LIST_HEAD(&fq->flush_queue[0]);
	INIT_LIST_HEAD(&fq->flush_queue[1]);
	INIT_LIST_HEAD(&fq->flush_data_in_flight);

	return fq;

 fail_rq:
	kfree(fq);
 fail:
	return NULL;
}

void blk_free_flush_queue(struct blk_flush_queue *fq)
{
	/* bio based request queue hasn't flush queue */
	if (!fq)
		return;

	kfree(fq->flush_rq);
	kfree(fq);
}<|MERGE_RESOLUTION|>--- conflicted
+++ resolved
@@ -145,23 +145,8 @@
 	if (fflags & (1UL << QUEUE_FLAG_WC)) {
 		if (rq->cmd_flags & REQ_PREFLUSH)
 			policy |= REQ_FSEQ_PREFLUSH;
-<<<<<<< HEAD
-		/*
-		 * Use post flush when:
-		 * 1. If FUA is desired but not supported,
-		 * 2. If post barrier is desired and supported
-		 * 3. If post barrier is desired and not supported and FUA is
-		 *    not supported.
-		 */
-		if ((!(fflags & REQ_FUA) && (rq->cmd_flags & REQ_FUA)) ||
-			((fflags & REQ_BARRIER) && (rq->cmd_flags &
-				REQ_POST_FLUSH_BARRIER)) ||
-			((!(fflags & REQ_BARRIER) && !(fflags & REQ_FUA) &&
-				(rq->cmd_flags & REQ_POST_FLUSH_BARRIER))))
-=======
 		if (!(fflags & (1UL << QUEUE_FLAG_FUA)) &&
 		    (rq->cmd_flags & REQ_FUA))
->>>>>>> 286cd8c7
 			policy |= REQ_FSEQ_POSTFLUSH;
 		/*
 		 * If post barrier is desired and not supported but FUA is
@@ -423,20 +408,9 @@
 		}
 	}
 
-<<<<<<< HEAD
-	flush_rq->cmd_type = REQ_TYPE_FS;
-	flush_rq->cmd_flags = WRITE_FLUSH | REQ_FLUSH_SEQ;
-	/* Issue a barrier only if all pending flushes request it */
-	list_for_each_entry_safe(rq, n, pending, flush.list) {
-		barrier_flag &= rq->cmd_flags;
-	}
-	flush_rq->cmd_flags |= barrier_flag;
-
-=======
 	flush_rq->cmd_flags = REQ_OP_FLUSH | REQ_PREFLUSH;
 	flush_rq->cmd_flags |= (flags & REQ_DRV) | (flags & REQ_FAILFAST_MASK);
 	flush_rq->rq_flags |= RQF_FLUSH_SEQ;
->>>>>>> 286cd8c7
 	flush_rq->rq_disk = first_rq->rq_disk;
 	flush_rq->end_io = flush_end_io;
 
@@ -528,14 +502,9 @@
 	unsigned int policy = blk_flush_policy(fflags, rq);
 	struct blk_flush_queue *fq = blk_get_flush_queue(q, rq->mq_ctx);
 
-<<<<<<< HEAD
-	WARN_ON((rq->cmd_flags & REQ_POST_FLUSH_BARRIER) &&
-			!blk_rq_sectors(rq));
-=======
 	if (!q->mq_ops)
 		lockdep_assert_held(q->queue_lock);
 
->>>>>>> 286cd8c7
 	/*
 	 * @policy now records what operations need to be done.  Adjust
 	 * REQ_PREFLUSH and FUA for the driver.
@@ -602,10 +571,6 @@
 	blk_flush_complete_seq(rq, fq, REQ_FSEQ_ACTIONS & ~policy, 0);
 }
 
-<<<<<<< HEAD
-static int __blkdev_issue_flush(struct block_device *bdev, gfp_t gfp_mask,
-		sector_t *error_sector, int flush_type)
-=======
 /**
  * blkdev_issue_flush - queue a flush
  * @bdev:	blockdev to issue flush for
@@ -619,7 +584,6 @@
  */
 int blkdev_issue_flush(struct block_device *bdev, gfp_t gfp_mask,
 		sector_t *error_sector)
->>>>>>> 286cd8c7
 {
 	struct request_queue *q;
 	struct bio *bio;
@@ -645,11 +609,7 @@
 	bio_set_dev(bio, bdev);
 	bio->bi_opf = REQ_OP_WRITE | REQ_PREFLUSH;
 
-<<<<<<< HEAD
-	ret = submit_bio_wait(flush_type, bio);
-=======
 	ret = submit_bio_wait(bio);
->>>>>>> 286cd8c7
 
 	/*
 	 * The driver must store the error location in ->bi_sector, if
