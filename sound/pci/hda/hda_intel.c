/*
 *
 *  hda_intel.c - Implementation of primary alsa driver code base
 *                for Intel HD Audio.
 *
 *  Copyright(c) 2004 Intel Corporation. All rights reserved.
 *
 *  Copyright (c) 2004 Takashi Iwai <tiwai@suse.de>
 *                     PeiSen Hou <pshou@realtek.com.tw>
 *
 *  This program is free software; you can redistribute it and/or modify it
 *  under the terms of the GNU General Public License as published by the Free
 *  Software Foundation; either version 2 of the License, or (at your option)
 *  any later version.
 *
 *  This program is distributed in the hope that it will be useful, but WITHOUT
 *  ANY WARRANTY; without even the implied warranty of MERCHANTABILITY or
 *  FITNESS FOR A PARTICULAR PURPOSE.  See the GNU General Public License for
 *  more details.
 *
 *  You should have received a copy of the GNU General Public License along with
 *  this program; if not, write to the Free Software Foundation, Inc., 59
 *  Temple Place - Suite 330, Boston, MA  02111-1307, USA.
 *
 *  CONTACTS:
 *
 *  Matt Jared		matt.jared@intel.com
 *  Andy Kopp		andy.kopp@intel.com
 *  Dan Kogan		dan.d.kogan@intel.com
 *
 *  CHANGES:
 *
 *  2004.12.01	Major rewrite by tiwai, merged the work of pshou
 * 
 */

#include <linux/delay.h>
#include <linux/interrupt.h>
#include <linux/kernel.h>
#include <linux/module.h>
#include <linux/dma-mapping.h>
#include <linux/moduleparam.h>
#include <linux/init.h>
#include <linux/slab.h>
#include <linux/pci.h>
#include <linux/mutex.h>
#include <linux/io.h>
#include <linux/pm_runtime.h>
#include <linux/clocksource.h>
#include <linux/time.h>
#include <linux/completion.h>

#ifdef CONFIG_X86
/* for snoop control */
#include <asm/pgtable.h>
#include <asm/set_memory.h>
#include <asm/cpufeature.h>
#endif
#include <sound/core.h>
#include <sound/initval.h>
#include <sound/hdaudio.h>
#include <sound/hda_i915.h>
#include <linux/vgaarb.h>
#include <linux/vga_switcheroo.h>
#include <linux/firmware.h>
#include "hda_codec.h"
#include "hda_controller.h"
#include "hda_intel.h"

#define CREATE_TRACE_POINTS
#include "hda_intel_trace.h"

/* position fix mode */
enum {
	POS_FIX_AUTO,
	POS_FIX_LPIB,
	POS_FIX_POSBUF,
	POS_FIX_VIACOMBO,
	POS_FIX_COMBO,
	POS_FIX_SKL,
	POS_FIX_FIFO,
};

/* Defines for ATI HD Audio support in SB450 south bridge */
#define ATI_SB450_HDAUDIO_MISC_CNTR2_ADDR   0x42
#define ATI_SB450_HDAUDIO_ENABLE_SNOOP      0x02

/* Defines for Nvidia HDA support */
#define NVIDIA_HDA_TRANSREG_ADDR      0x4e
#define NVIDIA_HDA_ENABLE_COHBITS     0x0f
#define NVIDIA_HDA_ISTRM_COH          0x4d
#define NVIDIA_HDA_OSTRM_COH          0x4c
#define NVIDIA_HDA_ENABLE_COHBIT      0x01

/* Defines for Intel SCH HDA snoop control */
#define INTEL_HDA_CGCTL	 0x48
#define INTEL_HDA_CGCTL_MISCBDCGE        (0x1 << 6)
#define INTEL_SCH_HDA_DEVC      0x78
#define INTEL_SCH_HDA_DEVC_NOSNOOP       (0x1<<11)

/* Define IN stream 0 FIFO size offset in VIA controller */
#define VIA_IN_STREAM0_FIFO_SIZE_OFFSET	0x90
/* Define VIA HD Audio Device ID*/
#define VIA_HDAC_DEVICE_ID		0x3288

/* max number of SDs */
/* ICH, ATI and VIA have 4 playback and 4 capture */
#define ICH6_NUM_CAPTURE	4
#define ICH6_NUM_PLAYBACK	4

/* ULI has 6 playback and 5 capture */
#define ULI_NUM_CAPTURE		5
#define ULI_NUM_PLAYBACK	6

/* ATI HDMI may have up to 8 playbacks and 0 capture */
#define ATIHDMI_NUM_CAPTURE	0
#define ATIHDMI_NUM_PLAYBACK	8

/* TERA has 4 playback and 3 capture */
#define TERA_NUM_CAPTURE	3
#define TERA_NUM_PLAYBACK	4


static int index[SNDRV_CARDS] = SNDRV_DEFAULT_IDX;
static char *id[SNDRV_CARDS] = SNDRV_DEFAULT_STR;
static bool enable[SNDRV_CARDS] = SNDRV_DEFAULT_ENABLE_PNP;
static char *model[SNDRV_CARDS];
static int position_fix[SNDRV_CARDS] = {[0 ... (SNDRV_CARDS-1)] = -1};
static int bdl_pos_adj[SNDRV_CARDS] = {[0 ... (SNDRV_CARDS-1)] = -1};
static int probe_mask[SNDRV_CARDS] = {[0 ... (SNDRV_CARDS-1)] = -1};
static int probe_only[SNDRV_CARDS];
static int jackpoll_ms[SNDRV_CARDS];
static int single_cmd = -1;
static int enable_msi = -1;
#ifdef CONFIG_SND_HDA_PATCH_LOADER
static char *patch[SNDRV_CARDS];
#endif
#ifdef CONFIG_SND_HDA_INPUT_BEEP
static bool beep_mode[SNDRV_CARDS] = {[0 ... (SNDRV_CARDS-1)] =
					CONFIG_SND_HDA_INPUT_BEEP_MODE};
#endif

module_param_array(index, int, NULL, 0444);
MODULE_PARM_DESC(index, "Index value for Intel HD audio interface.");
module_param_array(id, charp, NULL, 0444);
MODULE_PARM_DESC(id, "ID string for Intel HD audio interface.");
module_param_array(enable, bool, NULL, 0444);
MODULE_PARM_DESC(enable, "Enable Intel HD audio interface.");
module_param_array(model, charp, NULL, 0444);
MODULE_PARM_DESC(model, "Use the given board model.");
module_param_array(position_fix, int, NULL, 0444);
MODULE_PARM_DESC(position_fix, "DMA pointer read method."
		 "(-1 = system default, 0 = auto, 1 = LPIB, 2 = POSBUF, 3 = VIACOMBO, 4 = COMBO, 5 = SKL+, 6 = FIFO).");
module_param_array(bdl_pos_adj, int, NULL, 0644);
MODULE_PARM_DESC(bdl_pos_adj, "BDL position adjustment offset.");
module_param_array(probe_mask, int, NULL, 0444);
MODULE_PARM_DESC(probe_mask, "Bitmask to probe codecs (default = -1).");
module_param_array(probe_only, int, NULL, 0444);
MODULE_PARM_DESC(probe_only, "Only probing and no codec initialization.");
module_param_array(jackpoll_ms, int, NULL, 0444);
MODULE_PARM_DESC(jackpoll_ms, "Ms between polling for jack events (default = 0, using unsol events only)");
module_param(single_cmd, bint, 0444);
MODULE_PARM_DESC(single_cmd, "Use single command to communicate with codecs "
		 "(for debugging only).");
module_param(enable_msi, bint, 0444);
MODULE_PARM_DESC(enable_msi, "Enable Message Signaled Interrupt (MSI)");
#ifdef CONFIG_SND_HDA_PATCH_LOADER
module_param_array(patch, charp, NULL, 0444);
MODULE_PARM_DESC(patch, "Patch file for Intel HD audio interface.");
#endif
#ifdef CONFIG_SND_HDA_INPUT_BEEP
module_param_array(beep_mode, bool, NULL, 0444);
MODULE_PARM_DESC(beep_mode, "Select HDA Beep registration mode "
			    "(0=off, 1=on) (default=1).");
#endif

#ifdef CONFIG_PM
static int param_set_xint(const char *val, const struct kernel_param *kp);
static const struct kernel_param_ops param_ops_xint = {
	.set = param_set_xint,
	.get = param_get_int,
};
#define param_check_xint param_check_int

static int power_save = CONFIG_SND_HDA_POWER_SAVE_DEFAULT;
module_param(power_save, xint, 0644);
MODULE_PARM_DESC(power_save, "Automatic power-saving timeout "
		 "(in second, 0 = disable).");

static bool pm_blacklist = true;
module_param(pm_blacklist, bool, 0644);
MODULE_PARM_DESC(pm_blacklist, "Enable power-management blacklist");

/* reset the HD-audio controller in power save mode.
 * this may give more power-saving, but will take longer time to
 * wake up.
 */
static bool power_save_controller = 1;
module_param(power_save_controller, bool, 0644);
MODULE_PARM_DESC(power_save_controller, "Reset controller in power save mode.");
#else
#define power_save	0
#endif /* CONFIG_PM */

static int align_buffer_size = -1;
module_param(align_buffer_size, bint, 0644);
MODULE_PARM_DESC(align_buffer_size,
		"Force buffer and period sizes to be multiple of 128 bytes.");

#ifdef CONFIG_X86
static int hda_snoop = -1;
module_param_named(snoop, hda_snoop, bint, 0444);
MODULE_PARM_DESC(snoop, "Enable/disable snooping");
#else
#define hda_snoop		true
#endif


MODULE_LICENSE("GPL");
MODULE_SUPPORTED_DEVICE("{{Intel, ICH6},"
			 "{Intel, ICH6M},"
			 "{Intel, ICH7},"
			 "{Intel, ESB2},"
			 "{Intel, ICH8},"
			 "{Intel, ICH9},"
			 "{Intel, ICH10},"
			 "{Intel, PCH},"
			 "{Intel, CPT},"
			 "{Intel, PPT},"
			 "{Intel, LPT},"
			 "{Intel, LPT_LP},"
			 "{Intel, WPT_LP},"
			 "{Intel, SPT},"
			 "{Intel, SPT_LP},"
			 "{Intel, HPT},"
			 "{Intel, PBG},"
			 "{Intel, SCH},"
			 "{ATI, SB450},"
			 "{ATI, SB600},"
			 "{ATI, RS600},"
			 "{ATI, RS690},"
			 "{ATI, RS780},"
			 "{ATI, R600},"
			 "{ATI, RV630},"
			 "{ATI, RV610},"
			 "{ATI, RV670},"
			 "{ATI, RV635},"
			 "{ATI, RV620},"
			 "{ATI, RV770},"
			 "{VIA, VT8251},"
			 "{VIA, VT8237A},"
			 "{SiS, SIS966},"
			 "{ULI, M5461}}");
MODULE_DESCRIPTION("Intel HDA driver");

#if defined(CONFIG_PM) && defined(CONFIG_VGA_SWITCHEROO)
#if IS_ENABLED(CONFIG_SND_HDA_CODEC_HDMI)
#define SUPPORT_VGA_SWITCHEROO
#endif
#endif


/*
 */

/* driver types */
enum {
	AZX_DRIVER_ICH,
	AZX_DRIVER_PCH,
	AZX_DRIVER_SCH,
	AZX_DRIVER_SKL,
	AZX_DRIVER_HDMI,
	AZX_DRIVER_ATI,
	AZX_DRIVER_ATIHDMI,
	AZX_DRIVER_ATIHDMI_NS,
	AZX_DRIVER_VIA,
	AZX_DRIVER_SIS,
	AZX_DRIVER_ULI,
	AZX_DRIVER_NVIDIA,
	AZX_DRIVER_TERA,
	AZX_DRIVER_CTX,
	AZX_DRIVER_CTHDA,
	AZX_DRIVER_CMEDIA,
	AZX_DRIVER_GENERIC,
	AZX_NUM_DRIVERS, /* keep this as last entry */
};

#define azx_get_snoop_type(chip) \
	(((chip)->driver_caps & AZX_DCAPS_SNOOP_MASK) >> 10)
#define AZX_DCAPS_SNOOP_TYPE(type) ((AZX_SNOOP_TYPE_ ## type) << 10)

/* quirks for old Intel chipsets */
#define AZX_DCAPS_INTEL_ICH \
	(AZX_DCAPS_OLD_SSYNC | AZX_DCAPS_NO_ALIGN_BUFSIZE)

/* quirks for Intel PCH */
#define AZX_DCAPS_INTEL_PCH_BASE \
	(AZX_DCAPS_NO_ALIGN_BUFSIZE | AZX_DCAPS_COUNT_LPIB_DELAY |\
	 AZX_DCAPS_SNOOP_TYPE(SCH))

/* PCH up to IVB; no runtime PM; bind with i915 gfx */
#define AZX_DCAPS_INTEL_PCH_NOPM \
	(AZX_DCAPS_INTEL_PCH_BASE | AZX_DCAPS_I915_COMPONENT)

/* PCH for HSW/BDW; with runtime PM */
/* no i915 binding for this as HSW/BDW has another controller for HDMI */
#define AZX_DCAPS_INTEL_PCH \
	(AZX_DCAPS_INTEL_PCH_BASE | AZX_DCAPS_PM_RUNTIME)

/* HSW HDMI */
#define AZX_DCAPS_INTEL_HASWELL \
	(/*AZX_DCAPS_ALIGN_BUFSIZE |*/ AZX_DCAPS_COUNT_LPIB_DELAY |\
	 AZX_DCAPS_PM_RUNTIME | AZX_DCAPS_I915_COMPONENT |\
	 AZX_DCAPS_I915_POWERWELL | AZX_DCAPS_SNOOP_TYPE(SCH))

/* Broadwell HDMI can't use position buffer reliably, force to use LPIB */
#define AZX_DCAPS_INTEL_BROADWELL \
	(/*AZX_DCAPS_ALIGN_BUFSIZE |*/ AZX_DCAPS_POSFIX_LPIB |\
	 AZX_DCAPS_PM_RUNTIME | AZX_DCAPS_I915_COMPONENT |\
	 AZX_DCAPS_I915_POWERWELL | AZX_DCAPS_SNOOP_TYPE(SCH))

#define AZX_DCAPS_INTEL_BAYTRAIL \
	(AZX_DCAPS_INTEL_PCH_BASE | AZX_DCAPS_I915_COMPONENT |\
	 AZX_DCAPS_I915_POWERWELL)

#define AZX_DCAPS_INTEL_BRASWELL \
	(AZX_DCAPS_INTEL_PCH_BASE | AZX_DCAPS_PM_RUNTIME |\
	 AZX_DCAPS_I915_COMPONENT | AZX_DCAPS_I915_POWERWELL)

#define AZX_DCAPS_INTEL_SKYLAKE \
	(AZX_DCAPS_INTEL_PCH_BASE | AZX_DCAPS_PM_RUNTIME |\
	 AZX_DCAPS_SYNC_WRITE |\
	 AZX_DCAPS_SEPARATE_STREAM_TAG | AZX_DCAPS_I915_COMPONENT |\
	 AZX_DCAPS_I915_POWERWELL)

#define AZX_DCAPS_INTEL_BROXTON			AZX_DCAPS_INTEL_SKYLAKE

/* quirks for ATI SB / AMD Hudson */
#define AZX_DCAPS_PRESET_ATI_SB \
	(AZX_DCAPS_NO_TCSEL | AZX_DCAPS_SYNC_WRITE | AZX_DCAPS_POSFIX_LPIB |\
	 AZX_DCAPS_SNOOP_TYPE(ATI))

/* quirks for ATI/AMD HDMI */
#define AZX_DCAPS_PRESET_ATI_HDMI \
	(AZX_DCAPS_NO_TCSEL | AZX_DCAPS_SYNC_WRITE | AZX_DCAPS_POSFIX_LPIB|\
	 AZX_DCAPS_NO_MSI64)

/* quirks for ATI HDMI with snoop off */
#define AZX_DCAPS_PRESET_ATI_HDMI_NS \
	(AZX_DCAPS_PRESET_ATI_HDMI | AZX_DCAPS_SNOOP_OFF)

/* quirks for AMD SB */
#define AZX_DCAPS_PRESET_AMD_SB \
	(AZX_DCAPS_NO_TCSEL | AZX_DCAPS_SYNC_WRITE | AZX_DCAPS_AMD_WORKAROUND |\
	 AZX_DCAPS_SNOOP_TYPE(ATI) | AZX_DCAPS_PM_RUNTIME)

/* quirks for Nvidia */
#define AZX_DCAPS_PRESET_NVIDIA \
	(AZX_DCAPS_NO_MSI | AZX_DCAPS_CORBRP_SELF_CLEAR |\
	 AZX_DCAPS_SNOOP_TYPE(NVIDIA))

#define AZX_DCAPS_PRESET_CTHDA \
	(AZX_DCAPS_NO_MSI | AZX_DCAPS_POSFIX_LPIB |\
	 AZX_DCAPS_NO_64BIT |\
	 AZX_DCAPS_4K_BDLE_BOUNDARY | AZX_DCAPS_SNOOP_OFF)

/*
 * vga_switcheroo support
 */
#ifdef SUPPORT_VGA_SWITCHEROO
#define use_vga_switcheroo(chip)	((chip)->use_vga_switcheroo)
#define needs_eld_notify_link(chip)	((chip)->need_eld_notify_link)
#else
#define use_vga_switcheroo(chip)	0
#define needs_eld_notify_link(chip)	false
#endif

#define CONTROLLER_IN_GPU(pci) (((pci)->device == 0x0a0c) || \
					((pci)->device == 0x0c0c) || \
					((pci)->device == 0x0d0c) || \
					((pci)->device == 0x160c))

<<<<<<< HEAD
#define IS_SKL(pci) ((pci)->vendor == 0x8086 && (pci)->device == 0xa170)
#define IS_SKL_LP(pci) ((pci)->vendor == 0x8086 && (pci)->device == 0x9d70)
#define IS_KBL(pci) ((pci)->vendor == 0x8086 && (pci)->device == 0xa171)
#define IS_KBL_LP(pci) ((pci)->vendor == 0x8086 && (pci)->device == 0x9d71)
#define IS_KBL_H(pci) ((pci)->vendor == 0x8086 && (pci)->device == 0xa2f0)
#define IS_BXT(pci) ((pci)->vendor == 0x8086 && (pci)->device == 0x5a98)
#define IS_SKL_PLUS(pci) (IS_SKL(pci) || IS_SKL_LP(pci) || IS_BXT(pci)) || \
			IS_KBL(pci) || IS_KBL_LP(pci) || IS_KBL_H(pci)
=======
#define IS_BXT(pci) ((pci)->vendor == 0x8086 && (pci)->device == 0x5a98)
#define IS_CFL(pci) ((pci)->vendor == 0x8086 && (pci)->device == 0xa348)
#define IS_CNL(pci) ((pci)->vendor == 0x8086 && (pci)->device == 0x9dc8)
>>>>>>> 286cd8c7

static char *driver_short_names[] = {
	[AZX_DRIVER_ICH] = "HDA Intel",
	[AZX_DRIVER_PCH] = "HDA Intel PCH",
	[AZX_DRIVER_SCH] = "HDA Intel MID",
	[AZX_DRIVER_SKL] = "HDA Intel PCH", /* kept old name for compatibility */
	[AZX_DRIVER_HDMI] = "HDA Intel HDMI",
	[AZX_DRIVER_ATI] = "HDA ATI SB",
	[AZX_DRIVER_ATIHDMI] = "HDA ATI HDMI",
	[AZX_DRIVER_ATIHDMI_NS] = "HDA ATI HDMI",
	[AZX_DRIVER_VIA] = "HDA VIA VT82xx",
	[AZX_DRIVER_SIS] = "HDA SIS966",
	[AZX_DRIVER_ULI] = "HDA ULI M5461",
	[AZX_DRIVER_NVIDIA] = "HDA NVidia",
	[AZX_DRIVER_TERA] = "HDA Teradici", 
	[AZX_DRIVER_CTX] = "HDA Creative", 
	[AZX_DRIVER_CTHDA] = "HDA Creative",
	[AZX_DRIVER_CMEDIA] = "HDA C-Media",
	[AZX_DRIVER_GENERIC] = "HD-Audio Generic",
};

#ifdef CONFIG_X86
static void __mark_pages_wc(struct azx *chip, struct snd_dma_buffer *dmab, bool on)
{
	int pages;

	if (azx_snoop(chip))
		return;
	if (!dmab || !dmab->area || !dmab->bytes)
		return;

#ifdef CONFIG_SND_DMA_SGBUF
	if (dmab->dev.type == SNDRV_DMA_TYPE_DEV_SG) {
		struct snd_sg_buf *sgbuf = dmab->private_data;
		if (!chip->uc_buffer)
			return; /* deal with only CORB/RIRB buffers */
		if (on)
			set_pages_array_wc(sgbuf->page_table, sgbuf->pages);
		else
			set_pages_array_wb(sgbuf->page_table, sgbuf->pages);
		return;
	}
#endif

	pages = (dmab->bytes + PAGE_SIZE - 1) >> PAGE_SHIFT;
	if (on)
		set_memory_wc((unsigned long)dmab->area, pages);
	else
		set_memory_wb((unsigned long)dmab->area, pages);
}

static inline void mark_pages_wc(struct azx *chip, struct snd_dma_buffer *buf,
				 bool on)
{
	__mark_pages_wc(chip, buf, on);
}
static inline void mark_runtime_wc(struct azx *chip, struct azx_dev *azx_dev,
				   struct snd_pcm_substream *substream, bool on)
{
	if (azx_dev->wc_marked != on) {
		__mark_pages_wc(chip, snd_pcm_get_dma_buf(substream), on);
		azx_dev->wc_marked = on;
	}
}
#else
/* NOP for other archs */
static inline void mark_pages_wc(struct azx *chip, struct snd_dma_buffer *buf,
				 bool on)
{
}
static inline void mark_runtime_wc(struct azx *chip, struct azx_dev *azx_dev,
				   struct snd_pcm_substream *substream, bool on)
{
}
#endif

static int azx_acquire_irq(struct azx *chip, int do_disconnect);
static void set_default_power_save(struct azx *chip);

/*
 * initialize the PCI registers
 */
/* update bits in a PCI register byte */
static void update_pci_byte(struct pci_dev *pci, unsigned int reg,
			    unsigned char mask, unsigned char val)
{
	unsigned char data;

	pci_read_config_byte(pci, reg, &data);
	data &= ~mask;
	data |= (val & mask);
	pci_write_config_byte(pci, reg, data);
}

static void azx_init_pci(struct azx *chip)
{
	int snoop_type = azx_get_snoop_type(chip);

	/* Clear bits 0-2 of PCI register TCSEL (at offset 0x44)
	 * TCSEL == Traffic Class Select Register, which sets PCI express QOS
	 * Ensuring these bits are 0 clears playback static on some HD Audio
	 * codecs.
	 * The PCI register TCSEL is defined in the Intel manuals.
	 */
	if (!(chip->driver_caps & AZX_DCAPS_NO_TCSEL)) {
		dev_dbg(chip->card->dev, "Clearing TCSEL\n");
		update_pci_byte(chip->pci, AZX_PCIREG_TCSEL, 0x07, 0);
	}

	/* For ATI SB450/600/700/800/900 and AMD Hudson azalia HD audio,
	 * we need to enable snoop.
	 */
	if (snoop_type == AZX_SNOOP_TYPE_ATI) {
		dev_dbg(chip->card->dev, "Setting ATI snoop: %d\n",
			azx_snoop(chip));
		update_pci_byte(chip->pci,
				ATI_SB450_HDAUDIO_MISC_CNTR2_ADDR, 0x07,
				azx_snoop(chip) ? ATI_SB450_HDAUDIO_ENABLE_SNOOP : 0);
	}

	/* For NVIDIA HDA, enable snoop */
	if (snoop_type == AZX_SNOOP_TYPE_NVIDIA) {
		dev_dbg(chip->card->dev, "Setting Nvidia snoop: %d\n",
			azx_snoop(chip));
		update_pci_byte(chip->pci,
				NVIDIA_HDA_TRANSREG_ADDR,
				0x0f, NVIDIA_HDA_ENABLE_COHBITS);
		update_pci_byte(chip->pci,
				NVIDIA_HDA_ISTRM_COH,
				0x01, NVIDIA_HDA_ENABLE_COHBIT);
		update_pci_byte(chip->pci,
				NVIDIA_HDA_OSTRM_COH,
				0x01, NVIDIA_HDA_ENABLE_COHBIT);
	}

	/* Enable SCH/PCH snoop if needed */
	if (snoop_type == AZX_SNOOP_TYPE_SCH) {
		unsigned short snoop;
		pci_read_config_word(chip->pci, INTEL_SCH_HDA_DEVC, &snoop);
		if ((!azx_snoop(chip) && !(snoop & INTEL_SCH_HDA_DEVC_NOSNOOP)) ||
		    (azx_snoop(chip) && (snoop & INTEL_SCH_HDA_DEVC_NOSNOOP))) {
			snoop &= ~INTEL_SCH_HDA_DEVC_NOSNOOP;
			if (!azx_snoop(chip))
				snoop |= INTEL_SCH_HDA_DEVC_NOSNOOP;
			pci_write_config_word(chip->pci, INTEL_SCH_HDA_DEVC, snoop);
			pci_read_config_word(chip->pci,
				INTEL_SCH_HDA_DEVC, &snoop);
		}
		dev_dbg(chip->card->dev, "SCH snoop: %s\n",
			(snoop & INTEL_SCH_HDA_DEVC_NOSNOOP) ?
			"Disabled" : "Enabled");
        }
}

/*
 * In BXT-P A0, HD-Audio DMA requests is later than expected,
 * and makes an audio stream sensitive to system latencies when
 * 24/32 bits are playing.
 * Adjusting threshold of DMA fifo to force the DMA request
 * sooner to improve latency tolerance at the expense of power.
 */
static void bxt_reduce_dma_latency(struct azx *chip)
{
	u32 val;

	val = azx_readl(chip, VS_EM4L);
	val &= (0x3 << 20);
	azx_writel(chip, VS_EM4L, val);
}

/*
 * ML_LCAP bits:
 *  bit 0: 6 MHz Supported
 *  bit 1: 12 MHz Supported
 *  bit 2: 24 MHz Supported
 *  bit 3: 48 MHz Supported
 *  bit 4: 96 MHz Supported
 *  bit 5: 192 MHz Supported
 */
static int intel_get_lctl_scf(struct azx *chip)
{
	struct hdac_bus *bus = azx_bus(chip);
	static int preferred_bits[] = { 2, 3, 1, 4, 5 };
	u32 val, t;
	int i;

	val = readl(bus->mlcap + AZX_ML_BASE + AZX_REG_ML_LCAP);

	for (i = 0; i < ARRAY_SIZE(preferred_bits); i++) {
		t = preferred_bits[i];
		if (val & (1 << t))
			return t;
	}

	dev_warn(chip->card->dev, "set audio clock frequency to 6MHz");
	return 0;
}

static int intel_ml_lctl_set_power(struct azx *chip, int state)
{
	struct hdac_bus *bus = azx_bus(chip);
	u32 val;
	int timeout;

	/*
	 * the codecs are sharing the first link setting by default
	 * If other links are enabled for stream, they need similar fix
	 */
	val = readl(bus->mlcap + AZX_ML_BASE + AZX_REG_ML_LCTL);
	val &= ~AZX_MLCTL_SPA;
	val |= state << AZX_MLCTL_SPA_SHIFT;
	writel(val, bus->mlcap + AZX_ML_BASE + AZX_REG_ML_LCTL);
	/* wait for CPA */
	timeout = 50;
	while (timeout) {
		if (((readl(bus->mlcap + AZX_ML_BASE + AZX_REG_ML_LCTL)) &
		    AZX_MLCTL_CPA) == (state << AZX_MLCTL_CPA_SHIFT))
			return 0;
		timeout--;
		udelay(10);
	}

	return -1;
}

static void intel_init_lctl(struct azx *chip)
{
	struct hdac_bus *bus = azx_bus(chip);
	u32 val;
	int ret;

	/* 0. check lctl register value is correct or not */
	val = readl(bus->mlcap + AZX_ML_BASE + AZX_REG_ML_LCTL);
	/* if SCF is already set, let's use it */
	if ((val & ML_LCTL_SCF_MASK) != 0)
		return;

	/*
	 * Before operating on SPA, CPA must match SPA.
	 * Any deviation may result in undefined behavior.
	 */
	if (((val & AZX_MLCTL_SPA) >> AZX_MLCTL_SPA_SHIFT) !=
		((val & AZX_MLCTL_CPA) >> AZX_MLCTL_CPA_SHIFT))
		return;

	/* 1. turn link down: set SPA to 0 and wait CPA to 0 */
	ret = intel_ml_lctl_set_power(chip, 0);
	udelay(100);
	if (ret)
		goto set_spa;

	/* 2. update SCF to select a properly audio clock*/
	val &= ~ML_LCTL_SCF_MASK;
	val |= intel_get_lctl_scf(chip);
	writel(val, bus->mlcap + AZX_ML_BASE + AZX_REG_ML_LCTL);

set_spa:
	/* 4. turn link up: set SPA to 1 and wait CPA to 1 */
	intel_ml_lctl_set_power(chip, 1);
	udelay(100);
}

static void hda_intel_init_chip(struct azx *chip, bool full_reset)
{
	struct hdac_bus *bus = azx_bus(chip);
	struct pci_dev *pci = chip->pci;
	u32 val;

	if (chip->driver_caps & AZX_DCAPS_I915_POWERWELL)
		snd_hdac_set_codec_wakeup(bus, true);
<<<<<<< HEAD
	if (IS_SKL_PLUS(pci)) {
=======
	if (chip->driver_type == AZX_DRIVER_SKL) {
>>>>>>> 286cd8c7
		pci_read_config_dword(pci, INTEL_HDA_CGCTL, &val);
		val = val & ~INTEL_HDA_CGCTL_MISCBDCGE;
		pci_write_config_dword(pci, INTEL_HDA_CGCTL, val);
	}
	azx_init_chip(chip, full_reset);
<<<<<<< HEAD
	if (IS_SKL_PLUS(pci)) {
=======
	if (chip->driver_type == AZX_DRIVER_SKL) {
>>>>>>> 286cd8c7
		pci_read_config_dword(pci, INTEL_HDA_CGCTL, &val);
		val = val | INTEL_HDA_CGCTL_MISCBDCGE;
		pci_write_config_dword(pci, INTEL_HDA_CGCTL, val);
	}
	if (chip->driver_caps & AZX_DCAPS_I915_POWERWELL)
		snd_hdac_set_codec_wakeup(bus, false);

	/* reduce dma latency to avoid noise */
	if (IS_BXT(pci))
		bxt_reduce_dma_latency(chip);

	if (bus->mlcap != NULL)
		intel_init_lctl(chip);
}

/* calculate runtime delay from LPIB */
static int azx_get_delay_from_lpib(struct azx *chip, struct azx_dev *azx_dev,
				   unsigned int pos)
{
	struct snd_pcm_substream *substream = azx_dev->core.substream;
	int stream = substream->stream;
	unsigned int lpib_pos = azx_get_pos_lpib(chip, azx_dev);
	int delay;

	if (stream == SNDRV_PCM_STREAM_PLAYBACK)
		delay = pos - lpib_pos;
	else
		delay = lpib_pos - pos;
	if (delay < 0) {
		if (delay >= azx_dev->core.delay_negative_threshold)
			delay = 0;
		else
			delay += azx_dev->core.bufsize;
	}

	if (delay >= azx_dev->core.period_bytes) {
		dev_info(chip->card->dev,
			 "Unstable LPIB (%d >= %d); disabling LPIB delay counting\n",
			 delay, azx_dev->core.period_bytes);
		delay = 0;
		chip->driver_caps &= ~AZX_DCAPS_COUNT_LPIB_DELAY;
		chip->get_delay[stream] = NULL;
	}

	return bytes_to_frames(substream->runtime, delay);
}

static int azx_position_ok(struct azx *chip, struct azx_dev *azx_dev);

/* called from IRQ */
static int azx_position_check(struct azx *chip, struct azx_dev *azx_dev)
{
	struct hda_intel *hda = container_of(chip, struct hda_intel, chip);
	int ok;

	ok = azx_position_ok(chip, azx_dev);
	if (ok == 1) {
		azx_dev->irq_pending = 0;
		return ok;
	} else if (ok == 0) {
		/* bogus IRQ, process it later */
		azx_dev->irq_pending = 1;
		schedule_work(&hda->irq_pending_work);
	}
	return 0;
}

/* Enable/disable i915 display power for the link */
static int azx_intel_link_power(struct azx *chip, bool enable)
{
	struct hdac_bus *bus = azx_bus(chip);

	return snd_hdac_display_power(bus, enable);
}

/*
 * Check whether the current DMA position is acceptable for updating
 * periods.  Returns non-zero if it's OK.
 *
 * Many HD-audio controllers appear pretty inaccurate about
 * the update-IRQ timing.  The IRQ is issued before actually the
 * data is processed.  So, we need to process it afterwords in a
 * workqueue.
 *
 * Returns 1 if OK to proceed, 0 for delay handling, -1 for skipping update
 */
static int azx_position_ok(struct azx *chip, struct azx_dev *azx_dev)
{
	struct snd_pcm_substream *substream = azx_dev->core.substream;
	struct snd_pcm_runtime *runtime = substream->runtime;
	int stream = substream->stream;
	u32 wallclk;
	unsigned int pos;
	snd_pcm_uframes_t hwptr, target;

	wallclk = azx_readl(chip, WALLCLK) - azx_dev->core.start_wallclk;
	if (wallclk < (azx_dev->core.period_wallclk * 2) / 3)
		return -1;	/* bogus (too early) interrupt */

	if (chip->get_position[stream])
		pos = chip->get_position[stream](chip, azx_dev);
	else { /* use the position buffer as default */
		pos = azx_get_pos_posbuf(chip, azx_dev);
		if (!pos || pos == (u32)-1) {
			dev_info(chip->card->dev,
				 "Invalid position buffer, using LPIB read method instead.\n");
			chip->get_position[stream] = azx_get_pos_lpib;
			if (chip->get_position[0] == azx_get_pos_lpib &&
			    chip->get_position[1] == azx_get_pos_lpib)
				azx_bus(chip)->use_posbuf = false;
			pos = azx_get_pos_lpib(chip, azx_dev);
			chip->get_delay[stream] = NULL;
		} else {
			chip->get_position[stream] = azx_get_pos_posbuf;
			if (chip->driver_caps & AZX_DCAPS_COUNT_LPIB_DELAY)
				chip->get_delay[stream] = azx_get_delay_from_lpib;
		}
	}

	if (pos >= azx_dev->core.bufsize)
		pos = 0;

	if (WARN_ONCE(!azx_dev->core.period_bytes,
		      "hda-intel: zero azx_dev->period_bytes"))
		return -1; /* this shouldn't happen! */
	if (wallclk < (azx_dev->core.period_wallclk * 5) / 4 &&
	    pos % azx_dev->core.period_bytes > azx_dev->core.period_bytes / 2)
		/* NG - it's below the first next period boundary */
		return chip->bdl_pos_adj ? 0 : -1;
	azx_dev->core.start_wallclk += wallclk;

	if (azx_dev->core.no_period_wakeup)
		return 1; /* OK, no need to check period boundary */

	if (runtime->hw_ptr_base != runtime->hw_ptr_interrupt)
		return 1; /* OK, already in hwptr updating process */

	/* check whether the period gets really elapsed */
	pos = bytes_to_frames(runtime, pos);
	hwptr = runtime->hw_ptr_base + pos;
	if (hwptr < runtime->status->hw_ptr)
		hwptr += runtime->buffer_size;
	target = runtime->hw_ptr_interrupt + runtime->period_size;
	if (hwptr < target) {
		/* too early wakeup, process it later */
		return chip->bdl_pos_adj ? 0 : -1;
	}

	return 1; /* OK, it's fine */
}

/*
 * The work for pending PCM period updates.
 */
static void azx_irq_pending_work(struct work_struct *work)
{
	struct hda_intel *hda = container_of(work, struct hda_intel, irq_pending_work);
	struct azx *chip = &hda->chip;
	struct hdac_bus *bus = azx_bus(chip);
	struct hdac_stream *s;
	int pending, ok;

	if (!hda->irq_pending_warned) {
		dev_info(chip->card->dev,
			 "IRQ timing workaround is activated for card #%d. Suggest a bigger bdl_pos_adj.\n",
			 chip->card->number);
		hda->irq_pending_warned = 1;
	}

	for (;;) {
		pending = 0;
		spin_lock_irq(&bus->reg_lock);
		list_for_each_entry(s, &bus->stream_list, list) {
			struct azx_dev *azx_dev = stream_to_azx_dev(s);
			if (!azx_dev->irq_pending ||
			    !s->substream ||
			    !s->running)
				continue;
			ok = azx_position_ok(chip, azx_dev);
			if (ok > 0) {
				azx_dev->irq_pending = 0;
				spin_unlock(&bus->reg_lock);
				snd_pcm_period_elapsed(s->substream);
				spin_lock(&bus->reg_lock);
			} else if (ok < 0) {
				pending = 0;	/* too early */
			} else
				pending++;
		}
		spin_unlock_irq(&bus->reg_lock);
		if (!pending)
			return;
		msleep(1);
	}
}

/* clear irq_pending flags and assure no on-going workq */
static void azx_clear_irq_pending(struct azx *chip)
{
	struct hdac_bus *bus = azx_bus(chip);
	struct hdac_stream *s;

	spin_lock_irq(&bus->reg_lock);
	list_for_each_entry(s, &bus->stream_list, list) {
		struct azx_dev *azx_dev = stream_to_azx_dev(s);
		azx_dev->irq_pending = 0;
	}
	spin_unlock_irq(&bus->reg_lock);
}

static int azx_acquire_irq(struct azx *chip, int do_disconnect)
{
	struct hdac_bus *bus = azx_bus(chip);

	if (request_irq(chip->pci->irq, azx_interrupt,
			chip->msi ? 0 : IRQF_SHARED,
			chip->card->irq_descr, chip)) {
		dev_err(chip->card->dev,
			"unable to grab IRQ %d, disabling device\n",
			chip->pci->irq);
		if (do_disconnect)
			snd_card_disconnect(chip->card);
		return -1;
	}
	bus->irq = chip->pci->irq;
	pci_intx(chip->pci, !chip->msi);
	return 0;
}

/* get the current DMA position with correction on VIA chips */
static unsigned int azx_via_get_position(struct azx *chip,
					 struct azx_dev *azx_dev)
{
	unsigned int link_pos, mini_pos, bound_pos;
	unsigned int mod_link_pos, mod_dma_pos, mod_mini_pos;
	unsigned int fifo_size;

	link_pos = snd_hdac_stream_get_pos_lpib(azx_stream(azx_dev));
	if (azx_dev->core.substream->stream == SNDRV_PCM_STREAM_PLAYBACK) {
		/* Playback, no problem using link position */
		return link_pos;
	}

	/* Capture */
	/* For new chipset,
	 * use mod to get the DMA position just like old chipset
	 */
	mod_dma_pos = le32_to_cpu(*azx_dev->core.posbuf);
	mod_dma_pos %= azx_dev->core.period_bytes;

	/* azx_dev->fifo_size can't get FIFO size of in stream.
	 * Get from base address + offset.
	 */
	fifo_size = readw(azx_bus(chip)->remap_addr +
			  VIA_IN_STREAM0_FIFO_SIZE_OFFSET);

	if (azx_dev->insufficient) {
		/* Link position never gather than FIFO size */
		if (link_pos <= fifo_size)
			return 0;

		azx_dev->insufficient = 0;
	}

	if (link_pos <= fifo_size)
		mini_pos = azx_dev->core.bufsize + link_pos - fifo_size;
	else
		mini_pos = link_pos - fifo_size;

	/* Find nearest previous boudary */
	mod_mini_pos = mini_pos % azx_dev->core.period_bytes;
	mod_link_pos = link_pos % azx_dev->core.period_bytes;
	if (mod_link_pos >= fifo_size)
		bound_pos = link_pos - mod_link_pos;
	else if (mod_dma_pos >= mod_mini_pos)
		bound_pos = mini_pos - mod_mini_pos;
	else {
		bound_pos = mini_pos - mod_mini_pos + azx_dev->core.period_bytes;
		if (bound_pos >= azx_dev->core.bufsize)
			bound_pos = 0;
	}

	/* Calculate real DMA position we want */
	return bound_pos + mod_dma_pos;
}

#define AMD_FIFO_SIZE	32

/* get the current DMA position with FIFO size correction */
static unsigned int azx_get_pos_fifo(struct azx *chip, struct azx_dev *azx_dev)
{
	struct snd_pcm_substream *substream = azx_dev->core.substream;
	struct snd_pcm_runtime *runtime = substream->runtime;
	unsigned int pos, delay;

	pos = snd_hdac_stream_get_pos_lpib(azx_stream(azx_dev));
	if (!runtime)
		return pos;

	runtime->delay = AMD_FIFO_SIZE;
	delay = frames_to_bytes(runtime, AMD_FIFO_SIZE);
	if (azx_dev->insufficient) {
		if (pos < delay) {
			delay = pos;
			runtime->delay = bytes_to_frames(runtime, pos);
		} else {
			azx_dev->insufficient = 0;
		}
	}

	/* correct the DMA position for capture stream */
	if (substream->stream == SNDRV_PCM_STREAM_CAPTURE) {
		if (pos < delay)
			pos += azx_dev->core.bufsize;
		pos -= delay;
	}

	return pos;
}

static int azx_get_delay_from_fifo(struct azx *chip, struct azx_dev *azx_dev,
				   unsigned int pos)
{
	struct snd_pcm_substream *substream = azx_dev->core.substream;

	/* just read back the calculated value in the above */
	return substream->runtime->delay;
}

static unsigned int azx_skl_get_dpib_pos(struct azx *chip,
					 struct azx_dev *azx_dev)
{
	return _snd_hdac_chip_readl(azx_bus(chip),
				    AZX_REG_VS_SDXDPIB_XBASE +
				    (AZX_REG_VS_SDXDPIB_XINTERVAL *
				     azx_dev->core.index));
}

/* get the current DMA position with correction on SKL+ chips */
static unsigned int azx_get_pos_skl(struct azx *chip, struct azx_dev *azx_dev)
{
	/* DPIB register gives a more accurate position for playback */
	if (azx_dev->core.substream->stream == SNDRV_PCM_STREAM_PLAYBACK)
		return azx_skl_get_dpib_pos(chip, azx_dev);

	/* read of DPIB fetches the actual posbuf */
	azx_skl_get_dpib_pos(chip, azx_dev);
	return azx_get_pos_posbuf(chip, azx_dev);
}

#ifdef CONFIG_PM
static DEFINE_MUTEX(card_list_lock);
static LIST_HEAD(card_list);

static void azx_add_card_list(struct azx *chip)
{
	struct hda_intel *hda = container_of(chip, struct hda_intel, chip);
	mutex_lock(&card_list_lock);
	list_add(&hda->list, &card_list);
	mutex_unlock(&card_list_lock);
}

static void azx_del_card_list(struct azx *chip)
{
	struct hda_intel *hda = container_of(chip, struct hda_intel, chip);
	mutex_lock(&card_list_lock);
	list_del_init(&hda->list);
	mutex_unlock(&card_list_lock);
}

/* trigger power-save check at writing parameter */
static int param_set_xint(const char *val, const struct kernel_param *kp)
{
	struct hda_intel *hda;
	struct azx *chip;
	int prev = power_save;
	int ret = param_set_int(val, kp);

	if (ret || prev == power_save)
		return ret;

	mutex_lock(&card_list_lock);
	list_for_each_entry(hda, &card_list, list) {
		chip = &hda->chip;
		if (!hda->probe_continued || chip->disabled)
			continue;
		snd_hda_set_power_save(&chip->bus, power_save * 1000);
	}
	mutex_unlock(&card_list_lock);
	return 0;
}
#else
#define azx_add_card_list(chip) /* NOP */
#define azx_del_card_list(chip) /* NOP */
#endif /* CONFIG_PM */

#ifdef CONFIG_PM_SLEEP
/*
 * power management
 */
static int azx_suspend(struct device *dev)
{
	struct snd_card *card = dev_get_drvdata(dev);
	struct azx *chip;
	struct hda_intel *hda;
	struct hdac_bus *bus;

	if (!card)
		return 0;

	chip = card->private_data;
	hda = container_of(chip, struct hda_intel, chip);
	if (chip->disabled || hda->init_failed || !chip->running)
		return 0;

	bus = azx_bus(chip);
	snd_power_change_state(card, SNDRV_CTL_POWER_D3hot);
	azx_clear_irq_pending(chip);
	azx_stop_chip(chip);
	azx_enter_link_reset(chip);
	if (bus->irq >= 0) {
		free_irq(bus->irq, chip);
		bus->irq = -1;
	}

	if (chip->msi)
		pci_disable_msi(chip->pci);
	if ((chip->driver_caps & AZX_DCAPS_I915_POWERWELL)
		&& hda->need_i915_power)
		snd_hdac_display_power(bus, false);

	trace_azx_suspend(chip);
	return 0;
}

static int azx_resume(struct device *dev)
{
	struct pci_dev *pci = to_pci_dev(dev);
	struct snd_card *card = dev_get_drvdata(dev);
	struct azx *chip;
	struct hda_intel *hda;
	struct hdac_bus *bus;

	if (!card)
		return 0;

	chip = card->private_data;
	hda = container_of(chip, struct hda_intel, chip);
	bus = azx_bus(chip);
	if (chip->disabled || hda->init_failed || !chip->running)
		return 0;

	if (chip->driver_caps & AZX_DCAPS_I915_POWERWELL) {
		snd_hdac_display_power(bus, true);
		if (hda->need_i915_power)
<<<<<<< HEAD
			haswell_set_bclk(hda);
=======
			snd_hdac_i915_set_bclk(bus);
>>>>>>> 286cd8c7
	}

	if (chip->msi)
		if (pci_enable_msi(pci) < 0)
			chip->msi = 0;
	if (azx_acquire_irq(chip, 1) < 0)
		return -EIO;
	azx_init_pci(chip);

	hda_intel_init_chip(chip, true);

	/* power down again for link-controlled chips */
	if ((chip->driver_caps & AZX_DCAPS_I915_POWERWELL) &&
	    !hda->need_i915_power)
		snd_hdac_display_power(bus, false);

	snd_power_change_state(card, SNDRV_CTL_POWER_D0);

	trace_azx_resume(chip);
	return 0;
}

/* put codec down to D3 at hibernation for Intel SKL+;
 * otherwise BIOS may still access the codec and screw up the driver
 */
static int azx_freeze_noirq(struct device *dev)
{
	struct snd_card *card = dev_get_drvdata(dev);
	struct azx *chip = card->private_data;
	struct pci_dev *pci = to_pci_dev(dev);

	if (chip->driver_type == AZX_DRIVER_SKL)
		pci_set_power_state(pci, PCI_D3hot);

	return 0;
}

static int azx_thaw_noirq(struct device *dev)
{
	struct snd_card *card = dev_get_drvdata(dev);
	struct azx *chip = card->private_data;
	struct pci_dev *pci = to_pci_dev(dev);

	if (chip->driver_type == AZX_DRIVER_SKL)
		pci_set_power_state(pci, PCI_D0);

	return 0;
}
#endif /* CONFIG_PM_SLEEP */

#ifdef CONFIG_PM
static int azx_runtime_suspend(struct device *dev)
{
	struct snd_card *card = dev_get_drvdata(dev);
	struct azx *chip;
	struct hda_intel *hda;

	if (!card)
		return 0;

	chip = card->private_data;
	hda = container_of(chip, struct hda_intel, chip);
	if (chip->disabled || hda->init_failed)
		return 0;

	if (!azx_has_pm_runtime(chip))
		return 0;

	/* enable controller wake up event */
	azx_writew(chip, WAKEEN, azx_readw(chip, WAKEEN) |
		  STATESTS_INT_MASK);

	azx_stop_chip(chip);
	azx_enter_link_reset(chip);
	azx_clear_irq_pending(chip);
	if ((chip->driver_caps & AZX_DCAPS_I915_POWERWELL)
		&& hda->need_i915_power)
		snd_hdac_display_power(azx_bus(chip), false);

	trace_azx_runtime_suspend(chip);
	return 0;
}

static int azx_runtime_resume(struct device *dev)
{
	struct snd_card *card = dev_get_drvdata(dev);
	struct azx *chip;
	struct hda_intel *hda;
	struct hdac_bus *bus;
	struct hda_codec *codec;
	int status;

	if (!card)
		return 0;

	chip = card->private_data;
	hda = container_of(chip, struct hda_intel, chip);
	bus = azx_bus(chip);
	if (chip->disabled || hda->init_failed)
		return 0;

	if (!azx_has_pm_runtime(chip))
		return 0;

	if (chip->driver_caps & AZX_DCAPS_I915_POWERWELL) {
		snd_hdac_display_power(bus, true);
		if (hda->need_i915_power)
<<<<<<< HEAD
			haswell_set_bclk(hda);
=======
			snd_hdac_i915_set_bclk(bus);
>>>>>>> 286cd8c7
	}

	/* Read STATESTS before controller reset */
	status = azx_readw(chip, STATESTS);

	azx_init_pci(chip);
	hda_intel_init_chip(chip, true);

	if (status) {
		list_for_each_codec(codec, &chip->bus)
			if (status & (1 << codec->addr))
				schedule_delayed_work(&codec->jackpoll_work,
						      codec->jackpoll_interval);
	}

	/* disable controller Wake Up event*/
	azx_writew(chip, WAKEEN, azx_readw(chip, WAKEEN) &
			~STATESTS_INT_MASK);

	/* power down again for link-controlled chips */
	if ((chip->driver_caps & AZX_DCAPS_I915_POWERWELL) &&
	    !hda->need_i915_power)
		snd_hdac_display_power(bus, false);

	trace_azx_runtime_resume(chip);
	return 0;
}

static int azx_runtime_idle(struct device *dev)
{
	struct snd_card *card = dev_get_drvdata(dev);
	struct azx *chip;
	struct hda_intel *hda;

	if (!card)
		return 0;

	chip = card->private_data;
	hda = container_of(chip, struct hda_intel, chip);
	if (chip->disabled || hda->init_failed)
		return 0;

	if (!power_save_controller || !azx_has_pm_runtime(chip) ||
	    azx_bus(chip)->codec_powered || !chip->running)
		return -EBUSY;

	/* ELD notification gets broken when HD-audio bus is off */
	if (needs_eld_notify_link(hda))
		return -EBUSY;

	return 0;
}

static const struct dev_pm_ops azx_pm = {
	SET_SYSTEM_SLEEP_PM_OPS(azx_suspend, azx_resume)
#ifdef CONFIG_PM_SLEEP
	.freeze_noirq = azx_freeze_noirq,
	.thaw_noirq = azx_thaw_noirq,
#endif
	SET_RUNTIME_PM_OPS(azx_runtime_suspend, azx_runtime_resume, azx_runtime_idle)
};

#define AZX_PM_OPS	&azx_pm
#else
#define AZX_PM_OPS	NULL
#endif /* CONFIG_PM */


static int azx_probe_continue(struct azx *chip);

#ifdef SUPPORT_VGA_SWITCHEROO
static struct pci_dev *get_bound_vga(struct pci_dev *pci);

static void azx_vs_set_state(struct pci_dev *pci,
			     enum vga_switcheroo_state state)
{
	struct snd_card *card = pci_get_drvdata(pci);
	struct azx *chip = card->private_data;
	struct hda_intel *hda = container_of(chip, struct hda_intel, chip);
	struct hda_codec *codec;
	bool disabled;

	wait_for_completion(&hda->probe_wait);
	if (hda->init_failed)
		return;

	disabled = (state == VGA_SWITCHEROO_OFF);
	if (chip->disabled == disabled)
		return;

	if (!hda->probe_continued) {
		chip->disabled = disabled;
		if (!disabled) {
			dev_info(chip->card->dev,
				 "Start delayed initialization\n");
			if (azx_probe_continue(chip) < 0) {
				dev_err(chip->card->dev, "initialization error\n");
				hda->init_failed = true;
			}
		}
	} else {
		dev_info(chip->card->dev, "%s via vga_switcheroo\n",
			 disabled ? "Disabling" : "Enabling");
		if (disabled) {
			list_for_each_codec(codec, &chip->bus) {
				pm_runtime_suspend(hda_codec_dev(codec));
				pm_runtime_disable(hda_codec_dev(codec));
			}
			pm_runtime_suspend(card->dev);
			pm_runtime_disable(card->dev);
			/* when we get suspended by vga_switcheroo we end up in D3cold,
			 * however we have no ACPI handle, so pci/acpi can't put us there,
			 * put ourselves there */
			pci->current_state = PCI_D3cold;
			chip->disabled = true;
			if (snd_hda_lock_devices(&chip->bus))
				dev_warn(chip->card->dev,
					 "Cannot lock devices!\n");
		} else {
			snd_hda_unlock_devices(&chip->bus);
			chip->disabled = false;
			pm_runtime_enable(card->dev);
			list_for_each_codec(codec, &chip->bus) {
				pm_runtime_enable(hda_codec_dev(codec));
				pm_runtime_resume(hda_codec_dev(codec));
			}
		}
	}
}

static bool azx_vs_can_switch(struct pci_dev *pci)
{
	struct snd_card *card = pci_get_drvdata(pci);
	struct azx *chip = card->private_data;
	struct hda_intel *hda = container_of(chip, struct hda_intel, chip);

	wait_for_completion(&hda->probe_wait);
	if (hda->init_failed)
		return false;
	if (chip->disabled || !hda->probe_continued)
		return true;
	if (snd_hda_lock_devices(&chip->bus))
		return false;
	snd_hda_unlock_devices(&chip->bus);
	return true;
}

/*
 * The discrete GPU cannot power down unless the HDA controller runtime
 * suspends, so activate runtime PM on codecs even if power_save == 0.
 */
static void setup_vga_switcheroo_runtime_pm(struct azx *chip)
{
	struct hda_intel *hda = container_of(chip, struct hda_intel, chip);
	struct hda_codec *codec;

	if (hda->use_vga_switcheroo && !hda->need_eld_notify_link) {
		list_for_each_codec(codec, &chip->bus)
			codec->auto_runtime_pm = 1;
		/* reset the power save setup */
		if (chip->running)
			set_default_power_save(chip);
	}
}

static void azx_vs_gpu_bound(struct pci_dev *pci,
			     enum vga_switcheroo_client_id client_id)
{
	struct snd_card *card = pci_get_drvdata(pci);
	struct azx *chip = card->private_data;
	struct hda_intel *hda = container_of(chip, struct hda_intel, chip);

	if (client_id == VGA_SWITCHEROO_DIS)
		hda->need_eld_notify_link = 0;
	setup_vga_switcheroo_runtime_pm(chip);
}

static void init_vga_switcheroo(struct azx *chip)
{
	struct hda_intel *hda = container_of(chip, struct hda_intel, chip);
	struct pci_dev *p = get_bound_vga(chip->pci);
	if (p) {
		dev_info(chip->card->dev,
			 "Handle vga_switcheroo audio client\n");
		hda->use_vga_switcheroo = 1;
		hda->need_eld_notify_link = 1; /* cleared in gpu_bound op */
		chip->driver_caps |= AZX_DCAPS_PM_RUNTIME;
		pci_dev_put(p);
	}
}

static const struct vga_switcheroo_client_ops azx_vs_ops = {
	.set_gpu_state = azx_vs_set_state,
	.can_switch = azx_vs_can_switch,
	.gpu_bound = azx_vs_gpu_bound,
};

static int register_vga_switcheroo(struct azx *chip)
{
	struct hda_intel *hda = container_of(chip, struct hda_intel, chip);
	struct pci_dev *p;
	int err;

	if (!hda->use_vga_switcheroo)
		return 0;

	p = get_bound_vga(chip->pci);
	err = vga_switcheroo_register_audio_client(chip->pci, &azx_vs_ops, p);
	pci_dev_put(p);

	if (err < 0)
		return err;
	hda->vga_switcheroo_registered = 1;

	return 0;
}
#else
#define init_vga_switcheroo(chip)		/* NOP */
#define register_vga_switcheroo(chip)		0
#define check_hdmi_disabled(pci)	false
#define setup_vga_switcheroo_runtime_pm(chip)	/* NOP */
#endif /* SUPPORT_VGA_SWITCHER */

/*
 * destructor
 */
static int azx_free(struct azx *chip)
{
	struct pci_dev *pci = chip->pci;
	struct hda_intel *hda = container_of(chip, struct hda_intel, chip);
	struct hdac_bus *bus = azx_bus(chip);

	if (azx_has_pm_runtime(chip) && chip->running)
		pm_runtime_get_noresume(&pci->dev);
	chip->running = 0;

	azx_del_card_list(chip);

	hda->init_failed = 1; /* to be sure */
	complete_all(&hda->probe_wait);

	if (use_vga_switcheroo(hda)) {
		if (chip->disabled && hda->probe_continued)
			snd_hda_unlock_devices(&chip->bus);
		if (hda->vga_switcheroo_registered) {
			vga_switcheroo_unregister_client(chip->pci);
			vga_switcheroo_fini_domain_pm_ops(chip->card->dev);
		}
	}

	if (bus->chip_init) {
		azx_clear_irq_pending(chip);
		azx_stop_all_streams(chip);
		azx_stop_chip(chip);
	}

	if (bus->irq >= 0)
		free_irq(bus->irq, (void*)chip);
	if (chip->msi)
		pci_disable_msi(chip->pci);
	iounmap(bus->remap_addr);

	azx_free_stream_pages(chip);
	azx_free_streams(chip);
	snd_hdac_bus_exit(bus);

	if (chip->region_requested)
		pci_release_regions(chip->pci);

	pci_disable_device(chip->pci);
#ifdef CONFIG_SND_HDA_PATCH_LOADER
	release_firmware(chip->fw);
#endif

	if (chip->driver_caps & AZX_DCAPS_I915_POWERWELL) {
		if (hda->need_i915_power)
			snd_hdac_display_power(bus, false);
	}
	if (chip->driver_caps & AZX_DCAPS_I915_COMPONENT)
		snd_hdac_i915_exit(bus);
	kfree(hda);

	return 0;
}

static int azx_dev_disconnect(struct snd_device *device)
{
	struct azx *chip = device->device_data;
	struct hdac_bus *bus = azx_bus(chip);

	chip->bus.shutdown = 1;
	cancel_work_sync(&bus->unsol_work);

	return 0;
}

static int azx_dev_free(struct snd_device *device)
{
	return azx_free(device->device_data);
}

#ifdef SUPPORT_VGA_SWITCHEROO
/*
 * Check of disabled HDMI controller by vga_switcheroo
 */
static struct pci_dev *get_bound_vga(struct pci_dev *pci)
{
	struct pci_dev *p;

	/* check only discrete GPU */
	switch (pci->vendor) {
	case PCI_VENDOR_ID_ATI:
	case PCI_VENDOR_ID_AMD:
	case PCI_VENDOR_ID_NVIDIA:
		if (pci->devfn == 1) {
			p = pci_get_domain_bus_and_slot(pci_domain_nr(pci->bus),
							pci->bus->number, 0);
			if (p) {
				if ((p->class >> 16) == PCI_BASE_CLASS_DISPLAY)
					return p;
				pci_dev_put(p);
			}
		}
		break;
	}
	return NULL;
}

static bool check_hdmi_disabled(struct pci_dev *pci)
{
	bool vga_inactive = false;
	struct pci_dev *p = get_bound_vga(pci);

	if (p) {
		if (vga_switcheroo_get_client_state(p) == VGA_SWITCHEROO_OFF)
			vga_inactive = true;
		pci_dev_put(p);
	}
	return vga_inactive;
}
#endif /* SUPPORT_VGA_SWITCHEROO */

/*
 * white/black-listing for position_fix
 */
static struct snd_pci_quirk position_fix_list[] = {
	SND_PCI_QUIRK(0x1028, 0x01cc, "Dell D820", POS_FIX_LPIB),
	SND_PCI_QUIRK(0x1028, 0x01de, "Dell Precision 390", POS_FIX_LPIB),
	SND_PCI_QUIRK(0x103c, 0x306d, "HP dv3", POS_FIX_LPIB),
	SND_PCI_QUIRK(0x1043, 0x813d, "ASUS P5AD2", POS_FIX_LPIB),
	SND_PCI_QUIRK(0x1043, 0x81b3, "ASUS", POS_FIX_LPIB),
	SND_PCI_QUIRK(0x1043, 0x81e7, "ASUS M2V", POS_FIX_LPIB),
	SND_PCI_QUIRK(0x104d, 0x9069, "Sony VPCS11V9E", POS_FIX_LPIB),
	SND_PCI_QUIRK(0x10de, 0xcb89, "Macbook Pro 7,1", POS_FIX_LPIB),
	SND_PCI_QUIRK(0x1297, 0x3166, "Shuttle", POS_FIX_LPIB),
	SND_PCI_QUIRK(0x1458, 0xa022, "ga-ma770-ud3", POS_FIX_LPIB),
	SND_PCI_QUIRK(0x1462, 0x1002, "MSI Wind U115", POS_FIX_LPIB),
	SND_PCI_QUIRK(0x1565, 0x8218, "Biostar Microtech", POS_FIX_LPIB),
	SND_PCI_QUIRK(0x1849, 0x0888, "775Dual-VSTA", POS_FIX_LPIB),
	SND_PCI_QUIRK(0x8086, 0x2503, "DG965OT AAD63733-203", POS_FIX_LPIB),
	{}
};

static int check_position_fix(struct azx *chip, int fix)
{
	const struct snd_pci_quirk *q;

	switch (fix) {
	case POS_FIX_AUTO:
	case POS_FIX_LPIB:
	case POS_FIX_POSBUF:
	case POS_FIX_VIACOMBO:
	case POS_FIX_COMBO:
	case POS_FIX_SKL:
	case POS_FIX_FIFO:
		return fix;
	}

	q = snd_pci_quirk_lookup(chip->pci, position_fix_list);
	if (q) {
		dev_info(chip->card->dev,
			 "position_fix set to %d for device %04x:%04x\n",
			 q->value, q->subvendor, q->subdevice);
		return q->value;
	}

	/* Check VIA/ATI HD Audio Controller exist */
	if (chip->driver_type == AZX_DRIVER_VIA) {
		dev_dbg(chip->card->dev, "Using VIACOMBO position fix\n");
		return POS_FIX_VIACOMBO;
	}
	if (chip->driver_caps & AZX_DCAPS_AMD_WORKAROUND) {
		dev_dbg(chip->card->dev, "Using FIFO position fix\n");
		return POS_FIX_FIFO;
	}
	if (chip->driver_caps & AZX_DCAPS_POSFIX_LPIB) {
		dev_dbg(chip->card->dev, "Using LPIB position fix\n");
		return POS_FIX_LPIB;
	}
	if (chip->driver_type == AZX_DRIVER_SKL) {
		dev_dbg(chip->card->dev, "Using SKL position fix\n");
		return POS_FIX_SKL;
	}
	return POS_FIX_AUTO;
}

static void assign_position_fix(struct azx *chip, int fix)
{
	static azx_get_pos_callback_t callbacks[] = {
		[POS_FIX_AUTO] = NULL,
		[POS_FIX_LPIB] = azx_get_pos_lpib,
		[POS_FIX_POSBUF] = azx_get_pos_posbuf,
		[POS_FIX_VIACOMBO] = azx_via_get_position,
		[POS_FIX_COMBO] = azx_get_pos_lpib,
		[POS_FIX_SKL] = azx_get_pos_skl,
		[POS_FIX_FIFO] = azx_get_pos_fifo,
	};

	chip->get_position[0] = chip->get_position[1] = callbacks[fix];

	/* combo mode uses LPIB only for playback */
	if (fix == POS_FIX_COMBO)
		chip->get_position[1] = NULL;

	if ((fix == POS_FIX_POSBUF || fix == POS_FIX_SKL) &&
	    (chip->driver_caps & AZX_DCAPS_COUNT_LPIB_DELAY)) {
		chip->get_delay[0] = chip->get_delay[1] =
			azx_get_delay_from_lpib;
	}

	if (fix == POS_FIX_FIFO)
		chip->get_delay[0] = chip->get_delay[1] =
			azx_get_delay_from_fifo;
}

/*
 * black-lists for probe_mask
 */
static struct snd_pci_quirk probe_mask_list[] = {
	/* Thinkpad often breaks the controller communication when accessing
	 * to the non-working (or non-existing) modem codec slot.
	 */
	SND_PCI_QUIRK(0x1014, 0x05b7, "Thinkpad Z60", 0x01),
	SND_PCI_QUIRK(0x17aa, 0x2010, "Thinkpad X/T/R60", 0x01),
	SND_PCI_QUIRK(0x17aa, 0x20ac, "Thinkpad X/T/R61", 0x01),
	/* broken BIOS */
	SND_PCI_QUIRK(0x1028, 0x20ac, "Dell Studio Desktop", 0x01),
	/* including bogus ALC268 in slot#2 that conflicts with ALC888 */
	SND_PCI_QUIRK(0x17c0, 0x4085, "Medion MD96630", 0x01),
	/* forced codec slots */
	SND_PCI_QUIRK(0x1043, 0x1262, "ASUS W5Fm", 0x103),
	SND_PCI_QUIRK(0x1046, 0x1262, "ASUS W5F", 0x103),
	SND_PCI_QUIRK(0x1558, 0x0351, "Schenker Dock 15", 0x105),
	/* WinFast VP200 H (Teradici) user reported broken communication */
	SND_PCI_QUIRK(0x3a21, 0x040d, "WinFast VP200 H", 0x101),
	{}
};

#define AZX_FORCE_CODEC_MASK	0x100

static void check_probe_mask(struct azx *chip, int dev)
{
	const struct snd_pci_quirk *q;

	chip->codec_probe_mask = probe_mask[dev];
	if (chip->codec_probe_mask == -1) {
		q = snd_pci_quirk_lookup(chip->pci, probe_mask_list);
		if (q) {
			dev_info(chip->card->dev,
				 "probe_mask set to 0x%x for device %04x:%04x\n",
				 q->value, q->subvendor, q->subdevice);
			chip->codec_probe_mask = q->value;
		}
	}

	/* check forced option */
	if (chip->codec_probe_mask != -1 &&
	    (chip->codec_probe_mask & AZX_FORCE_CODEC_MASK)) {
		azx_bus(chip)->codec_mask = chip->codec_probe_mask & 0xff;
		dev_info(chip->card->dev, "codec_mask forced to 0x%x\n",
			 (int)azx_bus(chip)->codec_mask);
	}
}

/*
 * white/black-list for enable_msi
 */
static struct snd_pci_quirk msi_black_list[] = {
	SND_PCI_QUIRK(0x103c, 0x2191, "HP", 0), /* AMD Hudson */
	SND_PCI_QUIRK(0x103c, 0x2192, "HP", 0), /* AMD Hudson */
	SND_PCI_QUIRK(0x103c, 0x21f7, "HP", 0), /* AMD Hudson */
	SND_PCI_QUIRK(0x103c, 0x21fa, "HP", 0), /* AMD Hudson */
	SND_PCI_QUIRK(0x1043, 0x81f2, "ASUS", 0), /* Athlon64 X2 + nvidia */
	SND_PCI_QUIRK(0x1043, 0x81f6, "ASUS", 0), /* nvidia */
	SND_PCI_QUIRK(0x1043, 0x822d, "ASUS", 0), /* Athlon64 X2 + nvidia MCP55 */
	SND_PCI_QUIRK(0x1179, 0xfb44, "Toshiba Satellite C870", 0), /* AMD Hudson */
	SND_PCI_QUIRK(0x1849, 0x0888, "ASRock", 0), /* Athlon64 X2 + nvidia */
	SND_PCI_QUIRK(0xa0a0, 0x0575, "Aopen MZ915-M", 0), /* ICH6 */
	{}
};

static void check_msi(struct azx *chip)
{
	const struct snd_pci_quirk *q;

	if (enable_msi >= 0) {
		chip->msi = !!enable_msi;
		return;
	}
	chip->msi = 1;	/* enable MSI as default */
	q = snd_pci_quirk_lookup(chip->pci, msi_black_list);
	if (q) {
		dev_info(chip->card->dev,
			 "msi for device %04x:%04x set to %d\n",
			 q->subvendor, q->subdevice, q->value);
		chip->msi = q->value;
		return;
	}

	/* NVidia chipsets seem to cause troubles with MSI */
	if (chip->driver_caps & AZX_DCAPS_NO_MSI) {
		dev_info(chip->card->dev, "Disabling MSI\n");
		chip->msi = 0;
	}
}

/* check the snoop mode availability */
static void azx_check_snoop_available(struct azx *chip)
{
	int snoop = hda_snoop;

	if (snoop >= 0) {
		dev_info(chip->card->dev, "Force to %s mode by module option\n",
			 snoop ? "snoop" : "non-snoop");
		chip->snoop = snoop;
		chip->uc_buffer = !snoop;
		return;
	}

	snoop = true;
	if (azx_get_snoop_type(chip) == AZX_SNOOP_TYPE_NONE &&
	    chip->driver_type == AZX_DRIVER_VIA) {
		/* force to non-snoop mode for a new VIA controller
		 * when BIOS is set
		 */
		u8 val;
		pci_read_config_byte(chip->pci, 0x42, &val);
		if (!(val & 0x80) && (chip->pci->revision == 0x30 ||
				      chip->pci->revision == 0x20))
			snoop = false;
	}

	if (chip->driver_caps & AZX_DCAPS_SNOOP_OFF)
		snoop = false;

	chip->snoop = snoop;
	if (!snoop) {
		dev_info(chip->card->dev, "Force to non-snoop mode\n");
		/* C-Media requires non-cached pages only for CORB/RIRB */
		if (chip->driver_type != AZX_DRIVER_CMEDIA)
			chip->uc_buffer = true;
	}
}

static void azx_probe_work(struct work_struct *work)
{
	struct hda_intel *hda = container_of(work, struct hda_intel, probe_work);
	azx_probe_continue(&hda->chip);
}

static int default_bdl_pos_adj(struct azx *chip)
{
	/* some exceptions: Atoms seem problematic with value 1 */
	if (chip->pci->vendor == PCI_VENDOR_ID_INTEL) {
		switch (chip->pci->device) {
		case 0x0f04: /* Baytrail */
		case 0x2284: /* Braswell */
			return 32;
		}
	}

	switch (chip->driver_type) {
	case AZX_DRIVER_ICH:
	case AZX_DRIVER_PCH:
		return 1;
	default:
		return 32;
	}
}

/*
 * constructor
 */
static const struct hdac_io_ops pci_hda_io_ops;
static const struct hda_controller_ops pci_hda_ops;

static int azx_create(struct snd_card *card, struct pci_dev *pci,
		      int dev, unsigned int driver_caps,
		      struct azx **rchip)
{
	static struct snd_device_ops ops = {
		.dev_disconnect = azx_dev_disconnect,
		.dev_free = azx_dev_free,
	};
	struct hda_intel *hda;
	struct azx *chip;
	int err;

	*rchip = NULL;

	err = pci_enable_device(pci);
	if (err < 0)
		return err;

	hda = kzalloc(sizeof(*hda), GFP_KERNEL);
	if (!hda) {
		pci_disable_device(pci);
		return -ENOMEM;
	}

	chip = &hda->chip;
	mutex_init(&chip->open_mutex);
	chip->card = card;
	chip->pci = pci;
	chip->ops = &pci_hda_ops;
	chip->driver_caps = driver_caps;
	chip->driver_type = driver_caps & 0xff;
	check_msi(chip);
	chip->dev_index = dev;
	chip->jackpoll_ms = jackpoll_ms;
	INIT_LIST_HEAD(&chip->pcm_list);
	INIT_WORK(&hda->irq_pending_work, azx_irq_pending_work);
	INIT_LIST_HEAD(&hda->list);
	init_vga_switcheroo(chip);
	init_completion(&hda->probe_wait);

	assign_position_fix(chip, check_position_fix(chip, position_fix[dev]));

	if (single_cmd < 0) /* allow fallback to single_cmd at errors */
		chip->fallback_to_single_cmd = 1;
	else /* explicitly set to single_cmd or not */
		chip->single_cmd = single_cmd;

	azx_check_snoop_available(chip);

	if (bdl_pos_adj[dev] < 0)
		chip->bdl_pos_adj = default_bdl_pos_adj(chip);
	else
		chip->bdl_pos_adj = bdl_pos_adj[dev];

	/* Workaround for a communication error on CFL (bko#199007) and CNL */
	if (IS_CFL(pci) || IS_CNL(pci))
		chip->polling_mode = 1;

	err = azx_bus_init(chip, model[dev], &pci_hda_io_ops);
	if (err < 0) {
		kfree(hda);
		pci_disable_device(pci);
		return err;
	}

	if (chip->driver_type == AZX_DRIVER_NVIDIA) {
		dev_dbg(chip->card->dev, "Enable delay in RIRB handling\n");
		chip->bus.needs_damn_long_delay = 1;
	}

<<<<<<< HEAD
=======
	check_probe_mask(chip, dev);

>>>>>>> 286cd8c7
	err = snd_device_new(card, SNDRV_DEV_LOWLEVEL, chip, &ops);
	if (err < 0) {
		dev_err(card->dev, "Error creating device [card]!\n");
		azx_free(chip);
		return err;
	}

	/* continue probing in work context as may trigger request module */
	INIT_WORK(&hda->probe_work, azx_probe_work);

	*rchip = chip;

	return 0;
}

static int azx_first_init(struct azx *chip)
{
	int dev = chip->dev_index;
	struct pci_dev *pci = chip->pci;
	struct snd_card *card = chip->card;
	struct hdac_bus *bus = azx_bus(chip);
	int err;
	unsigned short gcap;
	unsigned int dma_bits = 64;

#if BITS_PER_LONG != 64
	/* Fix up base address on ULI M5461 */
	if (chip->driver_type == AZX_DRIVER_ULI) {
		u16 tmp3;
		pci_read_config_word(pci, 0x40, &tmp3);
		pci_write_config_word(pci, 0x40, tmp3 | 0x10);
		pci_write_config_dword(pci, PCI_BASE_ADDRESS_1, 0);
	}
#endif

	err = pci_request_regions(pci, "ICH HD audio");
	if (err < 0)
		return err;
	chip->region_requested = 1;

	bus->addr = pci_resource_start(pci, 0);
	bus->remap_addr = pci_ioremap_bar(pci, 0);
	if (bus->remap_addr == NULL) {
		dev_err(card->dev, "ioremap error\n");
		return -ENXIO;
	}

	if (chip->driver_type == AZX_DRIVER_SKL)
		snd_hdac_bus_parse_capabilities(bus);

	/*
	 * Some Intel CPUs has always running timer (ART) feature and
	 * controller may have Global time sync reporting capability, so
	 * check both of these before declaring synchronized time reporting
	 * capability SNDRV_PCM_INFO_HAS_LINK_SYNCHRONIZED_ATIME
	 */
	chip->gts_present = false;

#ifdef CONFIG_X86
	if (bus->ppcap && boot_cpu_has(X86_FEATURE_ART))
		chip->gts_present = true;
#endif

	if (chip->msi) {
		if (chip->driver_caps & AZX_DCAPS_NO_MSI64) {
			dev_dbg(card->dev, "Disabling 64bit MSI\n");
			pci->no_64bit_msi = true;
		}
		if (pci_enable_msi(pci) < 0)
			chip->msi = 0;
	}

	pci_set_master(pci);
	synchronize_irq(bus->irq);

	gcap = azx_readw(chip, GCAP);
	dev_dbg(card->dev, "chipset global capabilities = 0x%x\n", gcap);

	/* AMD devices support 40 or 48bit DMA, take the safe one */
	if (chip->pci->vendor == PCI_VENDOR_ID_AMD)
		dma_bits = 40;

	/* disable SB600 64bit support for safety */
	if (chip->pci->vendor == PCI_VENDOR_ID_ATI) {
		struct pci_dev *p_smbus;
		dma_bits = 40;
		p_smbus = pci_get_device(PCI_VENDOR_ID_ATI,
					 PCI_DEVICE_ID_ATI_SBX00_SMBUS,
					 NULL);
		if (p_smbus) {
			if (p_smbus->revision < 0x30)
				gcap &= ~AZX_GCAP_64OK;
			pci_dev_put(p_smbus);
		}
	}

	/* NVidia hardware normally only supports up to 40 bits of DMA */
	if (chip->pci->vendor == PCI_VENDOR_ID_NVIDIA)
		dma_bits = 40;

	/* disable 64bit DMA address on some devices */
	if (chip->driver_caps & AZX_DCAPS_NO_64BIT) {
		dev_dbg(card->dev, "Disabling 64bit DMA\n");
		gcap &= ~AZX_GCAP_64OK;
	}

	/* disable buffer size rounding to 128-byte multiples if supported */
	if (align_buffer_size >= 0)
		chip->align_buffer_size = !!align_buffer_size;
	else {
		if (chip->driver_caps & AZX_DCAPS_NO_ALIGN_BUFSIZE)
			chip->align_buffer_size = 0;
		else
			chip->align_buffer_size = 1;
	}

	/* allow 64bit DMA address if supported by H/W */
	if (!(gcap & AZX_GCAP_64OK))
		dma_bits = 32;
	if (!dma_set_mask(&pci->dev, DMA_BIT_MASK(dma_bits))) {
		dma_set_coherent_mask(&pci->dev, DMA_BIT_MASK(dma_bits));
	} else {
		dma_set_mask(&pci->dev, DMA_BIT_MASK(32));
		dma_set_coherent_mask(&pci->dev, DMA_BIT_MASK(32));
	}

	/* read number of streams from GCAP register instead of using
	 * hardcoded value
	 */
	chip->capture_streams = (gcap >> 8) & 0x0f;
	chip->playback_streams = (gcap >> 12) & 0x0f;
	if (!chip->playback_streams && !chip->capture_streams) {
		/* gcap didn't give any info, switching to old method */

		switch (chip->driver_type) {
		case AZX_DRIVER_ULI:
			chip->playback_streams = ULI_NUM_PLAYBACK;
			chip->capture_streams = ULI_NUM_CAPTURE;
			break;
		case AZX_DRIVER_ATIHDMI:
		case AZX_DRIVER_ATIHDMI_NS:
			chip->playback_streams = ATIHDMI_NUM_PLAYBACK;
			chip->capture_streams = ATIHDMI_NUM_CAPTURE;
			break;
		case AZX_DRIVER_GENERIC:
		default:
			chip->playback_streams = ICH6_NUM_PLAYBACK;
			chip->capture_streams = ICH6_NUM_CAPTURE;
			break;
		}
	}
	chip->capture_index_offset = 0;
	chip->playback_index_offset = chip->capture_streams;
	chip->num_streams = chip->playback_streams + chip->capture_streams;

	/* sanity check for the SDxCTL.STRM field overflow */
	if (chip->num_streams > 15 &&
	    (chip->driver_caps & AZX_DCAPS_SEPARATE_STREAM_TAG) == 0) {
		dev_warn(chip->card->dev, "number of I/O streams is %d, "
			 "forcing separate stream tags", chip->num_streams);
		chip->driver_caps |= AZX_DCAPS_SEPARATE_STREAM_TAG;
	}

	/* initialize streams */
	err = azx_init_streams(chip);
	if (err < 0)
		return err;

	err = azx_alloc_stream_pages(chip);
	if (err < 0)
		return err;

	/* initialize chip */
	azx_init_pci(chip);

	if (chip->driver_caps & AZX_DCAPS_I915_POWERWELL)
		snd_hdac_i915_set_bclk(bus);

	hda_intel_init_chip(chip, (probe_only[dev] & 2) == 0);

	/* codec detection */
	if (!azx_bus(chip)->codec_mask) {
		dev_err(card->dev, "no codecs found!\n");
		/* keep running the rest for the runtime PM */
	}

	if (azx_acquire_irq(chip, 0) < 0)
		return -EBUSY;

	strcpy(card->driver, "HDA-Intel");
	strlcpy(card->shortname, driver_short_names[chip->driver_type],
		sizeof(card->shortname));
	snprintf(card->longname, sizeof(card->longname),
		 "%s at 0x%lx irq %i",
		 card->shortname, bus->addr, bus->irq);

	return 0;
}

#ifdef CONFIG_SND_HDA_PATCH_LOADER
/* callback from request_firmware_nowait() */
static void azx_firmware_cb(const struct firmware *fw, void *context)
{
	struct snd_card *card = context;
	struct azx *chip = card->private_data;

	if (fw)
		chip->fw = fw;
	else
		dev_err(card->dev, "Cannot load firmware, continue without patching\n");
	if (!chip->disabled) {
		/* continue probing */
		azx_probe_continue(chip);
	}
}
#endif

/*
 * HDA controller ops.
 */

/* PCI register access. */
static void pci_azx_writel(u32 value, u32 __iomem *addr)
{
	writel(value, addr);
}

static u32 pci_azx_readl(u32 __iomem *addr)
{
	return readl(addr);
}

static void pci_azx_writew(u16 value, u16 __iomem *addr)
{
	writew(value, addr);
}

static u16 pci_azx_readw(u16 __iomem *addr)
{
	return readw(addr);
}

static void pci_azx_writeb(u8 value, u8 __iomem *addr)
{
	writeb(value, addr);
}

static u8 pci_azx_readb(u8 __iomem *addr)
{
	return readb(addr);
}

static int disable_msi_reset_irq(struct azx *chip)
{
	struct hdac_bus *bus = azx_bus(chip);
	int err;

	free_irq(bus->irq, chip);
	bus->irq = -1;
	pci_disable_msi(chip->pci);
	chip->msi = 0;
	err = azx_acquire_irq(chip, 1);
	if (err < 0)
		return err;

	return 0;
}

/* DMA page allocation helpers.  */
static int dma_alloc_pages(struct hdac_bus *bus,
			   int type,
			   size_t size,
			   struct snd_dma_buffer *buf)
{
	struct azx *chip = bus_to_azx(bus);
	int err;

	err = snd_dma_alloc_pages(type,
				  bus->dev,
				  size, buf);
	if (err < 0)
		return err;
	mark_pages_wc(chip, buf, true);
	return 0;
}

static void dma_free_pages(struct hdac_bus *bus, struct snd_dma_buffer *buf)
{
	struct azx *chip = bus_to_azx(bus);

	mark_pages_wc(chip, buf, false);
	snd_dma_free_pages(buf);
}

static int substream_alloc_pages(struct azx *chip,
				 struct snd_pcm_substream *substream,
				 size_t size)
{
	struct azx_dev *azx_dev = get_azx_dev(substream);
	int ret;

	mark_runtime_wc(chip, azx_dev, substream, false);
	ret = snd_pcm_lib_malloc_pages(substream, size);
	if (ret < 0)
		return ret;
	mark_runtime_wc(chip, azx_dev, substream, true);
	return 0;
}

static int substream_free_pages(struct azx *chip,
				struct snd_pcm_substream *substream)
{
	struct azx_dev *azx_dev = get_azx_dev(substream);
	mark_runtime_wc(chip, azx_dev, substream, false);
	return snd_pcm_lib_free_pages(substream);
}

static void pcm_mmap_prepare(struct snd_pcm_substream *substream,
			     struct vm_area_struct *area)
{
#ifdef CONFIG_X86
	struct azx_pcm *apcm = snd_pcm_substream_chip(substream);
	struct azx *chip = apcm->chip;
	if (chip->uc_buffer)
		area->vm_page_prot = pgprot_writecombine(area->vm_page_prot);
#endif
}

static const struct hdac_io_ops pci_hda_io_ops = {
	.reg_writel = pci_azx_writel,
	.reg_readl = pci_azx_readl,
	.reg_writew = pci_azx_writew,
	.reg_readw = pci_azx_readw,
	.reg_writeb = pci_azx_writeb,
	.reg_readb = pci_azx_readb,
	.dma_alloc_pages = dma_alloc_pages,
	.dma_free_pages = dma_free_pages,
};

/* Blacklist for skipping the whole probe:
 * some HD-audio PCI entries are exposed without any codecs, and such devices
 * should be ignored from the beginning.
 */
static const struct pci_device_id driver_blacklist[] = {
	{ PCI_DEVICE_SUB(0x1022, 0x1487, 0x1043, 0x874f) }, /* ASUS ROG Zenith II / Strix */
	{ PCI_DEVICE_SUB(0x1022, 0x1487, 0x1462, 0xcb59) }, /* MSI TRX40 Creator */
	{ PCI_DEVICE_SUB(0x1022, 0x1487, 0x1462, 0xcb60) }, /* MSI TRX40 */
	{}
};

static const struct hda_controller_ops pci_hda_ops = {
	.disable_msi_reset_irq = disable_msi_reset_irq,
	.substream_alloc_pages = substream_alloc_pages,
	.substream_free_pages = substream_free_pages,
	.pcm_mmap_prepare = pcm_mmap_prepare,
	.position_check = azx_position_check,
	.link_power = azx_intel_link_power,
};

static int azx_probe(struct pci_dev *pci,
		     const struct pci_device_id *pci_id)
{
	static int dev;
	struct snd_card *card;
	struct hda_intel *hda;
	struct azx *chip;
	bool schedule_probe;
	int err;

	if (pci_match_id(driver_blacklist, pci)) {
		dev_info(&pci->dev, "Skipping the blacklisted device\n");
		return -ENODEV;
	}

	if (dev >= SNDRV_CARDS)
		return -ENODEV;
	if (!enable[dev]) {
		dev++;
		return -ENOENT;
	}

	err = snd_card_new(&pci->dev, index[dev], id[dev], THIS_MODULE,
			   0, &card);
	if (err < 0) {
		dev_err(&pci->dev, "Error creating card!\n");
		return err;
	}

	err = azx_create(card, pci, dev, pci_id->driver_data, &chip);
	if (err < 0)
		goto out_free;
	card->private_data = chip;
	hda = container_of(chip, struct hda_intel, chip);

	pci_set_drvdata(pci, card);

	err = register_vga_switcheroo(chip);
	if (err < 0) {
		dev_err(card->dev, "Error registering vga_switcheroo client\n");
		goto out_free;
	}

	if (check_hdmi_disabled(pci)) {
		dev_info(card->dev, "VGA controller is disabled\n");
		dev_info(card->dev, "Delaying initialization\n");
		chip->disabled = true;
	}

	schedule_probe = !chip->disabled;

#ifdef CONFIG_SND_HDA_PATCH_LOADER
	if (patch[dev] && *patch[dev]) {
		dev_info(card->dev, "Applying patch firmware '%s'\n",
			 patch[dev]);
		err = request_firmware_nowait(THIS_MODULE, true, patch[dev],
					      &pci->dev, GFP_KERNEL, card,
					      azx_firmware_cb);
		if (err < 0)
			goto out_free;
		schedule_probe = false; /* continued in azx_firmware_cb() */
	}
#endif /* CONFIG_SND_HDA_PATCH_LOADER */

#ifndef CONFIG_SND_HDA_I915
	if (CONTROLLER_IN_GPU(pci))
		dev_err(card->dev, "Haswell/Broadwell HDMI/DP must build in CONFIG_SND_HDA_I915\n");
#endif

	if (schedule_probe)
		schedule_work(&hda->probe_work);

	dev++;
	if (chip->disabled)
		complete_all(&hda->probe_wait);
	return 0;

out_free:
	snd_card_free(card);
	return err;
}

#ifdef CONFIG_PM
/* On some boards setting power_save to a non 0 value leads to clicking /
 * popping sounds when ever we enter/leave powersaving mode. Ideally we would
 * figure out how to avoid these sounds, but that is not always feasible.
 * So we keep a list of devices where we disable powersaving as its known
 * to causes problems on these devices.
 */
static struct snd_pci_quirk power_save_blacklist[] = {
	/* https://bugzilla.redhat.com/show_bug.cgi?id=1525104 */
	SND_PCI_QUIRK(0x1849, 0xc892, "Asrock B85M-ITX", 0),
	/* https://bugzilla.redhat.com/show_bug.cgi?id=1525104 */
<<<<<<< HEAD
	SND_PCI_QUIRK(0x1043, 0x8733, "Asus Prime X370-Pro", 0),
	/* https://bugzilla.redhat.com/show_bug.cgi?id=1572975 */
	SND_PCI_QUIRK(0x17aa, 0x36a7, "Lenovo C50 All in one", 0),
	/* https://bugzilla.kernel.org/show_bug.cgi?id=198611 */
	SND_PCI_QUIRK(0x17aa, 0x2227, "Lenovo X1 Carbon 3rd Gen", 0),
=======
	SND_PCI_QUIRK(0x1849, 0x0397, "Asrock N68C-S UCC", 0),
	/* https://bugzilla.redhat.com/show_bug.cgi?id=1525104 */
	SND_PCI_QUIRK(0x1849, 0x7662, "Asrock H81M-HDS", 0),
	/* https://bugzilla.redhat.com/show_bug.cgi?id=1525104 */
	SND_PCI_QUIRK(0x1043, 0x8733, "Asus Prime X370-Pro", 0),
	/* https://bugzilla.redhat.com/show_bug.cgi?id=1525104 */
	SND_PCI_QUIRK(0x1558, 0x6504, "Clevo W65_67SB", 0),
	/* https://bugzilla.redhat.com/show_bug.cgi?id=1525104 */
	SND_PCI_QUIRK(0x1028, 0x0497, "Dell Precision T3600", 0),
	/* https://bugzilla.redhat.com/show_bug.cgi?id=1525104 */
	/* Note the P55A-UD3 and Z87-D3HP share the subsys id for the HDA dev */
	SND_PCI_QUIRK(0x1458, 0xa002, "Gigabyte P55A-UD3 / Z87-D3HP", 0),
	/* https://bugzilla.redhat.com/show_bug.cgi?id=1525104 */
	SND_PCI_QUIRK(0x8086, 0x2040, "Intel DZ77BH-55K", 0),
	/* https://bugzilla.kernel.org/show_bug.cgi?id=199607 */
	SND_PCI_QUIRK(0x8086, 0x2057, "Intel NUC5i7RYB", 0),
	/* https://bugs.launchpad.net/bugs/1821663 */
	SND_PCI_QUIRK(0x8086, 0x2064, "Intel SDP 8086:2064", 0),
	/* https://bugzilla.redhat.com/show_bug.cgi?id=1520902 */
	SND_PCI_QUIRK(0x8086, 0x2068, "Intel NUC7i3BNB", 0),
	/* https://bugzilla.kernel.org/show_bug.cgi?id=198611 */
	SND_PCI_QUIRK(0x17aa, 0x2227, "Lenovo X1 Carbon 3rd Gen", 0),
	/* https://bugzilla.redhat.com/show_bug.cgi?id=1689623 */
	SND_PCI_QUIRK(0x17aa, 0x367b, "Lenovo IdeaCentre B550", 0),
	/* https://bugzilla.redhat.com/show_bug.cgi?id=1572975 */
	SND_PCI_QUIRK(0x17aa, 0x36a7, "Lenovo C50 All in one", 0),
	/* https://bugs.launchpad.net/bugs/1821663 */
	SND_PCI_QUIRK(0x1631, 0xe017, "Packard Bell NEC IMEDIA 5204", 0),
>>>>>>> 286cd8c7
	{}
};
#endif /* CONFIG_PM */

<<<<<<< HEAD
=======
static void set_default_power_save(struct azx *chip)
{
	int val = power_save;

#ifdef CONFIG_PM
	if (pm_blacklist) {
		const struct snd_pci_quirk *q;

		q = snd_pci_quirk_lookup(chip->pci, power_save_blacklist);
		if (q && val) {
			dev_info(chip->card->dev, "device %04x:%04x is on the power_save blacklist, forcing power_save to 0\n",
				 q->subvendor, q->subdevice);
			val = 0;
		}
	}
#endif /* CONFIG_PM */
	snd_hda_set_power_save(&chip->bus, val * 1000);
}

>>>>>>> 286cd8c7
/* number of codec slots for each chipset: 0 = default slots (i.e. 4) */
static unsigned int azx_max_codecs[AZX_NUM_DRIVERS] = {
	[AZX_DRIVER_NVIDIA] = 8,
	[AZX_DRIVER_TERA] = 1,
};

static int azx_probe_continue(struct azx *chip)
{
	struct hda_intel *hda = container_of(chip, struct hda_intel, chip);
	struct hdac_bus *bus = azx_bus(chip);
	struct pci_dev *pci = chip->pci;
	int dev = chip->dev_index;
	int val;
	int err;

	to_hda_bus(bus)->bus_probing = 1;
	hda->probe_continued = 1;

	/* bind with i915 if needed */
	if (chip->driver_caps & AZX_DCAPS_I915_COMPONENT) {
		err = snd_hdac_i915_init(bus);
		if (err < 0) {
			/* if the controller is bound only with HDMI/DP
			 * (for HSW and BDW), we need to abort the probe;
			 * for other chips, still continue probing as other
			 * codecs can be on the same link.
			 */
			if (CONTROLLER_IN_GPU(pci)) {
				dev_err(chip->card->dev,
					"HSW/BDW HD-audio HDMI/DP requires binding with gfx driver\n");
				goto out_free;
<<<<<<< HEAD
			} else
				goto skip_i915;
=======
			} else {
				/* don't bother any longer */
				chip->driver_caps &=
					~(AZX_DCAPS_I915_COMPONENT | AZX_DCAPS_I915_POWERWELL);
			}
>>>>>>> 286cd8c7
		}
	}

	/* Request display power well for the HDA controller or codec. For
	 * Haswell/Broadwell, both the display HDA controller and codec need
	 * this power. For other platforms, like Baytrail/Braswell, only the
	 * display codec needs the power and it can be released after probe.
	 */
	if (chip->driver_caps & AZX_DCAPS_I915_POWERWELL) {
		/* HSW/BDW controllers need this power */
		if (CONTROLLER_IN_GPU(pci))
			hda->need_i915_power = 1;

		err = snd_hdac_display_power(bus, true);
		if (err < 0) {
			dev_err(chip->card->dev,
				"Cannot turn on display power on i915\n");
			goto i915_power_fail;
		}
	}

	err = azx_first_init(chip);
	if (err < 0)
		goto out_free;

#ifdef CONFIG_SND_HDA_INPUT_BEEP
	chip->beep_mode = beep_mode[dev];
#endif

	/* create codec instances */
	if (bus->codec_mask) {
		err = azx_probe_codecs(chip, azx_max_codecs[chip->driver_type]);
		if (err < 0)
			goto out_free;
	}

#ifdef CONFIG_SND_HDA_PATCH_LOADER
	if (chip->fw) {
		err = snd_hda_load_patch(&chip->bus, chip->fw->size,
					 chip->fw->data);
		if (err < 0)
			goto out_free;
#ifndef CONFIG_PM
		release_firmware(chip->fw); /* no longer needed */
		chip->fw = NULL;
#endif
	}
#endif
	if (bus->codec_mask && !(probe_only[dev] & 1)) {
		err = azx_codec_configure(chip);
		if (err < 0)
			goto out_free;
	}

	err = snd_card_register(chip->card);
	if (err < 0)
		goto out_free;

	setup_vga_switcheroo_runtime_pm(chip);

	chip->running = 1;
	azx_add_card_list(chip);

<<<<<<< HEAD
	val = power_save;
#ifdef CONFIG_PM
	if (pm_blacklist) {
		const struct snd_pci_quirk *q;

		q = snd_pci_quirk_lookup(chip->pci, power_save_blacklist);
		if (q && val) {
			dev_info(chip->card->dev, "device %04x:%04x is on the power_save blacklist, forcing power_save to 0\n",
				 q->subvendor, q->subdevice);
			val = 0;
		}
	}
#endif /* CONFIG_PM */
	snd_hda_set_power_save(&chip->bus, val * 1000);
	if (azx_has_pm_runtime(chip) || hda->use_vga_switcheroo)
		pm_runtime_put_noidle(&pci->dev);
=======
	set_default_power_save(chip);

	if (azx_has_pm_runtime(chip)) {
		pm_runtime_use_autosuspend(&pci->dev);
		pm_runtime_put_autosuspend(&pci->dev);
	}
>>>>>>> 286cd8c7

out_free:
	if ((chip->driver_caps & AZX_DCAPS_I915_POWERWELL)
		&& !hda->need_i915_power)
		snd_hdac_display_power(bus, false);

i915_power_fail:
	if (err < 0)
		hda->init_failed = 1;
	complete_all(&hda->probe_wait);
	to_hda_bus(bus)->bus_probing = 0;
	return err;
}

static void azx_remove(struct pci_dev *pci)
{
	struct snd_card *card = pci_get_drvdata(pci);
	struct azx *chip;
	struct hda_intel *hda;

	if (card) {
		/* cancel the pending probing work */
		chip = card->private_data;
		hda = container_of(chip, struct hda_intel, chip);
		/* FIXME: below is an ugly workaround.
		 * Both device_release_driver() and driver_probe_device()
		 * take *both* the device's and its parent's lock before
		 * calling the remove() and probe() callbacks.  The codec
		 * probe takes the locks of both the codec itself and its
		 * parent, i.e. the PCI controller dev.  Meanwhile, when
		 * the PCI controller is unbound, it takes its lock, too
		 * ==> ouch, a deadlock!
		 * As a workaround, we unlock temporarily here the controller
		 * device during cancel_work_sync() call.
		 */
		device_unlock(&pci->dev);
		cancel_work_sync(&hda->probe_work);
		device_lock(&pci->dev);

		snd_card_free(card);
	}
}

static void azx_shutdown(struct pci_dev *pci)
{
	struct snd_card *card = pci_get_drvdata(pci);
	struct azx *chip;

	if (!card)
		return;
	chip = card->private_data;
	if (chip && chip->running)
		azx_stop_chip(chip);
}

/* PCI IDs */
static const struct pci_device_id azx_ids[] = {
	/* CPT */
	{ PCI_DEVICE(0x8086, 0x1c20),
	  .driver_data = AZX_DRIVER_PCH | AZX_DCAPS_INTEL_PCH_NOPM },
	/* PBG */
	{ PCI_DEVICE(0x8086, 0x1d20),
	  .driver_data = AZX_DRIVER_PCH | AZX_DCAPS_INTEL_PCH_NOPM },
	/* Panther Point */
	{ PCI_DEVICE(0x8086, 0x1e20),
	  .driver_data = AZX_DRIVER_PCH | AZX_DCAPS_INTEL_PCH_NOPM },
	/* Lynx Point */
	{ PCI_DEVICE(0x8086, 0x8c20),
	  .driver_data = AZX_DRIVER_PCH | AZX_DCAPS_INTEL_PCH },
	/* 9 Series */
	{ PCI_DEVICE(0x8086, 0x8ca0),
	  .driver_data = AZX_DRIVER_PCH | AZX_DCAPS_INTEL_PCH },
	/* Wellsburg */
	{ PCI_DEVICE(0x8086, 0x8d20),
	  .driver_data = AZX_DRIVER_PCH | AZX_DCAPS_INTEL_PCH },
	{ PCI_DEVICE(0x8086, 0x8d21),
	  .driver_data = AZX_DRIVER_PCH | AZX_DCAPS_INTEL_PCH },
	/* Lewisburg */
	{ PCI_DEVICE(0x8086, 0xa1f0),
	  .driver_data = AZX_DRIVER_PCH | AZX_DCAPS_INTEL_SKYLAKE },
	{ PCI_DEVICE(0x8086, 0xa270),
	  .driver_data = AZX_DRIVER_PCH | AZX_DCAPS_INTEL_SKYLAKE },
	/* Lynx Point-LP */
	{ PCI_DEVICE(0x8086, 0x9c20),
	  .driver_data = AZX_DRIVER_PCH | AZX_DCAPS_INTEL_PCH },
	/* Lynx Point-LP */
	{ PCI_DEVICE(0x8086, 0x9c21),
	  .driver_data = AZX_DRIVER_PCH | AZX_DCAPS_INTEL_PCH },
	/* Wildcat Point-LP */
	{ PCI_DEVICE(0x8086, 0x9ca0),
	  .driver_data = AZX_DRIVER_PCH | AZX_DCAPS_INTEL_PCH },
	/* Sunrise Point */
	{ PCI_DEVICE(0x8086, 0xa170),
	  .driver_data = AZX_DRIVER_SKL | AZX_DCAPS_INTEL_SKYLAKE },
	/* Sunrise Point-LP */
	{ PCI_DEVICE(0x8086, 0x9d70),
<<<<<<< HEAD
	  .driver_data = AZX_DRIVER_PCH | AZX_DCAPS_INTEL_SKYLAKE },
	/* Kabylake */
	{ PCI_DEVICE(0x8086, 0xa171),
	  .driver_data = AZX_DRIVER_PCH | AZX_DCAPS_INTEL_SKYLAKE },
	/* Kabylake-LP */
	{ PCI_DEVICE(0x8086, 0x9d71),
	  .driver_data = AZX_DRIVER_PCH | AZX_DCAPS_INTEL_SKYLAKE },
	/* Kabylake-H */
	{ PCI_DEVICE(0x8086, 0xa2f0),
	  .driver_data = AZX_DRIVER_PCH | AZX_DCAPS_INTEL_SKYLAKE },
	/* Broxton-P(Apollolake) */
	{ PCI_DEVICE(0x8086, 0x5a98),
	  .driver_data = AZX_DRIVER_PCH | AZX_DCAPS_INTEL_BROXTON },
	/* Broxton-T */
	{ PCI_DEVICE(0x8086, 0x1a98),
	  .driver_data = AZX_DRIVER_PCH | AZX_DCAPS_INTEL_BROXTON },
=======
	  .driver_data = AZX_DRIVER_SKL | AZX_DCAPS_INTEL_SKYLAKE },
	/* Kabylake */
	{ PCI_DEVICE(0x8086, 0xa171),
	  .driver_data = AZX_DRIVER_SKL | AZX_DCAPS_INTEL_SKYLAKE },
	/* Kabylake-LP */
	{ PCI_DEVICE(0x8086, 0x9d71),
	  .driver_data = AZX_DRIVER_SKL | AZX_DCAPS_INTEL_SKYLAKE },
	/* Kabylake-H */
	{ PCI_DEVICE(0x8086, 0xa2f0),
	  .driver_data = AZX_DRIVER_SKL | AZX_DCAPS_INTEL_SKYLAKE },
	/* Coffelake */
	{ PCI_DEVICE(0x8086, 0xa348),
	  .driver_data = AZX_DRIVER_SKL | AZX_DCAPS_INTEL_SKYLAKE},
	/* Cannonlake */
	{ PCI_DEVICE(0x8086, 0x9dc8),
	  .driver_data = AZX_DRIVER_SKL | AZX_DCAPS_INTEL_SKYLAKE},
	/* Icelake */
	{ PCI_DEVICE(0x8086, 0x34c8),
	  .driver_data = AZX_DRIVER_SKL | AZX_DCAPS_INTEL_SKYLAKE},
	/* Broxton-P(Apollolake) */
	{ PCI_DEVICE(0x8086, 0x5a98),
	  .driver_data = AZX_DRIVER_SKL | AZX_DCAPS_INTEL_BROXTON },
	/* Broxton-T */
	{ PCI_DEVICE(0x8086, 0x1a98),
	  .driver_data = AZX_DRIVER_SKL | AZX_DCAPS_INTEL_BROXTON },
	/* Gemini-Lake */
	{ PCI_DEVICE(0x8086, 0x3198),
	  .driver_data = AZX_DRIVER_SKL | AZX_DCAPS_INTEL_BROXTON },
>>>>>>> 286cd8c7
	/* Haswell */
	{ PCI_DEVICE(0x8086, 0x0a0c),
	  .driver_data = AZX_DRIVER_HDMI | AZX_DCAPS_INTEL_HASWELL },
	{ PCI_DEVICE(0x8086, 0x0c0c),
	  .driver_data = AZX_DRIVER_HDMI | AZX_DCAPS_INTEL_HASWELL },
	{ PCI_DEVICE(0x8086, 0x0d0c),
	  .driver_data = AZX_DRIVER_HDMI | AZX_DCAPS_INTEL_HASWELL },
	/* Broadwell */
	{ PCI_DEVICE(0x8086, 0x160c),
	  .driver_data = AZX_DRIVER_HDMI | AZX_DCAPS_INTEL_BROADWELL },
	/* 5 Series/3400 */
	{ PCI_DEVICE(0x8086, 0x3b56),
	  .driver_data = AZX_DRIVER_SCH | AZX_DCAPS_INTEL_PCH_NOPM },
	{ PCI_DEVICE(0x8086, 0x3b57),
	  .driver_data = AZX_DRIVER_SCH | AZX_DCAPS_INTEL_PCH_NOPM },
	/* Poulsbo */
	{ PCI_DEVICE(0x8086, 0x811b),
	  .driver_data = AZX_DRIVER_SCH | AZX_DCAPS_INTEL_PCH_BASE |
	  AZX_DCAPS_POSFIX_LPIB },
	/* Oaktrail */
	{ PCI_DEVICE(0x8086, 0x080a),
	  .driver_data = AZX_DRIVER_SCH | AZX_DCAPS_INTEL_PCH_BASE },
	/* BayTrail */
	{ PCI_DEVICE(0x8086, 0x0f04),
	  .driver_data = AZX_DRIVER_PCH | AZX_DCAPS_INTEL_BAYTRAIL },
	/* Braswell */
	{ PCI_DEVICE(0x8086, 0x2284),
	  .driver_data = AZX_DRIVER_PCH | AZX_DCAPS_INTEL_BRASWELL },
	/* ICH6 */
	{ PCI_DEVICE(0x8086, 0x2668),
	  .driver_data = AZX_DRIVER_ICH | AZX_DCAPS_INTEL_ICH },
	/* ICH7 */
	{ PCI_DEVICE(0x8086, 0x27d8),
	  .driver_data = AZX_DRIVER_ICH | AZX_DCAPS_INTEL_ICH },
	/* ESB2 */
	{ PCI_DEVICE(0x8086, 0x269a),
	  .driver_data = AZX_DRIVER_ICH | AZX_DCAPS_INTEL_ICH },
	/* ICH8 */
	{ PCI_DEVICE(0x8086, 0x284b),
	  .driver_data = AZX_DRIVER_ICH | AZX_DCAPS_INTEL_ICH },
	/* ICH9 */
	{ PCI_DEVICE(0x8086, 0x293e),
	  .driver_data = AZX_DRIVER_ICH | AZX_DCAPS_INTEL_ICH },
	/* ICH9 */
	{ PCI_DEVICE(0x8086, 0x293f),
	  .driver_data = AZX_DRIVER_ICH | AZX_DCAPS_INTEL_ICH },
	/* ICH10 */
	{ PCI_DEVICE(0x8086, 0x3a3e),
	  .driver_data = AZX_DRIVER_ICH | AZX_DCAPS_INTEL_ICH },
	/* ICH10 */
	{ PCI_DEVICE(0x8086, 0x3a6e),
	  .driver_data = AZX_DRIVER_ICH | AZX_DCAPS_INTEL_ICH },
	/* Generic Intel */
	{ PCI_DEVICE(PCI_VENDOR_ID_INTEL, PCI_ANY_ID),
	  .class = PCI_CLASS_MULTIMEDIA_HD_AUDIO << 8,
	  .class_mask = 0xffffff,
	  .driver_data = AZX_DRIVER_ICH | AZX_DCAPS_NO_ALIGN_BUFSIZE },
	/* ATI SB 450/600/700/800/900 */
	{ PCI_DEVICE(0x1002, 0x437b),
	  .driver_data = AZX_DRIVER_ATI | AZX_DCAPS_PRESET_ATI_SB },
	{ PCI_DEVICE(0x1002, 0x4383),
	  .driver_data = AZX_DRIVER_ATI | AZX_DCAPS_PRESET_ATI_SB },
	/* AMD Hudson */
	{ PCI_DEVICE(0x1022, 0x780d),
	  .driver_data = AZX_DRIVER_GENERIC | AZX_DCAPS_PRESET_ATI_SB },
<<<<<<< HEAD
=======
	/* AMD, X370 & co */
	{ PCI_DEVICE(0x1022, 0x1457),
	  .driver_data = AZX_DRIVER_GENERIC | AZX_DCAPS_PRESET_AMD_SB },
	/* AMD, X570 & co */
	{ PCI_DEVICE(0x1022, 0x1487),
	  .driver_data = AZX_DRIVER_GENERIC | AZX_DCAPS_PRESET_AMD_SB },
>>>>>>> 286cd8c7
	/* AMD Stoney */
	{ PCI_DEVICE(0x1022, 0x157a),
	  .driver_data = AZX_DRIVER_GENERIC | AZX_DCAPS_PRESET_ATI_SB |
			 AZX_DCAPS_PM_RUNTIME },
	/* AMD Raven */
	{ PCI_DEVICE(0x1022, 0x15e3),
<<<<<<< HEAD
	  .driver_data = AZX_DRIVER_GENERIC | AZX_DCAPS_PRESET_ATI_SB |
			 AZX_DCAPS_PM_RUNTIME },
=======
	  .driver_data = AZX_DRIVER_GENERIC | AZX_DCAPS_PRESET_AMD_SB },
>>>>>>> 286cd8c7
	/* ATI HDMI */
	{ PCI_DEVICE(0x1002, 0x0002),
	  .driver_data = AZX_DRIVER_ATIHDMI_NS | AZX_DCAPS_PRESET_ATI_HDMI_NS },
	{ PCI_DEVICE(0x1002, 0x1308),
	  .driver_data = AZX_DRIVER_ATIHDMI_NS | AZX_DCAPS_PRESET_ATI_HDMI_NS },
	{ PCI_DEVICE(0x1002, 0x157a),
	  .driver_data = AZX_DRIVER_ATIHDMI_NS | AZX_DCAPS_PRESET_ATI_HDMI_NS },
	{ PCI_DEVICE(0x1002, 0x15b3),
	  .driver_data = AZX_DRIVER_ATIHDMI_NS | AZX_DCAPS_PRESET_ATI_HDMI_NS },
	{ PCI_DEVICE(0x1002, 0x793b),
	  .driver_data = AZX_DRIVER_ATIHDMI | AZX_DCAPS_PRESET_ATI_HDMI },
	{ PCI_DEVICE(0x1002, 0x7919),
	  .driver_data = AZX_DRIVER_ATIHDMI | AZX_DCAPS_PRESET_ATI_HDMI },
	{ PCI_DEVICE(0x1002, 0x960f),
	  .driver_data = AZX_DRIVER_ATIHDMI | AZX_DCAPS_PRESET_ATI_HDMI },
	{ PCI_DEVICE(0x1002, 0x970f),
	  .driver_data = AZX_DRIVER_ATIHDMI | AZX_DCAPS_PRESET_ATI_HDMI },
	{ PCI_DEVICE(0x1002, 0x9840),
	  .driver_data = AZX_DRIVER_ATIHDMI_NS | AZX_DCAPS_PRESET_ATI_HDMI_NS },
	{ PCI_DEVICE(0x1002, 0xaa00),
	  .driver_data = AZX_DRIVER_ATIHDMI | AZX_DCAPS_PRESET_ATI_HDMI },
	{ PCI_DEVICE(0x1002, 0xaa08),
	  .driver_data = AZX_DRIVER_ATIHDMI | AZX_DCAPS_PRESET_ATI_HDMI },
	{ PCI_DEVICE(0x1002, 0xaa10),
	  .driver_data = AZX_DRIVER_ATIHDMI | AZX_DCAPS_PRESET_ATI_HDMI },
	{ PCI_DEVICE(0x1002, 0xaa18),
	  .driver_data = AZX_DRIVER_ATIHDMI | AZX_DCAPS_PRESET_ATI_HDMI },
	{ PCI_DEVICE(0x1002, 0xaa20),
	  .driver_data = AZX_DRIVER_ATIHDMI | AZX_DCAPS_PRESET_ATI_HDMI },
	{ PCI_DEVICE(0x1002, 0xaa28),
	  .driver_data = AZX_DRIVER_ATIHDMI | AZX_DCAPS_PRESET_ATI_HDMI },
	{ PCI_DEVICE(0x1002, 0xaa30),
	  .driver_data = AZX_DRIVER_ATIHDMI | AZX_DCAPS_PRESET_ATI_HDMI },
	{ PCI_DEVICE(0x1002, 0xaa38),
	  .driver_data = AZX_DRIVER_ATIHDMI | AZX_DCAPS_PRESET_ATI_HDMI },
	{ PCI_DEVICE(0x1002, 0xaa40),
	  .driver_data = AZX_DRIVER_ATIHDMI | AZX_DCAPS_PRESET_ATI_HDMI },
	{ PCI_DEVICE(0x1002, 0xaa48),
	  .driver_data = AZX_DRIVER_ATIHDMI | AZX_DCAPS_PRESET_ATI_HDMI },
	{ PCI_DEVICE(0x1002, 0xaa50),
	  .driver_data = AZX_DRIVER_ATIHDMI | AZX_DCAPS_PRESET_ATI_HDMI },
	{ PCI_DEVICE(0x1002, 0xaa58),
	  .driver_data = AZX_DRIVER_ATIHDMI | AZX_DCAPS_PRESET_ATI_HDMI },
	{ PCI_DEVICE(0x1002, 0xaa60),
	  .driver_data = AZX_DRIVER_ATIHDMI | AZX_DCAPS_PRESET_ATI_HDMI },
	{ PCI_DEVICE(0x1002, 0xaa68),
	  .driver_data = AZX_DRIVER_ATIHDMI | AZX_DCAPS_PRESET_ATI_HDMI },
	{ PCI_DEVICE(0x1002, 0xaa80),
	  .driver_data = AZX_DRIVER_ATIHDMI | AZX_DCAPS_PRESET_ATI_HDMI },
	{ PCI_DEVICE(0x1002, 0xaa88),
	  .driver_data = AZX_DRIVER_ATIHDMI | AZX_DCAPS_PRESET_ATI_HDMI },
	{ PCI_DEVICE(0x1002, 0xaa90),
	  .driver_data = AZX_DRIVER_ATIHDMI | AZX_DCAPS_PRESET_ATI_HDMI },
	{ PCI_DEVICE(0x1002, 0xaa98),
	  .driver_data = AZX_DRIVER_ATIHDMI | AZX_DCAPS_PRESET_ATI_HDMI },
	{ PCI_DEVICE(0x1002, 0x9902),
	  .driver_data = AZX_DRIVER_ATIHDMI_NS | AZX_DCAPS_PRESET_ATI_HDMI_NS },
	{ PCI_DEVICE(0x1002, 0xaaa0),
	  .driver_data = AZX_DRIVER_ATIHDMI_NS | AZX_DCAPS_PRESET_ATI_HDMI_NS },
	{ PCI_DEVICE(0x1002, 0xaaa8),
	  .driver_data = AZX_DRIVER_ATIHDMI_NS | AZX_DCAPS_PRESET_ATI_HDMI_NS },
	{ PCI_DEVICE(0x1002, 0xaab0),
	  .driver_data = AZX_DRIVER_ATIHDMI_NS | AZX_DCAPS_PRESET_ATI_HDMI_NS },
	{ PCI_DEVICE(0x1002, 0xaac0),
	  .driver_data = AZX_DRIVER_ATIHDMI_NS | AZX_DCAPS_PRESET_ATI_HDMI_NS },
	{ PCI_DEVICE(0x1002, 0xaac8),
	  .driver_data = AZX_DRIVER_ATIHDMI_NS | AZX_DCAPS_PRESET_ATI_HDMI_NS },
	{ PCI_DEVICE(0x1002, 0xaad8),
	  .driver_data = AZX_DRIVER_ATIHDMI_NS | AZX_DCAPS_PRESET_ATI_HDMI_NS },
	{ PCI_DEVICE(0x1002, 0xaae8),
	  .driver_data = AZX_DRIVER_ATIHDMI_NS | AZX_DCAPS_PRESET_ATI_HDMI_NS },
	{ PCI_DEVICE(0x1002, 0xaae0),
	  .driver_data = AZX_DRIVER_ATIHDMI_NS | AZX_DCAPS_PRESET_ATI_HDMI_NS },
	{ PCI_DEVICE(0x1002, 0xaaf0),
	  .driver_data = AZX_DRIVER_ATIHDMI_NS | AZX_DCAPS_PRESET_ATI_HDMI_NS },
	/* VIA VT8251/VT8237A */
	{ PCI_DEVICE(0x1106, 0x3288), .driver_data = AZX_DRIVER_VIA },
	/* VIA GFX VT7122/VX900 */
	{ PCI_DEVICE(0x1106, 0x9170), .driver_data = AZX_DRIVER_GENERIC },
	/* VIA GFX VT6122/VX11 */
	{ PCI_DEVICE(0x1106, 0x9140), .driver_data = AZX_DRIVER_GENERIC },
	/* SIS966 */
	{ PCI_DEVICE(0x1039, 0x7502), .driver_data = AZX_DRIVER_SIS },
	/* ULI M5461 */
	{ PCI_DEVICE(0x10b9, 0x5461), .driver_data = AZX_DRIVER_ULI },
	/* NVIDIA MCP */
	{ PCI_DEVICE(PCI_VENDOR_ID_NVIDIA, PCI_ANY_ID),
	  .class = PCI_CLASS_MULTIMEDIA_HD_AUDIO << 8,
	  .class_mask = 0xffffff,
	  .driver_data = AZX_DRIVER_NVIDIA | AZX_DCAPS_PRESET_NVIDIA },
	/* Teradici */
	{ PCI_DEVICE(0x6549, 0x1200),
	  .driver_data = AZX_DRIVER_TERA | AZX_DCAPS_NO_64BIT },
	{ PCI_DEVICE(0x6549, 0x2200),
	  .driver_data = AZX_DRIVER_TERA | AZX_DCAPS_NO_64BIT },
	/* Creative X-Fi (CA0110-IBG) */
	/* CTHDA chips */
	{ PCI_DEVICE(0x1102, 0x0010),
	  .driver_data = AZX_DRIVER_CTHDA | AZX_DCAPS_PRESET_CTHDA },
	{ PCI_DEVICE(0x1102, 0x0012),
	  .driver_data = AZX_DRIVER_CTHDA | AZX_DCAPS_PRESET_CTHDA },
#if !IS_ENABLED(CONFIG_SND_CTXFI)
	/* the following entry conflicts with snd-ctxfi driver,
	 * as ctxfi driver mutates from HD-audio to native mode with
	 * a special command sequence.
	 */
	{ PCI_DEVICE(PCI_VENDOR_ID_CREATIVE, PCI_ANY_ID),
	  .class = PCI_CLASS_MULTIMEDIA_HD_AUDIO << 8,
	  .class_mask = 0xffffff,
	  .driver_data = AZX_DRIVER_CTX | AZX_DCAPS_CTX_WORKAROUND |
	  AZX_DCAPS_NO_64BIT | AZX_DCAPS_POSFIX_LPIB },
#else
	/* this entry seems still valid -- i.e. without emu20kx chip */
	{ PCI_DEVICE(0x1102, 0x0009),
	  .driver_data = AZX_DRIVER_CTX | AZX_DCAPS_CTX_WORKAROUND |
	  AZX_DCAPS_NO_64BIT | AZX_DCAPS_POSFIX_LPIB },
#endif
	/* CM8888 */
	{ PCI_DEVICE(0x13f6, 0x5011),
	  .driver_data = AZX_DRIVER_CMEDIA |
	  AZX_DCAPS_NO_MSI | AZX_DCAPS_POSFIX_LPIB | AZX_DCAPS_SNOOP_OFF },
	/* Vortex86MX */
	{ PCI_DEVICE(0x17f3, 0x3010), .driver_data = AZX_DRIVER_GENERIC },
	/* VMware HDAudio */
	{ PCI_DEVICE(0x15ad, 0x1977), .driver_data = AZX_DRIVER_GENERIC },
	/* AMD/ATI Generic, PCI class code and Vendor ID for HD Audio */
	{ PCI_DEVICE(PCI_VENDOR_ID_ATI, PCI_ANY_ID),
	  .class = PCI_CLASS_MULTIMEDIA_HD_AUDIO << 8,
	  .class_mask = 0xffffff,
	  .driver_data = AZX_DRIVER_GENERIC | AZX_DCAPS_PRESET_ATI_HDMI },
	{ PCI_DEVICE(PCI_VENDOR_ID_AMD, PCI_ANY_ID),
	  .class = PCI_CLASS_MULTIMEDIA_HD_AUDIO << 8,
	  .class_mask = 0xffffff,
	  .driver_data = AZX_DRIVER_GENERIC | AZX_DCAPS_PRESET_ATI_HDMI },
	{ 0, }
};
MODULE_DEVICE_TABLE(pci, azx_ids);

/* pci_driver definition */
static struct pci_driver azx_driver = {
	.name = KBUILD_MODNAME,
	.id_table = azx_ids,
	.probe = azx_probe,
	.remove = azx_remove,
	.shutdown = azx_shutdown,
	.driver = {
		.pm = AZX_PM_OPS,
	},
};

module_pci_driver(azx_driver);<|MERGE_RESOLUTION|>--- conflicted
+++ resolved
@@ -380,20 +380,9 @@
 					((pci)->device == 0x0d0c) || \
 					((pci)->device == 0x160c))
 
-<<<<<<< HEAD
-#define IS_SKL(pci) ((pci)->vendor == 0x8086 && (pci)->device == 0xa170)
-#define IS_SKL_LP(pci) ((pci)->vendor == 0x8086 && (pci)->device == 0x9d70)
-#define IS_KBL(pci) ((pci)->vendor == 0x8086 && (pci)->device == 0xa171)
-#define IS_KBL_LP(pci) ((pci)->vendor == 0x8086 && (pci)->device == 0x9d71)
-#define IS_KBL_H(pci) ((pci)->vendor == 0x8086 && (pci)->device == 0xa2f0)
-#define IS_BXT(pci) ((pci)->vendor == 0x8086 && (pci)->device == 0x5a98)
-#define IS_SKL_PLUS(pci) (IS_SKL(pci) || IS_SKL_LP(pci) || IS_BXT(pci)) || \
-			IS_KBL(pci) || IS_KBL_LP(pci) || IS_KBL_H(pci)
-=======
 #define IS_BXT(pci) ((pci)->vendor == 0x8086 && (pci)->device == 0x5a98)
 #define IS_CFL(pci) ((pci)->vendor == 0x8086 && (pci)->device == 0xa348)
 #define IS_CNL(pci) ((pci)->vendor == 0x8086 && (pci)->device == 0x9dc8)
->>>>>>> 286cd8c7
 
 static char *driver_short_names[] = {
 	[AZX_DRIVER_ICH] = "HDA Intel",
@@ -664,21 +653,13 @@
 
 	if (chip->driver_caps & AZX_DCAPS_I915_POWERWELL)
 		snd_hdac_set_codec_wakeup(bus, true);
-<<<<<<< HEAD
-	if (IS_SKL_PLUS(pci)) {
-=======
 	if (chip->driver_type == AZX_DRIVER_SKL) {
->>>>>>> 286cd8c7
 		pci_read_config_dword(pci, INTEL_HDA_CGCTL, &val);
 		val = val & ~INTEL_HDA_CGCTL_MISCBDCGE;
 		pci_write_config_dword(pci, INTEL_HDA_CGCTL, val);
 	}
 	azx_init_chip(chip, full_reset);
-<<<<<<< HEAD
-	if (IS_SKL_PLUS(pci)) {
-=======
 	if (chip->driver_type == AZX_DRIVER_SKL) {
->>>>>>> 286cd8c7
 		pci_read_config_dword(pci, INTEL_HDA_CGCTL, &val);
 		val = val | INTEL_HDA_CGCTL_MISCBDCGE;
 		pci_write_config_dword(pci, INTEL_HDA_CGCTL, val);
@@ -1134,11 +1115,7 @@
 	if (chip->driver_caps & AZX_DCAPS_I915_POWERWELL) {
 		snd_hdac_display_power(bus, true);
 		if (hda->need_i915_power)
-<<<<<<< HEAD
-			haswell_set_bclk(hda);
-=======
 			snd_hdac_i915_set_bclk(bus);
->>>>>>> 286cd8c7
 	}
 
 	if (chip->msi)
@@ -1246,11 +1223,7 @@
 	if (chip->driver_caps & AZX_DCAPS_I915_POWERWELL) {
 		snd_hdac_display_power(bus, true);
 		if (hda->need_i915_power)
-<<<<<<< HEAD
-			haswell_set_bclk(hda);
-=======
 			snd_hdac_i915_set_bclk(bus);
->>>>>>> 286cd8c7
 	}
 
 	/* Read STATESTS before controller reset */
@@ -1917,11 +1890,8 @@
 		chip->bus.needs_damn_long_delay = 1;
 	}
 
-<<<<<<< HEAD
-=======
 	check_probe_mask(chip, dev);
 
->>>>>>> 286cd8c7
 	err = snd_device_new(card, SNDRV_DEV_LOWLEVEL, chip, &ops);
 	if (err < 0) {
 		dev_err(card->dev, "Error creating device [card]!\n");
@@ -2374,13 +2344,6 @@
 	/* https://bugzilla.redhat.com/show_bug.cgi?id=1525104 */
 	SND_PCI_QUIRK(0x1849, 0xc892, "Asrock B85M-ITX", 0),
 	/* https://bugzilla.redhat.com/show_bug.cgi?id=1525104 */
-<<<<<<< HEAD
-	SND_PCI_QUIRK(0x1043, 0x8733, "Asus Prime X370-Pro", 0),
-	/* https://bugzilla.redhat.com/show_bug.cgi?id=1572975 */
-	SND_PCI_QUIRK(0x17aa, 0x36a7, "Lenovo C50 All in one", 0),
-	/* https://bugzilla.kernel.org/show_bug.cgi?id=198611 */
-	SND_PCI_QUIRK(0x17aa, 0x2227, "Lenovo X1 Carbon 3rd Gen", 0),
-=======
 	SND_PCI_QUIRK(0x1849, 0x0397, "Asrock N68C-S UCC", 0),
 	/* https://bugzilla.redhat.com/show_bug.cgi?id=1525104 */
 	SND_PCI_QUIRK(0x1849, 0x7662, "Asrock H81M-HDS", 0),
@@ -2409,13 +2372,10 @@
 	SND_PCI_QUIRK(0x17aa, 0x36a7, "Lenovo C50 All in one", 0),
 	/* https://bugs.launchpad.net/bugs/1821663 */
 	SND_PCI_QUIRK(0x1631, 0xe017, "Packard Bell NEC IMEDIA 5204", 0),
->>>>>>> 286cd8c7
 	{}
 };
 #endif /* CONFIG_PM */
 
-<<<<<<< HEAD
-=======
 static void set_default_power_save(struct azx *chip)
 {
 	int val = power_save;
@@ -2435,7 +2395,6 @@
 	snd_hda_set_power_save(&chip->bus, val * 1000);
 }
 
->>>>>>> 286cd8c7
 /* number of codec slots for each chipset: 0 = default slots (i.e. 4) */
 static unsigned int azx_max_codecs[AZX_NUM_DRIVERS] = {
 	[AZX_DRIVER_NVIDIA] = 8,
@@ -2467,16 +2426,11 @@
 				dev_err(chip->card->dev,
 					"HSW/BDW HD-audio HDMI/DP requires binding with gfx driver\n");
 				goto out_free;
-<<<<<<< HEAD
-			} else
-				goto skip_i915;
-=======
 			} else {
 				/* don't bother any longer */
 				chip->driver_caps &=
 					~(AZX_DCAPS_I915_COMPONENT | AZX_DCAPS_I915_POWERWELL);
 			}
->>>>>>> 286cd8c7
 		}
 	}
 
@@ -2540,31 +2494,12 @@
 	chip->running = 1;
 	azx_add_card_list(chip);
 
-<<<<<<< HEAD
-	val = power_save;
-#ifdef CONFIG_PM
-	if (pm_blacklist) {
-		const struct snd_pci_quirk *q;
-
-		q = snd_pci_quirk_lookup(chip->pci, power_save_blacklist);
-		if (q && val) {
-			dev_info(chip->card->dev, "device %04x:%04x is on the power_save blacklist, forcing power_save to 0\n",
-				 q->subvendor, q->subdevice);
-			val = 0;
-		}
-	}
-#endif /* CONFIG_PM */
-	snd_hda_set_power_save(&chip->bus, val * 1000);
-	if (azx_has_pm_runtime(chip) || hda->use_vga_switcheroo)
-		pm_runtime_put_noidle(&pci->dev);
-=======
 	set_default_power_save(chip);
 
 	if (azx_has_pm_runtime(chip)) {
 		pm_runtime_use_autosuspend(&pci->dev);
 		pm_runtime_put_autosuspend(&pci->dev);
 	}
->>>>>>> 286cd8c7
 
 out_free:
 	if ((chip->driver_caps & AZX_DCAPS_I915_POWERWELL)
@@ -2661,24 +2596,6 @@
 	  .driver_data = AZX_DRIVER_SKL | AZX_DCAPS_INTEL_SKYLAKE },
 	/* Sunrise Point-LP */
 	{ PCI_DEVICE(0x8086, 0x9d70),
-<<<<<<< HEAD
-	  .driver_data = AZX_DRIVER_PCH | AZX_DCAPS_INTEL_SKYLAKE },
-	/* Kabylake */
-	{ PCI_DEVICE(0x8086, 0xa171),
-	  .driver_data = AZX_DRIVER_PCH | AZX_DCAPS_INTEL_SKYLAKE },
-	/* Kabylake-LP */
-	{ PCI_DEVICE(0x8086, 0x9d71),
-	  .driver_data = AZX_DRIVER_PCH | AZX_DCAPS_INTEL_SKYLAKE },
-	/* Kabylake-H */
-	{ PCI_DEVICE(0x8086, 0xa2f0),
-	  .driver_data = AZX_DRIVER_PCH | AZX_DCAPS_INTEL_SKYLAKE },
-	/* Broxton-P(Apollolake) */
-	{ PCI_DEVICE(0x8086, 0x5a98),
-	  .driver_data = AZX_DRIVER_PCH | AZX_DCAPS_INTEL_BROXTON },
-	/* Broxton-T */
-	{ PCI_DEVICE(0x8086, 0x1a98),
-	  .driver_data = AZX_DRIVER_PCH | AZX_DCAPS_INTEL_BROXTON },
-=======
 	  .driver_data = AZX_DRIVER_SKL | AZX_DCAPS_INTEL_SKYLAKE },
 	/* Kabylake */
 	{ PCI_DEVICE(0x8086, 0xa171),
@@ -2707,7 +2624,6 @@
 	/* Gemini-Lake */
 	{ PCI_DEVICE(0x8086, 0x3198),
 	  .driver_data = AZX_DRIVER_SKL | AZX_DCAPS_INTEL_BROXTON },
->>>>>>> 286cd8c7
 	/* Haswell */
 	{ PCI_DEVICE(0x8086, 0x0a0c),
 	  .driver_data = AZX_DRIVER_HDMI | AZX_DCAPS_INTEL_HASWELL },
@@ -2773,27 +2689,19 @@
 	/* AMD Hudson */
 	{ PCI_DEVICE(0x1022, 0x780d),
 	  .driver_data = AZX_DRIVER_GENERIC | AZX_DCAPS_PRESET_ATI_SB },
-<<<<<<< HEAD
-=======
 	/* AMD, X370 & co */
 	{ PCI_DEVICE(0x1022, 0x1457),
 	  .driver_data = AZX_DRIVER_GENERIC | AZX_DCAPS_PRESET_AMD_SB },
 	/* AMD, X570 & co */
 	{ PCI_DEVICE(0x1022, 0x1487),
 	  .driver_data = AZX_DRIVER_GENERIC | AZX_DCAPS_PRESET_AMD_SB },
->>>>>>> 286cd8c7
 	/* AMD Stoney */
 	{ PCI_DEVICE(0x1022, 0x157a),
 	  .driver_data = AZX_DRIVER_GENERIC | AZX_DCAPS_PRESET_ATI_SB |
 			 AZX_DCAPS_PM_RUNTIME },
 	/* AMD Raven */
 	{ PCI_DEVICE(0x1022, 0x15e3),
-<<<<<<< HEAD
-	  .driver_data = AZX_DRIVER_GENERIC | AZX_DCAPS_PRESET_ATI_SB |
-			 AZX_DCAPS_PM_RUNTIME },
-=======
 	  .driver_data = AZX_DRIVER_GENERIC | AZX_DCAPS_PRESET_AMD_SB },
->>>>>>> 286cd8c7
 	/* ATI HDMI */
 	{ PCI_DEVICE(0x1002, 0x0002),
 	  .driver_data = AZX_DRIVER_ATIHDMI_NS | AZX_DCAPS_PRESET_ATI_HDMI_NS },
