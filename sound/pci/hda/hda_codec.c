/*
 * Universal Interface for Intel High Definition Audio Codec
 *
 * Copyright (c) 2004 Takashi Iwai <tiwai@suse.de>
 *
 *
 *  This driver is free software; you can redistribute it and/or modify
 *  it under the terms of the GNU General Public License as published by
 *  the Free Software Foundation; either version 2 of the License, or
 *  (at your option) any later version.
 *
 *  This driver is distributed in the hope that it will be useful,
 *  but WITHOUT ANY WARRANTY; without even the implied warranty of
 *  MERCHANTABILITY or FITNESS FOR A PARTICULAR PURPOSE.  See the
 *  GNU General Public License for more details.
 *
 *  You should have received a copy of the GNU General Public License
 *  along with this program; if not, write to the Free Software
 *  Foundation, Inc., 59 Temple Place, Suite 330, Boston, MA  02111-1307 USA
 */

#include <linux/init.h>
#include <linux/delay.h>
#include <linux/slab.h>
#include <linux/mutex.h>
#include <linux/module.h>
#include <linux/pm.h>
#include <linux/pm_runtime.h>
#include <sound/core.h>
#include "hda_codec.h"
#include <sound/asoundef.h>
#include <sound/tlv.h>
#include <sound/initval.h>
#include <sound/jack.h>
#include "hda_local.h"
#include "hda_beep.h"
#include "hda_jack.h"
#include <sound/hda_hwdep.h>

#define codec_in_pm(codec)		snd_hdac_is_in_pm(&codec->core)
#define hda_codec_is_power_on(codec)	snd_hdac_is_power_on(&codec->core)
#define codec_has_epss(codec) \
	((codec)->core.power_caps & AC_PWRST_EPSS)
#define codec_has_clkstop(codec) \
	((codec)->core.power_caps & AC_PWRST_CLKSTOP)

/*
 * Send and receive a verb - passed to exec_verb override for hdac_device
 */
static int codec_exec_verb(struct hdac_device *dev, unsigned int cmd,
			   unsigned int flags, unsigned int *res)
{
	struct hda_codec *codec = container_of(dev, struct hda_codec, core);
	struct hda_bus *bus = codec->bus;
	int err;

	if (cmd == ~0)
		return -1;

 again:
	snd_hda_power_up_pm(codec);
	mutex_lock(&bus->core.cmd_mutex);
	if (flags & HDA_RW_NO_RESPONSE_FALLBACK)
		bus->no_response_fallback = 1;
	err = snd_hdac_bus_exec_verb_unlocked(&bus->core, codec->core.addr,
					      cmd, res);
	bus->no_response_fallback = 0;
	mutex_unlock(&bus->core.cmd_mutex);
	snd_hda_power_down_pm(codec);
	if (!codec_in_pm(codec) && res && err == -EAGAIN) {
		if (bus->response_reset) {
			codec_dbg(codec,
				  "resetting BUS due to fatal communication error\n");
			snd_hda_bus_reset(bus);
		}
		goto again;
	}
	/* clear reset-flag when the communication gets recovered */
	if (!err || codec_in_pm(codec))
		bus->response_reset = 0;
	return err;
}

/**
 * snd_hda_sequence_write - sequence writes
 * @codec: the HDA codec
 * @seq: VERB array to send
 *
 * Send the commands sequentially from the given array.
 * The array must be terminated with NID=0.
 */
void snd_hda_sequence_write(struct hda_codec *codec, const struct hda_verb *seq)
{
	for (; seq->nid; seq++)
		snd_hda_codec_write(codec, seq->nid, 0, seq->verb, seq->param);
}
EXPORT_SYMBOL_GPL(snd_hda_sequence_write);

/* connection list element */
struct hda_conn_list {
	struct list_head list;
	int len;
	hda_nid_t nid;
	hda_nid_t conns[0];
};

/* look up the cached results */
static struct hda_conn_list *
lookup_conn_list(struct hda_codec *codec, hda_nid_t nid)
{
	struct hda_conn_list *p;
	list_for_each_entry(p, &codec->conn_list, list) {
		if (p->nid == nid)
			return p;
	}
	return NULL;
}

static int add_conn_list(struct hda_codec *codec, hda_nid_t nid, int len,
			 const hda_nid_t *list)
{
	struct hda_conn_list *p;

	p = kmalloc(sizeof(*p) + len * sizeof(hda_nid_t), GFP_KERNEL);
	if (!p)
		return -ENOMEM;
	p->len = len;
	p->nid = nid;
	memcpy(p->conns, list, len * sizeof(hda_nid_t));
	list_add(&p->list, &codec->conn_list);
	return 0;
}

static void remove_conn_list(struct hda_codec *codec)
{
	while (!list_empty(&codec->conn_list)) {
		struct hda_conn_list *p;
		p = list_first_entry(&codec->conn_list, typeof(*p), list);
		list_del(&p->list);
		kfree(p);
	}
}

/* read the connection and add to the cache */
static int read_and_add_raw_conns(struct hda_codec *codec, hda_nid_t nid)
{
	hda_nid_t list[32];
	hda_nid_t *result = list;
	int len;

	len = snd_hda_get_raw_connections(codec, nid, list, ARRAY_SIZE(list));
	if (len == -ENOSPC) {
		len = snd_hda_get_num_raw_conns(codec, nid);
		result = kmalloc_array(len, sizeof(hda_nid_t), GFP_KERNEL);
		if (!result)
			return -ENOMEM;
		len = snd_hda_get_raw_connections(codec, nid, result, len);
	}
	if (len >= 0)
		len = snd_hda_override_conn_list(codec, nid, len, result);
	if (result != list)
		kfree(result);
	return len;
}

/**
 * snd_hda_get_conn_list - get connection list
 * @codec: the HDA codec
 * @nid: NID to parse
 * @listp: the pointer to store NID list
 *
 * Parses the connection list of the given widget and stores the pointer
 * to the list of NIDs.
 *
 * Returns the number of connections, or a negative error code.
 *
 * Note that the returned pointer isn't protected against the list
 * modification.  If snd_hda_override_conn_list() might be called
 * concurrently, protect with a mutex appropriately.
 */
int snd_hda_get_conn_list(struct hda_codec *codec, hda_nid_t nid,
			  const hda_nid_t **listp)
{
	bool added = false;

	for (;;) {
		int err;
		const struct hda_conn_list *p;

		/* if the connection-list is already cached, read it */
		p = lookup_conn_list(codec, nid);
		if (p) {
			if (listp)
				*listp = p->conns;
			return p->len;
		}
		if (snd_BUG_ON(added))
			return -EINVAL;

		err = read_and_add_raw_conns(codec, nid);
		if (err < 0)
			return err;
		added = true;
	}
}
EXPORT_SYMBOL_GPL(snd_hda_get_conn_list);

/**
 * snd_hda_get_connections - copy connection list
 * @codec: the HDA codec
 * @nid: NID to parse
 * @conn_list: connection list array; when NULL, checks only the size
 * @max_conns: max. number of connections to store
 *
 * Parses the connection list of the given widget and stores the list
 * of NIDs.
 *
 * Returns the number of connections, or a negative error code.
 */
int snd_hda_get_connections(struct hda_codec *codec, hda_nid_t nid,
			    hda_nid_t *conn_list, int max_conns)
{
	const hda_nid_t *list;
	int len = snd_hda_get_conn_list(codec, nid, &list);

	if (len > 0 && conn_list) {
		if (len > max_conns) {
			codec_err(codec, "Too many connections %d for NID 0x%x\n",
				   len, nid);
			return -EINVAL;
		}
		memcpy(conn_list, list, len * sizeof(hda_nid_t));
	}

	return len;
}
EXPORT_SYMBOL_GPL(snd_hda_get_connections);

/**
 * snd_hda_override_conn_list - add/modify the connection-list to cache
 * @codec: the HDA codec
 * @nid: NID to parse
 * @len: number of connection list entries
 * @list: the list of connection entries
 *
 * Add or modify the given connection-list to the cache.  If the corresponding
 * cache already exists, invalidate it and append a new one.
 *
 * Returns zero or a negative error code.
 */
int snd_hda_override_conn_list(struct hda_codec *codec, hda_nid_t nid, int len,
			       const hda_nid_t *list)
{
	struct hda_conn_list *p;

	p = lookup_conn_list(codec, nid);
	if (p) {
		list_del(&p->list);
		kfree(p);
	}

	return add_conn_list(codec, nid, len, list);
}
EXPORT_SYMBOL_GPL(snd_hda_override_conn_list);

/**
 * snd_hda_get_conn_index - get the connection index of the given NID
 * @codec: the HDA codec
 * @mux: NID containing the list
 * @nid: NID to select
 * @recursive: 1 when searching NID recursively, otherwise 0
 *
 * Parses the connection list of the widget @mux and checks whether the
 * widget @nid is present.  If it is, return the connection index.
 * Otherwise it returns -1.
 */
int snd_hda_get_conn_index(struct hda_codec *codec, hda_nid_t mux,
			   hda_nid_t nid, int recursive)
{
	const hda_nid_t *conn;
	int i, nums;

	nums = snd_hda_get_conn_list(codec, mux, &conn);
	for (i = 0; i < nums; i++)
		if (conn[i] == nid)
			return i;
	if (!recursive)
		return -1;
	if (recursive > 10) {
		codec_dbg(codec, "too deep connection for 0x%x\n", nid);
		return -1;
	}
	recursive++;
	for (i = 0; i < nums; i++) {
		unsigned int type = get_wcaps_type(get_wcaps(codec, conn[i]));
		if (type == AC_WID_PIN || type == AC_WID_AUD_OUT)
			continue;
		if (snd_hda_get_conn_index(codec, conn[i], nid, recursive) >= 0)
			return i;
	}
	return -1;
}
EXPORT_SYMBOL_GPL(snd_hda_get_conn_index);

/**
 * snd_hda_get_num_devices - get DEVLIST_LEN parameter of the given widget
 *  @codec: the HDA codec
 *  @nid: NID of the pin to parse
 *
 * Get the device entry number on the given widget. This is a feature of
 * DP MST audio. Each pin can have several device entries in it.
 */
unsigned int snd_hda_get_num_devices(struct hda_codec *codec, hda_nid_t nid)
{
	unsigned int wcaps = get_wcaps(codec, nid);
	unsigned int parm;

	if (!codec->dp_mst || !(wcaps & AC_WCAP_DIGITAL) ||
	    get_wcaps_type(wcaps) != AC_WID_PIN)
		return 0;

	parm = snd_hdac_read_parm_uncached(&codec->core, nid, AC_PAR_DEVLIST_LEN);
	if (parm == -1)
		parm = 0;
	return parm & AC_DEV_LIST_LEN_MASK;
}
EXPORT_SYMBOL_GPL(snd_hda_get_num_devices);

/**
 * snd_hda_get_devices - copy device list without cache
 * @codec: the HDA codec
 * @nid: NID of the pin to parse
 * @dev_list: device list array
 * @max_devices: max. number of devices to store
 *
 * Copy the device list. This info is dynamic and so not cached.
 * Currently called only from hda_proc.c, so not exported.
 */
int snd_hda_get_devices(struct hda_codec *codec, hda_nid_t nid,
			u8 *dev_list, int max_devices)
{
	unsigned int parm;
	int i, dev_len, devices;

	parm = snd_hda_get_num_devices(codec, nid);
	if (!parm)	/* not multi-stream capable */
		return 0;

	dev_len = parm + 1;
	dev_len = dev_len < max_devices ? dev_len : max_devices;

	devices = 0;
	while (devices < dev_len) {
		if (snd_hdac_read(&codec->core, nid,
				  AC_VERB_GET_DEVICE_LIST, devices, &parm))
			break; /* error */

		for (i = 0; i < 8; i++) {
			dev_list[devices] = (u8)parm;
			parm >>= 4;
			devices++;
			if (devices >= dev_len)
				break;
		}
	}
	return devices;
}

/**
 * snd_hda_get_dev_select - get device entry select on the pin
 * @codec: the HDA codec
 * @nid: NID of the pin to get device entry select
 *
 * Get the devcie entry select on the pin. Return the device entry
 * id selected on the pin. Return 0 means the first device entry
 * is selected or MST is not supported.
 */
int snd_hda_get_dev_select(struct hda_codec *codec, hda_nid_t nid)
{
	/* not support dp_mst will always return 0, using first dev_entry */
	if (!codec->dp_mst)
		return 0;

	return snd_hda_codec_read(codec, nid, 0, AC_VERB_GET_DEVICE_SEL, 0);
}
EXPORT_SYMBOL_GPL(snd_hda_get_dev_select);

/**
 * snd_hda_set_dev_select - set device entry select on the pin
 * @codec: the HDA codec
 * @nid: NID of the pin to set device entry select
 * @dev_id: device entry id to be set
 *
 * Set the device entry select on the pin nid.
 */
int snd_hda_set_dev_select(struct hda_codec *codec, hda_nid_t nid, int dev_id)
{
	int ret, num_devices;

	/* not support dp_mst will always return 0, using first dev_entry */
	if (!codec->dp_mst)
		return 0;

	/* AC_PAR_DEVLIST_LEN is 0 based. */
	num_devices = snd_hda_get_num_devices(codec, nid) + 1;
	/* If Device List Length is 0 (num_device = 1),
	 * the pin is not multi stream capable.
	 * Do nothing in this case.
	 */
	if (num_devices == 1)
		return 0;

	/* Behavior of setting index being equal to or greater than
	 * Device List Length is not predictable
	 */
	if (num_devices <= dev_id)
		return -EINVAL;

	ret = snd_hda_codec_write(codec, nid, 0,
			AC_VERB_SET_DEVICE_SEL, dev_id);

	return ret;
}
EXPORT_SYMBOL_GPL(snd_hda_set_dev_select);

/*
 * read widget caps for each widget and store in cache
 */
static int read_widget_caps(struct hda_codec *codec, hda_nid_t fg_node)
{
	int i;
	hda_nid_t nid;

	codec->wcaps = kmalloc_array(codec->core.num_nodes, 4, GFP_KERNEL);
	if (!codec->wcaps)
		return -ENOMEM;
	nid = codec->core.start_nid;
	for (i = 0; i < codec->core.num_nodes; i++, nid++)
		codec->wcaps[i] = snd_hdac_read_parm_uncached(&codec->core,
					nid, AC_PAR_AUDIO_WIDGET_CAP);
	return 0;
}

/* read all pin default configurations and save codec->init_pins */
static int read_pin_defaults(struct hda_codec *codec)
{
	hda_nid_t nid;

	for_each_hda_codec_node(nid, codec) {
		struct hda_pincfg *pin;
		unsigned int wcaps = get_wcaps(codec, nid);
		unsigned int wid_type = get_wcaps_type(wcaps);
		if (wid_type != AC_WID_PIN)
			continue;
		pin = snd_array_new(&codec->init_pins);
		if (!pin)
			return -ENOMEM;
		pin->nid = nid;
		pin->cfg = snd_hda_codec_read(codec, nid, 0,
					      AC_VERB_GET_CONFIG_DEFAULT, 0);
		/*
		 * all device entries are the same widget control so far
		 * fixme: if any codec is different, need fix here
		 */
		pin->ctrl = snd_hda_codec_read(codec, nid, 0,
					       AC_VERB_GET_PIN_WIDGET_CONTROL,
					       0);
	}
	return 0;
}

/* look up the given pin config list and return the item matching with NID */
static struct hda_pincfg *look_up_pincfg(struct hda_codec *codec,
					 struct snd_array *array,
					 hda_nid_t nid)
{
	struct hda_pincfg *pin;
	int i;

	snd_array_for_each(array, i, pin) {
		if (pin->nid == nid)
			return pin;
	}
	return NULL;
}

/* set the current pin config value for the given NID.
 * the value is cached, and read via snd_hda_codec_get_pincfg()
 */
int snd_hda_add_pincfg(struct hda_codec *codec, struct snd_array *list,
		       hda_nid_t nid, unsigned int cfg)
{
	struct hda_pincfg *pin;

	/* the check below may be invalid when pins are added by a fixup
	 * dynamically (e.g. via snd_hda_codec_update_widgets()), so disabled
	 * for now
	 */
	/*
	if (get_wcaps_type(get_wcaps(codec, nid)) != AC_WID_PIN)
		return -EINVAL;
	*/

	pin = look_up_pincfg(codec, list, nid);
	if (!pin) {
		pin = snd_array_new(list);
		if (!pin)
			return -ENOMEM;
		pin->nid = nid;
	}
	pin->cfg = cfg;
	return 0;
}

/**
 * snd_hda_codec_set_pincfg - Override a pin default configuration
 * @codec: the HDA codec
 * @nid: NID to set the pin config
 * @cfg: the pin default config value
 *
 * Override a pin default configuration value in the cache.
 * This value can be read by snd_hda_codec_get_pincfg() in a higher
 * priority than the real hardware value.
 */
int snd_hda_codec_set_pincfg(struct hda_codec *codec,
			     hda_nid_t nid, unsigned int cfg)
{
	return snd_hda_add_pincfg(codec, &codec->driver_pins, nid, cfg);
}
EXPORT_SYMBOL_GPL(snd_hda_codec_set_pincfg);

/**
 * snd_hda_codec_get_pincfg - Obtain a pin-default configuration
 * @codec: the HDA codec
 * @nid: NID to get the pin config
 *
 * Get the current pin config value of the given pin NID.
 * If the pincfg value is cached or overridden via sysfs or driver,
 * returns the cached value.
 */
unsigned int snd_hda_codec_get_pincfg(struct hda_codec *codec, hda_nid_t nid)
{
	struct hda_pincfg *pin;

#ifdef CONFIG_SND_HDA_RECONFIG
	{
		unsigned int cfg = 0;
		mutex_lock(&codec->user_mutex);
		pin = look_up_pincfg(codec, &codec->user_pins, nid);
		if (pin)
			cfg = pin->cfg;
		mutex_unlock(&codec->user_mutex);
		if (cfg)
			return cfg;
	}
#endif
	pin = look_up_pincfg(codec, &codec->driver_pins, nid);
	if (pin)
		return pin->cfg;
	pin = look_up_pincfg(codec, &codec->init_pins, nid);
	if (pin)
		return pin->cfg;
	return 0;
}
EXPORT_SYMBOL_GPL(snd_hda_codec_get_pincfg);

/**
 * snd_hda_codec_set_pin_target - remember the current pinctl target value
 * @codec: the HDA codec
 * @nid: pin NID
 * @val: assigned pinctl value
 *
 * This function stores the given value to a pinctl target value in the
 * pincfg table.  This isn't always as same as the actually written value
 * but can be referred at any time via snd_hda_codec_get_pin_target().
 */
int snd_hda_codec_set_pin_target(struct hda_codec *codec, hda_nid_t nid,
				 unsigned int val)
{
	struct hda_pincfg *pin;

	pin = look_up_pincfg(codec, &codec->init_pins, nid);
	if (!pin)
		return -EINVAL;
	pin->target = val;
	return 0;
}
EXPORT_SYMBOL_GPL(snd_hda_codec_set_pin_target);

/**
 * snd_hda_codec_get_pin_target - return the current pinctl target value
 * @codec: the HDA codec
 * @nid: pin NID
 */
int snd_hda_codec_get_pin_target(struct hda_codec *codec, hda_nid_t nid)
{
	struct hda_pincfg *pin;

	pin = look_up_pincfg(codec, &codec->init_pins, nid);
	if (!pin)
		return 0;
	return pin->target;
}
EXPORT_SYMBOL_GPL(snd_hda_codec_get_pin_target);

/**
 * snd_hda_shutup_pins - Shut up all pins
 * @codec: the HDA codec
 *
 * Clear all pin controls to shup up before suspend for avoiding click noise.
 * The controls aren't cached so that they can be resumed properly.
 */
void snd_hda_shutup_pins(struct hda_codec *codec)
{
	const struct hda_pincfg *pin;
	int i;

	/* don't shut up pins when unloading the driver; otherwise it breaks
	 * the default pin setup at the next load of the driver
	 */
	if (codec->bus->shutdown)
		return;
	snd_array_for_each(&codec->init_pins, i, pin) {
		/* use read here for syncing after issuing each verb */
		snd_hda_codec_read(codec, pin->nid, 0,
				   AC_VERB_SET_PIN_WIDGET_CONTROL, 0);
	}
	codec->pins_shutup = 1;
}
EXPORT_SYMBOL_GPL(snd_hda_shutup_pins);

#ifdef CONFIG_PM
/* Restore the pin controls cleared previously via snd_hda_shutup_pins() */
static void restore_shutup_pins(struct hda_codec *codec)
{
	const struct hda_pincfg *pin;
	int i;

	if (!codec->pins_shutup)
		return;
	if (codec->bus->shutdown)
		return;
	snd_array_for_each(&codec->init_pins, i, pin) {
		snd_hda_codec_write(codec, pin->nid, 0,
				    AC_VERB_SET_PIN_WIDGET_CONTROL,
				    pin->ctrl);
	}
	codec->pins_shutup = 0;
}
#endif

static void hda_jackpoll_work(struct work_struct *work)
{
	struct hda_codec *codec =
		container_of(work, struct hda_codec, jackpoll_work.work);

	snd_hda_jack_set_dirty_all(codec);
	snd_hda_jack_poll_all(codec);

	if (!codec->jackpoll_interval)
		return;

	schedule_delayed_work(&codec->jackpoll_work,
			      codec->jackpoll_interval);
}

/* release all pincfg lists */
static void free_init_pincfgs(struct hda_codec *codec)
{
	snd_array_free(&codec->driver_pins);
#ifdef CONFIG_SND_HDA_RECONFIG
	snd_array_free(&codec->user_pins);
#endif
	snd_array_free(&codec->init_pins);
}

/*
 * audio-converter setup caches
 */
struct hda_cvt_setup {
	hda_nid_t nid;
	u8 stream_tag;
	u8 channel_id;
	u16 format_id;
	unsigned char active;	/* cvt is currently used */
	unsigned char dirty;	/* setups should be cleared */
};

/* get or create a cache entry for the given audio converter NID */
static struct hda_cvt_setup *
get_hda_cvt_setup(struct hda_codec *codec, hda_nid_t nid)
{
	struct hda_cvt_setup *p;
	int i;

	snd_array_for_each(&codec->cvt_setups, i, p) {
		if (p->nid == nid)
			return p;
	}
	p = snd_array_new(&codec->cvt_setups);
	if (p)
		p->nid = nid;
	return p;
}

/*
 * PCM device
 */
static void release_pcm(struct kref *kref)
{
	struct hda_pcm *pcm = container_of(kref, struct hda_pcm, kref);

	if (pcm->pcm)
		snd_device_free(pcm->codec->card, pcm->pcm);
	clear_bit(pcm->device, pcm->codec->bus->pcm_dev_bits);
	kfree(pcm->name);
	kfree(pcm);
}

void snd_hda_codec_pcm_put(struct hda_pcm *pcm)
{
	kref_put(&pcm->kref, release_pcm);
}
EXPORT_SYMBOL_GPL(snd_hda_codec_pcm_put);

struct hda_pcm *snd_hda_codec_pcm_new(struct hda_codec *codec,
				      const char *fmt, ...)
{
	struct hda_pcm *pcm;
	va_list args;

	pcm = kzalloc(sizeof(*pcm), GFP_KERNEL);
	if (!pcm)
		return NULL;

	pcm->codec = codec;
	kref_init(&pcm->kref);
	va_start(args, fmt);
	pcm->name = kvasprintf(GFP_KERNEL, fmt, args);
	va_end(args);
	if (!pcm->name) {
		kfree(pcm);
		return NULL;
	}

	list_add_tail(&pcm->list, &codec->pcm_list_head);
	return pcm;
}
EXPORT_SYMBOL_GPL(snd_hda_codec_pcm_new);

/*
 * codec destructor
 */
static void codec_release_pcms(struct hda_codec *codec)
{
	struct hda_pcm *pcm, *n;

	list_for_each_entry_safe(pcm, n, &codec->pcm_list_head, list) {
		list_del_init(&pcm->list);
		if (pcm->pcm)
			snd_device_disconnect(codec->card, pcm->pcm);
		snd_hda_codec_pcm_put(pcm);
	}
}

void snd_hda_codec_cleanup_for_unbind(struct hda_codec *codec)
{
	if (codec->registered) {
		/* pm_runtime_put() is called in snd_hdac_device_exit() */
		pm_runtime_get_noresume(hda_codec_dev(codec));
		pm_runtime_disable(hda_codec_dev(codec));
		codec->registered = 0;
	}

	cancel_delayed_work_sync(&codec->jackpoll_work);
	if (!codec->in_freeing)
		snd_hda_ctls_clear(codec);
	codec_release_pcms(codec);
	snd_hda_detach_beep_device(codec);
	memset(&codec->patch_ops, 0, sizeof(codec->patch_ops));
	snd_hda_jack_tbl_clear(codec);
	codec->proc_widget_hook = NULL;
	codec->spec = NULL;

	/* free only driver_pins so that init_pins + user_pins are restored */
	snd_array_free(&codec->driver_pins);
	snd_array_free(&codec->cvt_setups);
	snd_array_free(&codec->spdif_out);
	snd_array_free(&codec->verbs);
	codec->preset = NULL;
	codec->slave_dig_outs = NULL;
	codec->spdif_status_reset = 0;
	snd_array_free(&codec->mixers);
	snd_array_free(&codec->nids);
	remove_conn_list(codec);
	snd_hdac_regmap_exit(&codec->core);
}

static unsigned int hda_set_power_state(struct hda_codec *codec,
				unsigned int power_state);

/* also called from hda_bind.c */
void snd_hda_codec_register(struct hda_codec *codec)
{
	if (codec->registered)
		return;
	if (device_is_registered(hda_codec_dev(codec))) {
		snd_hda_register_beep_device(codec);
		snd_hdac_link_power(&codec->core, true);
		pm_runtime_enable(hda_codec_dev(codec));
		/* it was powered up in snd_hda_codec_new(), now all done */
		snd_hda_power_down(codec);
		codec->registered = 1;
	}
}

static int snd_hda_codec_dev_register(struct snd_device *device)
{
	snd_hda_codec_register(device->device_data);
	return 0;
}

static int snd_hda_codec_dev_disconnect(struct snd_device *device)
{
	struct hda_codec *codec = device->device_data;

	snd_hda_detach_beep_device(codec);
	return 0;
}

static int snd_hda_codec_dev_free(struct snd_device *device)
{
	struct hda_codec *codec = device->device_data;

	codec->in_freeing = 1;
	snd_hdac_device_unregister(&codec->core);
	snd_hdac_link_power(&codec->core, false);
	put_device(hda_codec_dev(codec));
	return 0;
}

static void snd_hda_codec_dev_release(struct device *dev)
{
	struct hda_codec *codec = dev_to_hda_codec(dev);

	free_init_pincfgs(codec);
	snd_hdac_device_exit(&codec->core);
	snd_hda_sysfs_clear(codec);
	kfree(codec->modelname);
	kfree(codec->wcaps);
	kfree(codec);
}

#define DEV_NAME_LEN 31

static int snd_hda_codec_device_init(struct hda_bus *bus, struct snd_card *card,
			unsigned int codec_addr, struct hda_codec **codecp)
{
	char name[DEV_NAME_LEN];
	struct hda_codec *codec;
	int err;

	dev_dbg(card->dev, "%s: entry\n", __func__);

	if (snd_BUG_ON(!bus))
		return -EINVAL;
	if (snd_BUG_ON(codec_addr > HDA_MAX_CODEC_ADDRESS))
		return -EINVAL;

	codec = kzalloc(sizeof(*codec), GFP_KERNEL);
	if (!codec)
		return -ENOMEM;

	sprintf(name, "hdaudioC%dD%d", card->number, codec_addr);
	err = snd_hdac_device_init(&codec->core, &bus->core, name, codec_addr);
	if (err < 0) {
		kfree(codec);
		return err;
	}

	codec->core.type = HDA_DEV_LEGACY;
	*codecp = codec;

	return err;
}

/**
 * snd_hda_codec_new - create a HDA codec
 * @bus: the bus to assign
 * @codec_addr: the codec address
 * @codecp: the pointer to store the generated codec
 *
 * Returns 0 if successful, or a negative error code.
 */
int snd_hda_codec_new(struct hda_bus *bus, struct snd_card *card,
		      unsigned int codec_addr, struct hda_codec **codecp)
{
	int ret;

	ret = snd_hda_codec_device_init(bus, card, codec_addr, codecp);
	if (ret < 0)
		return ret;

	return snd_hda_codec_device_new(bus, card, codec_addr, *codecp);
}
EXPORT_SYMBOL_GPL(snd_hda_codec_new);

int snd_hda_codec_device_new(struct hda_bus *bus, struct snd_card *card,
			unsigned int codec_addr, struct hda_codec *codec)
{
	char component[31];
	hda_nid_t fg;
	int err;
	static struct snd_device_ops dev_ops = {
		.dev_register = snd_hda_codec_dev_register,
		.dev_disconnect = snd_hda_codec_dev_disconnect,
		.dev_free = snd_hda_codec_dev_free,
	};

	dev_dbg(card->dev, "%s: entry\n", __func__);

	if (snd_BUG_ON(!bus))
		return -EINVAL;
	if (snd_BUG_ON(codec_addr > HDA_MAX_CODEC_ADDRESS))
		return -EINVAL;

	codec->core.dev.release = snd_hda_codec_dev_release;
	codec->core.exec_verb = codec_exec_verb;

	codec->bus = bus;
	codec->card = card;
	codec->addr = codec_addr;
	mutex_init(&codec->spdif_mutex);
	mutex_init(&codec->control_mutex);
	snd_array_init(&codec->mixers, sizeof(struct hda_nid_item), 32);
	snd_array_init(&codec->nids, sizeof(struct hda_nid_item), 32);
	snd_array_init(&codec->init_pins, sizeof(struct hda_pincfg), 16);
	snd_array_init(&codec->driver_pins, sizeof(struct hda_pincfg), 16);
	snd_array_init(&codec->cvt_setups, sizeof(struct hda_cvt_setup), 8);
	snd_array_init(&codec->spdif_out, sizeof(struct hda_spdif_out), 16);
	snd_array_init(&codec->jacktbl, sizeof(struct hda_jack_tbl), 16);
	snd_array_init(&codec->verbs, sizeof(struct hda_verb *), 8);
	INIT_LIST_HEAD(&codec->conn_list);
	INIT_LIST_HEAD(&codec->pcm_list_head);

	INIT_DELAYED_WORK(&codec->jackpoll_work, hda_jackpoll_work);
	codec->depop_delay = -1;
	codec->fixup_id = HDA_FIXUP_ID_NOT_SET;

#ifdef CONFIG_PM
	codec->power_jiffies = jiffies;
#endif

	snd_hda_sysfs_init(codec);

	if (codec->bus->modelname) {
		codec->modelname = kstrdup(codec->bus->modelname, GFP_KERNEL);
		if (!codec->modelname) {
			err = -ENOMEM;
			goto error;
		}
	}

	fg = codec->core.afg ? codec->core.afg : codec->core.mfg;
	err = read_widget_caps(codec, fg);
	if (err < 0)
		goto error;
	err = read_pin_defaults(codec);
	if (err < 0)
		goto error;

	/* power-up all before initialization */
	hda_set_power_state(codec, AC_PWRST_D0);
	codec->core.dev.power.power_state = PMSG_ON;

	snd_hda_codec_proc_new(codec);

	snd_hda_create_hwdep(codec);

	sprintf(component, "HDA:%08x,%08x,%08x", codec->core.vendor_id,
		codec->core.subsystem_id, codec->core.revision_id);
	snd_component_add(card, component);

	err = snd_device_new(card, SNDRV_DEV_CODEC, codec, &dev_ops);
	if (err < 0)
		goto error;

	return 0;

 error:
	put_device(hda_codec_dev(codec));
	return err;
}
EXPORT_SYMBOL_GPL(snd_hda_codec_device_new);

/**
 * snd_hda_codec_update_widgets - Refresh widget caps and pin defaults
 * @codec: the HDA codec
 *
 * Forcibly refresh the all widget caps and the init pin configurations of
 * the given codec.
 */
int snd_hda_codec_update_widgets(struct hda_codec *codec)
{
	hda_nid_t fg;
	int err;

	err = snd_hdac_refresh_widgets(&codec->core, true);
	if (err < 0)
		return err;

	/* Assume the function group node does not change,
	 * only the widget nodes may change.
	 */
	kfree(codec->wcaps);
	fg = codec->core.afg ? codec->core.afg : codec->core.mfg;
	err = read_widget_caps(codec, fg);
	if (err < 0)
		return err;

	snd_array_free(&codec->init_pins);
	err = read_pin_defaults(codec);

	return err;
}
EXPORT_SYMBOL_GPL(snd_hda_codec_update_widgets);

/* update the stream-id if changed */
static void update_pcm_stream_id(struct hda_codec *codec,
				 struct hda_cvt_setup *p, hda_nid_t nid,
				 u32 stream_tag, int channel_id)
{
	unsigned int oldval, newval;

	if (p->stream_tag != stream_tag || p->channel_id != channel_id) {
		oldval = snd_hda_codec_read(codec, nid, 0, AC_VERB_GET_CONV, 0);
		newval = (stream_tag << 4) | channel_id;
		if (oldval != newval)
			snd_hda_codec_write(codec, nid, 0,
					    AC_VERB_SET_CHANNEL_STREAMID,
					    newval);
		p->stream_tag = stream_tag;
		p->channel_id = channel_id;
	}
}

/* update the format-id if changed */
static void update_pcm_format(struct hda_codec *codec, struct hda_cvt_setup *p,
			      hda_nid_t nid, int format)
{
	unsigned int oldval;

	if (p->format_id != format) {
		oldval = snd_hda_codec_read(codec, nid, 0,
					    AC_VERB_GET_STREAM_FORMAT, 0);
		if (oldval != format) {
			msleep(1);
			snd_hda_codec_write(codec, nid, 0,
					    AC_VERB_SET_STREAM_FORMAT,
					    format);
		}
		p->format_id = format;
	}
}

/**
 * snd_hda_codec_setup_stream - set up the codec for streaming
 * @codec: the CODEC to set up
 * @nid: the NID to set up
 * @stream_tag: stream tag to pass, it's between 0x1 and 0xf.
 * @channel_id: channel id to pass, zero based.
 * @format: stream format.
 */
void snd_hda_codec_setup_stream(struct hda_codec *codec, hda_nid_t nid,
				u32 stream_tag,
				int channel_id, int format)
{
	struct hda_codec *c;
	struct hda_cvt_setup *p;
	int type;
	int i;

	if (!nid)
		return;

	codec_dbg(codec,
		  "hda_codec_setup_stream: NID=0x%x, stream=0x%x, channel=%d, format=0x%x\n",
		  nid, stream_tag, channel_id, format);
	p = get_hda_cvt_setup(codec, nid);
	if (!p)
		return;

	if (codec->patch_ops.stream_pm)
		codec->patch_ops.stream_pm(codec, nid, true);
	if (codec->pcm_format_first)
		update_pcm_format(codec, p, nid, format);
	update_pcm_stream_id(codec, p, nid, stream_tag, channel_id);
	if (!codec->pcm_format_first)
		update_pcm_format(codec, p, nid, format);

	p->active = 1;
	p->dirty = 0;

	/* make other inactive cvts with the same stream-tag dirty */
	type = get_wcaps_type(get_wcaps(codec, nid));
	list_for_each_codec(c, codec->bus) {
		snd_array_for_each(&c->cvt_setups, i, p) {
			if (!p->active && p->stream_tag == stream_tag &&
			    get_wcaps_type(get_wcaps(c, p->nid)) == type)
				p->dirty = 1;
		}
	}
}
EXPORT_SYMBOL_GPL(snd_hda_codec_setup_stream);

static void really_cleanup_stream(struct hda_codec *codec,
				  struct hda_cvt_setup *q);

/**
 * __snd_hda_codec_cleanup_stream - clean up the codec for closing
 * @codec: the CODEC to clean up
 * @nid: the NID to clean up
 * @do_now: really clean up the stream instead of clearing the active flag
 */
void __snd_hda_codec_cleanup_stream(struct hda_codec *codec, hda_nid_t nid,
				    int do_now)
{
	struct hda_cvt_setup *p;

	if (!nid)
		return;

	if (codec->no_sticky_stream)
		do_now = 1;

	codec_dbg(codec, "hda_codec_cleanup_stream: NID=0x%x\n", nid);
	p = get_hda_cvt_setup(codec, nid);
	if (p) {
		/* here we just clear the active flag when do_now isn't set;
		 * actual clean-ups will be done later in
		 * purify_inactive_streams() called from snd_hda_codec_prpapre()
		 */
		if (do_now)
			really_cleanup_stream(codec, p);
		else
			p->active = 0;
	}
}
EXPORT_SYMBOL_GPL(__snd_hda_codec_cleanup_stream);

static void really_cleanup_stream(struct hda_codec *codec,
				  struct hda_cvt_setup *q)
{
	hda_nid_t nid = q->nid;
	if (q->stream_tag || q->channel_id)
		snd_hda_codec_write(codec, nid, 0, AC_VERB_SET_CHANNEL_STREAMID, 0);
	if (q->format_id)
		snd_hda_codec_write(codec, nid, 0, AC_VERB_SET_STREAM_FORMAT, 0
);
	memset(q, 0, sizeof(*q));
	q->nid = nid;
	if (codec->patch_ops.stream_pm)
		codec->patch_ops.stream_pm(codec, nid, false);
}

/* clean up the all conflicting obsolete streams */
static void purify_inactive_streams(struct hda_codec *codec)
{
	struct hda_codec *c;
	struct hda_cvt_setup *p;
	int i;

	list_for_each_codec(c, codec->bus) {
		snd_array_for_each(&c->cvt_setups, i, p) {
			if (p->dirty)
				really_cleanup_stream(c, p);
		}
	}
}

#ifdef CONFIG_PM
/* clean up all streams; called from suspend */
static void hda_cleanup_all_streams(struct hda_codec *codec)
{
	struct hda_cvt_setup *p;
	int i;

	snd_array_for_each(&codec->cvt_setups, i, p) {
		if (p->stream_tag)
			really_cleanup_stream(codec, p);
	}
}
#endif

/*
 * amp access functions
 */

/**
 * query_amp_caps - query AMP capabilities
 * @codec: the HD-auio codec
 * @nid: the NID to query
 * @direction: either #HDA_INPUT or #HDA_OUTPUT
 *
 * Query AMP capabilities for the given widget and direction.
 * Returns the obtained capability bits.
 *
 * When cap bits have been already read, this doesn't read again but
 * returns the cached value.
 */
u32 query_amp_caps(struct hda_codec *codec, hda_nid_t nid, int direction)
{
	if (!(get_wcaps(codec, nid) & AC_WCAP_AMP_OVRD))
		nid = codec->core.afg;
	return snd_hda_param_read(codec, nid,
				  direction == HDA_OUTPUT ?
				  AC_PAR_AMP_OUT_CAP : AC_PAR_AMP_IN_CAP);
}
EXPORT_SYMBOL_GPL(query_amp_caps);

/**
 * snd_hda_check_amp_caps - query AMP capabilities
 * @codec: the HD-audio codec
 * @nid: the NID to query
 * @dir: either #HDA_INPUT or #HDA_OUTPUT
 * @bits: bit mask to check the result
 *
 * Check whether the widget has the given amp capability for the direction.
 */
bool snd_hda_check_amp_caps(struct hda_codec *codec, hda_nid_t nid,
			   int dir, unsigned int bits)
{
	if (!nid)
		return false;
	if (get_wcaps(codec, nid) & (1 << (dir + 1)))
		if (query_amp_caps(codec, nid, dir) & bits)
			return true;
	return false;
}
EXPORT_SYMBOL_GPL(snd_hda_check_amp_caps);

/**
 * snd_hda_override_amp_caps - Override the AMP capabilities
 * @codec: the CODEC to clean up
 * @nid: the NID to clean up
 * @dir: either #HDA_INPUT or #HDA_OUTPUT
 * @caps: the capability bits to set
 *
 * Override the cached AMP caps bits value by the given one.
 * This function is useful if the driver needs to adjust the AMP ranges,
 * e.g. limit to 0dB, etc.
 *
 * Returns zero if successful or a negative error code.
 */
int snd_hda_override_amp_caps(struct hda_codec *codec, hda_nid_t nid, int dir,
			      unsigned int caps)
{
	unsigned int parm;

	snd_hda_override_wcaps(codec, nid,
			       get_wcaps(codec, nid) | AC_WCAP_AMP_OVRD);
	parm = dir == HDA_OUTPUT ? AC_PAR_AMP_OUT_CAP : AC_PAR_AMP_IN_CAP;
	return snd_hdac_override_parm(&codec->core, nid, parm, caps);
}
EXPORT_SYMBOL_GPL(snd_hda_override_amp_caps);

/**
 * snd_hda_codec_amp_update - update the AMP mono value
 * @codec: HD-audio codec
 * @nid: NID to read the AMP value
 * @ch: channel to update (0 or 1)
 * @dir: #HDA_INPUT or #HDA_OUTPUT
 * @idx: the index value (only for input direction)
 * @mask: bit mask to set
 * @val: the bits value to set
 *
 * Update the AMP values for the given channel, direction and index.
 */
int snd_hda_codec_amp_update(struct hda_codec *codec, hda_nid_t nid,
			     int ch, int dir, int idx, int mask, int val)
{
	unsigned int cmd = snd_hdac_regmap_encode_amp(nid, ch, dir, idx);

	/* enable fake mute if no h/w mute but min=mute */
	if ((query_amp_caps(codec, nid, dir) &
	     (AC_AMPCAP_MUTE | AC_AMPCAP_MIN_MUTE)) == AC_AMPCAP_MIN_MUTE)
		cmd |= AC_AMP_FAKE_MUTE;
	return snd_hdac_regmap_update_raw(&codec->core, cmd, mask, val);
}
EXPORT_SYMBOL_GPL(snd_hda_codec_amp_update);

/**
 * snd_hda_codec_amp_stereo - update the AMP stereo values
 * @codec: HD-audio codec
 * @nid: NID to read the AMP value
 * @direction: #HDA_INPUT or #HDA_OUTPUT
 * @idx: the index value (only for input direction)
 * @mask: bit mask to set
 * @val: the bits value to set
 *
 * Update the AMP values like snd_hda_codec_amp_update(), but for a
 * stereo widget with the same mask and value.
 */
int snd_hda_codec_amp_stereo(struct hda_codec *codec, hda_nid_t nid,
			     int direction, int idx, int mask, int val)
{
	int ch, ret = 0;

	if (snd_BUG_ON(mask & ~0xff))
		mask &= 0xff;
	for (ch = 0; ch < 2; ch++)
		ret |= snd_hda_codec_amp_update(codec, nid, ch, direction,
						idx, mask, val);
	return ret;
}
EXPORT_SYMBOL_GPL(snd_hda_codec_amp_stereo);

/**
 * snd_hda_codec_amp_init - initialize the AMP value
 * @codec: the HDA codec
 * @nid: NID to read the AMP value
 * @ch: channel (left=0 or right=1)
 * @dir: #HDA_INPUT or #HDA_OUTPUT
 * @idx: the index value (only for input direction)
 * @mask: bit mask to set
 * @val: the bits value to set
 *
 * Works like snd_hda_codec_amp_update() but it writes the value only at
 * the first access.  If the amp was already initialized / updated beforehand,
 * this does nothing.
 */
int snd_hda_codec_amp_init(struct hda_codec *codec, hda_nid_t nid, int ch,
			   int dir, int idx, int mask, int val)
{
	int orig;

	if (!codec->core.regmap)
		return -EINVAL;
	regcache_cache_only(codec->core.regmap, true);
	orig = snd_hda_codec_amp_read(codec, nid, ch, dir, idx);
	regcache_cache_only(codec->core.regmap, false);
	if (orig >= 0)
		return 0;
	return snd_hda_codec_amp_update(codec, nid, ch, dir, idx, mask, val);
}
EXPORT_SYMBOL_GPL(snd_hda_codec_amp_init);

/**
 * snd_hda_codec_amp_init_stereo - initialize the stereo AMP value
 * @codec: the HDA codec
 * @nid: NID to read the AMP value
 * @dir: #HDA_INPUT or #HDA_OUTPUT
 * @idx: the index value (only for input direction)
 * @mask: bit mask to set
 * @val: the bits value to set
 *
 * Call snd_hda_codec_amp_init() for both stereo channels.
 */
int snd_hda_codec_amp_init_stereo(struct hda_codec *codec, hda_nid_t nid,
				  int dir, int idx, int mask, int val)
{
	int ch, ret = 0;

	if (snd_BUG_ON(mask & ~0xff))
		mask &= 0xff;
	for (ch = 0; ch < 2; ch++)
		ret |= snd_hda_codec_amp_init(codec, nid, ch, dir,
					      idx, mask, val);
	return ret;
}
EXPORT_SYMBOL_GPL(snd_hda_codec_amp_init_stereo);

static u32 get_amp_max_value(struct hda_codec *codec, hda_nid_t nid, int dir,
			     unsigned int ofs)
{
	u32 caps = query_amp_caps(codec, nid, dir);
	/* get num steps */
	caps = (caps & AC_AMPCAP_NUM_STEPS) >> AC_AMPCAP_NUM_STEPS_SHIFT;
	if (ofs < caps)
		caps -= ofs;
	return caps;
}

/**
 * snd_hda_mixer_amp_volume_info - Info callback for a standard AMP mixer
 * @kcontrol: referred ctl element
 * @uinfo: pointer to get/store the data
 *
 * The control element is supposed to have the private_value field
 * set up via HDA_COMPOSE_AMP_VAL*() or related macros.
 */
int snd_hda_mixer_amp_volume_info(struct snd_kcontrol *kcontrol,
				  struct snd_ctl_elem_info *uinfo)
{
	struct hda_codec *codec = snd_kcontrol_chip(kcontrol);
	u16 nid = get_amp_nid(kcontrol);
	u8 chs = get_amp_channels(kcontrol);
	int dir = get_amp_direction(kcontrol);
	unsigned int ofs = get_amp_offset(kcontrol);

	uinfo->type = SNDRV_CTL_ELEM_TYPE_INTEGER;
	uinfo->count = chs == 3 ? 2 : 1;
	uinfo->value.integer.min = 0;
	uinfo->value.integer.max = get_amp_max_value(codec, nid, dir, ofs);
	if (!uinfo->value.integer.max) {
		codec_warn(codec,
			   "num_steps = 0 for NID=0x%x (ctl = %s)\n",
			   nid, kcontrol->id.name);
		return -EINVAL;
	}
	return 0;
}
EXPORT_SYMBOL_GPL(snd_hda_mixer_amp_volume_info);


static inline unsigned int
read_amp_value(struct hda_codec *codec, hda_nid_t nid,
	       int ch, int dir, int idx, unsigned int ofs)
{
	unsigned int val;
	val = snd_hda_codec_amp_read(codec, nid, ch, dir, idx);
	val &= HDA_AMP_VOLMASK;
	if (val >= ofs)
		val -= ofs;
	else
		val = 0;
	return val;
}

static inline int
update_amp_value(struct hda_codec *codec, hda_nid_t nid,
		 int ch, int dir, int idx, unsigned int ofs,
		 unsigned int val)
{
	unsigned int maxval;

	if (val > 0)
		val += ofs;
	/* ofs = 0: raw max value */
	maxval = get_amp_max_value(codec, nid, dir, 0);
	if (val > maxval)
		val = maxval;
	return snd_hda_codec_amp_update(codec, nid, ch, dir, idx,
					HDA_AMP_VOLMASK, val);
}

/**
 * snd_hda_mixer_amp_volume_get - Get callback for a standard AMP mixer volume
 * @kcontrol: ctl element
 * @ucontrol: pointer to get/store the data
 *
 * The control element is supposed to have the private_value field
 * set up via HDA_COMPOSE_AMP_VAL*() or related macros.
 */
int snd_hda_mixer_amp_volume_get(struct snd_kcontrol *kcontrol,
				 struct snd_ctl_elem_value *ucontrol)
{
	struct hda_codec *codec = snd_kcontrol_chip(kcontrol);
	hda_nid_t nid = get_amp_nid(kcontrol);
	int chs = get_amp_channels(kcontrol);
	int dir = get_amp_direction(kcontrol);
	int idx = get_amp_index(kcontrol);
	unsigned int ofs = get_amp_offset(kcontrol);
	long *valp = ucontrol->value.integer.value;

	if (chs & 1)
		*valp++ = read_amp_value(codec, nid, 0, dir, idx, ofs);
	if (chs & 2)
		*valp = read_amp_value(codec, nid, 1, dir, idx, ofs);
	return 0;
}
EXPORT_SYMBOL_GPL(snd_hda_mixer_amp_volume_get);

/**
 * snd_hda_mixer_amp_volume_put - Put callback for a standard AMP mixer volume
 * @kcontrol: ctl element
 * @ucontrol: pointer to get/store the data
 *
 * The control element is supposed to have the private_value field
 * set up via HDA_COMPOSE_AMP_VAL*() or related macros.
 */
int snd_hda_mixer_amp_volume_put(struct snd_kcontrol *kcontrol,
				 struct snd_ctl_elem_value *ucontrol)
{
	struct hda_codec *codec = snd_kcontrol_chip(kcontrol);
	hda_nid_t nid = get_amp_nid(kcontrol);
	int chs = get_amp_channels(kcontrol);
	int dir = get_amp_direction(kcontrol);
	int idx = get_amp_index(kcontrol);
	unsigned int ofs = get_amp_offset(kcontrol);
	long *valp = ucontrol->value.integer.value;
	int change = 0;

	if (chs & 1) {
		change = update_amp_value(codec, nid, 0, dir, idx, ofs, *valp);
		valp++;
	}
	if (chs & 2)
		change |= update_amp_value(codec, nid, 1, dir, idx, ofs, *valp);
	return change;
}
EXPORT_SYMBOL_GPL(snd_hda_mixer_amp_volume_put);

/* inquiry the amp caps and convert to TLV */
static void get_ctl_amp_tlv(struct snd_kcontrol *kcontrol, unsigned int *tlv)
{
	struct hda_codec *codec = snd_kcontrol_chip(kcontrol);
	hda_nid_t nid = get_amp_nid(kcontrol);
	int dir = get_amp_direction(kcontrol);
	unsigned int ofs = get_amp_offset(kcontrol);
	bool min_mute = get_amp_min_mute(kcontrol);
	u32 caps, val1, val2;

	caps = query_amp_caps(codec, nid, dir);
	val2 = (caps & AC_AMPCAP_STEP_SIZE) >> AC_AMPCAP_STEP_SIZE_SHIFT;
	val2 = (val2 + 1) * 25;
	val1 = -((caps & AC_AMPCAP_OFFSET) >> AC_AMPCAP_OFFSET_SHIFT);
	val1 += ofs;
	val1 = ((int)val1) * ((int)val2);
	if (min_mute || (caps & AC_AMPCAP_MIN_MUTE))
		val2 |= TLV_DB_SCALE_MUTE;
	tlv[SNDRV_CTL_TLVO_TYPE] = SNDRV_CTL_TLVT_DB_SCALE;
	tlv[SNDRV_CTL_TLVO_LEN] = 2 * sizeof(unsigned int);
	tlv[SNDRV_CTL_TLVO_DB_SCALE_MIN] = val1;
	tlv[SNDRV_CTL_TLVO_DB_SCALE_MUTE_AND_STEP] = val2;
}

/**
 * snd_hda_mixer_amp_tlv - TLV callback for a standard AMP mixer volume
 * @kcontrol: ctl element
 * @op_flag: operation flag
 * @size: byte size of input TLV
 * @_tlv: TLV data
 *
 * The control element is supposed to have the private_value field
 * set up via HDA_COMPOSE_AMP_VAL*() or related macros.
 */
int snd_hda_mixer_amp_tlv(struct snd_kcontrol *kcontrol, int op_flag,
			  unsigned int size, unsigned int __user *_tlv)
{
	unsigned int tlv[4];

	if (size < 4 * sizeof(unsigned int))
		return -ENOMEM;
	get_ctl_amp_tlv(kcontrol, tlv);
	if (copy_to_user(_tlv, tlv, sizeof(tlv)))
		return -EFAULT;
	return 0;
}
EXPORT_SYMBOL_GPL(snd_hda_mixer_amp_tlv);

/**
 * snd_hda_set_vmaster_tlv - Set TLV for a virtual master control
 * @codec: HD-audio codec
 * @nid: NID of a reference widget
 * @dir: #HDA_INPUT or #HDA_OUTPUT
 * @tlv: TLV data to be stored, at least 4 elements
 *
 * Set (static) TLV data for a virtual master volume using the AMP caps
 * obtained from the reference NID.
 * The volume range is recalculated as if the max volume is 0dB.
 */
void snd_hda_set_vmaster_tlv(struct hda_codec *codec, hda_nid_t nid, int dir,
			     unsigned int *tlv)
{
	u32 caps;
	int nums, step;

	caps = query_amp_caps(codec, nid, dir);
	nums = (caps & AC_AMPCAP_NUM_STEPS) >> AC_AMPCAP_NUM_STEPS_SHIFT;
	step = (caps & AC_AMPCAP_STEP_SIZE) >> AC_AMPCAP_STEP_SIZE_SHIFT;
	step = (step + 1) * 25;
	tlv[SNDRV_CTL_TLVO_TYPE] = SNDRV_CTL_TLVT_DB_SCALE;
	tlv[SNDRV_CTL_TLVO_LEN] = 2 * sizeof(unsigned int);
	tlv[SNDRV_CTL_TLVO_DB_SCALE_MIN] = -nums * step;
	tlv[SNDRV_CTL_TLVO_DB_SCALE_MUTE_AND_STEP] = step;
}
EXPORT_SYMBOL_GPL(snd_hda_set_vmaster_tlv);

/* find a mixer control element with the given name */
static struct snd_kcontrol *
find_mixer_ctl(struct hda_codec *codec, const char *name, int dev, int idx)
{
	struct snd_ctl_elem_id id;
	memset(&id, 0, sizeof(id));
	id.iface = SNDRV_CTL_ELEM_IFACE_MIXER;
	id.device = dev;
	id.index = idx;
	if (snd_BUG_ON(strlen(name) >= sizeof(id.name)))
		return NULL;
	strcpy(id.name, name);
	return snd_ctl_find_id(codec->card, &id);
}

/**
 * snd_hda_find_mixer_ctl - Find a mixer control element with the given name
 * @codec: HD-audio codec
 * @name: ctl id name string
 *
 * Get the control element with the given id string and IFACE_MIXER.
 */
struct snd_kcontrol *snd_hda_find_mixer_ctl(struct hda_codec *codec,
					    const char *name)
{
	return find_mixer_ctl(codec, name, 0, 0);
}
EXPORT_SYMBOL_GPL(snd_hda_find_mixer_ctl);

static int find_empty_mixer_ctl_idx(struct hda_codec *codec, const char *name,
				    int start_idx)
{
	int i, idx;
	/* 16 ctlrs should be large enough */
	for (i = 0, idx = start_idx; i < 16; i++, idx++) {
		if (!find_mixer_ctl(codec, name, 0, idx))
			return idx;
	}
	return -EBUSY;
}

/**
 * snd_hda_ctl_add - Add a control element and assign to the codec
 * @codec: HD-audio codec
 * @nid: corresponding NID (optional)
 * @kctl: the control element to assign
 *
 * Add the given control element to an array inside the codec instance.
 * All control elements belonging to a codec are supposed to be added
 * by this function so that a proper clean-up works at the free or
 * reconfiguration time.
 *
 * If non-zero @nid is passed, the NID is assigned to the control element.
 * The assignment is shown in the codec proc file.
 *
 * snd_hda_ctl_add() checks the control subdev id field whether
 * #HDA_SUBDEV_NID_FLAG bit is set.  If set (and @nid is zero), the lower
 * bits value is taken as the NID to assign. The #HDA_NID_ITEM_AMP bit
 * specifies if kctl->private_value is a HDA amplifier value.
 */
int snd_hda_ctl_add(struct hda_codec *codec, hda_nid_t nid,
		    struct snd_kcontrol *kctl)
{
	int err;
	unsigned short flags = 0;
	struct hda_nid_item *item;

	if (kctl->id.subdevice & HDA_SUBDEV_AMP_FLAG) {
		flags |= HDA_NID_ITEM_AMP;
		if (nid == 0)
			nid = get_amp_nid_(kctl->private_value);
	}
	if ((kctl->id.subdevice & HDA_SUBDEV_NID_FLAG) != 0 && nid == 0)
		nid = kctl->id.subdevice & 0xffff;
	if (kctl->id.subdevice & (HDA_SUBDEV_NID_FLAG|HDA_SUBDEV_AMP_FLAG))
		kctl->id.subdevice = 0;
	err = snd_ctl_add(codec->card, kctl);
	if (err < 0)
		return err;
	item = snd_array_new(&codec->mixers);
	if (!item)
		return -ENOMEM;
	item->kctl = kctl;
	item->nid = nid;
	item->flags = flags;
	return 0;
}
EXPORT_SYMBOL_GPL(snd_hda_ctl_add);

/**
 * snd_hda_add_nid - Assign a NID to a control element
 * @codec: HD-audio codec
 * @nid: corresponding NID (optional)
 * @kctl: the control element to assign
 * @index: index to kctl
 *
 * Add the given control element to an array inside the codec instance.
 * This function is used when #snd_hda_ctl_add cannot be used for 1:1
 * NID:KCTL mapping - for example "Capture Source" selector.
 */
int snd_hda_add_nid(struct hda_codec *codec, struct snd_kcontrol *kctl,
		    unsigned int index, hda_nid_t nid)
{
	struct hda_nid_item *item;

	if (nid > 0) {
		item = snd_array_new(&codec->nids);
		if (!item)
			return -ENOMEM;
		item->kctl = kctl;
		item->index = index;
		item->nid = nid;
		return 0;
	}
	codec_err(codec, "no NID for mapping control %s:%d:%d\n",
		  kctl->id.name, kctl->id.index, index);
	return -EINVAL;
}
EXPORT_SYMBOL_GPL(snd_hda_add_nid);

/**
 * snd_hda_ctls_clear - Clear all controls assigned to the given codec
 * @codec: HD-audio codec
 */
void snd_hda_ctls_clear(struct hda_codec *codec)
{
	int i;
	struct hda_nid_item *items = codec->mixers.list;

	down_write(&codec->card->controls_rwsem);
	for (i = 0; i < codec->mixers.used; i++)
		snd_ctl_remove(codec->card, items[i].kctl);
	up_write(&codec->card->controls_rwsem);
	snd_array_free(&codec->mixers);
	snd_array_free(&codec->nids);
}

/**
 * snd_hda_lock_devices - pseudo device locking
 * @bus: the BUS
 *
 * toggle card->shutdown to allow/disallow the device access (as a hack)
 */
int snd_hda_lock_devices(struct hda_bus *bus)
{
	struct snd_card *card = bus->card;
	struct hda_codec *codec;

	spin_lock(&card->files_lock);
	if (card->shutdown)
		goto err_unlock;
	card->shutdown = 1;
	if (!list_empty(&card->ctl_files))
		goto err_clear;

	list_for_each_codec(codec, bus) {
		struct hda_pcm *cpcm;
		list_for_each_entry(cpcm, &codec->pcm_list_head, list) {
			if (!cpcm->pcm)
				continue;
			if (cpcm->pcm->streams[0].substream_opened ||
			    cpcm->pcm->streams[1].substream_opened)
				goto err_clear;
		}
	}
	spin_unlock(&card->files_lock);
	return 0;

 err_clear:
	card->shutdown = 0;
 err_unlock:
	spin_unlock(&card->files_lock);
	return -EINVAL;
}
EXPORT_SYMBOL_GPL(snd_hda_lock_devices);

/**
 * snd_hda_unlock_devices - pseudo device unlocking
 * @bus: the BUS
 */
void snd_hda_unlock_devices(struct hda_bus *bus)
{
	struct snd_card *card = bus->card;

	spin_lock(&card->files_lock);
	card->shutdown = 0;
	spin_unlock(&card->files_lock);
}
EXPORT_SYMBOL_GPL(snd_hda_unlock_devices);

/**
 * snd_hda_codec_reset - Clear all objects assigned to the codec
 * @codec: HD-audio codec
 *
 * This frees the all PCM and control elements assigned to the codec, and
 * clears the caches and restores the pin default configurations.
 *
 * When a device is being used, it returns -EBSY.  If successfully freed,
 * returns zero.
 */
int snd_hda_codec_reset(struct hda_codec *codec)
{
	struct hda_bus *bus = codec->bus;

	if (snd_hda_lock_devices(bus) < 0)
		return -EBUSY;

	/* OK, let it free */
	device_release_driver(hda_codec_dev(codec));

	/* allow device access again */
	snd_hda_unlock_devices(bus);
	return 0;
}

typedef int (*map_slave_func_t)(struct hda_codec *, void *, struct snd_kcontrol *);

/* apply the function to all matching slave ctls in the mixer list */
static int map_slaves(struct hda_codec *codec, const char * const *slaves,
		      const char *suffix, map_slave_func_t func, void *data) 
{
	struct hda_nid_item *items;
	const char * const *s;
	int i, err;

	items = codec->mixers.list;
	for (i = 0; i < codec->mixers.used; i++) {
		struct snd_kcontrol *sctl = items[i].kctl;
		if (!sctl || sctl->id.iface != SNDRV_CTL_ELEM_IFACE_MIXER)
			continue;
		for (s = slaves; *s; s++) {
			char tmpname[sizeof(sctl->id.name)];
			const char *name = *s;
			if (suffix) {
				snprintf(tmpname, sizeof(tmpname), "%s %s",
					 name, suffix);
				name = tmpname;
			}
			if (!strcmp(sctl->id.name, name)) {
				err = func(codec, data, sctl);
				if (err)
					return err;
				break;
			}
		}
	}
	return 0;
}

static int check_slave_present(struct hda_codec *codec,
			       void *data, struct snd_kcontrol *sctl)
{
	return 1;
}

<<<<<<< HEAD
/* guess the value corresponding to 0dB */
static int get_kctl_0dB_offset(struct hda_codec *codec,
			       struct snd_kcontrol *kctl, int *step_to_check)
{
	int _tlv[4];
	const int *tlv = NULL;
	int val = -1;

	if (kctl->vd[0].access & SNDRV_CTL_ELEM_ACCESS_TLV_CALLBACK) {
		/* FIXME: set_fs() hack for obtaining user-space TLV data */
		mm_segment_t fs = get_fs();
		set_fs(get_ds());
		if (!kctl->tlv.c(kctl, 0, sizeof(_tlv), _tlv))
			tlv = _tlv;
		set_fs(fs);
	} else if (kctl->vd[0].access & SNDRV_CTL_ELEM_ACCESS_TLV_READ)
		tlv = kctl->tlv.p;
	if (tlv && tlv[0] == SNDRV_CTL_TLVT_DB_SCALE) {
		int step = tlv[3];
		step &= ~TLV_DB_SCALE_MUTE;
		if (!step)
			return -1;
		if (*step_to_check && *step_to_check != step) {
			codec_err(codec, "Mismatching dB step for vmaster slave (%d!=%d)\n",
				   *step_to_check, step);
			return -1;
		}
		*step_to_check = step;
		val = -tlv[2] / step;
	}
	return val;
}

=======
>>>>>>> 286cd8c7
/* call kctl->put with the given value(s) */
static int put_kctl_with_value(struct snd_kcontrol *kctl, int val)
{
	struct snd_ctl_elem_value *ucontrol;
	ucontrol = kzalloc(sizeof(*ucontrol), GFP_KERNEL);
	if (!ucontrol)
		return -ENOMEM;
	ucontrol->value.integer.value[0] = val;
	ucontrol->value.integer.value[1] = val;
	kctl->put(kctl, ucontrol);
	kfree(ucontrol);
	return 0;
}

struct slave_init_arg {
	struct hda_codec *codec;
	int step;
};

/* initialize the slave volume with 0dB via snd_ctl_apply_vmaster_slaves() */
static int init_slave_0dB(struct snd_kcontrol *slave,
			  struct snd_kcontrol *kctl,
			  void *_arg)
{
	struct slave_init_arg *arg = _arg;
	int _tlv[4];
	const int *tlv = NULL;
	int step;
	int val;

	if (kctl->vd[0].access & SNDRV_CTL_ELEM_ACCESS_TLV_CALLBACK) {
		if (kctl->tlv.c != snd_hda_mixer_amp_tlv) {
			codec_err(arg->codec,
				  "Unexpected TLV callback for slave %s:%d\n",
				  kctl->id.name, kctl->id.index);
			return 0; /* ignore */
		}
		get_ctl_amp_tlv(kctl, _tlv);
		tlv = _tlv;
	} else if (kctl->vd[0].access & SNDRV_CTL_ELEM_ACCESS_TLV_READ)
		tlv = kctl->tlv.p;

	if (!tlv || tlv[SNDRV_CTL_TLVO_TYPE] != SNDRV_CTL_TLVT_DB_SCALE)
		return 0;

	step = tlv[SNDRV_CTL_TLVO_DB_SCALE_MUTE_AND_STEP];
	step &= ~TLV_DB_SCALE_MUTE;
	if (!step)
		return 0;
	if (arg->step && arg->step != step) {
		codec_err(arg->codec,
			  "Mismatching dB step for vmaster slave (%d!=%d)\n",
			  arg->step, step);
		return 0;
	}

	arg->step = step;
	val = -tlv[SNDRV_CTL_TLVO_DB_SCALE_MIN] / step;
	if (val > 0) {
		put_kctl_with_value(slave, val);
		return val;
	}

	return 0;
}

/* unmute the slave via snd_ctl_apply_vmaster_slaves() */
static int init_slave_unmute(struct snd_kcontrol *slave,
			     struct snd_kcontrol *kctl,
			     void *_arg)
{
	return put_kctl_with_value(slave, 1);
}

static int add_slave(struct hda_codec *codec,
		     void *data, struct snd_kcontrol *slave)
{
	return snd_ctl_add_slave(data, slave);
}

/**
 * __snd_hda_add_vmaster - create a virtual master control and add slaves
 * @codec: HD-audio codec
 * @name: vmaster control name
 * @tlv: TLV data (optional)
 * @slaves: slave control names (optional)
 * @suffix: suffix string to each slave name (optional)
 * @init_slave_vol: initialize slaves to unmute/0dB
 * @ctl_ret: store the vmaster kcontrol in return
 *
 * Create a virtual master control with the given name.  The TLV data
 * must be either NULL or a valid data.
 *
 * @slaves is a NULL-terminated array of strings, each of which is a
 * slave control name.  All controls with these names are assigned to
 * the new virtual master control.
 *
 * This function returns zero if successful or a negative error code.
 */
int __snd_hda_add_vmaster(struct hda_codec *codec, char *name,
			unsigned int *tlv, const char * const *slaves,
			  const char *suffix, bool init_slave_vol,
			  struct snd_kcontrol **ctl_ret)
{
	struct snd_kcontrol *kctl;
	int err;

	if (ctl_ret)
		*ctl_ret = NULL;

	err = map_slaves(codec, slaves, suffix, check_slave_present, NULL);
	if (err != 1) {
		codec_dbg(codec, "No slave found for %s\n", name);
		return 0;
	}
	kctl = snd_ctl_make_virtual_master(name, tlv);
	if (!kctl)
		return -ENOMEM;
	err = snd_hda_ctl_add(codec, 0, kctl);
	if (err < 0)
		return err;

	err = map_slaves(codec, slaves, suffix, add_slave, kctl);
	if (err < 0)
		return err;

	/* init with master mute & zero volume */
	put_kctl_with_value(kctl, 0);
	if (init_slave_vol) {
		struct slave_init_arg arg = {
			.codec = codec,
			.step = 0,
		};
		snd_ctl_apply_vmaster_slaves(kctl,
					     tlv ? init_slave_0dB : init_slave_unmute,
					     &arg);
	}

	if (ctl_ret)
		*ctl_ret = kctl;
	return 0;
}
EXPORT_SYMBOL_GPL(__snd_hda_add_vmaster);

/*
 * mute-LED control using vmaster
 */
static int vmaster_mute_mode_info(struct snd_kcontrol *kcontrol,
				  struct snd_ctl_elem_info *uinfo)
{
	static const char * const texts[] = {
		"On", "Off", "Follow Master"
	};

	return snd_ctl_enum_info(uinfo, 1, 3, texts);
}

static int vmaster_mute_mode_get(struct snd_kcontrol *kcontrol,
				 struct snd_ctl_elem_value *ucontrol)
{
	struct hda_vmaster_mute_hook *hook = snd_kcontrol_chip(kcontrol);
	ucontrol->value.enumerated.item[0] = hook->mute_mode;
	return 0;
}

static int vmaster_mute_mode_put(struct snd_kcontrol *kcontrol,
				 struct snd_ctl_elem_value *ucontrol)
{
	struct hda_vmaster_mute_hook *hook = snd_kcontrol_chip(kcontrol);
	unsigned int old_mode = hook->mute_mode;

	hook->mute_mode = ucontrol->value.enumerated.item[0];
	if (hook->mute_mode > HDA_VMUTE_FOLLOW_MASTER)
		hook->mute_mode = HDA_VMUTE_FOLLOW_MASTER;
	if (old_mode == hook->mute_mode)
		return 0;
	snd_hda_sync_vmaster_hook(hook);
	return 1;
}

static const struct snd_kcontrol_new vmaster_mute_mode = {
	.iface = SNDRV_CTL_ELEM_IFACE_MIXER,
	.name = "Mute-LED Mode",
	.info = vmaster_mute_mode_info,
	.get = vmaster_mute_mode_get,
	.put = vmaster_mute_mode_put,
};

/* meta hook to call each driver's vmaster hook */
static void vmaster_hook(void *private_data, int enabled)
{
	struct hda_vmaster_mute_hook *hook = private_data;

	if (hook->mute_mode != HDA_VMUTE_FOLLOW_MASTER)
		enabled = hook->mute_mode;
	hook->hook(hook->codec, enabled);
}

/**
 * snd_hda_add_vmaster_hook - Add a vmaster hook for mute-LED
 * @codec: the HDA codec
 * @hook: the vmaster hook object
 * @expose_enum_ctl: flag to create an enum ctl
 *
 * Add a mute-LED hook with the given vmaster switch kctl.
 * When @expose_enum_ctl is set, "Mute-LED Mode" control is automatically
 * created and associated with the given hook.
 */
int snd_hda_add_vmaster_hook(struct hda_codec *codec,
			     struct hda_vmaster_mute_hook *hook,
			     bool expose_enum_ctl)
{
	struct snd_kcontrol *kctl;

	if (!hook->hook || !hook->sw_kctl)
		return 0;
	hook->codec = codec;
	hook->mute_mode = HDA_VMUTE_FOLLOW_MASTER;
	snd_ctl_add_vmaster_hook(hook->sw_kctl, vmaster_hook, hook);
	if (!expose_enum_ctl)
		return 0;
	kctl = snd_ctl_new1(&vmaster_mute_mode, hook);
	if (!kctl)
		return -ENOMEM;
	return snd_hda_ctl_add(codec, 0, kctl);
}
EXPORT_SYMBOL_GPL(snd_hda_add_vmaster_hook);

/**
 * snd_hda_sync_vmaster_hook - Sync vmaster hook
 * @hook: the vmaster hook
 *
 * Call the hook with the current value for synchronization.
 * Should be called in init callback.
 */
void snd_hda_sync_vmaster_hook(struct hda_vmaster_mute_hook *hook)
{
	if (!hook->hook || !hook->codec)
		return;
	/* don't call vmaster hook in the destructor since it might have
	 * been already destroyed
	 */
	if (hook->codec->bus->shutdown)
		return;
	snd_ctl_sync_vmaster_hook(hook->sw_kctl);
}
EXPORT_SYMBOL_GPL(snd_hda_sync_vmaster_hook);


/**
 * snd_hda_mixer_amp_switch_info - Info callback for a standard AMP mixer switch
 * @kcontrol: referred ctl element
 * @uinfo: pointer to get/store the data
 *
 * The control element is supposed to have the private_value field
 * set up via HDA_COMPOSE_AMP_VAL*() or related macros.
 */
int snd_hda_mixer_amp_switch_info(struct snd_kcontrol *kcontrol,
				  struct snd_ctl_elem_info *uinfo)
{
	int chs = get_amp_channels(kcontrol);

	uinfo->type = SNDRV_CTL_ELEM_TYPE_BOOLEAN;
	uinfo->count = chs == 3 ? 2 : 1;
	uinfo->value.integer.min = 0;
	uinfo->value.integer.max = 1;
	return 0;
}
EXPORT_SYMBOL_GPL(snd_hda_mixer_amp_switch_info);

/**
 * snd_hda_mixer_amp_switch_get - Get callback for a standard AMP mixer switch
 * @kcontrol: ctl element
 * @ucontrol: pointer to get/store the data
 *
 * The control element is supposed to have the private_value field
 * set up via HDA_COMPOSE_AMP_VAL*() or related macros.
 */
int snd_hda_mixer_amp_switch_get(struct snd_kcontrol *kcontrol,
				 struct snd_ctl_elem_value *ucontrol)
{
	struct hda_codec *codec = snd_kcontrol_chip(kcontrol);
	hda_nid_t nid = get_amp_nid(kcontrol);
	int chs = get_amp_channels(kcontrol);
	int dir = get_amp_direction(kcontrol);
	int idx = get_amp_index(kcontrol);
	long *valp = ucontrol->value.integer.value;

	if (chs & 1)
		*valp++ = (snd_hda_codec_amp_read(codec, nid, 0, dir, idx) &
			   HDA_AMP_MUTE) ? 0 : 1;
	if (chs & 2)
		*valp = (snd_hda_codec_amp_read(codec, nid, 1, dir, idx) &
			 HDA_AMP_MUTE) ? 0 : 1;
	return 0;
}
EXPORT_SYMBOL_GPL(snd_hda_mixer_amp_switch_get);

/**
 * snd_hda_mixer_amp_switch_put - Put callback for a standard AMP mixer switch
 * @kcontrol: ctl element
 * @ucontrol: pointer to get/store the data
 *
 * The control element is supposed to have the private_value field
 * set up via HDA_COMPOSE_AMP_VAL*() or related macros.
 */
int snd_hda_mixer_amp_switch_put(struct snd_kcontrol *kcontrol,
				 struct snd_ctl_elem_value *ucontrol)
{
	struct hda_codec *codec = snd_kcontrol_chip(kcontrol);
	hda_nid_t nid = get_amp_nid(kcontrol);
	int chs = get_amp_channels(kcontrol);
	int dir = get_amp_direction(kcontrol);
	int idx = get_amp_index(kcontrol);
	long *valp = ucontrol->value.integer.value;
	int change = 0;

	if (chs & 1) {
		change = snd_hda_codec_amp_update(codec, nid, 0, dir, idx,
						  HDA_AMP_MUTE,
						  *valp ? 0 : HDA_AMP_MUTE);
		valp++;
	}
	if (chs & 2)
		change |= snd_hda_codec_amp_update(codec, nid, 1, dir, idx,
						   HDA_AMP_MUTE,
						   *valp ? 0 : HDA_AMP_MUTE);
	hda_call_check_power_status(codec, nid);
	return change;
}
EXPORT_SYMBOL_GPL(snd_hda_mixer_amp_switch_put);

/*
 * SPDIF out controls
 */

static int snd_hda_spdif_mask_info(struct snd_kcontrol *kcontrol,
				   struct snd_ctl_elem_info *uinfo)
{
	uinfo->type = SNDRV_CTL_ELEM_TYPE_IEC958;
	uinfo->count = 1;
	return 0;
}

static int snd_hda_spdif_cmask_get(struct snd_kcontrol *kcontrol,
				   struct snd_ctl_elem_value *ucontrol)
{
	ucontrol->value.iec958.status[0] = IEC958_AES0_PROFESSIONAL |
					   IEC958_AES0_NONAUDIO |
					   IEC958_AES0_CON_EMPHASIS_5015 |
					   IEC958_AES0_CON_NOT_COPYRIGHT;
	ucontrol->value.iec958.status[1] = IEC958_AES1_CON_CATEGORY |
					   IEC958_AES1_CON_ORIGINAL;
	return 0;
}

static int snd_hda_spdif_pmask_get(struct snd_kcontrol *kcontrol,
				   struct snd_ctl_elem_value *ucontrol)
{
	ucontrol->value.iec958.status[0] = IEC958_AES0_PROFESSIONAL |
					   IEC958_AES0_NONAUDIO |
					   IEC958_AES0_PRO_EMPHASIS_5015;
	return 0;
}

static int snd_hda_spdif_default_get(struct snd_kcontrol *kcontrol,
				     struct snd_ctl_elem_value *ucontrol)
{
	struct hda_codec *codec = snd_kcontrol_chip(kcontrol);
	int idx = kcontrol->private_value;
	struct hda_spdif_out *spdif;

	if (WARN_ON(codec->spdif_out.used <= idx))
		return -EINVAL;
	mutex_lock(&codec->spdif_mutex);
	spdif = snd_array_elem(&codec->spdif_out, idx);
	ucontrol->value.iec958.status[0] = spdif->status & 0xff;
	ucontrol->value.iec958.status[1] = (spdif->status >> 8) & 0xff;
	ucontrol->value.iec958.status[2] = (spdif->status >> 16) & 0xff;
	ucontrol->value.iec958.status[3] = (spdif->status >> 24) & 0xff;
	mutex_unlock(&codec->spdif_mutex);

	return 0;
}

/* convert from SPDIF status bits to HDA SPDIF bits
 * bit 0 (DigEn) is always set zero (to be filled later)
 */
static unsigned short convert_from_spdif_status(unsigned int sbits)
{
	unsigned short val = 0;

	if (sbits & IEC958_AES0_PROFESSIONAL)
		val |= AC_DIG1_PROFESSIONAL;
	if (sbits & IEC958_AES0_NONAUDIO)
		val |= AC_DIG1_NONAUDIO;
	if (sbits & IEC958_AES0_PROFESSIONAL) {
		if ((sbits & IEC958_AES0_PRO_EMPHASIS) ==
		    IEC958_AES0_PRO_EMPHASIS_5015)
			val |= AC_DIG1_EMPHASIS;
	} else {
		if ((sbits & IEC958_AES0_CON_EMPHASIS) ==
		    IEC958_AES0_CON_EMPHASIS_5015)
			val |= AC_DIG1_EMPHASIS;
		if (!(sbits & IEC958_AES0_CON_NOT_COPYRIGHT))
			val |= AC_DIG1_COPYRIGHT;
		if (sbits & (IEC958_AES1_CON_ORIGINAL << 8))
			val |= AC_DIG1_LEVEL;
		val |= sbits & (IEC958_AES1_CON_CATEGORY << 8);
	}
	return val;
}

/* convert to SPDIF status bits from HDA SPDIF bits
 */
static unsigned int convert_to_spdif_status(unsigned short val)
{
	unsigned int sbits = 0;

	if (val & AC_DIG1_NONAUDIO)
		sbits |= IEC958_AES0_NONAUDIO;
	if (val & AC_DIG1_PROFESSIONAL)
		sbits |= IEC958_AES0_PROFESSIONAL;
	if (sbits & IEC958_AES0_PROFESSIONAL) {
		if (val & AC_DIG1_EMPHASIS)
			sbits |= IEC958_AES0_PRO_EMPHASIS_5015;
	} else {
		if (val & AC_DIG1_EMPHASIS)
			sbits |= IEC958_AES0_CON_EMPHASIS_5015;
		if (!(val & AC_DIG1_COPYRIGHT))
			sbits |= IEC958_AES0_CON_NOT_COPYRIGHT;
		if (val & AC_DIG1_LEVEL)
			sbits |= (IEC958_AES1_CON_ORIGINAL << 8);
		sbits |= val & (0x7f << 8);
	}
	return sbits;
}

/* set digital convert verbs both for the given NID and its slaves */
static void set_dig_out(struct hda_codec *codec, hda_nid_t nid,
			int mask, int val)
{
	const hda_nid_t *d;

	snd_hdac_regmap_update(&codec->core, nid, AC_VERB_SET_DIGI_CONVERT_1,
			       mask, val);
	d = codec->slave_dig_outs;
	if (!d)
		return;
	for (; *d; d++)
		snd_hdac_regmap_update(&codec->core, *d,
				       AC_VERB_SET_DIGI_CONVERT_1, mask, val);
}

static inline void set_dig_out_convert(struct hda_codec *codec, hda_nid_t nid,
				       int dig1, int dig2)
{
	unsigned int mask = 0;
	unsigned int val = 0;

	if (dig1 != -1) {
		mask |= 0xff;
		val = dig1;
	}
	if (dig2 != -1) {
		mask |= 0xff00;
		val |= dig2 << 8;
	}
	set_dig_out(codec, nid, mask, val);
}

static int snd_hda_spdif_default_put(struct snd_kcontrol *kcontrol,
				     struct snd_ctl_elem_value *ucontrol)
{
	struct hda_codec *codec = snd_kcontrol_chip(kcontrol);
	int idx = kcontrol->private_value;
	struct hda_spdif_out *spdif;
	hda_nid_t nid;
	unsigned short val;
	int change;

	if (WARN_ON(codec->spdif_out.used <= idx))
		return -EINVAL;
	mutex_lock(&codec->spdif_mutex);
	spdif = snd_array_elem(&codec->spdif_out, idx);
	nid = spdif->nid;
	spdif->status = ucontrol->value.iec958.status[0] |
		((unsigned int)ucontrol->value.iec958.status[1] << 8) |
		((unsigned int)ucontrol->value.iec958.status[2] << 16) |
		((unsigned int)ucontrol->value.iec958.status[3] << 24);
	val = convert_from_spdif_status(spdif->status);
	val |= spdif->ctls & 1;
	change = spdif->ctls != val;
	spdif->ctls = val;
	if (change && nid != (u16)-1)
		set_dig_out_convert(codec, nid, val & 0xff, (val >> 8) & 0xff);
	mutex_unlock(&codec->spdif_mutex);
	return change;
}

#define snd_hda_spdif_out_switch_info	snd_ctl_boolean_mono_info

static int snd_hda_spdif_out_switch_get(struct snd_kcontrol *kcontrol,
					struct snd_ctl_elem_value *ucontrol)
{
	struct hda_codec *codec = snd_kcontrol_chip(kcontrol);
	int idx = kcontrol->private_value;
	struct hda_spdif_out *spdif;

	if (WARN_ON(codec->spdif_out.used <= idx))
		return -EINVAL;
	mutex_lock(&codec->spdif_mutex);
	spdif = snd_array_elem(&codec->spdif_out, idx);
	ucontrol->value.integer.value[0] = spdif->ctls & AC_DIG1_ENABLE;
	mutex_unlock(&codec->spdif_mutex);
	return 0;
}

static inline void set_spdif_ctls(struct hda_codec *codec, hda_nid_t nid,
				  int dig1, int dig2)
{
	set_dig_out_convert(codec, nid, dig1, dig2);
	/* unmute amp switch (if any) */
	if ((get_wcaps(codec, nid) & AC_WCAP_OUT_AMP) &&
	    (dig1 & AC_DIG1_ENABLE))
		snd_hda_codec_amp_stereo(codec, nid, HDA_OUTPUT, 0,
					    HDA_AMP_MUTE, 0);
}

static int snd_hda_spdif_out_switch_put(struct snd_kcontrol *kcontrol,
					struct snd_ctl_elem_value *ucontrol)
{
	struct hda_codec *codec = snd_kcontrol_chip(kcontrol);
	int idx = kcontrol->private_value;
	struct hda_spdif_out *spdif;
	hda_nid_t nid;
	unsigned short val;
	int change;

	if (WARN_ON(codec->spdif_out.used <= idx))
		return -EINVAL;
	mutex_lock(&codec->spdif_mutex);
	spdif = snd_array_elem(&codec->spdif_out, idx);
	nid = spdif->nid;
	val = spdif->ctls & ~AC_DIG1_ENABLE;
	if (ucontrol->value.integer.value[0])
		val |= AC_DIG1_ENABLE;
	change = spdif->ctls != val;
	spdif->ctls = val;
	if (change && nid != (u16)-1)
		set_spdif_ctls(codec, nid, val & 0xff, -1);
	mutex_unlock(&codec->spdif_mutex);
	return change;
}

static struct snd_kcontrol_new dig_mixes[] = {
	{
		.access = SNDRV_CTL_ELEM_ACCESS_READ,
		.iface = SNDRV_CTL_ELEM_IFACE_MIXER,
		.name = SNDRV_CTL_NAME_IEC958("", PLAYBACK, CON_MASK),
		.info = snd_hda_spdif_mask_info,
		.get = snd_hda_spdif_cmask_get,
	},
	{
		.access = SNDRV_CTL_ELEM_ACCESS_READ,
		.iface = SNDRV_CTL_ELEM_IFACE_MIXER,
		.name = SNDRV_CTL_NAME_IEC958("", PLAYBACK, PRO_MASK),
		.info = snd_hda_spdif_mask_info,
		.get = snd_hda_spdif_pmask_get,
	},
	{
		.iface = SNDRV_CTL_ELEM_IFACE_MIXER,
		.name = SNDRV_CTL_NAME_IEC958("", PLAYBACK, DEFAULT),
		.info = snd_hda_spdif_mask_info,
		.get = snd_hda_spdif_default_get,
		.put = snd_hda_spdif_default_put,
	},
	{
		.iface = SNDRV_CTL_ELEM_IFACE_MIXER,
		.name = SNDRV_CTL_NAME_IEC958("", PLAYBACK, SWITCH),
		.info = snd_hda_spdif_out_switch_info,
		.get = snd_hda_spdif_out_switch_get,
		.put = snd_hda_spdif_out_switch_put,
	},
	{ } /* end */
};

/**
 * snd_hda_create_dig_out_ctls - create Output SPDIF-related controls
 * @codec: the HDA codec
 * @associated_nid: NID that new ctls associated with
 * @cvt_nid: converter NID
 * @type: HDA_PCM_TYPE_*
 * Creates controls related with the digital output.
 * Called from each patch supporting the digital out.
 *
 * Returns 0 if successful, or a negative error code.
 */
int snd_hda_create_dig_out_ctls(struct hda_codec *codec,
				hda_nid_t associated_nid,
				hda_nid_t cvt_nid,
				int type)
{
	int err;
	struct snd_kcontrol *kctl;
	struct snd_kcontrol_new *dig_mix;
	int idx = 0;
	int val = 0;
	const int spdif_index = 16;
	struct hda_spdif_out *spdif;
	struct hda_bus *bus = codec->bus;

	if (bus->primary_dig_out_type == HDA_PCM_TYPE_HDMI &&
	    type == HDA_PCM_TYPE_SPDIF) {
		idx = spdif_index;
	} else if (bus->primary_dig_out_type == HDA_PCM_TYPE_SPDIF &&
		   type == HDA_PCM_TYPE_HDMI) {
		/* suppose a single SPDIF device */
		for (dig_mix = dig_mixes; dig_mix->name; dig_mix++) {
			kctl = find_mixer_ctl(codec, dig_mix->name, 0, 0);
			if (!kctl)
				break;
			kctl->id.index = spdif_index;
		}
		bus->primary_dig_out_type = HDA_PCM_TYPE_HDMI;
	}
	if (!bus->primary_dig_out_type)
		bus->primary_dig_out_type = type;

	idx = find_empty_mixer_ctl_idx(codec, "IEC958 Playback Switch", idx);
	if (idx < 0) {
		codec_err(codec, "too many IEC958 outputs\n");
		return -EBUSY;
	}
	spdif = snd_array_new(&codec->spdif_out);
	if (!spdif)
		return -ENOMEM;
	for (dig_mix = dig_mixes; dig_mix->name; dig_mix++) {
		kctl = snd_ctl_new1(dig_mix, codec);
		if (!kctl)
			return -ENOMEM;
		kctl->id.index = idx;
		kctl->private_value = codec->spdif_out.used - 1;
		err = snd_hda_ctl_add(codec, associated_nid, kctl);
		if (err < 0)
			return err;
	}
	spdif->nid = cvt_nid;
	snd_hdac_regmap_read(&codec->core, cvt_nid,
			     AC_VERB_GET_DIGI_CONVERT_1, &val);
	spdif->ctls = val;
	spdif->status = convert_to_spdif_status(spdif->ctls);
	return 0;
}
EXPORT_SYMBOL_GPL(snd_hda_create_dig_out_ctls);

/**
 * snd_hda_spdif_out_of_nid - get the hda_spdif_out entry from the given NID
 * @codec: the HDA codec
 * @nid: widget NID
 *
 * call within spdif_mutex lock
 */
struct hda_spdif_out *snd_hda_spdif_out_of_nid(struct hda_codec *codec,
					       hda_nid_t nid)
{
	struct hda_spdif_out *spdif;
	int i;

	snd_array_for_each(&codec->spdif_out, i, spdif) {
		if (spdif->nid == nid)
			return spdif;
	}
	return NULL;
}
EXPORT_SYMBOL_GPL(snd_hda_spdif_out_of_nid);

/**
 * snd_hda_spdif_ctls_unassign - Unassign the given SPDIF ctl
 * @codec: the HDA codec
 * @idx: the SPDIF ctl index
 *
 * Unassign the widget from the given SPDIF control.
 */
void snd_hda_spdif_ctls_unassign(struct hda_codec *codec, int idx)
{
	struct hda_spdif_out *spdif;

	if (WARN_ON(codec->spdif_out.used <= idx))
		return;
	mutex_lock(&codec->spdif_mutex);
	spdif = snd_array_elem(&codec->spdif_out, idx);
	spdif->nid = (u16)-1;
	mutex_unlock(&codec->spdif_mutex);
}
EXPORT_SYMBOL_GPL(snd_hda_spdif_ctls_unassign);

/**
 * snd_hda_spdif_ctls_assign - Assign the SPDIF controls to the given NID
 * @codec: the HDA codec
 * @idx: the SPDIF ctl idx
 * @nid: widget NID
 *
 * Assign the widget to the SPDIF control with the given index.
 */
void snd_hda_spdif_ctls_assign(struct hda_codec *codec, int idx, hda_nid_t nid)
{
	struct hda_spdif_out *spdif;
	unsigned short val;

	if (WARN_ON(codec->spdif_out.used <= idx))
		return;
	mutex_lock(&codec->spdif_mutex);
	spdif = snd_array_elem(&codec->spdif_out, idx);
	if (spdif->nid != nid) {
		spdif->nid = nid;
		val = spdif->ctls;
		set_spdif_ctls(codec, nid, val & 0xff, (val >> 8) & 0xff);
	}
	mutex_unlock(&codec->spdif_mutex);
}
EXPORT_SYMBOL_GPL(snd_hda_spdif_ctls_assign);

/*
 * SPDIF sharing with analog output
 */
static int spdif_share_sw_get(struct snd_kcontrol *kcontrol,
			      struct snd_ctl_elem_value *ucontrol)
{
	struct hda_multi_out *mout = snd_kcontrol_chip(kcontrol);
	ucontrol->value.integer.value[0] = mout->share_spdif;
	return 0;
}

static int spdif_share_sw_put(struct snd_kcontrol *kcontrol,
			      struct snd_ctl_elem_value *ucontrol)
{
	struct hda_multi_out *mout = snd_kcontrol_chip(kcontrol);
	mout->share_spdif = !!ucontrol->value.integer.value[0];
	return 0;
}

static const struct snd_kcontrol_new spdif_share_sw = {
	.iface = SNDRV_CTL_ELEM_IFACE_MIXER,
	.name = "IEC958 Default PCM Playback Switch",
	.info = snd_ctl_boolean_mono_info,
	.get = spdif_share_sw_get,
	.put = spdif_share_sw_put,
};

/**
 * snd_hda_create_spdif_share_sw - create Default PCM switch
 * @codec: the HDA codec
 * @mout: multi-out instance
 */
int snd_hda_create_spdif_share_sw(struct hda_codec *codec,
				  struct hda_multi_out *mout)
{
	struct snd_kcontrol *kctl;

	if (!mout->dig_out_nid)
		return 0;

	kctl = snd_ctl_new1(&spdif_share_sw, mout);
	if (!kctl)
		return -ENOMEM;
	/* ATTENTION: here mout is passed as private_data, instead of codec */
	return snd_hda_ctl_add(codec, mout->dig_out_nid, kctl);
}
EXPORT_SYMBOL_GPL(snd_hda_create_spdif_share_sw);

/*
 * SPDIF input
 */

#define snd_hda_spdif_in_switch_info	snd_hda_spdif_out_switch_info

static int snd_hda_spdif_in_switch_get(struct snd_kcontrol *kcontrol,
				       struct snd_ctl_elem_value *ucontrol)
{
	struct hda_codec *codec = snd_kcontrol_chip(kcontrol);

	ucontrol->value.integer.value[0] = codec->spdif_in_enable;
	return 0;
}

static int snd_hda_spdif_in_switch_put(struct snd_kcontrol *kcontrol,
				       struct snd_ctl_elem_value *ucontrol)
{
	struct hda_codec *codec = snd_kcontrol_chip(kcontrol);
	hda_nid_t nid = kcontrol->private_value;
	unsigned int val = !!ucontrol->value.integer.value[0];
	int change;

	mutex_lock(&codec->spdif_mutex);
	change = codec->spdif_in_enable != val;
	if (change) {
		codec->spdif_in_enable = val;
		snd_hdac_regmap_write(&codec->core, nid,
				      AC_VERB_SET_DIGI_CONVERT_1, val);
	}
	mutex_unlock(&codec->spdif_mutex);
	return change;
}

static int snd_hda_spdif_in_status_get(struct snd_kcontrol *kcontrol,
				       struct snd_ctl_elem_value *ucontrol)
{
	struct hda_codec *codec = snd_kcontrol_chip(kcontrol);
	hda_nid_t nid = kcontrol->private_value;
	unsigned int val;
	unsigned int sbits;

	snd_hdac_regmap_read(&codec->core, nid,
			     AC_VERB_GET_DIGI_CONVERT_1, &val);
	sbits = convert_to_spdif_status(val);
	ucontrol->value.iec958.status[0] = sbits;
	ucontrol->value.iec958.status[1] = sbits >> 8;
	ucontrol->value.iec958.status[2] = sbits >> 16;
	ucontrol->value.iec958.status[3] = sbits >> 24;
	return 0;
}

static struct snd_kcontrol_new dig_in_ctls[] = {
	{
		.iface = SNDRV_CTL_ELEM_IFACE_MIXER,
		.name = SNDRV_CTL_NAME_IEC958("", CAPTURE, SWITCH),
		.info = snd_hda_spdif_in_switch_info,
		.get = snd_hda_spdif_in_switch_get,
		.put = snd_hda_spdif_in_switch_put,
	},
	{
		.access = SNDRV_CTL_ELEM_ACCESS_READ,
		.iface = SNDRV_CTL_ELEM_IFACE_MIXER,
		.name = SNDRV_CTL_NAME_IEC958("", CAPTURE, DEFAULT),
		.info = snd_hda_spdif_mask_info,
		.get = snd_hda_spdif_in_status_get,
	},
	{ } /* end */
};

/**
 * snd_hda_create_spdif_in_ctls - create Input SPDIF-related controls
 * @codec: the HDA codec
 * @nid: audio in widget NID
 *
 * Creates controls related with the SPDIF input.
 * Called from each patch supporting the SPDIF in.
 *
 * Returns 0 if successful, or a negative error code.
 */
int snd_hda_create_spdif_in_ctls(struct hda_codec *codec, hda_nid_t nid)
{
	int err;
	struct snd_kcontrol *kctl;
	struct snd_kcontrol_new *dig_mix;
	int idx;

	idx = find_empty_mixer_ctl_idx(codec, "IEC958 Capture Switch", 0);
	if (idx < 0) {
		codec_err(codec, "too many IEC958 inputs\n");
		return -EBUSY;
	}
	for (dig_mix = dig_in_ctls; dig_mix->name; dig_mix++) {
		kctl = snd_ctl_new1(dig_mix, codec);
		if (!kctl)
			return -ENOMEM;
		kctl->private_value = nid;
		err = snd_hda_ctl_add(codec, nid, kctl);
		if (err < 0)
			return err;
	}
	codec->spdif_in_enable =
		snd_hda_codec_read(codec, nid, 0,
				   AC_VERB_GET_DIGI_CONVERT_1, 0) &
		AC_DIG1_ENABLE;
	return 0;
}
EXPORT_SYMBOL_GPL(snd_hda_create_spdif_in_ctls);

/**
 * snd_hda_codec_set_power_to_all - Set the power state to all widgets
 * @codec: the HDA codec
 * @fg: function group (not used now)
 * @power_state: the power state to set (AC_PWRST_*)
 *
 * Set the given power state to all widgets that have the power control.
 * If the codec has power_filter set, it evaluates the power state and
 * filter out if it's unchanged as D3.
 */
void snd_hda_codec_set_power_to_all(struct hda_codec *codec, hda_nid_t fg,
				    unsigned int power_state)
{
	hda_nid_t nid;

	for_each_hda_codec_node(nid, codec) {
		unsigned int wcaps = get_wcaps(codec, nid);
		unsigned int state = power_state;
		if (!(wcaps & AC_WCAP_POWER))
			continue;
		if (codec->power_filter) {
			state = codec->power_filter(codec, nid, power_state);
			if (state != power_state && power_state == AC_PWRST_D3)
				continue;
		}
		snd_hda_codec_write(codec, nid, 0, AC_VERB_SET_POWER_STATE,
				    state);
	}
}
EXPORT_SYMBOL_GPL(snd_hda_codec_set_power_to_all);

/**
 * snd_hda_codec_eapd_power_filter - A power filter callback for EAPD
 * @codec: the HDA codec
 * @nid: widget NID
 * @power_state: power state to evalue
 *
 * Don't power down the widget if it controls eapd and EAPD_BTLENABLE is set.
 * This can be used a codec power_filter callback.
 */
unsigned int snd_hda_codec_eapd_power_filter(struct hda_codec *codec,
					     hda_nid_t nid,
					     unsigned int power_state)
{
	if (nid == codec->core.afg || nid == codec->core.mfg)
		return power_state;
	if (power_state == AC_PWRST_D3 &&
	    get_wcaps_type(get_wcaps(codec, nid)) == AC_WID_PIN &&
	    (snd_hda_query_pin_caps(codec, nid) & AC_PINCAP_EAPD)) {
		int eapd = snd_hda_codec_read(codec, nid, 0,
					      AC_VERB_GET_EAPD_BTLENABLE, 0);
		if (eapd & 0x02)
			return AC_PWRST_D0;
	}
	return power_state;
}
EXPORT_SYMBOL_GPL(snd_hda_codec_eapd_power_filter);

/*
 * set power state of the codec, and return the power state
 */
static unsigned int hda_set_power_state(struct hda_codec *codec,
					unsigned int power_state)
{
	hda_nid_t fg = codec->core.afg ? codec->core.afg : codec->core.mfg;
	int count;
	unsigned int state;
	int flags = 0;

	/* this delay seems necessary to avoid click noise at power-down */
	if (power_state == AC_PWRST_D3) {
		if (codec->depop_delay < 0)
			msleep(codec_has_epss(codec) ? 10 : 100);
		else if (codec->depop_delay > 0)
			msleep(codec->depop_delay);
		flags = HDA_RW_NO_RESPONSE_FALLBACK;
	}

	/* repeat power states setting at most 10 times*/
	for (count = 0; count < 10; count++) {
		if (codec->patch_ops.set_power_state)
			codec->patch_ops.set_power_state(codec, fg,
							 power_state);
		else {
			state = power_state;
			if (codec->power_filter)
				state = codec->power_filter(codec, fg, state);
			if (state == power_state || power_state != AC_PWRST_D3)
				snd_hda_codec_read(codec, fg, flags,
						   AC_VERB_SET_POWER_STATE,
						   state);
			snd_hda_codec_set_power_to_all(codec, fg, power_state);
		}
		state = snd_hda_sync_power_state(codec, fg, power_state);
		if (!(state & AC_PWRST_ERROR))
			break;
	}

	return state;
}

/* sync power states of all widgets;
 * this is called at the end of codec parsing
 */
static void sync_power_up_states(struct hda_codec *codec)
{
	hda_nid_t nid;

	/* don't care if no filter is used */
	if (!codec->power_filter)
		return;

	for_each_hda_codec_node(nid, codec) {
		unsigned int wcaps = get_wcaps(codec, nid);
		unsigned int target;
		if (!(wcaps & AC_WCAP_POWER))
			continue;
		target = codec->power_filter(codec, nid, AC_PWRST_D0);
		if (target == AC_PWRST_D0)
			continue;
		if (!snd_hda_check_power_state(codec, nid, target))
			snd_hda_codec_write(codec, nid, 0,
					    AC_VERB_SET_POWER_STATE, target);
	}
}

#ifdef CONFIG_SND_HDA_RECONFIG
/* execute additional init verbs */
static void hda_exec_init_verbs(struct hda_codec *codec)
{
	if (codec->init_verbs.list)
		snd_hda_sequence_write(codec, codec->init_verbs.list);
}
#else
static inline void hda_exec_init_verbs(struct hda_codec *codec) {}
#endif

#ifdef CONFIG_PM
/* update the power on/off account with the current jiffies */
static void update_power_acct(struct hda_codec *codec, bool on)
{
	unsigned long delta = jiffies - codec->power_jiffies;

	if (on)
		codec->power_on_acct += delta;
	else
		codec->power_off_acct += delta;
	codec->power_jiffies += delta;
}

void snd_hda_update_power_acct(struct hda_codec *codec)
{
	update_power_acct(codec, hda_codec_is_power_on(codec));
}

/*
 * call suspend and power-down; used both from PM and power-save
 * this function returns the power state in the end
 */
static unsigned int hda_call_codec_suspend(struct hda_codec *codec)
{
	unsigned int state;

	snd_hdac_enter_pm(&codec->core);
	if (codec->patch_ops.suspend)
		codec->patch_ops.suspend(codec);
	hda_cleanup_all_streams(codec);
	state = hda_set_power_state(codec, AC_PWRST_D3);
	update_power_acct(codec, true);
	snd_hdac_leave_pm(&codec->core);
	return state;
}

/*
 * kick up codec; used both from PM and power-save
 */
static void hda_call_codec_resume(struct hda_codec *codec)
{
	snd_hdac_enter_pm(&codec->core);
	if (codec->core.regmap)
		regcache_mark_dirty(codec->core.regmap);

	codec->power_jiffies = jiffies;

	hda_set_power_state(codec, AC_PWRST_D0);
	restore_shutup_pins(codec);
	hda_exec_init_verbs(codec);
	snd_hda_jack_set_dirty_all(codec);
	if (codec->patch_ops.resume)
		codec->patch_ops.resume(codec);
	else {
		if (codec->patch_ops.init)
			codec->patch_ops.init(codec);
		if (codec->core.regmap)
			regcache_sync(codec->core.regmap);
	}

	if (codec->jackpoll_interval)
		hda_jackpoll_work(&codec->jackpoll_work.work);
	else
		snd_hda_jack_report_sync(codec);
	codec->core.dev.power.power_state = PMSG_ON;
<<<<<<< HEAD
	atomic_dec(&codec->core.in_pm);
=======
	snd_hdac_leave_pm(&codec->core);
>>>>>>> 286cd8c7
}

static int hda_codec_runtime_suspend(struct device *dev)
{
	struct hda_codec *codec = dev_to_hda_codec(dev);
	struct hda_pcm *pcm;
	unsigned int state;

	cancel_delayed_work_sync(&codec->jackpoll_work);
	list_for_each_entry(pcm, &codec->pcm_list_head, list)
		snd_pcm_suspend_all(pcm->pcm);
	state = hda_call_codec_suspend(codec);
	if (codec->link_down_at_suspend ||
	    (codec_has_clkstop(codec) && codec_has_epss(codec) &&
	     (state & AC_PWRST_CLK_STOP_OK)))
		snd_hdac_codec_link_down(&codec->core);
	snd_hdac_link_power(&codec->core, false);
	return 0;
}

static int hda_codec_runtime_resume(struct device *dev)
{
	struct hda_codec *codec = dev_to_hda_codec(dev);

	snd_hdac_link_power(&codec->core, true);
	snd_hdac_codec_link_up(&codec->core);
	hda_call_codec_resume(codec);
	pm_runtime_mark_last_busy(dev);
	return 0;
}
#endif /* CONFIG_PM */

#ifdef CONFIG_PM_SLEEP
static int hda_codec_force_resume(struct device *dev)
{
<<<<<<< HEAD
=======
	struct hda_codec *codec = dev_to_hda_codec(dev);
	bool forced_resume = !codec->relaxed_resume;
>>>>>>> 286cd8c7
	int ret;

	/* The get/put pair below enforces the runtime resume even if the
	 * device hasn't been used at suspend time.  This trick is needed to
	 * update the jack state change during the sleep.
	 */
<<<<<<< HEAD
	pm_runtime_get_noresume(dev);
	ret = pm_runtime_force_resume(dev);
	pm_runtime_put(dev);
=======
	if (forced_resume)
		pm_runtime_get_noresume(dev);
	ret = pm_runtime_force_resume(dev);
	if (forced_resume)
		pm_runtime_put(dev);
>>>>>>> 286cd8c7
	return ret;
}

static int hda_codec_pm_suspend(struct device *dev)
{
	dev->power.power_state = PMSG_SUSPEND;
	return pm_runtime_force_suspend(dev);
}

static int hda_codec_pm_resume(struct device *dev)
{
	dev->power.power_state = PMSG_RESUME;
	return hda_codec_force_resume(dev);
}

static int hda_codec_pm_freeze(struct device *dev)
{
	dev->power.power_state = PMSG_FREEZE;
	return pm_runtime_force_suspend(dev);
}

static int hda_codec_pm_thaw(struct device *dev)
{
	dev->power.power_state = PMSG_THAW;
	return hda_codec_force_resume(dev);
}

static int hda_codec_pm_restore(struct device *dev)
{
	dev->power.power_state = PMSG_RESTORE;
	return hda_codec_force_resume(dev);
}
#endif /* CONFIG_PM_SLEEP */

/* referred in hda_bind.c */
const struct dev_pm_ops hda_codec_driver_pm = {
#ifdef CONFIG_PM_SLEEP
	.suspend = hda_codec_pm_suspend,
	.resume = hda_codec_pm_resume,
	.freeze = hda_codec_pm_freeze,
	.thaw = hda_codec_pm_thaw,
	.poweroff = hda_codec_pm_suspend,
	.restore = hda_codec_pm_restore,
#endif /* CONFIG_PM_SLEEP */
	SET_RUNTIME_PM_OPS(hda_codec_runtime_suspend, hda_codec_runtime_resume,
			   NULL)
};

/*
 * add standard channel maps if not specified
 */
static int add_std_chmaps(struct hda_codec *codec)
{
	struct hda_pcm *pcm;
	int str, err;

	list_for_each_entry(pcm, &codec->pcm_list_head, list) {
		for (str = 0; str < 2; str++) {
			struct hda_pcm_stream *hinfo = &pcm->stream[str];
			struct snd_pcm_chmap *chmap;
			const struct snd_pcm_chmap_elem *elem;

			if (!pcm->pcm || pcm->own_chmap || !hinfo->substreams)
				continue;
			elem = hinfo->chmap ? hinfo->chmap : snd_pcm_std_chmaps;
			err = snd_pcm_add_chmap_ctls(pcm->pcm, str, elem,
						     hinfo->channels_max,
						     0, &chmap);
			if (err < 0)
				return err;
			chmap->channel_mask = SND_PCM_CHMAP_MASK_2468;
		}
	}
	return 0;
}

/* default channel maps for 2.1 speakers;
 * since HD-audio supports only stereo, odd number channels are omitted
 */
const struct snd_pcm_chmap_elem snd_pcm_2_1_chmaps[] = {
	{ .channels = 2,
	  .map = { SNDRV_CHMAP_FL, SNDRV_CHMAP_FR } },
	{ .channels = 4,
	  .map = { SNDRV_CHMAP_FL, SNDRV_CHMAP_FR,
		   SNDRV_CHMAP_LFE, SNDRV_CHMAP_LFE } },
	{ }
};
EXPORT_SYMBOL_GPL(snd_pcm_2_1_chmaps);

int snd_hda_codec_build_controls(struct hda_codec *codec)
{
	int err = 0;
	hda_exec_init_verbs(codec);
	/* continue to initialize... */
	if (codec->patch_ops.init)
		err = codec->patch_ops.init(codec);
	if (!err && codec->patch_ops.build_controls)
		err = codec->patch_ops.build_controls(codec);
	if (err < 0)
		return err;

	/* we create chmaps here instead of build_pcms */
	err = add_std_chmaps(codec);
	if (err < 0)
		return err;

	if (codec->jackpoll_interval)
		hda_jackpoll_work(&codec->jackpoll_work.work);
	else
		snd_hda_jack_report_sync(codec); /* call at the last init point */
	sync_power_up_states(codec);
	return 0;
}
EXPORT_SYMBOL_GPL(snd_hda_codec_build_controls);

/*
 * PCM stuff
 */
static int hda_pcm_default_open_close(struct hda_pcm_stream *hinfo,
				      struct hda_codec *codec,
				      struct snd_pcm_substream *substream)
{
	return 0;
}

static int hda_pcm_default_prepare(struct hda_pcm_stream *hinfo,
				   struct hda_codec *codec,
				   unsigned int stream_tag,
				   unsigned int format,
				   struct snd_pcm_substream *substream)
{
	snd_hda_codec_setup_stream(codec, hinfo->nid, stream_tag, 0, format);
	return 0;
}

static int hda_pcm_default_cleanup(struct hda_pcm_stream *hinfo,
				   struct hda_codec *codec,
				   struct snd_pcm_substream *substream)
{
	snd_hda_codec_cleanup_stream(codec, hinfo->nid);
	return 0;
}

static int set_pcm_default_values(struct hda_codec *codec,
				  struct hda_pcm_stream *info)
{
	int err;

	/* query support PCM information from the given NID */
	if (info->nid && (!info->rates || !info->formats)) {
		err = snd_hda_query_supported_pcm(codec, info->nid,
				info->rates ? NULL : &info->rates,
				info->formats ? NULL : &info->formats,
				info->maxbps ? NULL : &info->maxbps);
		if (err < 0)
			return err;
	}
	if (info->ops.open == NULL)
		info->ops.open = hda_pcm_default_open_close;
	if (info->ops.close == NULL)
		info->ops.close = hda_pcm_default_open_close;
	if (info->ops.prepare == NULL) {
		if (snd_BUG_ON(!info->nid))
			return -EINVAL;
		info->ops.prepare = hda_pcm_default_prepare;
	}
	if (info->ops.cleanup == NULL) {
		if (snd_BUG_ON(!info->nid))
			return -EINVAL;
		info->ops.cleanup = hda_pcm_default_cleanup;
	}
	return 0;
}

/*
 * codec prepare/cleanup entries
 */
/**
 * snd_hda_codec_prepare - Prepare a stream
 * @codec: the HDA codec
 * @hinfo: PCM information
 * @stream: stream tag to assign
 * @format: format id to assign
 * @substream: PCM substream to assign
 *
 * Calls the prepare callback set by the codec with the given arguments.
 * Clean up the inactive streams when successful.
 */
int snd_hda_codec_prepare(struct hda_codec *codec,
			  struct hda_pcm_stream *hinfo,
			  unsigned int stream,
			  unsigned int format,
			  struct snd_pcm_substream *substream)
{
	int ret;
	mutex_lock(&codec->bus->prepare_mutex);
	if (hinfo->ops.prepare)
		ret = hinfo->ops.prepare(hinfo, codec, stream, format,
					 substream);
	else
		ret = -ENODEV;
	if (ret >= 0)
		purify_inactive_streams(codec);
	mutex_unlock(&codec->bus->prepare_mutex);
	return ret;
}
EXPORT_SYMBOL_GPL(snd_hda_codec_prepare);

/**
 * snd_hda_codec_cleanup - Prepare a stream
 * @codec: the HDA codec
 * @hinfo: PCM information
 * @substream: PCM substream
 *
 * Calls the cleanup callback set by the codec with the given arguments.
 */
void snd_hda_codec_cleanup(struct hda_codec *codec,
			   struct hda_pcm_stream *hinfo,
			   struct snd_pcm_substream *substream)
{
	mutex_lock(&codec->bus->prepare_mutex);
	if (hinfo->ops.cleanup)
		hinfo->ops.cleanup(hinfo, codec, substream);
	mutex_unlock(&codec->bus->prepare_mutex);
}
EXPORT_SYMBOL_GPL(snd_hda_codec_cleanup);

/* global */
const char *snd_hda_pcm_type_name[HDA_PCM_NTYPES] = {
	"Audio", "SPDIF", "HDMI", "Modem"
};

/*
 * get the empty PCM device number to assign
 */
static int get_empty_pcm_device(struct hda_bus *bus, unsigned int type)
{
	/* audio device indices; not linear to keep compatibility */
	/* assigned to static slots up to dev#10; if more needed, assign
	 * the later slot dynamically (when CONFIG_SND_DYNAMIC_MINORS=y)
	 */
	static int audio_idx[HDA_PCM_NTYPES][5] = {
		[HDA_PCM_TYPE_AUDIO] = { 0, 2, 4, 5, -1 },
		[HDA_PCM_TYPE_SPDIF] = { 1, -1 },
		[HDA_PCM_TYPE_HDMI]  = { 3, 7, 8, 9, -1 },
		[HDA_PCM_TYPE_MODEM] = { 6, -1 },
	};
	int i;

	if (type >= HDA_PCM_NTYPES) {
		dev_err(bus->card->dev, "Invalid PCM type %d\n", type);
		return -EINVAL;
	}

	for (i = 0; audio_idx[type][i] >= 0; i++) {
#ifndef CONFIG_SND_DYNAMIC_MINORS
		if (audio_idx[type][i] >= 8)
			break;
#endif
		if (!test_and_set_bit(audio_idx[type][i], bus->pcm_dev_bits))
			return audio_idx[type][i];
	}

#ifdef CONFIG_SND_DYNAMIC_MINORS
	/* non-fixed slots starting from 10 */
	for (i = 10; i < 32; i++) {
		if (!test_and_set_bit(i, bus->pcm_dev_bits))
			return i;
	}
#endif

	dev_warn(bus->card->dev, "Too many %s devices\n",
		snd_hda_pcm_type_name[type]);
#ifndef CONFIG_SND_DYNAMIC_MINORS
	dev_warn(bus->card->dev,
		 "Consider building the kernel with CONFIG_SND_DYNAMIC_MINORS=y\n");
#endif
	return -EAGAIN;
}

/* call build_pcms ops of the given codec and set up the default parameters */
int snd_hda_codec_parse_pcms(struct hda_codec *codec)
{
	struct hda_pcm *cpcm;
	int err;

	if (!list_empty(&codec->pcm_list_head))
		return 0; /* already parsed */

	if (!codec->patch_ops.build_pcms)
		return 0;

	err = codec->patch_ops.build_pcms(codec);
	if (err < 0) {
		codec_err(codec, "cannot build PCMs for #%d (error %d)\n",
			  codec->core.addr, err);
		return err;
	}

	list_for_each_entry(cpcm, &codec->pcm_list_head, list) {
		int stream;

		for (stream = 0; stream < 2; stream++) {
			struct hda_pcm_stream *info = &cpcm->stream[stream];

			if (!info->substreams)
				continue;
			err = set_pcm_default_values(codec, info);
			if (err < 0) {
				codec_warn(codec,
					   "fail to setup default for PCM %s\n",
					   cpcm->name);
				return err;
			}
		}
	}

	return 0;
}
EXPORT_SYMBOL_GPL(snd_hda_codec_parse_pcms);

/* assign all PCMs of the given codec */
int snd_hda_codec_build_pcms(struct hda_codec *codec)
{
	struct hda_bus *bus = codec->bus;
	struct hda_pcm *cpcm;
	int dev, err;

	err = snd_hda_codec_parse_pcms(codec);
	if (err < 0)
		return err;

	/* attach a new PCM streams */
	list_for_each_entry(cpcm, &codec->pcm_list_head, list) {
		if (cpcm->pcm)
			continue; /* already attached */
		if (!cpcm->stream[0].substreams && !cpcm->stream[1].substreams)
			continue; /* no substreams assigned */

		dev = get_empty_pcm_device(bus, cpcm->pcm_type);
		if (dev < 0) {
			cpcm->device = SNDRV_PCM_INVALID_DEVICE;
			continue; /* no fatal error */
		}
		cpcm->device = dev;
		err =  snd_hda_attach_pcm_stream(bus, codec, cpcm);
		if (err < 0) {
			codec_err(codec,
				  "cannot attach PCM stream %d for codec #%d\n",
				  dev, codec->core.addr);
			continue; /* no fatal error */
		}
	}

	return 0;
}

/**
 * snd_hda_add_new_ctls - create controls from the array
 * @codec: the HDA codec
 * @knew: the array of struct snd_kcontrol_new
 *
 * This helper function creates and add new controls in the given array.
 * The array must be terminated with an empty entry as terminator.
 *
 * Returns 0 if successful, or a negative error code.
 */
int snd_hda_add_new_ctls(struct hda_codec *codec,
			 const struct snd_kcontrol_new *knew)
{
	int err;

	for (; knew->name; knew++) {
		struct snd_kcontrol *kctl;
		int addr = 0, idx = 0;
		if (knew->iface == (__force snd_ctl_elem_iface_t)-1)
			continue; /* skip this codec private value */
		for (;;) {
			kctl = snd_ctl_new1(knew, codec);
			if (!kctl)
				return -ENOMEM;
			if (addr > 0)
				kctl->id.device = addr;
			if (idx > 0)
				kctl->id.index = idx;
			err = snd_hda_ctl_add(codec, 0, kctl);
			if (!err)
				break;
			/* try first with another device index corresponding to
			 * the codec addr; if it still fails (or it's the
			 * primary codec), then try another control index
			 */
			if (!addr && codec->core.addr)
				addr = codec->core.addr;
			else if (!idx && !knew->index) {
				idx = find_empty_mixer_ctl_idx(codec,
							       knew->name, 0);
				if (idx <= 0)
					return err;
			} else
				return err;
		}
	}
	return 0;
}
EXPORT_SYMBOL_GPL(snd_hda_add_new_ctls);

#ifdef CONFIG_PM
static void codec_set_power_save(struct hda_codec *codec, int delay)
{
	struct device *dev = hda_codec_dev(codec);

	if (delay == 0 && codec->auto_runtime_pm)
		delay = 3000;

	if (delay > 0) {
		pm_runtime_set_autosuspend_delay(dev, delay);
		pm_runtime_use_autosuspend(dev);
		pm_runtime_allow(dev);
		if (!pm_runtime_suspended(dev))
			pm_runtime_mark_last_busy(dev);
	} else {
		pm_runtime_dont_use_autosuspend(dev);
		pm_runtime_forbid(dev);
	}
}

/**
 * snd_hda_set_power_save - reprogram autosuspend for the given delay
 * @bus: HD-audio bus
 * @delay: autosuspend delay in msec, 0 = off
 *
 * Synchronize the runtime PM autosuspend state from the power_save option.
 */
void snd_hda_set_power_save(struct hda_bus *bus, int delay)
{
	struct hda_codec *c;

	list_for_each_codec(c, bus)
		codec_set_power_save(c, delay);
}
EXPORT_SYMBOL_GPL(snd_hda_set_power_save);

/**
 * snd_hda_check_amp_list_power - Check the amp list and update the power
 * @codec: HD-audio codec
 * @check: the object containing an AMP list and the status
 * @nid: NID to check / update
 *
 * Check whether the given NID is in the amp list.  If it's in the list,
 * check the current AMP status, and update the power-status according
 * to the mute status.
 *
 * This function is supposed to be set or called from the check_power_status
 * patch ops.
 */
int snd_hda_check_amp_list_power(struct hda_codec *codec,
				 struct hda_loopback_check *check,
				 hda_nid_t nid)
{
	const struct hda_amp_list *p;
	int ch, v;

	if (!check->amplist)
		return 0;
	for (p = check->amplist; p->nid; p++) {
		if (p->nid == nid)
			break;
	}
	if (!p->nid)
		return 0; /* nothing changed */

	for (p = check->amplist; p->nid; p++) {
		for (ch = 0; ch < 2; ch++) {
			v = snd_hda_codec_amp_read(codec, p->nid, ch, p->dir,
						   p->idx);
			if (!(v & HDA_AMP_MUTE) && v > 0) {
				if (!check->power_on) {
					check->power_on = 1;
					snd_hda_power_up_pm(codec);
				}
				return 1;
			}
		}
	}
	if (check->power_on) {
		check->power_on = 0;
		snd_hda_power_down_pm(codec);
	}
	return 0;
}
EXPORT_SYMBOL_GPL(snd_hda_check_amp_list_power);
#endif

/*
 * input MUX helper
 */

/**
 * snd_hda_input_mux_info_info - Info callback helper for the input-mux enum
 * @imux: imux helper object
 * @uinfo: pointer to get/store the data
 */
int snd_hda_input_mux_info(const struct hda_input_mux *imux,
			   struct snd_ctl_elem_info *uinfo)
{
	unsigned int index;

	uinfo->type = SNDRV_CTL_ELEM_TYPE_ENUMERATED;
	uinfo->count = 1;
	uinfo->value.enumerated.items = imux->num_items;
	if (!imux->num_items)
		return 0;
	index = uinfo->value.enumerated.item;
	if (index >= imux->num_items)
		index = imux->num_items - 1;
	strcpy(uinfo->value.enumerated.name, imux->items[index].label);
	return 0;
}
EXPORT_SYMBOL_GPL(snd_hda_input_mux_info);

/**
 * snd_hda_input_mux_info_put - Put callback helper for the input-mux enum
 * @codec: the HDA codec
 * @imux: imux helper object
 * @ucontrol: pointer to get/store the data
 * @nid: input mux NID
 * @cur_val: pointer to get/store the current imux value
 */
int snd_hda_input_mux_put(struct hda_codec *codec,
			  const struct hda_input_mux *imux,
			  struct snd_ctl_elem_value *ucontrol,
			  hda_nid_t nid,
			  unsigned int *cur_val)
{
	unsigned int idx;

	if (!imux->num_items)
		return 0;
	idx = ucontrol->value.enumerated.item[0];
	if (idx >= imux->num_items)
		idx = imux->num_items - 1;
	if (*cur_val == idx)
		return 0;
	snd_hda_codec_write_cache(codec, nid, 0, AC_VERB_SET_CONNECT_SEL,
				  imux->items[idx].index);
	*cur_val = idx;
	return 1;
}
EXPORT_SYMBOL_GPL(snd_hda_input_mux_put);


/**
 * snd_hda_enum_helper_info - Helper for simple enum ctls
 * @kcontrol: ctl element
 * @uinfo: pointer to get/store the data
 * @num_items: number of enum items
 * @texts: enum item string array
 *
 * process kcontrol info callback of a simple string enum array
 * when @num_items is 0 or @texts is NULL, assume a boolean enum array
 */
int snd_hda_enum_helper_info(struct snd_kcontrol *kcontrol,
			     struct snd_ctl_elem_info *uinfo,
			     int num_items, const char * const *texts)
{
	static const char * const texts_default[] = {
		"Disabled", "Enabled"
	};

	if (!texts || !num_items) {
		num_items = 2;
		texts = texts_default;
	}

	return snd_ctl_enum_info(uinfo, 1, num_items, texts);
}
EXPORT_SYMBOL_GPL(snd_hda_enum_helper_info);

/*
 * Multi-channel / digital-out PCM helper functions
 */

/* setup SPDIF output stream */
static void setup_dig_out_stream(struct hda_codec *codec, hda_nid_t nid,
				 unsigned int stream_tag, unsigned int format)
{
	struct hda_spdif_out *spdif;
	unsigned int curr_fmt;
	bool reset;

	spdif = snd_hda_spdif_out_of_nid(codec, nid);
	/* Add sanity check to pass klockwork check.
	 * This should never happen.
	 */
	if (WARN_ON(spdif == NULL))
		return;

	curr_fmt = snd_hda_codec_read(codec, nid, 0,
				      AC_VERB_GET_STREAM_FORMAT, 0);
	reset = codec->spdif_status_reset &&
		(spdif->ctls & AC_DIG1_ENABLE) &&
		curr_fmt != format;

	/* turn off SPDIF if needed; otherwise the IEC958 bits won't be
	   updated */
	if (reset)
		set_dig_out_convert(codec, nid,
				    spdif->ctls & ~AC_DIG1_ENABLE & 0xff,
				    -1);
	snd_hda_codec_setup_stream(codec, nid, stream_tag, 0, format);
	if (codec->slave_dig_outs) {
		const hda_nid_t *d;
		for (d = codec->slave_dig_outs; *d; d++)
			snd_hda_codec_setup_stream(codec, *d, stream_tag, 0,
						   format);
	}
	/* turn on again (if needed) */
	if (reset)
		set_dig_out_convert(codec, nid,
				    spdif->ctls & 0xff, -1);
}

static void cleanup_dig_out_stream(struct hda_codec *codec, hda_nid_t nid)
{
	snd_hda_codec_cleanup_stream(codec, nid);
	if (codec->slave_dig_outs) {
		const hda_nid_t *d;
		for (d = codec->slave_dig_outs; *d; d++)
			snd_hda_codec_cleanup_stream(codec, *d);
	}
}

/**
 * snd_hda_multi_out_dig_open - open the digital out in the exclusive mode
 * @codec: the HDA codec
 * @mout: hda_multi_out object
 */
int snd_hda_multi_out_dig_open(struct hda_codec *codec,
			       struct hda_multi_out *mout)
{
	mutex_lock(&codec->spdif_mutex);
	if (mout->dig_out_used == HDA_DIG_ANALOG_DUP)
		/* already opened as analog dup; reset it once */
		cleanup_dig_out_stream(codec, mout->dig_out_nid);
	mout->dig_out_used = HDA_DIG_EXCLUSIVE;
	mutex_unlock(&codec->spdif_mutex);
	return 0;
}
EXPORT_SYMBOL_GPL(snd_hda_multi_out_dig_open);

/**
 * snd_hda_multi_out_dig_prepare - prepare the digital out stream
 * @codec: the HDA codec
 * @mout: hda_multi_out object
 * @stream_tag: stream tag to assign
 * @format: format id to assign
 * @substream: PCM substream to assign
 */
int snd_hda_multi_out_dig_prepare(struct hda_codec *codec,
				  struct hda_multi_out *mout,
				  unsigned int stream_tag,
				  unsigned int format,
				  struct snd_pcm_substream *substream)
{
	mutex_lock(&codec->spdif_mutex);
	setup_dig_out_stream(codec, mout->dig_out_nid, stream_tag, format);
	mutex_unlock(&codec->spdif_mutex);
	return 0;
}
EXPORT_SYMBOL_GPL(snd_hda_multi_out_dig_prepare);

/**
 * snd_hda_multi_out_dig_cleanup - clean-up the digital out stream
 * @codec: the HDA codec
 * @mout: hda_multi_out object
 */
int snd_hda_multi_out_dig_cleanup(struct hda_codec *codec,
				  struct hda_multi_out *mout)
{
	mutex_lock(&codec->spdif_mutex);
	cleanup_dig_out_stream(codec, mout->dig_out_nid);
	mutex_unlock(&codec->spdif_mutex);
	return 0;
}
EXPORT_SYMBOL_GPL(snd_hda_multi_out_dig_cleanup);

/**
 * snd_hda_multi_out_dig_close - release the digital out stream
 * @codec: the HDA codec
 * @mout: hda_multi_out object
 */
int snd_hda_multi_out_dig_close(struct hda_codec *codec,
				struct hda_multi_out *mout)
{
	mutex_lock(&codec->spdif_mutex);
	mout->dig_out_used = 0;
	mutex_unlock(&codec->spdif_mutex);
	return 0;
}
EXPORT_SYMBOL_GPL(snd_hda_multi_out_dig_close);

/**
 * snd_hda_multi_out_analog_open - open analog outputs
 * @codec: the HDA codec
 * @mout: hda_multi_out object
 * @substream: PCM substream to assign
 * @hinfo: PCM information to assign
 *
 * Open analog outputs and set up the hw-constraints.
 * If the digital outputs can be opened as slave, open the digital
 * outputs, too.
 */
int snd_hda_multi_out_analog_open(struct hda_codec *codec,
				  struct hda_multi_out *mout,
				  struct snd_pcm_substream *substream,
				  struct hda_pcm_stream *hinfo)
{
	struct snd_pcm_runtime *runtime = substream->runtime;
	runtime->hw.channels_max = mout->max_channels;
	if (mout->dig_out_nid) {
		if (!mout->analog_rates) {
			mout->analog_rates = hinfo->rates;
			mout->analog_formats = hinfo->formats;
			mout->analog_maxbps = hinfo->maxbps;
		} else {
			runtime->hw.rates = mout->analog_rates;
			runtime->hw.formats = mout->analog_formats;
			hinfo->maxbps = mout->analog_maxbps;
		}
		if (!mout->spdif_rates) {
			snd_hda_query_supported_pcm(codec, mout->dig_out_nid,
						    &mout->spdif_rates,
						    &mout->spdif_formats,
						    &mout->spdif_maxbps);
		}
		mutex_lock(&codec->spdif_mutex);
		if (mout->share_spdif) {
			if ((runtime->hw.rates & mout->spdif_rates) &&
			    (runtime->hw.formats & mout->spdif_formats)) {
				runtime->hw.rates &= mout->spdif_rates;
				runtime->hw.formats &= mout->spdif_formats;
				if (mout->spdif_maxbps < hinfo->maxbps)
					hinfo->maxbps = mout->spdif_maxbps;
			} else {
				mout->share_spdif = 0;
				/* FIXME: need notify? */
			}
		}
		mutex_unlock(&codec->spdif_mutex);
	}
	return snd_pcm_hw_constraint_step(substream->runtime, 0,
					  SNDRV_PCM_HW_PARAM_CHANNELS, 2);
}
EXPORT_SYMBOL_GPL(snd_hda_multi_out_analog_open);

/**
 * snd_hda_multi_out_analog_prepare - Preapre the analog outputs.
 * @codec: the HDA codec
 * @mout: hda_multi_out object
 * @stream_tag: stream tag to assign
 * @format: format id to assign
 * @substream: PCM substream to assign
 *
 * Set up the i/o for analog out.
 * When the digital out is available, copy the front out to digital out, too.
 */
int snd_hda_multi_out_analog_prepare(struct hda_codec *codec,
				     struct hda_multi_out *mout,
				     unsigned int stream_tag,
				     unsigned int format,
				     struct snd_pcm_substream *substream)
{
	const hda_nid_t *nids = mout->dac_nids;
	int chs = substream->runtime->channels;
	struct hda_spdif_out *spdif;
	int i;

	mutex_lock(&codec->spdif_mutex);
	spdif = snd_hda_spdif_out_of_nid(codec, mout->dig_out_nid);
	if (mout->dig_out_nid && mout->share_spdif &&
	    mout->dig_out_used != HDA_DIG_EXCLUSIVE) {
		if (chs == 2 && spdif != NULL &&
		    snd_hda_is_supported_format(codec, mout->dig_out_nid,
						format) &&
		    !(spdif->status & IEC958_AES0_NONAUDIO)) {
			mout->dig_out_used = HDA_DIG_ANALOG_DUP;
			setup_dig_out_stream(codec, mout->dig_out_nid,
					     stream_tag, format);
		} else {
			mout->dig_out_used = 0;
			cleanup_dig_out_stream(codec, mout->dig_out_nid);
		}
	}
	mutex_unlock(&codec->spdif_mutex);

	/* front */
	snd_hda_codec_setup_stream(codec, nids[HDA_FRONT], stream_tag,
				   0, format);
	if (!mout->no_share_stream &&
	    mout->hp_nid && mout->hp_nid != nids[HDA_FRONT])
		/* headphone out will just decode front left/right (stereo) */
		snd_hda_codec_setup_stream(codec, mout->hp_nid, stream_tag,
					   0, format);
	/* extra outputs copied from front */
	for (i = 0; i < ARRAY_SIZE(mout->hp_out_nid); i++)
		if (!mout->no_share_stream && mout->hp_out_nid[i])
			snd_hda_codec_setup_stream(codec,
						   mout->hp_out_nid[i],
						   stream_tag, 0, format);

	/* surrounds */
	for (i = 1; i < mout->num_dacs; i++) {
		if (chs >= (i + 1) * 2) /* independent out */
			snd_hda_codec_setup_stream(codec, nids[i], stream_tag,
						   i * 2, format);
		else if (!mout->no_share_stream) /* copy front */
			snd_hda_codec_setup_stream(codec, nids[i], stream_tag,
						   0, format);
	}

	/* extra surrounds */
	for (i = 0; i < ARRAY_SIZE(mout->extra_out_nid); i++) {
		int ch = 0;
		if (!mout->extra_out_nid[i])
			break;
		if (chs >= (i + 1) * 2)
			ch = i * 2;
		else if (!mout->no_share_stream)
			break;
		snd_hda_codec_setup_stream(codec, mout->extra_out_nid[i],
					   stream_tag, ch, format);
	}

	return 0;
}
EXPORT_SYMBOL_GPL(snd_hda_multi_out_analog_prepare);

/**
 * snd_hda_multi_out_analog_cleanup - clean up the setting for analog out
 * @codec: the HDA codec
 * @mout: hda_multi_out object
 */
int snd_hda_multi_out_analog_cleanup(struct hda_codec *codec,
				     struct hda_multi_out *mout)
{
	const hda_nid_t *nids = mout->dac_nids;
	int i;

	for (i = 0; i < mout->num_dacs; i++)
		snd_hda_codec_cleanup_stream(codec, nids[i]);
	if (mout->hp_nid)
		snd_hda_codec_cleanup_stream(codec, mout->hp_nid);
	for (i = 0; i < ARRAY_SIZE(mout->hp_out_nid); i++)
		if (mout->hp_out_nid[i])
			snd_hda_codec_cleanup_stream(codec,
						     mout->hp_out_nid[i]);
	for (i = 0; i < ARRAY_SIZE(mout->extra_out_nid); i++)
		if (mout->extra_out_nid[i])
			snd_hda_codec_cleanup_stream(codec,
						     mout->extra_out_nid[i]);
	mutex_lock(&codec->spdif_mutex);
	if (mout->dig_out_nid && mout->dig_out_used == HDA_DIG_ANALOG_DUP) {
		cleanup_dig_out_stream(codec, mout->dig_out_nid);
		mout->dig_out_used = 0;
	}
	mutex_unlock(&codec->spdif_mutex);
	return 0;
}
EXPORT_SYMBOL_GPL(snd_hda_multi_out_analog_cleanup);

/**
 * snd_hda_get_default_vref - Get the default (mic) VREF pin bits
 * @codec: the HDA codec
 * @pin: referred pin NID
 *
 * Guess the suitable VREF pin bits to be set as the pin-control value.
 * Note: the function doesn't set the AC_PINCTL_IN_EN bit.
 */
unsigned int snd_hda_get_default_vref(struct hda_codec *codec, hda_nid_t pin)
{
	unsigned int pincap;
	unsigned int oldval;
	oldval = snd_hda_codec_read(codec, pin, 0,
				    AC_VERB_GET_PIN_WIDGET_CONTROL, 0);
	pincap = snd_hda_query_pin_caps(codec, pin);
	pincap = (pincap & AC_PINCAP_VREF) >> AC_PINCAP_VREF_SHIFT;
	/* Exception: if the default pin setup is vref50, we give it priority */
	if ((pincap & AC_PINCAP_VREF_80) && oldval != PIN_VREF50)
		return AC_PINCTL_VREF_80;
	else if (pincap & AC_PINCAP_VREF_50)
		return AC_PINCTL_VREF_50;
	else if (pincap & AC_PINCAP_VREF_100)
		return AC_PINCTL_VREF_100;
	else if (pincap & AC_PINCAP_VREF_GRD)
		return AC_PINCTL_VREF_GRD;
	return AC_PINCTL_VREF_HIZ;
}
EXPORT_SYMBOL_GPL(snd_hda_get_default_vref);

/**
 * snd_hda_correct_pin_ctl - correct the pin ctl value for matching with the pin cap
 * @codec: the HDA codec
 * @pin: referred pin NID
 * @val: pin ctl value to audit
 */
unsigned int snd_hda_correct_pin_ctl(struct hda_codec *codec,
				     hda_nid_t pin, unsigned int val)
{
	static unsigned int cap_lists[][2] = {
		{ AC_PINCTL_VREF_100, AC_PINCAP_VREF_100 },
		{ AC_PINCTL_VREF_80, AC_PINCAP_VREF_80 },
		{ AC_PINCTL_VREF_50, AC_PINCAP_VREF_50 },
		{ AC_PINCTL_VREF_GRD, AC_PINCAP_VREF_GRD },
	};
	unsigned int cap;

	if (!val)
		return 0;
	cap = snd_hda_query_pin_caps(codec, pin);
	if (!cap)
		return val; /* don't know what to do... */

	if (val & AC_PINCTL_OUT_EN) {
		if (!(cap & AC_PINCAP_OUT))
			val &= ~(AC_PINCTL_OUT_EN | AC_PINCTL_HP_EN);
		else if ((val & AC_PINCTL_HP_EN) && !(cap & AC_PINCAP_HP_DRV))
			val &= ~AC_PINCTL_HP_EN;
	}

	if (val & AC_PINCTL_IN_EN) {
		if (!(cap & AC_PINCAP_IN))
			val &= ~(AC_PINCTL_IN_EN | AC_PINCTL_VREFEN);
		else {
			unsigned int vcap, vref;
			int i;
			vcap = (cap & AC_PINCAP_VREF) >> AC_PINCAP_VREF_SHIFT;
			vref = val & AC_PINCTL_VREFEN;
			for (i = 0; i < ARRAY_SIZE(cap_lists); i++) {
				if (vref == cap_lists[i][0] &&
				    !(vcap & cap_lists[i][1])) {
					if (i == ARRAY_SIZE(cap_lists) - 1)
						vref = AC_PINCTL_VREF_HIZ;
					else
						vref = cap_lists[i + 1][0];
				}
			}
			val &= ~AC_PINCTL_VREFEN;
			val |= vref;
		}
	}

	return val;
}
EXPORT_SYMBOL_GPL(snd_hda_correct_pin_ctl);

/**
 * _snd_hda_pin_ctl - Helper to set pin ctl value
 * @codec: the HDA codec
 * @pin: referred pin NID
 * @val: pin control value to set
 * @cached: access over codec pinctl cache or direct write
 *
 * This function is a helper to set a pin ctl value more safely.
 * It corrects the pin ctl value via snd_hda_correct_pin_ctl(), stores the
 * value in pin target array via snd_hda_codec_set_pin_target(), then
 * actually writes the value via either snd_hda_codec_write_cache() or
 * snd_hda_codec_write() depending on @cached flag.
 */
int _snd_hda_set_pin_ctl(struct hda_codec *codec, hda_nid_t pin,
			 unsigned int val, bool cached)
{
	val = snd_hda_correct_pin_ctl(codec, pin, val);
	snd_hda_codec_set_pin_target(codec, pin, val);
	if (cached)
		return snd_hda_codec_write_cache(codec, pin, 0,
				AC_VERB_SET_PIN_WIDGET_CONTROL, val);
	else
		return snd_hda_codec_write(codec, pin, 0,
					   AC_VERB_SET_PIN_WIDGET_CONTROL, val);
}
EXPORT_SYMBOL_GPL(_snd_hda_set_pin_ctl);

/**
 * snd_hda_add_imux_item - Add an item to input_mux
 * @codec: the HDA codec
 * @imux: imux helper object
 * @label: the name of imux item to assign
 * @index: index number of imux item to assign
 * @type_idx: pointer to store the resultant label index
 *
 * When the same label is used already in the existing items, the number
 * suffix is appended to the label.  This label index number is stored
 * to type_idx when non-NULL pointer is given.
 */
int snd_hda_add_imux_item(struct hda_codec *codec,
			  struct hda_input_mux *imux, const char *label,
			  int index, int *type_idx)
{
	int i, label_idx = 0;
	if (imux->num_items >= HDA_MAX_NUM_INPUTS) {
		codec_err(codec, "hda_codec: Too many imux items!\n");
		return -EINVAL;
	}
	for (i = 0; i < imux->num_items; i++) {
		if (!strncmp(label, imux->items[i].label, strlen(label)))
			label_idx++;
	}
	if (type_idx)
		*type_idx = label_idx;
	if (label_idx > 0)
		snprintf(imux->items[imux->num_items].label,
			 sizeof(imux->items[imux->num_items].label),
			 "%s %d", label, label_idx);
	else
		strlcpy(imux->items[imux->num_items].label, label,
			sizeof(imux->items[imux->num_items].label));
	imux->items[imux->num_items].index = index;
	imux->num_items++;
	return 0;
}
EXPORT_SYMBOL_GPL(snd_hda_add_imux_item);

/**
 * snd_hda_bus_reset_codecs - Reset the bus
 * @bus: HD-audio bus
 */
void snd_hda_bus_reset_codecs(struct hda_bus *bus)
{
	struct hda_codec *codec;

	list_for_each_codec(codec, bus) {
		/* FIXME: maybe a better way needed for forced reset */
		if (current_work() != &codec->jackpoll_work.work)
			cancel_delayed_work_sync(&codec->jackpoll_work);
#ifdef CONFIG_PM
		if (hda_codec_is_power_on(codec)) {
			hda_call_codec_suspend(codec);
			hda_call_codec_resume(codec);
		}
#endif
	}
}

/**
 * snd_print_pcm_bits - Print the supported PCM fmt bits to the string buffer
 * @pcm: PCM caps bits
 * @buf: the string buffer to write
 * @buflen: the max buffer length
 *
 * used by hda_proc.c and hda_eld.c
 */
void snd_print_pcm_bits(int pcm, char *buf, int buflen)
{
	static unsigned int bits[] = { 8, 16, 20, 24, 32 };
	int i, j;

	for (i = 0, j = 0; i < ARRAY_SIZE(bits); i++)
		if (pcm & (AC_SUPPCM_BITS_8 << i))
			j += scnprintf(buf + j, buflen - j,  " %d", bits[i]);

	buf[j] = '\0'; /* necessary when j == 0 */
}
EXPORT_SYMBOL_GPL(snd_print_pcm_bits);

MODULE_DESCRIPTION("HDA codec core");
MODULE_LICENSE("GPL");<|MERGE_RESOLUTION|>--- conflicted
+++ resolved
@@ -1832,42 +1832,6 @@
 	return 1;
 }
 
-<<<<<<< HEAD
-/* guess the value corresponding to 0dB */
-static int get_kctl_0dB_offset(struct hda_codec *codec,
-			       struct snd_kcontrol *kctl, int *step_to_check)
-{
-	int _tlv[4];
-	const int *tlv = NULL;
-	int val = -1;
-
-	if (kctl->vd[0].access & SNDRV_CTL_ELEM_ACCESS_TLV_CALLBACK) {
-		/* FIXME: set_fs() hack for obtaining user-space TLV data */
-		mm_segment_t fs = get_fs();
-		set_fs(get_ds());
-		if (!kctl->tlv.c(kctl, 0, sizeof(_tlv), _tlv))
-			tlv = _tlv;
-		set_fs(fs);
-	} else if (kctl->vd[0].access & SNDRV_CTL_ELEM_ACCESS_TLV_READ)
-		tlv = kctl->tlv.p;
-	if (tlv && tlv[0] == SNDRV_CTL_TLVT_DB_SCALE) {
-		int step = tlv[3];
-		step &= ~TLV_DB_SCALE_MUTE;
-		if (!step)
-			return -1;
-		if (*step_to_check && *step_to_check != step) {
-			codec_err(codec, "Mismatching dB step for vmaster slave (%d!=%d)\n",
-				   *step_to_check, step);
-			return -1;
-		}
-		*step_to_check = step;
-		val = -tlv[2] / step;
-	}
-	return val;
-}
-
-=======
->>>>>>> 286cd8c7
 /* call kctl->put with the given value(s) */
 static int put_kctl_with_value(struct snd_kcontrol *kctl, int val)
 {
@@ -2950,11 +2914,7 @@
 	else
 		snd_hda_jack_report_sync(codec);
 	codec->core.dev.power.power_state = PMSG_ON;
-<<<<<<< HEAD
-	atomic_dec(&codec->core.in_pm);
-=======
 	snd_hdac_leave_pm(&codec->core);
->>>>>>> 286cd8c7
 }
 
 static int hda_codec_runtime_suspend(struct device *dev)
@@ -2990,28 +2950,19 @@
 #ifdef CONFIG_PM_SLEEP
 static int hda_codec_force_resume(struct device *dev)
 {
-<<<<<<< HEAD
-=======
 	struct hda_codec *codec = dev_to_hda_codec(dev);
 	bool forced_resume = !codec->relaxed_resume;
->>>>>>> 286cd8c7
 	int ret;
 
 	/* The get/put pair below enforces the runtime resume even if the
 	 * device hasn't been used at suspend time.  This trick is needed to
 	 * update the jack state change during the sleep.
 	 */
-<<<<<<< HEAD
-	pm_runtime_get_noresume(dev);
-	ret = pm_runtime_force_resume(dev);
-	pm_runtime_put(dev);
-=======
 	if (forced_resume)
 		pm_runtime_get_noresume(dev);
 	ret = pm_runtime_force_resume(dev);
 	if (forced_resume)
 		pm_runtime_put(dev);
->>>>>>> 286cd8c7
 	return ret;
 }
 
