--- conflicted
+++ resolved
@@ -138,11 +138,7 @@
 			   "The codec is being used, can't reconfigure.\n");
 		goto error;
 	}
-<<<<<<< HEAD
-	err = snd_hda_codec_configure(codec);
-=======
 	err = device_reprobe(hda_codec_dev(codec));
->>>>>>> 286cd8c7
 	if (err < 0)
 		goto error;
 	err = snd_card_register(codec->card);
@@ -224,12 +220,7 @@
 	const struct hda_verb *v;
 	int i, len = 0;
 	mutex_lock(&codec->user_mutex);
-<<<<<<< HEAD
-	for (i = 0; i < codec->init_verbs.used; i++) {
-		struct hda_verb *v = snd_array_elem(&codec->init_verbs, i);
-=======
 	snd_array_for_each(&codec->init_verbs, i, v) {
->>>>>>> 286cd8c7
 		len += scnprintf(buf + len, PAGE_SIZE - len,
 				"0x%02x 0x%03x 0x%04x\n",
 				v->nid, v->verb, v->param);
@@ -279,12 +270,7 @@
 	const struct hda_hint *hint;
 	int i, len = 0;
 	mutex_lock(&codec->user_mutex);
-<<<<<<< HEAD
-	for (i = 0; i < codec->hints.used; i++) {
-		struct hda_hint *hint = snd_array_elem(&codec->hints, i);
-=======
 	snd_array_for_each(&codec->hints, i, hint) {
->>>>>>> 286cd8c7
 		len += scnprintf(buf + len, PAGE_SIZE - len,
 				"%s = %s\n", hint->key, hint->val);
 	}
