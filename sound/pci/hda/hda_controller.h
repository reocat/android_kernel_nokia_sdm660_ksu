--- conflicted
+++ resolved
@@ -32,15 +32,11 @@
 #define AZX_DCAPS_NO_MSI	(1 << 9)	/* No MSI support */
 #define AZX_DCAPS_SNOOP_MASK	(3 << 10)	/* snoop type mask */
 #define AZX_DCAPS_SNOOP_OFF	(1 << 12)	/* snoop default off */
-<<<<<<< HEAD
-/* 13 unused */
-=======
 #ifdef CONFIG_SND_HDA_I915
 #define AZX_DCAPS_I915_COMPONENT (1 << 13)	/* bind with i915 gfx */
 #else
 #define AZX_DCAPS_I915_COMPONENT 0		/* NOP */
 #endif
->>>>>>> 286cd8c7
 /* 14 unused */
 #define AZX_DCAPS_CTX_WORKAROUND (1 << 15)	/* X-Fi workaround */
 #define AZX_DCAPS_POSFIX_LPIB	(1 << 16)	/* Use LPIB as default */
