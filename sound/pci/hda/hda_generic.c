--- conflicted
+++ resolved
@@ -4176,12 +4176,7 @@
 	struct nid_path *path;
 	int n;
 
-<<<<<<< HEAD
-	for (n = 0; n < spec->paths.used; n++) {
-		path = snd_array_elem(&spec->paths, n);
-=======
 	snd_array_for_each(&spec->paths, n, path) {
->>>>>>> 286cd8c7
 		if (!path->depth)
 			continue;
 		if (path->path[0] == nid ||
