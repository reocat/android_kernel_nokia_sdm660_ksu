--- conflicted
+++ resolved
@@ -176,30 +176,10 @@
 {
 	struct conexant_spec *spec = codec->spec;
 
-<<<<<<< HEAD
-	switch (codec->core.vendor_id) {
-	case 0x14f12008: /* CX8200 */
-	case 0x14f150f2: /* CX20722 */
-	case 0x14f150f4: /* CX20724 */
-		break;
-	default:
-		return;
-	}
-
-	/* Turn the problematic codec into D3 to avoid spurious noises
-	   from the internal speaker during (and after) reboot */
-	cx_auto_turn_eapd(codec, spec->num_eapds, spec->eapds, false);
-
-	snd_hda_codec_set_power_to_all(codec, codec->core.afg, AC_PWRST_D3);
-	snd_hda_codec_write(codec, codec->core.afg, 0,
-			    AC_VERB_SET_POWER_STATE, AC_PWRST_D3);
-	msleep(10);
-=======
 	/* Turn the problematic codec into D3 to avoid spurious noises
 	   from the internal speaker during (and after) reboot */
 	cx_auto_turn_eapd(codec, spec->num_eapds, spec->eapds, false);
 	snd_hda_gen_reboot_notify(codec);
->>>>>>> 286cd8c7
 }
 
 static void cx_auto_free(struct hda_codec *codec)
@@ -246,12 +226,9 @@
 	CXT_FIXUP_HP_DOCK,
 	CXT_FIXUP_HP_SPECTRE,
 	CXT_FIXUP_HP_GATE_MIC,
-<<<<<<< HEAD
-=======
 	CXT_FIXUP_MUTE_LED_GPIO,
 	CXT_FIXUP_HEADSET_MIC,
 	CXT_FIXUP_HP_MIC_NO_PRESENCE,
->>>>>>> 286cd8c7
 };
 
 /* for hda_fixup_thinkpad_acpi() */
@@ -646,8 +623,6 @@
 		snd_hda_jack_set_gating_jack(codec, 0x19, 0x16);
 }
 
-<<<<<<< HEAD
-=======
 /* update LED status via GPIO */
 static void cxt_update_gpio_led(struct hda_codec *codec, unsigned int mask,
 				bool led_on)
@@ -713,7 +688,6 @@
 }
 
 
->>>>>>> 286cd8c7
 /* ThinkPad X200 & co with cxt5051 */
 static const struct hda_pintbl cxt_pincfg_lenovo_x200[] = {
 	{ 0x16, 0x042140ff }, /* HP (seq# overridden) */
@@ -861,13 +835,9 @@
 			{ 0x16, 0x21011020 }, /* line-out */
 			{ 0x18, 0x2181103f }, /* line-in */
 			{ }
-<<<<<<< HEAD
-		}
-=======
 		},
 		.chained = true,
 		.chain_id = CXT_FIXUP_MUTE_LED_GPIO,
->>>>>>> 286cd8c7
 	},
 	[CXT_FIXUP_HP_SPECTRE] = {
 		.type = HDA_FIXUP_PINS,
@@ -881,8 +851,6 @@
 		.type = HDA_FIXUP_FUNC,
 		.v.func = cxt_fixup_hp_gate_mic_jack,
 	},
-<<<<<<< HEAD
-=======
 	[CXT_FIXUP_MUTE_LED_GPIO] = {
 		.type = HDA_FIXUP_FUNC,
 		.v.func = cxt_fixup_mute_led_gpio,
@@ -900,7 +868,6 @@
 		.chained = true,
 		.chain_id = CXT_FIXUP_HEADSET_MIC,
 	},
->>>>>>> 286cd8c7
 };
 
 static const struct snd_pci_quirk cxt5045_fixups[] = {
@@ -953,14 +920,6 @@
 	SND_PCI_QUIRK(0x103c, 0x8079, "HP EliteBook 840 G3", CXT_FIXUP_HP_DOCK),
 	SND_PCI_QUIRK(0x103c, 0x807C, "HP EliteBook 820 G3", CXT_FIXUP_HP_DOCK),
 	SND_PCI_QUIRK(0x103c, 0x80FD, "HP ProBook 640 G2", CXT_FIXUP_HP_DOCK),
-<<<<<<< HEAD
-	SND_PCI_QUIRK(0x103c, 0x828c, "HP EliteBook 840 G4", CXT_FIXUP_HP_DOCK),
-	SND_PCI_QUIRK(0x103c, 0x83b2, "HP EliteBook 840 G5", CXT_FIXUP_HP_DOCK),
-	SND_PCI_QUIRK(0x103c, 0x83b3, "HP EliteBook 830 G5", CXT_FIXUP_HP_DOCK),
-	SND_PCI_QUIRK(0x103c, 0x83d3, "HP ProBook 640 G4", CXT_FIXUP_HP_DOCK),
-	SND_PCI_QUIRK(0x103c, 0x8174, "HP Spectre x360", CXT_FIXUP_HP_SPECTRE),
-	SND_PCI_QUIRK(0x103c, 0x8115, "HP Z1 Gen3", CXT_FIXUP_HP_GATE_MIC),
-=======
 	SND_PCI_QUIRK(0x103c, 0x8115, "HP Z1 Gen3", CXT_FIXUP_HP_GATE_MIC),
 	SND_PCI_QUIRK(0x103c, 0x814f, "HP ZBook 15u G3", CXT_FIXUP_MUTE_LED_GPIO),
 	SND_PCI_QUIRK(0x103c, 0x8174, "HP Spectre x360", CXT_FIXUP_HP_SPECTRE),
@@ -979,7 +938,6 @@
 	SND_PCI_QUIRK(0x103c, 0x8456, "HP Z2 G4 SFF", CXT_FIXUP_HP_MIC_NO_PRESENCE),
 	SND_PCI_QUIRK(0x103c, 0x8457, "HP Z2 G4 mini", CXT_FIXUP_HP_MIC_NO_PRESENCE),
 	SND_PCI_QUIRK(0x103c, 0x8458, "HP Z2 G4 mini premium", CXT_FIXUP_HP_MIC_NO_PRESENCE),
->>>>>>> 286cd8c7
 	SND_PCI_QUIRK(0x1043, 0x138d, "Asus", CXT_FIXUP_HEADPHONE_MIC_PIN),
 	SND_PCI_QUIRK(0x152d, 0x0833, "OLPC XO-1.5", CXT_FIXUP_OLPC_XO),
 	SND_PCI_QUIRK(0x17aa, 0x20f2, "Lenovo T400", CXT_PINCFG_LENOVO_TP410),
@@ -1017,12 +975,9 @@
 	{ .id = CXT_FIXUP_OLPC_XO, .name = "olpc-xo" },
 	{ .id = CXT_FIXUP_MUTE_LED_EAPD, .name = "mute-led-eapd" },
 	{ .id = CXT_FIXUP_HP_DOCK, .name = "hp-dock" },
-<<<<<<< HEAD
-=======
 	{ .id = CXT_FIXUP_MUTE_LED_GPIO, .name = "mute-led-gpio" },
 	{ .id = CXT_FIXUP_HP_MIC_NO_PRESENCE, .name = "hp-mic-fix" },
 	{ .id = CXT_PINCFG_LENOVO_NOTEBOOK, .name = "lenovo-20149" },
->>>>>>> 286cd8c7
 	{}
 };
 
@@ -1155,10 +1110,7 @@
 	HDA_CODEC_ENTRY(0x14f11f86, "CX8070", patch_conexant_auto),
 	HDA_CODEC_ENTRY(0x14f12008, "CX8200", patch_conexant_auto),
 	HDA_CODEC_ENTRY(0x14f120d0, "CX11970", patch_conexant_auto),
-<<<<<<< HEAD
-=======
 	HDA_CODEC_ENTRY(0x14f120d1, "SN6180", patch_conexant_auto),
->>>>>>> 286cd8c7
 	HDA_CODEC_ENTRY(0x14f15045, "CX20549 (Venice)", patch_conexant_auto),
 	HDA_CODEC_ENTRY(0x14f15047, "CX20551 (Waikiki)", patch_conexant_auto),
 	HDA_CODEC_ENTRY(0x14f15051, "CX20561 (Hermosa)", patch_conexant_auto),
