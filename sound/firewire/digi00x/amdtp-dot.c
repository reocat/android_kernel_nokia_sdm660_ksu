/*
 * amdtp-dot.c - a part of driver for Digidesign Digi 002/003 family
 *
 * Copyright (c) 2014-2015 Takashi Sakamoto
 * Copyright (C) 2012 Robin Gareus <robin@gareus.org>
 * Copyright (C) 2012 Damien Zammit <damien@zamaudio.com>
 *
 * Licensed under the terms of the GNU General Public License, version 2.
 */

#include <sound/pcm.h>
#include "digi00x.h"

#define CIP_FMT_AM		0x10

/* 'Clock-based rate control mode' is just supported. */
#define AMDTP_FDF_AM824		0x00

/*
 * Nominally 3125 bytes/second, but the MIDI port's clock might be
 * 1% too slow, and the bus clock 100 ppm too fast.
 */
#define MIDI_BYTES_PER_SECOND	3093

/*
 * Several devices look only at the first eight data blocks.
 * In any case, this is more than enough for the MIDI data rate.
 */
#define MAX_MIDI_RX_BLOCKS	8

/* 3 = MAX(DOT_MIDI_IN_PORTS, DOT_MIDI_OUT_PORTS) + 1. */
#define MAX_MIDI_PORTS		3

/*
 * The double-oh-three algorithm was discovered by Robin Gareus and Damien
 * Zammit in 2012, with reverse-engineering for Digi 003 Rack.
 */
struct dot_state {
	u8 carry;
	u8 idx;
	unsigned int off;
};

struct amdtp_dot {
	unsigned int pcm_channels;
	struct dot_state state;

	struct snd_rawmidi_substream *midi[MAX_MIDI_PORTS];
	int midi_fifo_used[MAX_MIDI_PORTS];
	int midi_fifo_limit;
};

/*
 * double-oh-three look up table
 *
 * @param idx index byte (audio-sample data) 0x00..0xff
 * @param off channel offset shift
 * @return salt to XOR with given data
 */
#define BYTE_PER_SAMPLE (4)
#define MAGIC_DOT_BYTE (2)
#define MAGIC_BYTE_OFF(x) (((x) * BYTE_PER_SAMPLE) + MAGIC_DOT_BYTE)
static u8 dot_scrt(const u8 idx, const unsigned int off)
{
	/*
	 * the length of the added pattern only depends on the lower nibble
	 * of the last non-zero data
	 */
	static const u8 len[16] = {0, 1, 3, 5, 7, 9, 11, 13, 14,
				   12, 10, 8, 6, 4, 2, 0};

	/*
	 * the lower nibble of the salt. Interleaved sequence.
	 * this is walked backwards according to len[]
	 */
	static const u8 nib[15] = {0x8, 0x7, 0x9, 0x6, 0xa, 0x5, 0xb, 0x4,
				   0xc, 0x3, 0xd, 0x2, 0xe, 0x1, 0xf};

	/* circular list for the salt's hi nibble. */
	static const u8 hir[15] = {0x0, 0x6, 0xf, 0x8, 0x7, 0x5, 0x3, 0x4,
				   0xc, 0xd, 0xe, 0x1, 0x2, 0xb, 0xa};

	/*
	 * start offset for upper nibble mapping.
	 * note: 9 is /special/. In the case where the high nibble == 0x9,
	 * hir[] is not used and - coincidentally - the salt's hi nibble is
	 * 0x09 regardless of the offset.
	 */
	static const u8 hio[16] = {0, 11, 12, 6, 7, 5, 1, 4,
				   3, 0x00, 14, 13, 8, 9, 10, 2};

	const u8 ln = idx & 0xf;
	const u8 hn = (idx >> 4) & 0xf;
	const u8 hr = (hn == 0x9) ? 0x9 : hir[(hio[hn] + off) % 15];

	if (len[ln] < off)
		return 0x00;

	return ((nib[14 + off - len[ln]]) | (hr << 4));
}

static void dot_encode_step(struct dot_state *state, __be32 *const buffer)
{
	u8 * const data = (u8 *) buffer;

	if (data[MAGIC_DOT_BYTE] != 0x00) {
		state->off = 0;
		state->idx = data[MAGIC_DOT_BYTE] ^ state->carry;
	}
	data[MAGIC_DOT_BYTE] ^= state->carry;
	state->carry = dot_scrt(state->idx, ++(state->off));
}

int amdtp_dot_set_parameters(struct amdtp_stream *s, unsigned int rate,
			     unsigned int pcm_channels)
{
	struct amdtp_dot *p = s->protocol;
	int err;

	if (amdtp_stream_running(s))
		return -EBUSY;

	/*
	 * A first data channel is for MIDI messages, the rest is Multi Bit
	 * Linear Audio data channel.
	 */
	err = amdtp_stream_set_parameters(s, rate, pcm_channels + 1);
	if (err < 0)
		return err;

	s->fdf = AMDTP_FDF_AM824 | s->sfc;

	p->pcm_channels = pcm_channels;

	/*
	 * We do not know the actual MIDI FIFO size of most devices.  Just
	 * assume two bytes, i.e., one byte can be received over the bus while
	 * the previous one is transmitted over MIDI.
	 * (The value here is adjusted for midi_ratelimit_per_packet().)
	 */
	p->midi_fifo_limit = rate - MIDI_BYTES_PER_SECOND * s->syt_interval + 1;

	return 0;
}

static void write_pcm_s32(struct amdtp_stream *s, struct snd_pcm_substream *pcm,
			  __be32 *buffer, unsigned int frames)
{
	struct amdtp_dot *p = s->protocol;
	struct snd_pcm_runtime *runtime = pcm->runtime;
	unsigned int channels, remaining_frames, i, c;
	const u32 *src;

	channels = p->pcm_channels;
	src = (void *)runtime->dma_area +
			frames_to_bytes(runtime, s->pcm_buffer_pointer);
	remaining_frames = runtime->buffer_size - s->pcm_buffer_pointer;

	buffer++;
	for (i = 0; i < frames; ++i) {
		for (c = 0; c < channels; ++c) {
			buffer[c] = cpu_to_be32((*src >> 8) | 0x40000000);
			dot_encode_step(&p->state, &buffer[c]);
			src++;
		}
		buffer += s->data_block_quadlets;
		if (--remaining_frames == 0)
			src = (void *)runtime->dma_area;
	}
}

static void read_pcm_s32(struct amdtp_stream *s, struct snd_pcm_substream *pcm,
			 __be32 *buffer, unsigned int frames)
{
	struct amdtp_dot *p = s->protocol;
	struct snd_pcm_runtime *runtime = pcm->runtime;
	unsigned int channels, remaining_frames, i, c;
	u32 *dst;

	channels = p->pcm_channels;
	dst  = (void *)runtime->dma_area +
			frames_to_bytes(runtime, s->pcm_buffer_pointer);
	remaining_frames = runtime->buffer_size - s->pcm_buffer_pointer;

	buffer++;
	for (i = 0; i < frames; ++i) {
		for (c = 0; c < channels; ++c) {
			*dst = be32_to_cpu(buffer[c]) << 8;
			dst++;
		}
		buffer += s->data_block_quadlets;
		if (--remaining_frames == 0)
			dst = (void *)runtime->dma_area;
	}
}

static void write_pcm_silence(struct amdtp_stream *s, __be32 *buffer,
			      unsigned int data_blocks)
{
	struct amdtp_dot *p = s->protocol;
	unsigned int channels, i, c;

	channels = p->pcm_channels;

	buffer++;
	for (i = 0; i < data_blocks; ++i) {
		for (c = 0; c < channels; ++c)
			buffer[c] = cpu_to_be32(0x40000000);
		buffer += s->data_block_quadlets;
	}
}

static bool midi_ratelimit_per_packet(struct amdtp_stream *s, unsigned int port)
{
	struct amdtp_dot *p = s->protocol;
	int used;

	used = p->midi_fifo_used[port];
	if (used == 0)
		return true;

	used -= MIDI_BYTES_PER_SECOND * s->syt_interval;
	used = max(used, 0);
	p->midi_fifo_used[port] = used;

	return used < p->midi_fifo_limit;
}

static inline void midi_use_bytes(struct amdtp_stream *s,
				  unsigned int port, unsigned int count)
{
	struct amdtp_dot *p = s->protocol;

	p->midi_fifo_used[port] += amdtp_rate_table[s->sfc] * count;
}

static void write_midi_messages(struct amdtp_stream *s, __be32 *buffer,
				unsigned int data_blocks)
{
	struct amdtp_dot *p = s->protocol;
	unsigned int f, port;
	int len;
	u8 *b;

	for (f = 0; f < data_blocks; f++) {
		port = (s->data_block_counter + f) % 8;
		b = (u8 *)&buffer[0];

		len = 0;
		if (port < MAX_MIDI_PORTS &&
		    midi_ratelimit_per_packet(s, port) &&
		    p->midi[port] != NULL)
			len = snd_rawmidi_transmit(p->midi[port], b + 1, 2);

		if (len > 0) {
			/*
			 * Upper 4 bits of LSB represent port number.
			 * - 0000b: physical MIDI port 1.
			 * - 0010b: physical MIDI port 2.
			 * - 1110b: console MIDI port.
			 */
			if (port == 2)
				b[3] = 0xe0;
			else if (port == 1)
				b[3] = 0x20;
			else
				b[3] = 0x00;
			b[3] |= len;
			midi_use_bytes(s, port, len);
		} else {
			b[1] = 0;
			b[2] = 0;
			b[3] = 0;
		}
		b[0] = 0x80;

		buffer += s->data_block_quadlets;
	}
}

static void read_midi_messages(struct amdtp_stream *s, __be32 *buffer,
			       unsigned int data_blocks)
{
	struct amdtp_dot *p = s->protocol;
	unsigned int f, port, len;
	u8 *b;

	for (f = 0; f < data_blocks; f++) {
		b = (u8 *)&buffer[0];

		len = b[3] & 0x0f;
		if (len > 0) {
			/*
			 * Upper 4 bits of LSB represent port number.
			 * - 0000b: physical MIDI port 1. Use port 0.
			 * - 1110b: console MIDI port. Use port 2.
			 */
			if (b[3] >> 4 > 0)
				port = 2;
			else
				port = 0;

			if (port < MAX_MIDI_PORTS && p->midi[port])
				snd_rawmidi_receive(p->midi[port], b + 1, len);
		}

		buffer += s->data_block_quadlets;
	}
}

int amdtp_dot_add_pcm_hw_constraints(struct amdtp_stream *s,
				     struct snd_pcm_runtime *runtime)
{
	int err;

	/* This protocol delivers 24 bit data in 32bit data channel. */
	err = snd_pcm_hw_constraint_msbits(runtime, 0, 32, 24);
	if (err < 0)
		return err;

	return amdtp_stream_add_pcm_hw_constraints(s, runtime);
}

void amdtp_dot_midi_trigger(struct amdtp_stream *s, unsigned int port,
			  struct snd_rawmidi_substream *midi)
{
	struct amdtp_dot *p = s->protocol;

	if (port < MAX_MIDI_PORTS)
<<<<<<< HEAD
		ACCESS_ONCE(p->midi[port]) = midi;
=======
		WRITE_ONCE(p->midi[port], midi);
>>>>>>> 286cd8c7
}

static unsigned int process_tx_data_blocks(struct amdtp_stream *s,
					   __be32 *buffer,
					   unsigned int data_blocks,
					   unsigned int *syt)
{
	struct snd_pcm_substream *pcm;
	unsigned int pcm_frames;

	pcm = READ_ONCE(s->pcm);
	if (pcm) {
		read_pcm_s32(s, pcm, buffer, data_blocks);
		pcm_frames = data_blocks;
	} else {
		pcm_frames = 0;
	}

	read_midi_messages(s, buffer, data_blocks);

	return pcm_frames;
}

static unsigned int process_rx_data_blocks(struct amdtp_stream *s,
					   __be32 *buffer,
					   unsigned int data_blocks,
					   unsigned int *syt)
{
	struct snd_pcm_substream *pcm;
	unsigned int pcm_frames;

	pcm = READ_ONCE(s->pcm);
	if (pcm) {
		write_pcm_s32(s, pcm, buffer, data_blocks);
		pcm_frames = data_blocks;
	} else {
		write_pcm_silence(s, buffer, data_blocks);
		pcm_frames = 0;
	}

	write_midi_messages(s, buffer, data_blocks);

	return pcm_frames;
}

int amdtp_dot_init(struct amdtp_stream *s, struct fw_unit *unit,
		 enum amdtp_stream_direction dir)
{
	amdtp_stream_process_data_blocks_t process_data_blocks;
	enum cip_flags flags;

	/* Use different mode between incoming/outgoing. */
	if (dir == AMDTP_IN_STREAM) {
		flags = CIP_NONBLOCKING;
		process_data_blocks = process_tx_data_blocks;
	} else {
		flags = CIP_BLOCKING;
		process_data_blocks = process_rx_data_blocks;
	}

	return amdtp_stream_init(s, unit, dir, flags, CIP_FMT_AM,
				 process_data_blocks, sizeof(struct amdtp_dot));
}

void amdtp_dot_reset(struct amdtp_stream *s)
{
	struct amdtp_dot *p = s->protocol;

	p->state.carry = 0x00;
	p->state.idx = 0x00;
	p->state.off = 0;
}<|MERGE_RESOLUTION|>--- conflicted
+++ resolved
@@ -327,11 +327,7 @@
 	struct amdtp_dot *p = s->protocol;
 
 	if (port < MAX_MIDI_PORTS)
-<<<<<<< HEAD
-		ACCESS_ONCE(p->midi[port]) = midi;
-=======
 		WRITE_ONCE(p->midi[port], midi);
->>>>>>> 286cd8c7
 }
 
 static unsigned int process_tx_data_blocks(struct amdtp_stream *s,
