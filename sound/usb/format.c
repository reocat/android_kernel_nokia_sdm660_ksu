/*
 *   This program is free software; you can redistribute it and/or modify
 *   it under the terms of the GNU General Public License as published by
 *   the Free Software Foundation; either version 2 of the License, or
 *   (at your option) any later version.
 *
 *   This program is distributed in the hope that it will be useful,
 *   but WITHOUT ANY WARRANTY; without even the implied warranty of
 *   MERCHANTABILITY or FITNESS FOR A PARTICULAR PURPOSE.  See the
 *   GNU General Public License for more details.
 *
 *   You should have received a copy of the GNU General Public License
 *   along with this program; if not, write to the Free Software
 *   Foundation, Inc., 59 Temple Place, Suite 330, Boston, MA  02111-1307 USA
 *
 */

#include <linux/init.h>
#include <linux/slab.h>
#include <linux/usb.h>
#include <linux/usb/audio.h>
#include <linux/usb/audio-v2.h>
#include <linux/usb/audio-v3.h>

#include <sound/core.h>
#include <sound/pcm.h>

#include "usbaudio.h"
#include "card.h"
#include "quirks.h"
#include "helper.h"
#include "debug.h"
#include "clock.h"
#include "format.h"

/*
 * parse the audio format type I descriptor
 * and returns the corresponding pcm format
 *
 * @dev: usb device
 * @fp: audioformat record
 * @format: the format tag (wFormatTag)
 * @fmt: the format type descriptor (v1/v2) or AudioStreaming descriptor (v3)
 */
static u64 parse_audio_format_i_type(struct snd_usb_audio *chip,
				     struct audioformat *fp,
				     u64 format, void *_fmt)
{
	int sample_width, sample_bytes;
	u64 pcm_formats = 0;

	switch (fp->protocol) {
	case UAC_VERSION_1:
	default: {
		struct uac_format_type_i_discrete_descriptor *fmt = _fmt;
<<<<<<< HEAD
		if (format >= 64)
			return 0; /* invalid format */
=======
		if (format >= 64) {
			usb_audio_info(chip,
				       "%u:%d: invalid format type 0x%llx is detected, processed as PCM\n",
				       fp->iface, fp->altsetting, format);
			format = UAC_FORMAT_TYPE_I_PCM;
		}
>>>>>>> 286cd8c7
		sample_width = fmt->bBitResolution;
		sample_bytes = fmt->bSubframeSize;
		format = 1ULL << format;
		break;
	}

	case UAC_VERSION_2: {
		struct uac_format_type_i_ext_descriptor *fmt = _fmt;
		sample_width = fmt->bBitResolution;
		sample_bytes = fmt->bSubslotSize;

		if (format & UAC2_FORMAT_TYPE_I_RAW_DATA) {
			pcm_formats |= SNDRV_PCM_FMTBIT_SPECIAL;
			/* flag potentially raw DSD capable altsettings */
			fp->dsd_raw = true;
		}

		format <<= 1;
		break;
	}
	case UAC_VERSION_3: {
		struct uac3_as_header_descriptor *as = _fmt;

		sample_width = as->bBitResolution;
		sample_bytes = as->bSubslotSize;

		if (format & UAC3_FORMAT_TYPE_I_RAW_DATA)
			pcm_formats |= SNDRV_PCM_FMTBIT_SPECIAL;

		format <<= 1;
		break;
	}

	case UAC_VERSION_3: {
		switch (fp->maxpacksize) {
		case BADD_MAXPSIZE_SYNC_MONO_16:
		case BADD_MAXPSIZE_SYNC_STEREO_16:
		case BADD_MAXPSIZE_ASYNC_MONO_16:
		case BADD_MAXPSIZE_ASYNC_STEREO_16: {
			sample_width = BIT_RES_16_BIT;
			sample_bytes = SUBSLOTSIZE_16_BIT;
			break;
		}

		case BADD_MAXPSIZE_SYNC_MONO_24:
		case BADD_MAXPSIZE_SYNC_STEREO_24:
		case BADD_MAXPSIZE_ASYNC_MONO_24:
		case BADD_MAXPSIZE_ASYNC_STEREO_24: {
			sample_width = BIT_RES_24_BIT;
			sample_bytes = SUBSLOTSIZE_24_BIT;
			break;
		}

		default:
			usb_audio_err(chip, "%u:%d : Invalid wMaxPacketSize\n",
				      fp->iface, fp->altsetting);
			return pcm_formats;
		}
		format = 1 << format;
		break;
	}
	}

	if ((pcm_formats == 0) &&
	    (format == 0 || format == (1 << UAC_FORMAT_TYPE_I_UNDEFINED))) {
		/* some devices don't define this correctly... */
		usb_audio_info(chip, "%u:%d : format type 0 is detected, processed as PCM\n",
			fp->iface, fp->altsetting);
		format = 1 << UAC_FORMAT_TYPE_I_PCM;
	}
	if (format & (1 << UAC_FORMAT_TYPE_I_PCM)) {
		if (((chip->usb_id == USB_ID(0x0582, 0x0016)) ||
		     /* Edirol SD-90 */
		     (chip->usb_id == USB_ID(0x0582, 0x000c))) &&
		     /* Roland SC-D70 */
		    sample_width == 24 && sample_bytes == 2)
			sample_bytes = 3;
		else if (sample_width > sample_bytes * 8) {
			usb_audio_info(chip, "%u:%d : sample bitwidth %d in over sample bytes %d\n",
				 fp->iface, fp->altsetting,
				 sample_width, sample_bytes);
		}
		/* check the format byte size */
		switch (sample_bytes) {
		case 1:
			pcm_formats |= SNDRV_PCM_FMTBIT_S8;
			break;
		case 2:
			if (snd_usb_is_big_endian_format(chip, fp))
				pcm_formats |= SNDRV_PCM_FMTBIT_S16_BE; /* grrr, big endian!! */
			else
				pcm_formats |= SNDRV_PCM_FMTBIT_S16_LE;
			break;
		case 3:
			if (snd_usb_is_big_endian_format(chip, fp))
				pcm_formats |= SNDRV_PCM_FMTBIT_S24_3BE; /* grrr, big endian!! */
			else
				pcm_formats |= SNDRV_PCM_FMTBIT_S24_3LE;
			break;
		case 4:
			pcm_formats |= SNDRV_PCM_FMTBIT_S32_LE;
			break;
		default:
			usb_audio_info(chip,
				 "%u:%d : unsupported sample bitwidth %d in %d bytes\n",
				 fp->iface, fp->altsetting,
				 sample_width, sample_bytes);
			break;
		}
	}
	if (format & (1 << UAC_FORMAT_TYPE_I_PCM8)) {
		/* Dallas DS4201 workaround: it advertises U8 format, but really
		   supports S8. */
		if (chip->usb_id == USB_ID(0x04fa, 0x4201))
			pcm_formats |= SNDRV_PCM_FMTBIT_S8;
		else
			pcm_formats |= SNDRV_PCM_FMTBIT_U8;
	}
	if (format & (1 << UAC_FORMAT_TYPE_I_IEEE_FLOAT)) {
		pcm_formats |= SNDRV_PCM_FMTBIT_FLOAT_LE;
	}
	if (format & (1 << UAC_FORMAT_TYPE_I_ALAW)) {
		pcm_formats |= SNDRV_PCM_FMTBIT_A_LAW;
	}
	if (format & (1 << UAC_FORMAT_TYPE_I_MULAW)) {
		pcm_formats |= SNDRV_PCM_FMTBIT_MU_LAW;
	}
	if (format & ~0x3f) {
		usb_audio_info(chip,
			 "%u:%d : unsupported format bits %#llx\n",
			 fp->iface, fp->altsetting, format);
	}

	pcm_formats |= snd_usb_interface_dsd_format_quirks(chip, fp, sample_bytes);

	return pcm_formats;
}


/*
 * parse the format descriptor and stores the possible sample rates
 * on the audioformat table (audio class v1).
 *
 * @dev: usb device
 * @fp: audioformat record
 * @fmt: the format descriptor
 * @offset: the start offset of descriptor pointing the rate type
 *          (7 for type I and II, 8 for type II)
 */
static int parse_audio_format_rates_v1(struct snd_usb_audio *chip, struct audioformat *fp,
				       unsigned char *fmt, int offset)
{
	int nr_rates = fmt[offset];

	if (fmt[0] < offset + 1 + 3 * (nr_rates ? nr_rates : 2)) {
		usb_audio_err(chip,
			"%u:%d : invalid UAC_FORMAT_TYPE desc\n",
			fp->iface, fp->altsetting);
		return -EINVAL;
	}

	if (nr_rates) {
		/*
		 * build the rate table and bitmap flags
		 */
		int r, idx;

		fp->rate_table = kmalloc_array(nr_rates, sizeof(int),
					       GFP_KERNEL);
		if (fp->rate_table == NULL)
			return -ENOMEM;

		fp->nr_rates = 0;
		fp->rate_min = fp->rate_max = 0;
		for (r = 0, idx = offset + 1; r < nr_rates; r++, idx += 3) {
			unsigned int rate = combine_triple(&fmt[idx]);
			if (!rate)
				continue;
			/* C-Media CM6501 mislabels its 96 kHz altsetting */
			/* Terratec Aureon 7.1 USB C-Media 6206, too */
			/* Ozone Z90 USB C-Media, too */
			if (rate == 48000 && nr_rates == 1 &&
			    (chip->usb_id == USB_ID(0x0d8c, 0x0201) ||
			     chip->usb_id == USB_ID(0x0d8c, 0x0102) ||
			     chip->usb_id == USB_ID(0x0d8c, 0x0078) ||
			     chip->usb_id == USB_ID(0x0ccd, 0x00b1)) &&
			    fp->altsetting == 5 && fp->maxpacksize == 392)
				rate = 96000;
			/* Creative VF0420/VF0470 Live Cams report 16 kHz instead of 8kHz */
			if (rate == 16000 &&
			    (chip->usb_id == USB_ID(0x041e, 0x4064) ||
			     chip->usb_id == USB_ID(0x041e, 0x4068)))
				rate = 8000;

			fp->rate_table[fp->nr_rates] = rate;
			if (!fp->rate_min || rate < fp->rate_min)
				fp->rate_min = rate;
			if (!fp->rate_max || rate > fp->rate_max)
				fp->rate_max = rate;
			fp->rates |= snd_pcm_rate_to_rate_bit(rate);
			fp->nr_rates++;
		}
		if (!fp->nr_rates) {
			hwc_debug("All rates were zero. Skipping format!\n");
			return -EINVAL;
		}
	} else {
		/* continuous rates */
		fp->rates = SNDRV_PCM_RATE_CONTINUOUS;
		fp->rate_min = combine_triple(&fmt[offset + 1]);
		fp->rate_max = combine_triple(&fmt[offset + 4]);
	}
	return 0;
}

/*
 * Many Focusrite devices supports a limited set of sampling rates per
 * altsetting. Maximum rate is exposed in the last 4 bytes of Format Type
 * descriptor which has a non-standard bLength = 10.
 */
static bool focusrite_valid_sample_rate(struct snd_usb_audio *chip,
					struct audioformat *fp,
					unsigned int rate)
{
	struct usb_interface *iface;
	struct usb_host_interface *alts;
	unsigned char *fmt;
	unsigned int max_rate;

	iface = usb_ifnum_to_if(chip->dev, fp->iface);
	if (!iface)
		return true;

	alts = &iface->altsetting[fp->altset_idx];
	fmt = snd_usb_find_csint_desc(alts->extra, alts->extralen,
				      NULL, UAC_FORMAT_TYPE);
	if (!fmt)
		return true;

	if (fmt[0] == 10) { /* bLength */
		max_rate = combine_quad(&fmt[6]);

		/* Validate max rate */
		if (max_rate != 48000 &&
		    max_rate != 96000 &&
		    max_rate != 192000 &&
		    max_rate != 384000) {

			usb_audio_info(chip,
				"%u:%d : unexpected max rate: %u\n",
				fp->iface, fp->altsetting, max_rate);

			return true;
		}

		return rate <= max_rate;
	}

	return true;
}

/*
 * Helper function to walk the array of sample rate triplets reported by
 * the device. The problem is that we need to parse whole array first to
 * get to know how many sample rates we have to expect.
 * Then fp->rate_table can be allocated and filled.
 */
static int parse_uac2_sample_rate_range(struct snd_usb_audio *chip,
					struct audioformat *fp, int nr_triplets,
					const unsigned char *data)
{
	int i, nr_rates = 0;

	fp->rates = fp->rate_min = fp->rate_max = 0;

	for (i = 0; i < nr_triplets; i++) {
		int min = combine_quad(&data[2 + 12 * i]);
		int max = combine_quad(&data[6 + 12 * i]);
		int res = combine_quad(&data[10 + 12 * i]);
		unsigned int rate;

		if ((max < 0) || (min < 0) || (res < 0) || (max < min))
			continue;

		/*
		 * for ranges with res == 1, we announce a continuous sample
		 * rate range, and this function should return 0 for no further
		 * parsing.
		 */
		if (res == 1) {
			fp->rate_min = min;
			fp->rate_max = max;
			fp->rates = SNDRV_PCM_RATE_CONTINUOUS;
			return 0;
		}

		for (rate = min; rate <= max; rate += res) {
			/* Filter out invalid rates on Focusrite devices */
			if (USB_ID_VENDOR(chip->usb_id) == 0x1235 &&
			    !focusrite_valid_sample_rate(chip, fp, rate))
				goto skip_rate;

			if (fp->rate_table)
				fp->rate_table[nr_rates] = rate;
			if (!fp->rate_min || rate < fp->rate_min)
				fp->rate_min = rate;
			if (!fp->rate_max || rate > fp->rate_max)
				fp->rate_max = rate;
			fp->rates |= snd_pcm_rate_to_rate_bit(rate);

			nr_rates++;
			if (nr_rates >= MAX_NR_RATES) {
				usb_audio_err(chip, "invalid uac2 rates\n");
				break;
			}

skip_rate:
			/* avoid endless loop */
			if (res == 0)
				break;
		}
	}

	return nr_rates;
}

/*
 * parse the format descriptor and stores the possible sample rates
 * on the audioformat table (audio class v2 and v3).
 */
static int parse_audio_format_rates_v2v3(struct snd_usb_audio *chip,
				       struct audioformat *fp)
{
	struct usb_device *dev = chip->dev;
	unsigned char tmp[2], *data;
	int nr_triplets, data_size, ret = 0;
	int clock = snd_usb_clock_find_source(chip, fp, false);

	if (clock < 0) {
		dev_err(&dev->dev,
			"%s(): unable to find clock source (clock %d)\n",
				__func__, clock);
		goto err;
	}

	/* get the number of sample rates first by only fetching 2 bytes */
	ret = snd_usb_ctl_msg(dev, usb_rcvctrlpipe(dev, 0), UAC2_CS_RANGE,
			      USB_TYPE_CLASS | USB_RECIP_INTERFACE | USB_DIR_IN,
			      UAC2_CS_CONTROL_SAM_FREQ << 8,
			      snd_usb_ctrl_intf(chip) | (clock << 8),
			      tmp, sizeof(tmp));

	if (ret < 0) {
		dev_err(&dev->dev,
			"%s(): unable to retrieve number of sample rates (clock %d)\n",
				__func__, clock);
		goto err;
	}

	nr_triplets = (tmp[1] << 8) | tmp[0];
	data_size = 2 + 12 * nr_triplets;
	data = kzalloc(data_size, GFP_KERNEL);
	if (!data) {
		ret = -ENOMEM;
		goto err;
	}

	/* now get the full information */
	ret = snd_usb_ctl_msg(dev, usb_rcvctrlpipe(dev, 0), UAC2_CS_RANGE,
			      USB_TYPE_CLASS | USB_RECIP_INTERFACE | USB_DIR_IN,
			      UAC2_CS_CONTROL_SAM_FREQ << 8,
			      snd_usb_ctrl_intf(chip) | (clock << 8),
			      data, data_size);

	if (ret < 0) {
		dev_err(&dev->dev,
			"%s(): unable to retrieve sample rate range (clock %d)\n",
				__func__, clock);
		ret = -EINVAL;
		goto err_free;
	}

	/* Call the triplet parser, and make sure fp->rate_table is NULL.
	 * We just use the return value to know how many sample rates we
	 * will have to deal with. */
	kfree(fp->rate_table);
	fp->rate_table = NULL;
	fp->nr_rates = parse_uac2_sample_rate_range(chip, fp, nr_triplets, data);

	if (fp->nr_rates == 0) {
		/* SNDRV_PCM_RATE_CONTINUOUS */
		ret = 0;
		goto err_free;
	}

	fp->rate_table = kmalloc_array(fp->nr_rates, sizeof(int), GFP_KERNEL);
	if (!fp->rate_table) {
		ret = -ENOMEM;
		goto err_free;
	}

	/* Call the triplet parser again, but this time, fp->rate_table is
	 * allocated, so the rates will be stored */
	parse_uac2_sample_rate_range(chip, fp, nr_triplets, data);

err_free:
	kfree(data);
err:
	return ret;
}

static int badd_set_audio_rate_v3(struct snd_usb_audio *chip,
		   struct audioformat *fp)
{
	unsigned int rate;

	fp->rate_table = kmalloc(sizeof(int), GFP_KERNEL);
	if (fp->rate_table == NULL)
		return -ENOMEM;

	fp->nr_rates = 1;
	rate = BADD_SAMPLING_RATE;
	fp->rate_min = fp->rate_max = fp->rate_table[0] = rate;
	fp->rates |= snd_pcm_rate_to_rate_bit(rate);
	return 0;
}

/*
 * parse the format type I and III descriptors
 */
static int parse_audio_format_i(struct snd_usb_audio *chip,
				struct audioformat *fp, u64 format,
				void *_fmt)
{
	snd_pcm_format_t pcm_format;
	unsigned int fmt_type;
	int ret;

	switch (fp->protocol) {
	default:
	case UAC_VERSION_1:
	case UAC_VERSION_2: {
		struct uac_format_type_i_continuous_descriptor *fmt = _fmt;

		fmt_type = fmt->bFormatType;
		break;
	}
	case UAC_VERSION_3: {
		/* fp->fmt_type is already set in this case */
		fmt_type = fp->fmt_type;
		break;
	}
	}

	if (fmt_type == UAC_FORMAT_TYPE_III) {
		/* FIXME: the format type is really IECxxx
		 *        but we give normal PCM format to get the existing
		 *        apps working...
		 */
		switch (chip->usb_id) {

		case USB_ID(0x0763, 0x2003): /* M-Audio Audiophile USB */
			if (chip->setup == 0x00 && 
			    fp->altsetting == 6)
				pcm_format = SNDRV_PCM_FORMAT_S16_BE;
			else
				pcm_format = SNDRV_PCM_FORMAT_S16_LE;
			break;
		default:
			pcm_format = SNDRV_PCM_FORMAT_S16_LE;
		}
		fp->formats = pcm_format_to_bits(pcm_format);
	} else {
		fp->formats = parse_audio_format_i_type(chip, fp, format, _fmt);
		if (!fp->formats)
			return -EINVAL;
	}

	/* gather possible sample rates */
	/* audio class v1 reports possible sample rates as part of the
	 * proprietary class specific descriptor.
	 * audio class v2 uses class specific EP0 range requests for that.
	 */
	switch (fp->protocol) {
	default:
	case UAC_VERSION_1: {
		struct uac_format_type_i_continuous_descriptor *fmt = _fmt;

		fp->channels = fmt->bNrChannels;
		ret = parse_audio_format_rates_v1(chip, fp, (unsigned char *) fmt, 7);
		break;
	}
	case UAC_VERSION_2:
	case UAC_VERSION_3: {
		/* fp->channels is already set in this case */
		ret = parse_audio_format_rates_v2v3(chip, fp);
		break;
	case UAC_VERSION_3:
		ret = badd_set_audio_rate_v3(chip, fp);
		break;
	}
	}

	if (fp->channels < 1) {
		usb_audio_err(chip,
			"%u:%d : invalid channels %d\n",
			fp->iface, fp->altsetting, fp->channels);
		return -EINVAL;
	}

	return ret;
}

/*
 * parse the format type II descriptor
 */
static int parse_audio_format_ii(struct snd_usb_audio *chip,
				 struct audioformat *fp,
				 u64 format, void *_fmt)
{
	int brate, framesize, ret;

	switch (format) {
	case UAC_FORMAT_TYPE_II_AC3:
		/* FIXME: there is no AC3 format defined yet */
		// fp->formats = SNDRV_PCM_FMTBIT_AC3;
		fp->formats = SNDRV_PCM_FMTBIT_U8; /* temporary hack to receive byte streams */
		break;
	case UAC_FORMAT_TYPE_II_MPEG:
		fp->formats = SNDRV_PCM_FMTBIT_MPEG;
		break;
	default:
		usb_audio_info(chip,
			 "%u:%d : unknown format tag %#llx is detected.  processed as MPEG.\n",
			 fp->iface, fp->altsetting, format);
		fp->formats = SNDRV_PCM_FMTBIT_MPEG;
		break;
	}

	fp->channels = 1;

	switch (fp->protocol) {
	default:
	case UAC_VERSION_1: {
		struct uac_format_type_ii_discrete_descriptor *fmt = _fmt;
		brate = le16_to_cpu(fmt->wMaxBitRate);
		framesize = le16_to_cpu(fmt->wSamplesPerFrame);
		usb_audio_info(chip, "found format II with max.bitrate = %d, frame size=%d\n", brate, framesize);
		fp->frame_size = framesize;
		ret = parse_audio_format_rates_v1(chip, fp, _fmt, 8); /* fmt[8..] sample rates */
		break;
	}
	case UAC_VERSION_2: {
		struct uac_format_type_ii_ext_descriptor *fmt = _fmt;
		brate = le16_to_cpu(fmt->wMaxBitRate);
		framesize = le16_to_cpu(fmt->wSamplesPerFrame);
		usb_audio_info(chip, "found format II with max.bitrate = %d, frame size=%d\n", brate, framesize);
		fp->frame_size = framesize;
		ret = parse_audio_format_rates_v2v3(chip, fp);
		break;
	}
	}

	return ret;
}

int snd_usb_parse_audio_format(struct snd_usb_audio *chip,
			       struct audioformat *fp, u64 format,
			       struct uac_format_type_i_continuous_descriptor *fmt,
			       int stream)
{
	int err;

	switch (fmt->bFormatType) {
	case UAC_FORMAT_TYPE_I:
	case UAC_FORMAT_TYPE_III:
		err = parse_audio_format_i(chip, fp, format, fmt);
		break;
	case UAC_FORMAT_TYPE_II:
		err = parse_audio_format_ii(chip, fp, format, fmt);
		break;
	default:
		usb_audio_info(chip,
			 "%u:%d : format type %d is not supported yet\n",
			 fp->iface, fp->altsetting,
			 fmt->bFormatType);
		return -ENOTSUPP;
	}
	if (fp->protocol == UAC_VERSION_3)
		fp->fmt_type = UAC_FORMAT_TYPE_I;
	else
		fp->fmt_type = fmt->bFormatType;
	if (err < 0)
		return err;
#if 1
	/* FIXME: temporary hack for extigy/audigy 2 nx/zs */
	/* extigy apparently supports sample rates other than 48k
	 * but not in ordinary way.  so we enable only 48k atm.
	 */
	if (chip->usb_id == USB_ID(0x041e, 0x3000) ||
	    chip->usb_id == USB_ID(0x041e, 0x3020) ||
	    chip->usb_id == USB_ID(0x041e, 0x3061)) {
		if (fmt->bFormatType == UAC_FORMAT_TYPE_I &&
		    fp->rates != SNDRV_PCM_RATE_48000 &&
		    fp->rates != SNDRV_PCM_RATE_96000)
			return -ENOTSUPP;
	}
#endif
	return 0;
}

int snd_usb_parse_audio_format_v3(struct snd_usb_audio *chip,
			       struct audioformat *fp,
			       struct uac3_as_header_descriptor *as,
			       int stream)
{
	u64 format = le64_to_cpu(as->bmFormats);
	int err;

	/*
	 * Type I format bits are D0..D6
	 * This test works because type IV is not supported
	 */
	if (format & 0x7f)
		fp->fmt_type = UAC_FORMAT_TYPE_I;
	else
		fp->fmt_type = UAC_FORMAT_TYPE_III;

	err = parse_audio_format_i(chip, fp, format, as);
	if (err < 0)
		return err;

	return 0;
}<|MERGE_RESOLUTION|>--- conflicted
+++ resolved
@@ -53,17 +53,12 @@
 	case UAC_VERSION_1:
 	default: {
 		struct uac_format_type_i_discrete_descriptor *fmt = _fmt;
-<<<<<<< HEAD
-		if (format >= 64)
-			return 0; /* invalid format */
-=======
 		if (format >= 64) {
 			usb_audio_info(chip,
 				       "%u:%d: invalid format type 0x%llx is detected, processed as PCM\n",
 				       fp->iface, fp->altsetting, format);
 			format = UAC_FORMAT_TYPE_I_PCM;
 		}
->>>>>>> 286cd8c7
 		sample_width = fmt->bBitResolution;
 		sample_bytes = fmt->bSubframeSize;
 		format = 1ULL << format;
