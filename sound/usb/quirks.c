/*
 *   This program is free software; you can redistribute it and/or modify
 *   it under the terms of the GNU General Public License as published by
 *   the Free Software Foundation; either version 2 of the License, or
 *   (at your option) any later version.
 *
 *   This program is distributed in the hope that it will be useful,
 *   but WITHOUT ANY WARRANTY; without even the implied warranty of
 *   MERCHANTABILITY or FITNESS FOR A PARTICULAR PURPOSE.  See the
 *   GNU General Public License for more details.
 *
 *   You should have received a copy of the GNU General Public License
 *   along with this program; if not, write to the Free Software
 *   Foundation, Inc., 59 Temple Place, Suite 330, Boston, MA  02111-1307 USA
 */

#include <linux/init.h>
#include <linux/slab.h>
#include <linux/usb.h>
#include <linux/usb/audio.h>
#include <linux/usb/midi.h>

#include <sound/control.h>
#include <sound/core.h>
#include <sound/info.h>
#include <sound/pcm.h>

#include "usbaudio.h"
#include "card.h"
#include "mixer.h"
#include "mixer_quirks.h"
#include "midi.h"
#include "quirks.h"
#include "helper.h"
#include "endpoint.h"
#include "pcm.h"
#include "clock.h"
#include "stream.h"

/*
 * handle the quirks for the contained interfaces
 */
static int create_composite_quirk(struct snd_usb_audio *chip,
				  struct usb_interface *iface,
				  struct usb_driver *driver,
				  const struct snd_usb_audio_quirk *quirk_comp)
{
	int probed_ifnum = get_iface_desc(iface->altsetting)->bInterfaceNumber;
	const struct snd_usb_audio_quirk *quirk;
	int err;

	for (quirk = quirk_comp->data; quirk->ifnum >= 0; ++quirk) {
		iface = usb_ifnum_to_if(chip->dev, quirk->ifnum);
		if (!iface)
			continue;
		if (quirk->ifnum != probed_ifnum &&
		    usb_interface_claimed(iface))
			continue;
		err = snd_usb_create_quirk(chip, iface, driver, quirk);
		if (err < 0)
			return err;
	}

	for (quirk = quirk_comp->data; quirk->ifnum >= 0; ++quirk) {
		iface = usb_ifnum_to_if(chip->dev, quirk->ifnum);
		if (!iface)
			continue;
		if (quirk->ifnum != probed_ifnum &&
		    !usb_interface_claimed(iface)) {
			err = usb_driver_claim_interface(driver, iface,
							 USB_AUDIO_IFACE_UNUSED);
			if (err < 0)
				return err;
		}
	}

	return 0;
}

static int ignore_interface_quirk(struct snd_usb_audio *chip,
				  struct usb_interface *iface,
				  struct usb_driver *driver,
				  const struct snd_usb_audio_quirk *quirk)
{
	return 0;
}


/*
 * Allow alignment on audio sub-slot (channel samples) rather than
 * on audio slots (audio frames)
 */
static int create_align_transfer_quirk(struct snd_usb_audio *chip,
				       struct usb_interface *iface,
				       struct usb_driver *driver,
				       const struct snd_usb_audio_quirk *quirk)
{
	chip->txfr_quirk = 1;
	return 1;	/* Continue with creating streams and mixer */
}

static int create_any_midi_quirk(struct snd_usb_audio *chip,
				 struct usb_interface *intf,
				 struct usb_driver *driver,
				 const struct snd_usb_audio_quirk *quirk)
{
	return snd_usbmidi_create(chip->card, intf, &chip->midi_list, quirk);
}

/*
 * create a stream for an interface with proper descriptors
 */
static int create_standard_audio_quirk(struct snd_usb_audio *chip,
				       struct usb_interface *iface,
				       struct usb_driver *driver,
				       const struct snd_usb_audio_quirk *quirk)
{
	struct usb_host_interface *alts;
	struct usb_interface_descriptor *altsd;
	int err;

	if (chip->usb_id == USB_ID(0x1686, 0x00dd)) /* Zoom R16/24 */
		chip->tx_length_quirk = 1;

	alts = &iface->altsetting[0];
	altsd = get_iface_desc(alts);
	err = snd_usb_parse_audio_interface(chip, altsd->bInterfaceNumber);
	if (err < 0) {
		usb_audio_err(chip, "cannot setup if %d: error %d\n",
			   altsd->bInterfaceNumber, err);
		return err;
	}
	/* reset the current interface */
	usb_set_interface(chip->dev, altsd->bInterfaceNumber, 0);
	return 0;
}

/*
 * create a stream for an endpoint/altsetting without proper descriptors
 */
static int create_fixed_stream_quirk(struct snd_usb_audio *chip,
				     struct usb_interface *iface,
				     struct usb_driver *driver,
				     const struct snd_usb_audio_quirk *quirk)
{
	struct audioformat *fp;
	struct usb_host_interface *alts;
	struct usb_interface_descriptor *altsd;
	int stream, err;
	unsigned *rate_table = NULL;

	fp = kmemdup(quirk->data, sizeof(*fp), GFP_KERNEL);
	if (!fp)
		return -ENOMEM;
<<<<<<< HEAD
	}
=======

>>>>>>> 286cd8c7
	INIT_LIST_HEAD(&fp->list);
	if (fp->nr_rates > MAX_NR_RATES) {
		kfree(fp);
		return -EINVAL;
	}
	if (fp->nr_rates > 0) {
		rate_table = kmemdup(fp->rate_table,
				     sizeof(int) * fp->nr_rates, GFP_KERNEL);
		if (!rate_table) {
			kfree(fp);
			return -ENOMEM;
		}
		fp->rate_table = rate_table;
	}

	stream = (fp->endpoint & USB_DIR_IN)
		? SNDRV_PCM_STREAM_CAPTURE : SNDRV_PCM_STREAM_PLAYBACK;
	err = snd_usb_add_audio_stream(chip, stream, fp);
	if (err < 0)
		goto error;
	if (fp->iface != get_iface_desc(&iface->altsetting[0])->bInterfaceNumber ||
	    fp->altset_idx >= iface->num_altsetting) {
		err = -EINVAL;
		goto error;
	}
	alts = &iface->altsetting[fp->altset_idx];
	altsd = get_iface_desc(alts);
	if (altsd->bNumEndpoints < 1) {
		err = -EINVAL;
		goto error;
	}

	fp->protocol = altsd->bInterfaceProtocol;

	if (fp->datainterval == 0)
		fp->datainterval = snd_usb_parse_datainterval(chip, alts);
	if (fp->maxpacksize == 0)
		fp->maxpacksize = le16_to_cpu(get_endpoint(alts, 0)->wMaxPacketSize);
	usb_set_interface(chip->dev, fp->iface, 0);
	snd_usb_init_pitch(chip, fp->iface, alts, fp);
	snd_usb_init_sample_rate(chip, fp->iface, alts, fp, fp->rate_max);
	return 0;

 error:
	list_del(&fp->list); /* unlink for avoiding double-free */
	kfree(fp);
	kfree(rate_table);
	return err;
}

static int create_auto_pcm_quirk(struct snd_usb_audio *chip,
				 struct usb_interface *iface,
				 struct usb_driver *driver)
{
	struct usb_host_interface *alts;
	struct usb_interface_descriptor *altsd;
	struct usb_endpoint_descriptor *epd;
	struct uac1_as_header_descriptor *ashd;
	struct uac_format_type_i_discrete_descriptor *fmtd;

	/*
	 * Most Roland/Yamaha audio streaming interfaces have more or less
	 * standard descriptors, but older devices might lack descriptors, and
	 * future ones might change, so ensure that we fail silently if the
	 * interface doesn't look exactly right.
	 */

	/* must have a non-zero altsetting for streaming */
	if (iface->num_altsetting < 2)
		return -ENODEV;
	alts = &iface->altsetting[1];
	altsd = get_iface_desc(alts);

	/* must have an isochronous endpoint for streaming */
	if (altsd->bNumEndpoints < 1)
		return -ENODEV;
	epd = get_endpoint(alts, 0);
	if (!usb_endpoint_xfer_isoc(epd))
		return -ENODEV;

	/* must have format descriptors */
	ashd = snd_usb_find_csint_desc(alts->extra, alts->extralen, NULL,
				       UAC_AS_GENERAL);
	fmtd = snd_usb_find_csint_desc(alts->extra, alts->extralen, NULL,
				       UAC_FORMAT_TYPE);
	if (!ashd || ashd->bLength < 7 ||
	    !fmtd || fmtd->bLength < 8)
		return -ENODEV;

	return create_standard_audio_quirk(chip, iface, driver, NULL);
}

static int create_yamaha_midi_quirk(struct snd_usb_audio *chip,
				    struct usb_interface *iface,
				    struct usb_driver *driver,
				    struct usb_host_interface *alts)
{
	static const struct snd_usb_audio_quirk yamaha_midi_quirk = {
		.type = QUIRK_MIDI_YAMAHA
	};
	struct usb_midi_in_jack_descriptor *injd;
	struct usb_midi_out_jack_descriptor *outjd;

	/* must have some valid jack descriptors */
	injd = snd_usb_find_csint_desc(alts->extra, alts->extralen,
				       NULL, USB_MS_MIDI_IN_JACK);
	outjd = snd_usb_find_csint_desc(alts->extra, alts->extralen,
					NULL, USB_MS_MIDI_OUT_JACK);
	if (!injd && !outjd)
		return -ENODEV;
	if ((injd && !snd_usb_validate_midi_desc(injd)) ||
	    (outjd && !snd_usb_validate_midi_desc(outjd)))
		return -ENODEV;
	if (injd && (injd->bLength < 5 ||
		     (injd->bJackType != USB_MS_EMBEDDED &&
		      injd->bJackType != USB_MS_EXTERNAL)))
		return -ENODEV;
	if (outjd && (outjd->bLength < 6 ||
		      (outjd->bJackType != USB_MS_EMBEDDED &&
		       outjd->bJackType != USB_MS_EXTERNAL)))
		return -ENODEV;
	return create_any_midi_quirk(chip, iface, driver, &yamaha_midi_quirk);
}

static int create_roland_midi_quirk(struct snd_usb_audio *chip,
				    struct usb_interface *iface,
				    struct usb_driver *driver,
				    struct usb_host_interface *alts)
{
	static const struct snd_usb_audio_quirk roland_midi_quirk = {
		.type = QUIRK_MIDI_ROLAND
	};
	u8 *roland_desc = NULL;

	/* might have a vendor-specific descriptor <06 24 F1 02 ...> */
	for (;;) {
		roland_desc = snd_usb_find_csint_desc(alts->extra,
						      alts->extralen,
						      roland_desc, 0xf1);
		if (!roland_desc)
			return -ENODEV;
		if (roland_desc[0] < 6 || roland_desc[3] != 2)
			continue;
		return create_any_midi_quirk(chip, iface, driver,
					     &roland_midi_quirk);
	}
}

static int create_std_midi_quirk(struct snd_usb_audio *chip,
				 struct usb_interface *iface,
				 struct usb_driver *driver,
				 struct usb_host_interface *alts)
{
	struct usb_ms_header_descriptor *mshd;
	struct usb_ms_endpoint_descriptor *msepd;

	/* must have the MIDIStreaming interface header descriptor*/
	mshd = (struct usb_ms_header_descriptor *)alts->extra;
	if (alts->extralen < 7 ||
	    mshd->bLength < 7 ||
	    mshd->bDescriptorType != USB_DT_CS_INTERFACE ||
	    mshd->bDescriptorSubtype != USB_MS_HEADER)
		return -ENODEV;
	/* must have the MIDIStreaming endpoint descriptor*/
	msepd = (struct usb_ms_endpoint_descriptor *)alts->endpoint[0].extra;
	if (alts->endpoint[0].extralen < 4 ||
	    msepd->bLength < 4 ||
	    msepd->bDescriptorType != USB_DT_CS_ENDPOINT ||
	    msepd->bDescriptorSubtype != UAC_MS_GENERAL ||
	    msepd->bNumEmbMIDIJack < 1 ||
	    msepd->bNumEmbMIDIJack > 16)
		return -ENODEV;

	return create_any_midi_quirk(chip, iface, driver, NULL);
}

static int create_auto_midi_quirk(struct snd_usb_audio *chip,
				  struct usb_interface *iface,
				  struct usb_driver *driver)
{
	struct usb_host_interface *alts;
	struct usb_interface_descriptor *altsd;
	struct usb_endpoint_descriptor *epd;
	int err;

	alts = &iface->altsetting[0];
	altsd = get_iface_desc(alts);

	/* must have at least one bulk/interrupt endpoint for streaming */
	if (altsd->bNumEndpoints < 1)
		return -ENODEV;
	epd = get_endpoint(alts, 0);
	if (!usb_endpoint_xfer_bulk(epd) &&
	    !usb_endpoint_xfer_int(epd))
		return -ENODEV;

	switch (USB_ID_VENDOR(chip->usb_id)) {
	case 0x0499: /* Yamaha */
		err = create_yamaha_midi_quirk(chip, iface, driver, alts);
		if (err != -ENODEV)
			return err;
		break;
	case 0x0582: /* Roland */
		err = create_roland_midi_quirk(chip, iface, driver, alts);
		if (err != -ENODEV)
			return err;
		break;
	}

	return create_std_midi_quirk(chip, iface, driver, alts);
}

static int create_autodetect_quirk(struct snd_usb_audio *chip,
				   struct usb_interface *iface,
				   struct usb_driver *driver)
{
	int err;

	err = create_auto_pcm_quirk(chip, iface, driver);
	if (err == -ENODEV)
		err = create_auto_midi_quirk(chip, iface, driver);
	return err;
}

static int create_autodetect_quirks(struct snd_usb_audio *chip,
				    struct usb_interface *iface,
				    struct usb_driver *driver,
				    const struct snd_usb_audio_quirk *quirk)
{
	int probed_ifnum = get_iface_desc(iface->altsetting)->bInterfaceNumber;
	int ifcount, ifnum, err;

	err = create_autodetect_quirk(chip, iface, driver);
	if (err < 0)
		return err;

	/*
	 * ALSA PCM playback/capture devices cannot be registered in two steps,
	 * so we have to claim the other corresponding interface here.
	 */
	ifcount = chip->dev->actconfig->desc.bNumInterfaces;
	for (ifnum = 0; ifnum < ifcount; ifnum++) {
		if (ifnum == probed_ifnum || quirk->ifnum >= 0)
			continue;
		iface = usb_ifnum_to_if(chip->dev, ifnum);
		if (!iface ||
		    usb_interface_claimed(iface) ||
		    get_iface_desc(iface->altsetting)->bInterfaceClass !=
							USB_CLASS_VENDOR_SPEC)
			continue;

		err = create_autodetect_quirk(chip, iface, driver);
		if (err >= 0) {
			err = usb_driver_claim_interface(driver, iface,
							 USB_AUDIO_IFACE_UNUSED);
			if (err < 0)
				return err;
		}
	}

	return 0;
}

/*
 * Create a stream for an Edirol UA-700/UA-25/UA-4FX interface.  
 * The only way to detect the sample rate is by looking at wMaxPacketSize.
 */
static int create_uaxx_quirk(struct snd_usb_audio *chip,
			     struct usb_interface *iface,
			     struct usb_driver *driver,
			     const struct snd_usb_audio_quirk *quirk)
{
	static const struct audioformat ua_format = {
		.formats = SNDRV_PCM_FMTBIT_S24_3LE,
		.channels = 2,
		.fmt_type = UAC_FORMAT_TYPE_I,
		.altsetting = 1,
		.altset_idx = 1,
		.rates = SNDRV_PCM_RATE_CONTINUOUS,
	};
	struct usb_host_interface *alts;
	struct usb_interface_descriptor *altsd;
	struct audioformat *fp;
	int stream, err;

	/* both PCM and MIDI interfaces have 2 or more altsettings */
	if (iface->num_altsetting < 2)
		return -ENXIO;
	alts = &iface->altsetting[1];
	altsd = get_iface_desc(alts);

	if (altsd->bNumEndpoints == 2) {
		static const struct snd_usb_midi_endpoint_info ua700_ep = {
			.out_cables = 0x0003,
			.in_cables  = 0x0003
		};
		static const struct snd_usb_audio_quirk ua700_quirk = {
			.type = QUIRK_MIDI_FIXED_ENDPOINT,
			.data = &ua700_ep
		};
		static const struct snd_usb_midi_endpoint_info uaxx_ep = {
			.out_cables = 0x0001,
			.in_cables  = 0x0001
		};
		static const struct snd_usb_audio_quirk uaxx_quirk = {
			.type = QUIRK_MIDI_FIXED_ENDPOINT,
			.data = &uaxx_ep
		};
		const struct snd_usb_audio_quirk *quirk =
			chip->usb_id == USB_ID(0x0582, 0x002b)
			? &ua700_quirk : &uaxx_quirk;
		return __snd_usbmidi_create(chip->card, iface,
					  &chip->midi_list, quirk,
					  chip->usb_id);
	}

	if (altsd->bNumEndpoints != 1)
		return -ENXIO;

	fp = kmemdup(&ua_format, sizeof(*fp), GFP_KERNEL);
	if (!fp)
		return -ENOMEM;

	fp->iface = altsd->bInterfaceNumber;
	fp->endpoint = get_endpoint(alts, 0)->bEndpointAddress;
	fp->ep_attr = get_endpoint(alts, 0)->bmAttributes;
	fp->datainterval = 0;
	fp->maxpacksize = le16_to_cpu(get_endpoint(alts, 0)->wMaxPacketSize);
	INIT_LIST_HEAD(&fp->list);

	switch (fp->maxpacksize) {
	case 0x120:
		fp->rate_max = fp->rate_min = 44100;
		break;
	case 0x138:
	case 0x140:
		fp->rate_max = fp->rate_min = 48000;
		break;
	case 0x258:
	case 0x260:
		fp->rate_max = fp->rate_min = 96000;
		break;
	default:
		usb_audio_err(chip, "unknown sample rate\n");
		kfree(fp);
		return -ENXIO;
	}

	stream = (fp->endpoint & USB_DIR_IN)
		? SNDRV_PCM_STREAM_CAPTURE : SNDRV_PCM_STREAM_PLAYBACK;
	err = snd_usb_add_audio_stream(chip, stream, fp);
	if (err < 0) {
		list_del(&fp->list); /* unlink for avoiding double-free */
		kfree(fp);
		return err;
	}
	usb_set_interface(chip->dev, fp->iface, 0);
	return 0;
}

/*
 * Create a standard mixer for the specified interface.
 */
static int create_standard_mixer_quirk(struct snd_usb_audio *chip,
				       struct usb_interface *iface,
				       struct usb_driver *driver,
				       const struct snd_usb_audio_quirk *quirk)
{
	if (quirk->ifnum < 0)
		return 0;

	return snd_usb_create_mixer(chip, quirk->ifnum, 0);
}


static int setup_fmt_after_resume_quirk(struct snd_usb_audio *chip,
				       struct usb_interface *iface,
				       struct usb_driver *driver,
				       const struct snd_usb_audio_quirk *quirk)
{
	chip->setup_fmt_after_resume_quirk = 1;
	return 1;	/* Continue with creating streams and mixer */
}

/*
 * audio-interface quirks
 *
 * returns zero if no standard audio/MIDI parsing is needed.
 * returns a positive value if standard audio/midi interfaces are parsed
 * after this.
 * returns a negative value at error.
 */
int snd_usb_create_quirk(struct snd_usb_audio *chip,
			 struct usb_interface *iface,
			 struct usb_driver *driver,
			 const struct snd_usb_audio_quirk *quirk)
{
	typedef int (*quirk_func_t)(struct snd_usb_audio *,
				    struct usb_interface *,
				    struct usb_driver *,
				    const struct snd_usb_audio_quirk *);
	static const quirk_func_t quirk_funcs[] = {
		[QUIRK_IGNORE_INTERFACE] = ignore_interface_quirk,
		[QUIRK_COMPOSITE] = create_composite_quirk,
		[QUIRK_AUTODETECT] = create_autodetect_quirks,
		[QUIRK_MIDI_STANDARD_INTERFACE] = create_any_midi_quirk,
		[QUIRK_MIDI_FIXED_ENDPOINT] = create_any_midi_quirk,
		[QUIRK_MIDI_YAMAHA] = create_any_midi_quirk,
		[QUIRK_MIDI_ROLAND] = create_any_midi_quirk,
		[QUIRK_MIDI_MIDIMAN] = create_any_midi_quirk,
		[QUIRK_MIDI_NOVATION] = create_any_midi_quirk,
		[QUIRK_MIDI_RAW_BYTES] = create_any_midi_quirk,
		[QUIRK_MIDI_EMAGIC] = create_any_midi_quirk,
		[QUIRK_MIDI_CME] = create_any_midi_quirk,
		[QUIRK_MIDI_AKAI] = create_any_midi_quirk,
		[QUIRK_MIDI_FTDI] = create_any_midi_quirk,
		[QUIRK_MIDI_CH345] = create_any_midi_quirk,
		[QUIRK_AUDIO_STANDARD_INTERFACE] = create_standard_audio_quirk,
		[QUIRK_AUDIO_FIXED_ENDPOINT] = create_fixed_stream_quirk,
		[QUIRK_AUDIO_EDIROL_UAXX] = create_uaxx_quirk,
		[QUIRK_AUDIO_ALIGN_TRANSFER] = create_align_transfer_quirk,
		[QUIRK_AUDIO_STANDARD_MIXER] = create_standard_mixer_quirk,
		[QUIRK_SETUP_FMT_AFTER_RESUME] = setup_fmt_after_resume_quirk,
	};

	if (quirk->type < QUIRK_TYPE_COUNT) {
		return quirk_funcs[quirk->type](chip, iface, driver, quirk);
	} else {
		usb_audio_err(chip, "invalid quirk type %d\n", quirk->type);
		return -ENXIO;
	}
}

/*
 * boot quirks
 */

#define EXTIGY_FIRMWARE_SIZE_OLD 794
#define EXTIGY_FIRMWARE_SIZE_NEW 483

static int snd_usb_extigy_boot_quirk(struct usb_device *dev, struct usb_interface *intf)
{
	struct usb_host_config *config = dev->actconfig;
	int err;

	if (le16_to_cpu(get_cfg_desc(config)->wTotalLength) == EXTIGY_FIRMWARE_SIZE_OLD ||
	    le16_to_cpu(get_cfg_desc(config)->wTotalLength) == EXTIGY_FIRMWARE_SIZE_NEW) {
		dev_dbg(&dev->dev, "sending Extigy boot sequence...\n");
		/* Send message to force it to reconnect with full interface. */
		err = snd_usb_ctl_msg(dev, usb_sndctrlpipe(dev,0),
				      0x10, 0x43, 0x0001, 0x000a, NULL, 0);
		if (err < 0)
			dev_dbg(&dev->dev, "error sending boot message: %d\n", err);
		err = usb_get_descriptor(dev, USB_DT_DEVICE, 0,
				&dev->descriptor, sizeof(dev->descriptor));
		config = dev->actconfig;
		if (err < 0)
			dev_dbg(&dev->dev, "error usb_get_descriptor: %d\n", err);
		err = usb_reset_configuration(dev);
		if (err < 0)
			dev_dbg(&dev->dev, "error usb_reset_configuration: %d\n", err);
		dev_dbg(&dev->dev, "extigy_boot: new boot length = %d\n",
			    le16_to_cpu(get_cfg_desc(config)->wTotalLength));
		return -ENODEV; /* quit this anyway */
	}
	return 0;
}

static int snd_usb_audigy2nx_boot_quirk(struct usb_device *dev)
{
	u8 buf = 1;

	snd_usb_ctl_msg(dev, usb_rcvctrlpipe(dev, 0), 0x2a,
			USB_DIR_IN | USB_TYPE_VENDOR | USB_RECIP_OTHER,
			0, 0, &buf, 1);
	if (buf == 0) {
		snd_usb_ctl_msg(dev, usb_sndctrlpipe(dev, 0), 0x29,
				USB_DIR_OUT | USB_TYPE_VENDOR | USB_RECIP_OTHER,
				1, 2000, NULL, 0);
		return -ENODEV;
	}
	return 0;
}

static int snd_usb_fasttrackpro_boot_quirk(struct usb_device *dev)
{
	int err;

	if (dev->actconfig->desc.bConfigurationValue == 1) {
		dev_info(&dev->dev,
			   "Fast Track Pro switching to config #2\n");
		/* This function has to be available by the usb core module.
		 * if it is not avialable the boot quirk has to be left out
		 * and the configuration has to be set by udev or hotplug
		 * rules
		 */
		err = usb_driver_set_configuration(dev, 2);
		if (err < 0)
			dev_dbg(&dev->dev,
				"error usb_driver_set_configuration: %d\n",
				err);
		/* Always return an error, so that we stop creating a device
		   that will just be destroyed and recreated with a new
		   configuration */
		return -ENODEV;
	} else
		dev_info(&dev->dev, "Fast Track Pro config OK\n");

	return 0;
}

/*
 * C-Media CM106/CM106+ have four 16-bit internal registers that are nicely
 * documented in the device's data sheet.
 */
static int snd_usb_cm106_write_int_reg(struct usb_device *dev, int reg, u16 value)
{
	u8 buf[4];
	buf[0] = 0x20;
	buf[1] = value & 0xff;
	buf[2] = (value >> 8) & 0xff;
	buf[3] = reg;
	return snd_usb_ctl_msg(dev, usb_sndctrlpipe(dev, 0), USB_REQ_SET_CONFIGURATION,
			       USB_DIR_OUT | USB_TYPE_CLASS | USB_RECIP_ENDPOINT,
			       0, 0, &buf, 4);
}

static int snd_usb_cm106_boot_quirk(struct usb_device *dev)
{
	/*
	 * Enable line-out driver mode, set headphone source to front
	 * channels, enable stereo mic.
	 */
	return snd_usb_cm106_write_int_reg(dev, 2, 0x8004);
}

/*
 * C-Media CM6206 is based on CM106 with two additional
 * registers that are not documented in the data sheet.
 * Values here are chosen based on sniffing USB traffic
 * under Windows.
 */
static int snd_usb_cm6206_boot_quirk(struct usb_device *dev)
{
	int err  = 0, reg;
	int val[] = {0x2004, 0x3000, 0xf800, 0x143f, 0x0000, 0x3000};

	for (reg = 0; reg < ARRAY_SIZE(val); reg++) {
		err = snd_usb_cm106_write_int_reg(dev, reg, val[reg]);
		if (err < 0)
			return err;
	}

	return err;
}

/* quirk for Plantronics GameCom 780 with CM6302 chip */
static int snd_usb_gamecon780_boot_quirk(struct usb_device *dev)
{
	/* set the initial volume and don't change; other values are either
	 * too loud or silent due to firmware bug (bko#65251)
	 */
	u8 buf[2] = { 0x74, 0xe3 };
	return snd_usb_ctl_msg(dev, usb_sndctrlpipe(dev, 0), UAC_SET_CUR,
			USB_RECIP_INTERFACE | USB_TYPE_CLASS | USB_DIR_OUT,
			UAC_FU_VOLUME << 8, 9 << 8, buf, 2);
}

/*
 * Novation Twitch DJ controller
 * Focusrite Novation Saffire 6 USB audio card
 */
static int snd_usb_novation_boot_quirk(struct usb_device *dev)
{
	/* preemptively set up the device because otherwise the
	 * raw MIDI endpoints are not active */
	usb_set_interface(dev, 0, 1);
	return 0;
}

/*
 * This call will put the synth in "USB send" mode, i.e it will send MIDI
 * messages through USB (this is disabled at startup). The synth will
 * acknowledge by sending a sysex on endpoint 0x85 and by displaying a USB
 * sign on its LCD. Values here are chosen based on sniffing USB traffic
 * under Windows.
 */
static int snd_usb_accessmusic_boot_quirk(struct usb_device *dev)
{
	int err, actual_length;

	/* "midi send" enable */
	static const u8 seq[] = { 0x4e, 0x73, 0x52, 0x01 };

	void *buf = kmemdup(seq, ARRAY_SIZE(seq), GFP_KERNEL);
	if (!buf)
		return -ENOMEM;
	err = usb_interrupt_msg(dev, usb_sndintpipe(dev, 0x05), buf,
			ARRAY_SIZE(seq), &actual_length, 1000);
	kfree(buf);
	if (err < 0)
		return err;

	return 0;
}

/*
 * Some sound cards from Native Instruments are in fact compliant to the USB
 * audio standard of version 2 and other approved USB standards, even though
 * they come up as vendor-specific device when first connected.
 *
 * However, they can be told to come up with a new set of descriptors
 * upon their next enumeration, and the interfaces announced by the new
 * descriptors will then be handled by the kernel's class drivers. As the
 * product ID will also change, no further checks are required.
 */

static int snd_usb_nativeinstruments_boot_quirk(struct usb_device *dev)
{
	int ret = usb_control_msg(dev, usb_sndctrlpipe(dev, 0),
				  0xaf, USB_TYPE_VENDOR | USB_RECIP_DEVICE,
				  1, 0, NULL, 0, 1000);

	if (ret < 0)
		return ret;

	usb_reset_device(dev);

	/* return -EAGAIN, so the creation of an audio interface for this
	 * temporary device is aborted. The device will reconnect with a
	 * new product ID */
	return -EAGAIN;
}

static void mbox2_setup_48_24_magic(struct usb_device *dev)
{
	u8 srate[3];
	u8 temp[12];

	/* Choose 48000Hz permanently */
	srate[0] = 0x80;
	srate[1] = 0xbb;
	srate[2] = 0x00;

	/* Send the magic! */
	snd_usb_ctl_msg(dev, usb_rcvctrlpipe(dev, 0),
		0x01, 0x22, 0x0100, 0x0085, &temp, 0x0003);
	snd_usb_ctl_msg(dev, usb_sndctrlpipe(dev, 0),
		0x81, 0xa2, 0x0100, 0x0085, &srate, 0x0003);
	snd_usb_ctl_msg(dev, usb_sndctrlpipe(dev, 0),
		0x81, 0xa2, 0x0100, 0x0086, &srate, 0x0003);
	snd_usb_ctl_msg(dev, usb_sndctrlpipe(dev, 0),
		0x81, 0xa2, 0x0100, 0x0003, &srate, 0x0003);
	return;
}

/* Digidesign Mbox 2 needs to load firmware onboard
 * and driver must wait a few seconds for initialisation.
 */

#define MBOX2_FIRMWARE_SIZE    646
#define MBOX2_BOOT_LOADING     0x01 /* Hard coded into the device */
#define MBOX2_BOOT_READY       0x02 /* Hard coded into the device */

static int snd_usb_mbox2_boot_quirk(struct usb_device *dev)
{
	struct usb_host_config *config = dev->actconfig;
	int err;
	u8 bootresponse[0x12];
	int fwsize;
	int count;

	fwsize = le16_to_cpu(get_cfg_desc(config)->wTotalLength);

	if (fwsize != MBOX2_FIRMWARE_SIZE) {
		dev_err(&dev->dev, "Invalid firmware size=%d.\n", fwsize);
		return -ENODEV;
	}

	dev_dbg(&dev->dev, "Sending Digidesign Mbox 2 boot sequence...\n");

	count = 0;
	bootresponse[0] = MBOX2_BOOT_LOADING;
	while ((bootresponse[0] == MBOX2_BOOT_LOADING) && (count < 10)) {
		msleep(500); /* 0.5 second delay */
		snd_usb_ctl_msg(dev, usb_rcvctrlpipe(dev, 0),
			/* Control magic - load onboard firmware */
			0x85, 0xc0, 0x0001, 0x0000, &bootresponse, 0x0012);
		if (bootresponse[0] == MBOX2_BOOT_READY)
			break;
		dev_dbg(&dev->dev, "device not ready, resending boot sequence...\n");
		count++;
	}

	if (bootresponse[0] != MBOX2_BOOT_READY) {
		dev_err(&dev->dev, "Unknown bootresponse=%d, or timed out, ignoring device.\n", bootresponse[0]);
		return -ENODEV;
	}

	dev_dbg(&dev->dev, "device initialised!\n");

	err = usb_get_descriptor(dev, USB_DT_DEVICE, 0,
		&dev->descriptor, sizeof(dev->descriptor));
	config = dev->actconfig;
	if (err < 0)
		dev_dbg(&dev->dev, "error usb_get_descriptor: %d\n", err);

	err = usb_reset_configuration(dev);
	if (err < 0)
		dev_dbg(&dev->dev, "error usb_reset_configuration: %d\n", err);
	dev_dbg(&dev->dev, "mbox2_boot: new boot length = %d\n",
		le16_to_cpu(get_cfg_desc(config)->wTotalLength));

	mbox2_setup_48_24_magic(dev);

	dev_info(&dev->dev, "Digidesign Mbox 2: 24bit 48kHz");

	return 0; /* Successful boot */
}

static int snd_usb_axefx3_boot_quirk(struct usb_device *dev)
{
	int err;

	dev_dbg(&dev->dev, "Waiting for Axe-Fx III to boot up...\n");

	/* If the Axe-Fx III has not fully booted, it will timeout when trying
	 * to enable the audio streaming interface. A more generous timeout is
	 * used here to detect when the Axe-Fx III has finished booting as the
	 * set interface message will be acked once it has
	 */
	err = usb_control_msg(dev, usb_sndctrlpipe(dev, 0),
				USB_REQ_SET_INTERFACE, USB_RECIP_INTERFACE,
				1, 1, NULL, 0, 120000);
	if (err < 0) {
		dev_err(&dev->dev,
			"failed waiting for Axe-Fx III to boot: %d\n", err);
		return err;
	}

	dev_dbg(&dev->dev, "Axe-Fx III is now ready\n");

	err = usb_set_interface(dev, 1, 0);
	if (err < 0)
		dev_dbg(&dev->dev,
			"error stopping Axe-Fx III interface: %d\n", err);

	return 0;
}

/*
 * Setup quirks
 */
#define MAUDIO_SET		0x01 /* parse device_setup */
#define MAUDIO_SET_COMPATIBLE	0x80 /* use only "win-compatible" interfaces */
#define MAUDIO_SET_DTS		0x02 /* enable DTS Digital Output */
#define MAUDIO_SET_96K		0x04 /* 48-96KHz rate if set, 8-48KHz otherwise */
#define MAUDIO_SET_24B		0x08 /* 24bits sample if set, 16bits otherwise */
#define MAUDIO_SET_DI		0x10 /* enable Digital Input */
#define MAUDIO_SET_MASK		0x1f /* bit mask for setup value */
#define MAUDIO_SET_24B_48K_DI	 0x19 /* 24bits+48KHz+Digital Input */
#define MAUDIO_SET_24B_48K_NOTDI 0x09 /* 24bits+48KHz+No Digital Input */
#define MAUDIO_SET_16B_48K_DI	 0x11 /* 16bits+48KHz+Digital Input */
#define MAUDIO_SET_16B_48K_NOTDI 0x01 /* 16bits+48KHz+No Digital Input */

static int quattro_skip_setting_quirk(struct snd_usb_audio *chip,
				      int iface, int altno)
{
	/* Reset ALL ifaces to 0 altsetting.
	 * Call it for every possible altsetting of every interface.
	 */
	usb_set_interface(chip->dev, iface, 0);
	if (chip->setup & MAUDIO_SET) {
		if (chip->setup & MAUDIO_SET_COMPATIBLE) {
			if (iface != 1 && iface != 2)
				return 1; /* skip all interfaces but 1 and 2 */
		} else {
			unsigned int mask;
			if (iface == 1 || iface == 2)
				return 1; /* skip interfaces 1 and 2 */
			if ((chip->setup & MAUDIO_SET_96K) && altno != 1)
				return 1; /* skip this altsetting */
			mask = chip->setup & MAUDIO_SET_MASK;
			if (mask == MAUDIO_SET_24B_48K_DI && altno != 2)
				return 1; /* skip this altsetting */
			if (mask == MAUDIO_SET_24B_48K_NOTDI && altno != 3)
				return 1; /* skip this altsetting */
			if (mask == MAUDIO_SET_16B_48K_NOTDI && altno != 4)
				return 1; /* skip this altsetting */
		}
	}
	usb_audio_dbg(chip,
		    "using altsetting %d for interface %d config %d\n",
		    altno, iface, chip->setup);
	return 0; /* keep this altsetting */
}

static int audiophile_skip_setting_quirk(struct snd_usb_audio *chip,
					 int iface,
					 int altno)
{
	/* Reset ALL ifaces to 0 altsetting.
	 * Call it for every possible altsetting of every interface.
	 */
	usb_set_interface(chip->dev, iface, 0);

	if (chip->setup & MAUDIO_SET) {
		unsigned int mask;
		if ((chip->setup & MAUDIO_SET_DTS) && altno != 6)
			return 1; /* skip this altsetting */
		if ((chip->setup & MAUDIO_SET_96K) && altno != 1)
			return 1; /* skip this altsetting */
		mask = chip->setup & MAUDIO_SET_MASK;
		if (mask == MAUDIO_SET_24B_48K_DI && altno != 2)
			return 1; /* skip this altsetting */
		if (mask == MAUDIO_SET_24B_48K_NOTDI && altno != 3)
			return 1; /* skip this altsetting */
		if (mask == MAUDIO_SET_16B_48K_DI && altno != 4)
			return 1; /* skip this altsetting */
		if (mask == MAUDIO_SET_16B_48K_NOTDI && altno != 5)
			return 1; /* skip this altsetting */
	}

	return 0; /* keep this altsetting */
}

static int fasttrackpro_skip_setting_quirk(struct snd_usb_audio *chip,
					   int iface, int altno)
{
	/* Reset ALL ifaces to 0 altsetting.
	 * Call it for every possible altsetting of every interface.
	 */
	usb_set_interface(chip->dev, iface, 0);

	/* possible configuration where both inputs and only one output is
	 *used is not supported by the current setup
	 */
	if (chip->setup & (MAUDIO_SET | MAUDIO_SET_24B)) {
		if (chip->setup & MAUDIO_SET_96K) {
			if (altno != 3 && altno != 6)
				return 1;
		} else if (chip->setup & MAUDIO_SET_DI) {
			if (iface == 4)
				return 1; /* no analog input */
			if (altno != 2 && altno != 5)
				return 1; /* enable only altsets 2 and 5 */
		} else {
			if (iface == 5)
				return 1; /* disable digialt input */
			if (altno != 2 && altno != 5)
				return 1; /* enalbe only altsets 2 and 5 */
		}
	} else {
		/* keep only 16-Bit mode */
		if (altno != 1)
			return 1;
	}

	usb_audio_dbg(chip,
		    "using altsetting %d for interface %d config %d\n",
		    altno, iface, chip->setup);
	return 0; /* keep this altsetting */
}

int snd_usb_apply_interface_quirk(struct snd_usb_audio *chip,
				  int iface,
				  int altno)
{
	/* audiophile usb: skip altsets incompatible with device_setup */
	if (chip->usb_id == USB_ID(0x0763, 0x2003))
		return audiophile_skip_setting_quirk(chip, iface, altno);
	/* quattro usb: skip altsets incompatible with device_setup */
	if (chip->usb_id == USB_ID(0x0763, 0x2001))
		return quattro_skip_setting_quirk(chip, iface, altno);
	/* fasttrackpro usb: skip altsets incompatible with device_setup */
	if (chip->usb_id == USB_ID(0x0763, 0x2012))
		return fasttrackpro_skip_setting_quirk(chip, iface, altno);

	return 0;
}

int snd_usb_apply_boot_quirk(struct usb_device *dev,
			     struct usb_interface *intf,
			     const struct snd_usb_audio_quirk *quirk,
			     unsigned int id)
{
	switch (id) {
	case USB_ID(0x041e, 0x3000):
		/* SB Extigy needs special boot-up sequence */
		/* if more models come, this will go to the quirk list. */
		return snd_usb_extigy_boot_quirk(dev, intf);

	case USB_ID(0x041e, 0x3020):
		/* SB Audigy 2 NX needs its own boot-up magic, too */
		return snd_usb_audigy2nx_boot_quirk(dev);

	case USB_ID(0x10f5, 0x0200):
		/* C-Media CM106 / Turtle Beach Audio Advantage Roadie */
		return snd_usb_cm106_boot_quirk(dev);

	case USB_ID(0x0d8c, 0x0102):
		/* C-Media CM6206 / CM106-Like Sound Device */
	case USB_ID(0x0ccd, 0x00b1): /* Terratec Aureon 7.1 USB */
		return snd_usb_cm6206_boot_quirk(dev);

	case USB_ID(0x0dba, 0x3000):
		/* Digidesign Mbox 2 */
		return snd_usb_mbox2_boot_quirk(dev);

	case USB_ID(0x1235, 0x0010): /* Focusrite Novation Saffire 6 USB */
	case USB_ID(0x1235, 0x0018): /* Focusrite Novation Twitch */
		return snd_usb_novation_boot_quirk(dev);

	case USB_ID(0x133e, 0x0815):
		/* Access Music VirusTI Desktop */
		return snd_usb_accessmusic_boot_quirk(dev);

	case USB_ID(0x17cc, 0x1000): /* Komplete Audio 6 */
	case USB_ID(0x17cc, 0x1010): /* Traktor Audio 6 */
	case USB_ID(0x17cc, 0x1020): /* Traktor Audio 10 */
		return snd_usb_nativeinstruments_boot_quirk(dev);
	case USB_ID(0x0763, 0x2012):  /* M-Audio Fast Track Pro USB */
		return snd_usb_fasttrackpro_boot_quirk(dev);
	case USB_ID(0x047f, 0xc010): /* Plantronics Gamecom 780 */
		return snd_usb_gamecon780_boot_quirk(dev);
	case USB_ID(0x2466, 0x8010): /* Fractal Audio Axe-Fx 3 */
		return snd_usb_axefx3_boot_quirk(dev);
	}

	return 0;
}

/*
 * check if the device uses big-endian samples
 */
int snd_usb_is_big_endian_format(struct snd_usb_audio *chip, struct audioformat *fp)
{
	/* it depends on altsetting whether the device is big-endian or not */
	switch (chip->usb_id) {
	case USB_ID(0x0763, 0x2001): /* M-Audio Quattro: captured data only */
		if (fp->altsetting == 2 || fp->altsetting == 3 ||
			fp->altsetting == 5 || fp->altsetting == 6)
			return 1;
		break;
	case USB_ID(0x0763, 0x2003): /* M-Audio Audiophile USB */
		if (chip->setup == 0x00 ||
			fp->altsetting == 1 || fp->altsetting == 2 ||
			fp->altsetting == 3)
			return 1;
		break;
	case USB_ID(0x0763, 0x2012): /* M-Audio Fast Track Pro */
		if (fp->altsetting == 2 || fp->altsetting == 3 ||
			fp->altsetting == 5 || fp->altsetting == 6)
			return 1;
		break;
	}
	return 0;
}

/*
 * For E-Mu 0404USB/0202USB/TrackerPre/0204 sample rate should be set for device,
 * not for interface.
 */

enum {
	EMU_QUIRK_SR_44100HZ = 0,
	EMU_QUIRK_SR_48000HZ,
	EMU_QUIRK_SR_88200HZ,
	EMU_QUIRK_SR_96000HZ,
	EMU_QUIRK_SR_176400HZ,
	EMU_QUIRK_SR_192000HZ
};

static void set_format_emu_quirk(struct snd_usb_substream *subs,
				 struct audioformat *fmt)
{
	unsigned char emu_samplerate_id = 0;

	/* When capture is active
	 * sample rate shouldn't be changed
	 * by playback substream
	 */
	if (subs->direction == SNDRV_PCM_STREAM_PLAYBACK) {
		if (subs->stream->substream[SNDRV_PCM_STREAM_CAPTURE].interface != -1)
			return;
	}

	switch (fmt->rate_min) {
	case 48000:
		emu_samplerate_id = EMU_QUIRK_SR_48000HZ;
		break;
	case 88200:
		emu_samplerate_id = EMU_QUIRK_SR_88200HZ;
		break;
	case 96000:
		emu_samplerate_id = EMU_QUIRK_SR_96000HZ;
		break;
	case 176400:
		emu_samplerate_id = EMU_QUIRK_SR_176400HZ;
		break;
	case 192000:
		emu_samplerate_id = EMU_QUIRK_SR_192000HZ;
		break;
	default:
		emu_samplerate_id = EMU_QUIRK_SR_44100HZ;
		break;
	}
	snd_emuusb_set_samplerate(subs->stream->chip, emu_samplerate_id);
	subs->pkt_offset_adj = (emu_samplerate_id >= EMU_QUIRK_SR_176400HZ) ? 4 : 0;
}

void snd_usb_set_format_quirk(struct snd_usb_substream *subs,
			      struct audioformat *fmt)
{
	switch (subs->stream->chip->usb_id) {
	case USB_ID(0x041e, 0x3f02): /* E-Mu 0202 USB */
	case USB_ID(0x041e, 0x3f04): /* E-Mu 0404 USB */
	case USB_ID(0x041e, 0x3f0a): /* E-Mu Tracker Pre */
	case USB_ID(0x041e, 0x3f19): /* E-Mu 0204 USB */
		set_format_emu_quirk(subs, fmt);
		break;
	case USB_ID(0x534d, 0x2109): /* MacroSilicon MS2109 */
		subs->stream_offset_adj = 2;
		break;
	}
}

bool snd_usb_get_sample_rate_quirk(struct snd_usb_audio *chip)
{
	/* devices which do not support reading the sample rate. */
	switch (chip->usb_id) {
	case USB_ID(0x041E, 0x4080): /* Creative Live Cam VF0610 */
<<<<<<< HEAD
	case USB_ID(0x045E, 0x075D): /* MS Lifecam Cinema  */
	case USB_ID(0x045E, 0x076D): /* MS Lifecam HD-5000 */
	case USB_ID(0x045E, 0x076E): /* MS Lifecam HD-5001 */
	case USB_ID(0x045E, 0x076F): /* MS Lifecam HD-6000 */
	case USB_ID(0x045E, 0x0772): /* MS Lifecam Studio */
	case USB_ID(0x045E, 0x0779): /* MS Lifecam HD-3000 */
	case USB_ID(0x047F, 0x02F7): /* Plantronics BT-600 */
	case USB_ID(0x047F, 0x0415): /* Plantronics BT-300 */
	case USB_ID(0x047F, 0xAA05): /* Plantronics DA45 */
=======
>>>>>>> 286cd8c7
	case USB_ID(0x04D8, 0xFEEA): /* Benchmark DAC1 Pre */
	case USB_ID(0x0556, 0x0014): /* Phoenix Audio TMX320VC */
	case USB_ID(0x05A3, 0x9420): /* ELP HD USB Camera */
	case USB_ID(0x05a7, 0x1020): /* Bose Companion 5 */
	case USB_ID(0x074D, 0x3553): /* Outlaw RR2150 (Micronas UAC3553B) */
	case USB_ID(0x1395, 0x740a): /* Sennheiser DECT */
	case USB_ID(0x1901, 0x0191): /* GE B850V3 CP2114 audio interface */
<<<<<<< HEAD
	case USB_ID(0x1de7, 0x0013): /* Phoenix Audio MT202exe */
	case USB_ID(0x1de7, 0x0014): /* Phoenix Audio TMX320 */
	case USB_ID(0x1de7, 0x0114): /* Phoenix Audio MT202pcs */
=======
>>>>>>> 286cd8c7
	case USB_ID(0x21B4, 0x0081): /* AudioQuest DragonFly */
	case USB_ID(0x2912, 0x30c8): /* Audioengine D1 */
	case USB_ID(0x413c, 0xa506): /* Dell AE515 sound bar */
	case USB_ID(0x046d, 0x084c): /* Logitech ConferenceCam Connect */
		return true;
	}

	/* devices of these vendors don't support reading rate, either */
	switch (USB_ID_VENDOR(chip->usb_id)) {
	case 0x045E: /* MS Lifecam */
	case 0x047F: /* Plantronics */
	case 0x1de7: /* Phoenix Audio */
		return true;
	}

	return false;
}

/* ITF-USB DSD based DACs need a vendor cmd to switch
 * between PCM and native DSD mode
 */
static bool is_itf_usb_dsd_dac(unsigned int id)
{
	switch (id) {
	case USB_ID(0x154e, 0x1002): /* Denon DCD-1500RE */
	case USB_ID(0x154e, 0x1003): /* Denon DA-300USB */
	case USB_ID(0x154e, 0x3005): /* Marantz HD-DAC1 */
	case USB_ID(0x154e, 0x3006): /* Marantz SA-14S1 */
	case USB_ID(0x1852, 0x5065): /* Luxman DA-06 */
	case USB_ID(0x0644, 0x8043): /* TEAC UD-501/UD-501V2/UD-503/NT-503 */
	case USB_ID(0x0644, 0x8044): /* Esoteric D-05X */
	case USB_ID(0x0644, 0x804a): /* TEAC UD-301 */
		return true;
	}
	return false;
}

int snd_usb_select_mode_quirk(struct snd_usb_substream *subs,
			      struct audioformat *fmt)
{
	struct usb_device *dev = subs->dev;
	int err;

	if (is_itf_usb_dsd_dac(subs->stream->chip->usb_id)) {
		/* First switch to alt set 0, otherwise the mode switch cmd
		 * will not be accepted by the DAC
		 */
		err = usb_set_interface(dev, fmt->iface, 0);
		if (err < 0)
			return err;

		msleep(20); /* Delay needed after setting the interface */

		/* Vendor mode switch cmd is required. */
		if (fmt->formats & SNDRV_PCM_FMTBIT_DSD_U32_BE) {
			/* DSD mode (DSD_U32) requested */
			err = snd_usb_ctl_msg(dev, usb_sndctrlpipe(dev, 0), 0,
					      USB_DIR_OUT|USB_TYPE_VENDOR|USB_RECIP_INTERFACE,
					      1, 1, NULL, 0);
			if (err < 0)
				return err;

		} else {
			/* PCM or DOP mode (S32) requested */
			/* PCM mode (S16) requested */
			err = snd_usb_ctl_msg(dev, usb_sndctrlpipe(dev, 0), 0,
					      USB_DIR_OUT|USB_TYPE_VENDOR|USB_RECIP_INTERFACE,
					      0, 1, NULL, 0);
			if (err < 0)
				return err;

		}
		msleep(20);
	}
	return 0;
}

void snd_usb_endpoint_start_quirk(struct snd_usb_endpoint *ep)
{
	/*
	 * "Playback Design" products send bogus feedback data at the start
	 * of the stream. Ignore them.
	 */
	if (USB_ID_VENDOR(ep->chip->usb_id) == 0x23ba &&
	    ep->type == SND_USB_ENDPOINT_TYPE_SYNC)
		ep->skip_packets = 4;

	/*
	 * M-Audio Fast Track C400/C600 - when packets are not skipped, real
	 * world latency varies by approx. +/- 50 frames (at 96KHz) each time
	 * the stream is (re)started. When skipping packets 16 at endpoint
	 * start up, the real world latency is stable within +/- 1 frame (also
	 * across power cycles).
	 */
	if ((ep->chip->usb_id == USB_ID(0x0763, 0x2030) ||
	     ep->chip->usb_id == USB_ID(0x0763, 0x2031)) &&
	    ep->type == SND_USB_ENDPOINT_TYPE_DATA)
		ep->skip_packets = 16;

	/* Work around devices that report unreasonable feedback data */
	if ((ep->chip->usb_id == USB_ID(0x0644, 0x8038) ||  /* TEAC UD-H01 */
	     ep->chip->usb_id == USB_ID(0x1852, 0x5034)) && /* T+A Dac8 */
	    ep->syncmaxsize == 4)
		ep->tenor_fb_quirk = 1;
}

void snd_usb_set_interface_quirk(struct usb_device *dev)
{
	struct snd_usb_audio *chip = dev_get_drvdata(&dev->dev);

	if (!chip)
		return;
	/*
	 * "Playback Design" products need a 50ms delay after setting the
	 * USB interface.
	 */
<<<<<<< HEAD
	switch (le16_to_cpu(dev->descriptor.idVendor)) {
	case 0x23ba: /* Playback Design */
	case 0x0644: /* TEAC Corp. */
		mdelay(50);
=======
	switch (USB_ID_VENDOR(chip->usb_id)) {
	case 0x23ba: /* Playback Design */
	case 0x0644: /* TEAC Corp. */
		msleep(50);
>>>>>>> 286cd8c7
		break;
	}
}

/* quirk applied after snd_usb_ctl_msg(); not applied during boot quirks */
void snd_usb_ctl_msg_quirk(struct usb_device *dev, unsigned int pipe,
			   __u8 request, __u8 requesttype, __u16 value,
			   __u16 index, void *data, __u16 size)
{
	struct snd_usb_audio *chip = dev_get_drvdata(&dev->dev);

	if (!chip)
		return;
	/*
	 * "Playback Design" products need a 20ms delay after each
	 * class compliant request
	 */
	if (USB_ID_VENDOR(chip->usb_id) == 0x23ba &&
	    (requesttype & USB_TYPE_MASK) == USB_TYPE_CLASS)
		msleep(20);

	/*
	 * "TEAC Corp." products need a 20ms delay after each
	 * class compliant request
	 */
	if (USB_ID_VENDOR(chip->usb_id) == 0x0644 &&
	    (requesttype & USB_TYPE_MASK) == USB_TYPE_CLASS)
		msleep(20);

<<<<<<< HEAD
	/*
	 * "TEAC Corp." products need a 20ms delay after each
	 * class compliant request
	 */
	if ((le16_to_cpu(dev->descriptor.idVendor) == 0x0644) &&
	    (requesttype & USB_TYPE_MASK) == USB_TYPE_CLASS)
		mdelay(20);

	/* Marantz/Denon devices with USB DAC functionality need a delay
=======
	/* ITF-USB DSD based DACs functionality need a delay
>>>>>>> 286cd8c7
	 * after each class compliant request
	 */
	if (is_itf_usb_dsd_dac(chip->usb_id)
	    && (requesttype & USB_TYPE_MASK) == USB_TYPE_CLASS)
		msleep(20);

	/*
	 * Plantronics headsets (C320, C320-M, etc) need a delay to avoid
	 * random microhpone failures.
	 */
	if (USB_ID_VENDOR(chip->usb_id) == 0x047f &&
	    (requesttype & USB_TYPE_MASK) == USB_TYPE_CLASS)
		msleep(20);

	/* Zoom R16/24, many Logitech(at least H650e/H570e/BCC950),
	 * Jabra 550a, Kingston HyperX needs a tiny delay here,
	 * otherwise requests like get/set frequency return
	 * as failed despite actually succeeding.
	 */
	if ((chip->usb_id == USB_ID(0x1686, 0x00dd) ||
	     USB_ID_VENDOR(chip->usb_id) == 0x046d  || /* Logitech */
	     chip->usb_id == USB_ID(0x0b0e, 0x0349) ||
	     chip->usb_id == USB_ID(0x0951, 0x16ad)) &&
	    (requesttype & USB_TYPE_MASK) == USB_TYPE_CLASS)
		usleep_range(1000, 2000);

	/*
	 * Samsung USBC Headset (AKG) need a tiny delay after each
	 * class compliant request. (Model number: AAM625R or AAM627R)
	 */
	if (chip->usb_id == USB_ID(0x04e8, 0xa051) &&
	    (requesttype & USB_TYPE_MASK) == USB_TYPE_CLASS)
		usleep_range(5000, 6000);
}

/*
 * snd_usb_interface_dsd_format_quirks() is called from format.c to
 * augment the PCM format bit-field for DSD types. The UAC standards
 * don't have a designated bit field to denote DSD-capable interfaces,
 * hence all hardware that is known to support this format has to be
 * listed here.
 */
u64 snd_usb_interface_dsd_format_quirks(struct snd_usb_audio *chip,
					struct audioformat *fp,
					unsigned int sample_bytes)
{
	struct usb_interface *iface;

	/* Playback Designs */
	if (USB_ID_VENDOR(chip->usb_id) == 0x23ba &&
	    USB_ID_PRODUCT(chip->usb_id) < 0x0110) {
		switch (fp->altsetting) {
		case 1:
			fp->dsd_dop = true;
			return SNDRV_PCM_FMTBIT_DSD_U16_LE;
		case 2:
			fp->dsd_bitrev = true;
			return SNDRV_PCM_FMTBIT_DSD_U8;
		case 3:
			fp->dsd_bitrev = true;
			return SNDRV_PCM_FMTBIT_DSD_U16_LE;
		}
	}

	/* XMOS based USB DACs */
	switch (chip->usb_id) {
<<<<<<< HEAD
	case USB_ID(0x20b1, 0x3008): /* iFi Audio micro/nano iDSD */
	case USB_ID(0x20b1, 0x2008): /* Matrix Audio X-Sabre */
	case USB_ID(0x20b1, 0x300a): /* Matrix Audio Mini-i Pro */
	case USB_ID(0x22d9, 0x0416): /* OPPO HA-1 */
=======
	case USB_ID(0x1511, 0x0037): /* AURALiC VEGA */
	case USB_ID(0x21ed, 0xd75a): /* Accuphase DAC-60 option card */
	case USB_ID(0x2522, 0x0012): /* LH Labs VI DAC Infinity */
>>>>>>> 286cd8c7
	case USB_ID(0x2772, 0x0230): /* Pro-Ject Pre Box S2 Digital */
		if (fp->altsetting == 2)
			return SNDRV_PCM_FMTBIT_DSD_U32_BE;
		break;

<<<<<<< HEAD
	case USB_ID(0x20b1, 0x000a): /* Gustard DAC-X20U */
	case USB_ID(0x20b1, 0x2009): /* DIYINHK DSD DXD 384kHz USB to I2S/DSD */
	case USB_ID(0x20b1, 0x2023): /* JLsounds I2SoverUSB */
	case USB_ID(0x20b1, 0x3023): /* Aune X1S 32BIT/384 DSD DAC */
	case USB_ID(0x2616, 0x0106): /* PS Audio NuWave DAC */
=======
	case USB_ID(0x0d8c, 0x0316): /* Hegel HD12 DSD */
	case USB_ID(0x10cb, 0x0103): /* The Bit Opus #3; with fp->dsd_raw */
	case USB_ID(0x16d0, 0x06b2): /* NuPrime DAC-10 */
	case USB_ID(0x16d0, 0x09dd): /* Encore mDSD */
	case USB_ID(0x16d0, 0x0733): /* Furutech ADL Stratos */
	case USB_ID(0x16d0, 0x09db): /* NuPrime Audio DAC-9 */
	case USB_ID(0x1db5, 0x0003): /* Bryston BDA3 */
	case USB_ID(0x22e1, 0xca01): /* HDTA Serenade DSD */
	case USB_ID(0x249c, 0x9326): /* M2Tech Young MkIII */
	case USB_ID(0x2616, 0x0106): /* PS Audio NuWave DAC */
	case USB_ID(0x2622, 0x0041): /* Audiolab M-DAC+ */
	case USB_ID(0x27f7, 0x3002): /* W4S DAC-2v2SE */
	case USB_ID(0x29a2, 0x0086): /* Mutec MC3+ USB */
	case USB_ID(0x6b42, 0x0042): /* MSB Technology */
>>>>>>> 286cd8c7
		if (fp->altsetting == 3)
			return SNDRV_PCM_FMTBIT_DSD_U32_BE;
		break;

	/* Amanero Combo384 USB based DACs with native DSD support */
	case USB_ID(0x16d0, 0x071a):  /* Amanero - Combo384 */
	case USB_ID(0x2ab6, 0x0004):  /* T+A DAC8DSD-V2.0, MP1000E-V2.0, MP2000R-V2.0, MP2500R-V2.0, MP3100HV-V2.0 */
	case USB_ID(0x2ab6, 0x0005):  /* T+A USB HD Audio 1 */
	case USB_ID(0x2ab6, 0x0006):  /* T+A USB HD Audio 2 */
		if (fp->altsetting == 2) {
			switch (le16_to_cpu(chip->dev->descriptor.bcdDevice)) {
			case 0x199:
				return SNDRV_PCM_FMTBIT_DSD_U32_LE;
			case 0x19b:
			case 0x203:
				return SNDRV_PCM_FMTBIT_DSD_U32_BE;
			default:
				break;
			}
		}
		break;
	case USB_ID(0x16d0, 0x0a23):
		if (fp->altsetting == 2)
			return SNDRV_PCM_FMTBIT_DSD_U32_BE;
		break;

	default:
		break;
	}

	/* ITF-USB DSD based DACs */
	if (is_itf_usb_dsd_dac(chip->usb_id)) {
		iface = usb_ifnum_to_if(chip->dev, fp->iface);

		/* Altsetting 2 support native DSD if the num of altsets is
		 * three (0-2),
		 * Altsetting 3 support native DSD if the num of altsets is
		 * four (0-3).
		 */
		if (fp->altsetting == iface->num_altsetting - 1)
			return SNDRV_PCM_FMTBIT_DSD_U32_BE;
	}

	/* Mostly generic method to detect many DSD-capable implementations -
	 * from XMOS/Thesycon
	 */
	switch (USB_ID_VENDOR(chip->usb_id)) {
	case 0x152a:  /* Thesycon devices */
	case 0x20b1:  /* XMOS based devices */
	case 0x22d9:  /* Oppo */
	case 0x23ba:  /* Playback Designs */
	case 0x25ce:  /* Mytek devices */
	case 0x278b:  /* Rotel? */
	case 0x292b:  /* Gustard/Ess based devices */
	case 0x2972:  /* FiiO devices */
	case 0x2ab6:  /* T+A devices */
	case 0x3353:  /* Khadas devices */
	case 0x3842:  /* EVGA */
	case 0xc502:  /* HiBy devices */
		if (fp->dsd_raw)
			return SNDRV_PCM_FMTBIT_DSD_U32_BE;
		break;
	default:
		break;

	}

	return 0;
}

void snd_usb_audioformat_attributes_quirk(struct snd_usb_audio *chip,
					  struct audioformat *fp,
					  int stream)
{
	switch (chip->usb_id) {
	case USB_ID(0x0a92, 0x0053): /* AudioTrak Optoplay */
		/* Optoplay sets the sample rate attribute although
		 * it seems not supporting it in fact.
		 */
		fp->attributes &= ~UAC_EP_CS_ATTR_SAMPLE_RATE;
		break;
	case USB_ID(0x041e, 0x3020): /* Creative SB Audigy 2 NX */
	case USB_ID(0x0763, 0x2003): /* M-Audio Audiophile USB */
		/* doesn't set the sample rate attribute, but supports it */
		fp->attributes |= UAC_EP_CS_ATTR_SAMPLE_RATE;
		break;
	case USB_ID(0x0763, 0x2001):  /* M-Audio Quattro USB */
	case USB_ID(0x0763, 0x2012):  /* M-Audio Fast Track Pro USB */
	case USB_ID(0x047f, 0x0ca1): /* plantronics headset */
	case USB_ID(0x077d, 0x07af): /* Griffin iMic (note that there is
					an older model 77d:223) */
	/*
	 * plantronics headset and Griffin iMic have set adaptive-in
	 * although it's really not...
	 */
		fp->ep_attr &= ~USB_ENDPOINT_SYNCTYPE;
		if (stream == SNDRV_PCM_STREAM_PLAYBACK)
			fp->ep_attr |= USB_ENDPOINT_SYNC_ADAPTIVE;
		else
			fp->ep_attr |= USB_ENDPOINT_SYNC_SYNC;
		break;
	}
}

/*
 * registration quirk:
 * the registration is skipped if a device matches with the given ID,
 * unless the interface reaches to the defined one.  This is for delaying
 * the registration until the last known interface, so that the card and
 * devices appear at the same time.
 */

struct registration_quirk {
	unsigned int usb_id;	/* composed via USB_ID() */
	unsigned int interface;	/* the interface to trigger register */
};

#define REG_QUIRK_ENTRY(vendor, product, iface) \
	{ .usb_id = USB_ID(vendor, product), .interface = (iface) }

static const struct registration_quirk registration_quirks[] = {
	REG_QUIRK_ENTRY(0x0951, 0x16d8, 2),	/* Kingston HyperX AMP */
	REG_QUIRK_ENTRY(0x0951, 0x16ed, 2),	/* Kingston HyperX Cloud Alpha S */
	REG_QUIRK_ENTRY(0x0951, 0x16ea, 2),	/* Kingston HyperX Cloud Flight S */
	REG_QUIRK_ENTRY(0x0ecb, 0x1f46, 2),	/* JBL Quantum 600 */
	REG_QUIRK_ENTRY(0x0ecb, 0x1f47, 2),	/* JBL Quantum 800 */
	REG_QUIRK_ENTRY(0x0ecb, 0x1f4c, 2),	/* JBL Quantum 400 */
	REG_QUIRK_ENTRY(0x0ecb, 0x2039, 2),	/* JBL Quantum 400 */
	REG_QUIRK_ENTRY(0x0ecb, 0x203c, 2),	/* JBL Quantum 600 */
	REG_QUIRK_ENTRY(0x0ecb, 0x203e, 2),	/* JBL Quantum 800 */
	{ 0 }					/* terminator */
};

/* return true if skipping registration */
bool snd_usb_registration_quirk(struct snd_usb_audio *chip, int iface)
{
	const struct registration_quirk *q;

	for (q = registration_quirks; q->usb_id; q++)
		if (chip->usb_id == q->usb_id)
			return iface != q->interface;

	/* Register as normal */
	return false;
}<|MERGE_RESOLUTION|>--- conflicted
+++ resolved
@@ -152,11 +152,7 @@
 	fp = kmemdup(quirk->data, sizeof(*fp), GFP_KERNEL);
 	if (!fp)
 		return -ENOMEM;
-<<<<<<< HEAD
-	}
-=======
-
->>>>>>> 286cd8c7
+
 	INIT_LIST_HEAD(&fp->list);
 	if (fp->nr_rates > MAX_NR_RATES) {
 		kfree(fp);
@@ -1189,18 +1185,6 @@
 	/* devices which do not support reading the sample rate. */
 	switch (chip->usb_id) {
 	case USB_ID(0x041E, 0x4080): /* Creative Live Cam VF0610 */
-<<<<<<< HEAD
-	case USB_ID(0x045E, 0x075D): /* MS Lifecam Cinema  */
-	case USB_ID(0x045E, 0x076D): /* MS Lifecam HD-5000 */
-	case USB_ID(0x045E, 0x076E): /* MS Lifecam HD-5001 */
-	case USB_ID(0x045E, 0x076F): /* MS Lifecam HD-6000 */
-	case USB_ID(0x045E, 0x0772): /* MS Lifecam Studio */
-	case USB_ID(0x045E, 0x0779): /* MS Lifecam HD-3000 */
-	case USB_ID(0x047F, 0x02F7): /* Plantronics BT-600 */
-	case USB_ID(0x047F, 0x0415): /* Plantronics BT-300 */
-	case USB_ID(0x047F, 0xAA05): /* Plantronics DA45 */
-=======
->>>>>>> 286cd8c7
 	case USB_ID(0x04D8, 0xFEEA): /* Benchmark DAC1 Pre */
 	case USB_ID(0x0556, 0x0014): /* Phoenix Audio TMX320VC */
 	case USB_ID(0x05A3, 0x9420): /* ELP HD USB Camera */
@@ -1208,12 +1192,6 @@
 	case USB_ID(0x074D, 0x3553): /* Outlaw RR2150 (Micronas UAC3553B) */
 	case USB_ID(0x1395, 0x740a): /* Sennheiser DECT */
 	case USB_ID(0x1901, 0x0191): /* GE B850V3 CP2114 audio interface */
-<<<<<<< HEAD
-	case USB_ID(0x1de7, 0x0013): /* Phoenix Audio MT202exe */
-	case USB_ID(0x1de7, 0x0014): /* Phoenix Audio TMX320 */
-	case USB_ID(0x1de7, 0x0114): /* Phoenix Audio MT202pcs */
-=======
->>>>>>> 286cd8c7
 	case USB_ID(0x21B4, 0x0081): /* AudioQuest DragonFly */
 	case USB_ID(0x2912, 0x30c8): /* Audioengine D1 */
 	case USB_ID(0x413c, 0xa506): /* Dell AE515 sound bar */
@@ -1330,17 +1308,10 @@
 	 * "Playback Design" products need a 50ms delay after setting the
 	 * USB interface.
 	 */
-<<<<<<< HEAD
-	switch (le16_to_cpu(dev->descriptor.idVendor)) {
-	case 0x23ba: /* Playback Design */
-	case 0x0644: /* TEAC Corp. */
-		mdelay(50);
-=======
 	switch (USB_ID_VENDOR(chip->usb_id)) {
 	case 0x23ba: /* Playback Design */
 	case 0x0644: /* TEAC Corp. */
 		msleep(50);
->>>>>>> 286cd8c7
 		break;
 	}
 }
@@ -1370,19 +1341,7 @@
 	    (requesttype & USB_TYPE_MASK) == USB_TYPE_CLASS)
 		msleep(20);
 
-<<<<<<< HEAD
-	/*
-	 * "TEAC Corp." products need a 20ms delay after each
-	 * class compliant request
-	 */
-	if ((le16_to_cpu(dev->descriptor.idVendor) == 0x0644) &&
-	    (requesttype & USB_TYPE_MASK) == USB_TYPE_CLASS)
-		mdelay(20);
-
-	/* Marantz/Denon devices with USB DAC functionality need a delay
-=======
 	/* ITF-USB DSD based DACs functionality need a delay
->>>>>>> 286cd8c7
 	 * after each class compliant request
 	 */
 	if (is_itf_usb_dsd_dac(chip->usb_id)
@@ -1449,28 +1408,14 @@
 
 	/* XMOS based USB DACs */
 	switch (chip->usb_id) {
-<<<<<<< HEAD
-	case USB_ID(0x20b1, 0x3008): /* iFi Audio micro/nano iDSD */
-	case USB_ID(0x20b1, 0x2008): /* Matrix Audio X-Sabre */
-	case USB_ID(0x20b1, 0x300a): /* Matrix Audio Mini-i Pro */
-	case USB_ID(0x22d9, 0x0416): /* OPPO HA-1 */
-=======
 	case USB_ID(0x1511, 0x0037): /* AURALiC VEGA */
 	case USB_ID(0x21ed, 0xd75a): /* Accuphase DAC-60 option card */
 	case USB_ID(0x2522, 0x0012): /* LH Labs VI DAC Infinity */
->>>>>>> 286cd8c7
 	case USB_ID(0x2772, 0x0230): /* Pro-Ject Pre Box S2 Digital */
 		if (fp->altsetting == 2)
 			return SNDRV_PCM_FMTBIT_DSD_U32_BE;
 		break;
 
-<<<<<<< HEAD
-	case USB_ID(0x20b1, 0x000a): /* Gustard DAC-X20U */
-	case USB_ID(0x20b1, 0x2009): /* DIYINHK DSD DXD 384kHz USB to I2S/DSD */
-	case USB_ID(0x20b1, 0x2023): /* JLsounds I2SoverUSB */
-	case USB_ID(0x20b1, 0x3023): /* Aune X1S 32BIT/384 DSD DAC */
-	case USB_ID(0x2616, 0x0106): /* PS Audio NuWave DAC */
-=======
 	case USB_ID(0x0d8c, 0x0316): /* Hegel HD12 DSD */
 	case USB_ID(0x10cb, 0x0103): /* The Bit Opus #3; with fp->dsd_raw */
 	case USB_ID(0x16d0, 0x06b2): /* NuPrime DAC-10 */
@@ -1485,7 +1430,6 @@
 	case USB_ID(0x27f7, 0x3002): /* W4S DAC-2v2SE */
 	case USB_ID(0x29a2, 0x0086): /* Mutec MC3+ USB */
 	case USB_ID(0x6b42, 0x0042): /* MSB Technology */
->>>>>>> 286cd8c7
 		if (fp->altsetting == 3)
 			return SNDRV_PCM_FMTBIT_DSD_U32_BE;
 		break;
