/* SPDX-License-Identifier: GPL-2.0 */
#ifndef __USBAUDIO_PCM_H
#define __USBAUDIO_PCM_H

snd_pcm_uframes_t snd_usb_pcm_delay(struct snd_usb_substream *subs,
				    unsigned int rate);

void snd_usb_set_pcm_ops(struct snd_pcm *pcm, int stream);
int snd_usb_pcm_suspend(struct snd_usb_stream *as);
int snd_usb_pcm_resume(struct snd_usb_stream *as);

int snd_usb_init_pitch(struct snd_usb_audio *chip, int iface,
		       struct usb_host_interface *alts,
		       struct audioformat *fmt);
<<<<<<< HEAD
int snd_usb_enable_audio_stream(struct snd_usb_substream *subs,
	bool enable);

=======
void snd_usb_preallocate_buffer(struct snd_usb_substream *subs);
int snd_usb_enable_audio_stream(struct snd_usb_substream *subs,
	int datainterval, bool enable);
>>>>>>> 286cd8c7
#endif /* __USBAUDIO_PCM_H */<|MERGE_RESOLUTION|>--- conflicted
+++ resolved
@@ -12,13 +12,7 @@
 int snd_usb_init_pitch(struct snd_usb_audio *chip, int iface,
 		       struct usb_host_interface *alts,
 		       struct audioformat *fmt);
-<<<<<<< HEAD
-int snd_usb_enable_audio_stream(struct snd_usb_substream *subs,
-	bool enable);
-
-=======
 void snd_usb_preallocate_buffer(struct snd_usb_substream *subs);
 int snd_usb_enable_audio_stream(struct snd_usb_substream *subs,
 	int datainterval, bool enable);
->>>>>>> 286cd8c7
 #endif /* __USBAUDIO_PCM_H */