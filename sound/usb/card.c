--- conflicted
+++ resolved
@@ -120,8 +120,6 @@
 static struct snd_usb_audio *usb_chip[SNDRV_CARDS];
 static struct usb_driver usb_audio_driver;
 
-<<<<<<< HEAD
-=======
 /**
  * find_snd_usb_substream - helper API to find usb substream context
  * information using card number, pcm device number and direction.
@@ -131,7 +129,6 @@
  * @uchip: substream context.
  * disconnect_cb: callback to use for cleanup on disconnect.
  */
->>>>>>> 286cd8c7
 struct snd_usb_substream *find_snd_usb_substream(unsigned int card_num,
 	unsigned int pcm_idx, unsigned int direction, struct snd_usb_audio
 	**uchip, void (*disconnect_cb)(struct snd_usb_audio *chip))
@@ -147,11 +144,7 @@
 	 * search using chip->card->number
 	 */
 	for (idx = 0; idx < SNDRV_CARDS; idx++) {
-<<<<<<< HEAD
-		if (!usb_chip[idx])
-=======
 		if (!usb_chip[idx] || !usb_chip[idx]->card)
->>>>>>> 286cd8c7
 			continue;
 		if (usb_chip[idx]->card->number == card_num) {
 			chip = usb_chip[idx];
@@ -200,10 +193,7 @@
 	mutex_unlock(&register_mutex);
 	return subs;
 }
-<<<<<<< HEAD
-=======
 EXPORT_SYMBOL_GPL(find_snd_usb_substream);
->>>>>>> 286cd8c7
 
 /*
  * disconnect streams
@@ -320,7 +310,6 @@
 					dev->devnum, ctrlif);
 		return -EINVAL;
 	}
-<<<<<<< HEAD
 
 	/* find audiocontrol interface */
 	host_iface = &usb_iface->altsetting[0];
@@ -328,23 +317,6 @@
 		snd_printk(KERN_ERR "Audio Control interface is not available.");
 		return -EINVAL;
 	}
-
-	altsd = get_iface_desc(host_iface);
-	protocol = altsd->bInterfaceProtocol;
-
-	/*
-	 * UAC 1.0 devices use AC HEADER Desc for linking AS interfaces;
-	 * UAC 2.0 and 3.0 devices use IAD for linking AS interfaces
-	 */
-=======
-
-	/* find audiocontrol interface */
-	host_iface = &usb_iface->altsetting[0];
-	if (!host_iface) {
-		snd_printk(KERN_ERR "Audio Control interface is not available.");
-		return -EINVAL;
-	}
->>>>>>> 286cd8c7
 
 	altsd = get_iface_desc(host_iface);
 	protocol = altsd->bInterfaceProtocol;
@@ -357,15 +329,6 @@
 		/* fall through */
 
 	case UAC_VERSION_1: {
-<<<<<<< HEAD
-		void *control_header;
-		struct uac1_ac_header_descriptor *h1;
-		int rest_bytes;
-
-		control_header = snd_usb_find_csint_desc(host_iface->extra,
-					host_iface->extralen, NULL, UAC_HEADER);
-		if (!control_header) {
-=======
 		struct uac1_ac_header_descriptor *h1;
 		int rest_bytes;
 
@@ -373,18 +336,12 @@
 							 host_iface->extralen,
 							 NULL, UAC_HEADER);
 		if (!h1 || h1->bLength < sizeof(*h1)) {
->>>>>>> 286cd8c7
 			dev_err(&dev->dev, "cannot find UAC_HEADER\n");
 			return -EINVAL;
 		}
 
-<<<<<<< HEAD
-		rest_bytes = (void *)(host_iface->extra + host_iface->extralen) -
-			control_header;
-=======
 		rest_bytes = (void *)(host_iface->extra +
 				host_iface->extralen) - (void *)h1;
->>>>>>> 286cd8c7
 
 		/* just to be sure -- this shouldn't hit at all */
 		if (rest_bytes <= 0) {
@@ -392,11 +349,6 @@
 			return -EINVAL;
 		}
 
-<<<<<<< HEAD
-		h1 = control_header;
-
-=======
->>>>>>> 286cd8c7
 		if (rest_bytes < sizeof(*h1)) {
 			dev_err(&dev->dev, "too short v1 buffer descriptor\n");
 			return -EINVAL;
@@ -443,12 +395,7 @@
 		}
 
 		if (!assoc) {
-<<<<<<< HEAD
-			dev_err(&dev->dev, "Audio class V%d interfaces need an interface association\n",
-					protocol);
-=======
 			dev_err(&dev->dev, "Audio class v2/v3 interfaces need an interface association\n");
->>>>>>> 286cd8c7
 			return -EINVAL;
 		}
 
@@ -1005,15 +952,12 @@
 	if (chip->num_suspended_intf > 1)
 		goto out;
 
-<<<<<<< HEAD
-=======
 	list_for_each_entry(as, &chip->pcm_list, list) {
 		err = snd_usb_pcm_resume(as);
 		if (err < 0)
 			goto err_out;
 	}
 
->>>>>>> 286cd8c7
 	/*
 	 * ALSA leaves material resumption to user space
 	 * we just notify and restart the mixers
