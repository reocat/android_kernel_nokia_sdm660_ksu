/*
 *   (Tentative) USB Audio Driver for ALSA
 *
 *   Mixer control part
 *
 *   Copyright (c) 2002 by Takashi Iwai <tiwai@suse.de>
 *
 *   Many codes borrowed from audio.c by
 *	    Alan Cox (alan@lxorguk.ukuu.org.uk)
 *	    Thomas Sailer (sailer@ife.ee.ethz.ch)
 *
 *
 *   This program is free software; you can redistribute it and/or modify
 *   it under the terms of the GNU General Public License as published by
 *   the Free Software Foundation; either version 2 of the License, or
 *   (at your option) any later version.
 *
 *   This program is distributed in the hope that it will be useful,
 *   but WITHOUT ANY WARRANTY; without even the implied warranty of
 *   MERCHANTABILITY or FITNESS FOR A PARTICULAR PURPOSE.  See the
 *   GNU General Public License for more details.
 *
 *   You should have received a copy of the GNU General Public License
 *   along with this program; if not, write to the Free Software
 *   Foundation, Inc., 59 Temple Place, Suite 330, Boston, MA  02111-1307 USA
 *
 */

/*
 * TODOs, for both the mixer and the streaming interfaces:
 *
 *  - support for UAC2 effect units
 *  - support for graphical equalizers
 *  - RANGE and MEM set commands (UAC2)
 *  - RANGE and MEM interrupt dispatchers (UAC2)
 *  - audio channel clustering (UAC2)
 *  - audio sample rate converter units (UAC2)
 *  - proper handling of clock multipliers (UAC2)
 *  - dispatch clock change notifications (UAC2)
 *  	- stop PCM streams which use a clock that became invalid
 *  	- stop PCM streams which use a clock selector that has changed
 *  	- parse available sample rates again when clock sources changed
 */

#include <linux/bitops.h>
#include <linux/init.h>
#include <linux/list.h>
#include <linux/log2.h>
#include <linux/slab.h>
#include <linux/string.h>
#include <linux/usb.h>
#include <linux/usb/audio.h>
#include <linux/usb/audio-v2.h>
#include <linux/usb/audio-v3.h>

#include <sound/core.h>
#include <sound/control.h>
#include <sound/hwdep.h>
#include <sound/info.h>
#include <sound/tlv.h>

#include "usbaudio.h"
#include "mixer.h"
#include "helper.h"
#include "mixer_quirks.h"
#include "power.h"

#define MAX_ID_ELEMS	256

struct usb_audio_term {
	int id;
	int type;
	int channels;
	unsigned int chconfig;
	int name;
};

struct usbmix_name_map;

struct mixer_build {
	struct snd_usb_audio *chip;
	struct usb_mixer_interface *mixer;
	unsigned char *buffer;
	unsigned int buflen;
	DECLARE_BITMAP(unitbitmap, MAX_ID_ELEMS);
	DECLARE_BITMAP(termbitmap, MAX_ID_ELEMS);
	struct usb_audio_term oterm;
	const struct usbmix_name_map *map;
	const struct usbmix_selector_map *selector_map;
};

/*E-mu 0202/0404/0204 eXtension Unit(XU) control*/
enum {
	USB_XU_CLOCK_RATE 		= 0xe301,
	USB_XU_CLOCK_SOURCE		= 0xe302,
	USB_XU_DIGITAL_IO_STATUS	= 0xe303,
	USB_XU_DEVICE_OPTIONS		= 0xe304,
	USB_XU_DIRECT_MONITORING	= 0xe305,
	USB_XU_METERING			= 0xe306
};
enum {
	USB_XU_CLOCK_SOURCE_SELECTOR = 0x02,	/* clock source*/
	USB_XU_CLOCK_RATE_SELECTOR = 0x03,	/* clock rate */
	USB_XU_DIGITAL_FORMAT_SELECTOR = 0x01,	/* the spdif format */
	USB_XU_SOFT_LIMIT_SELECTOR = 0x03	/* soft limiter */
};

/*
 * manual mapping of mixer names
 * if the mixer topology is too complicated and the parsed names are
 * ambiguous, add the entries in usbmixer_maps.c.
 */
#include "mixer_maps.c"

static const struct usbmix_name_map *
find_map(const struct usbmix_name_map *p, int unitid, int control)
{
	if (!p)
		return NULL;

	for (; p->id; p++) {
		if (p->id == unitid &&
		    (!control || !p->control || control == p->control))
			return p;
	}
	return NULL;
}

/* get the mapped name if the unit matches */
static int
check_mapped_name(const struct usbmix_name_map *p, char *buf, int buflen)
{
	if (!p || !p->name)
		return 0;

	buflen--;
	return strlcpy(buf, p->name, buflen);
}

/* ignore the error value if ignore_ctl_error flag is set */
#define filter_error(cval, err) \
	((cval)->head.mixer->ignore_ctl_error ? 0 : (err))

/* check whether the control should be ignored */
static inline int
check_ignored_ctl(const struct usbmix_name_map *p)
{
	if (!p || p->name || p->dB)
		return 0;
	return 1;
}

/* dB mapping */
static inline void check_mapped_dB(const struct usbmix_name_map *p,
				   struct usb_mixer_elem_info *cval)
{
	if (p && p->dB) {
		cval->dBmin = p->dB->min;
		cval->dBmax = p->dB->max;
		cval->initialized = 1;
	}
}

/* get the mapped selector source name */
static int check_mapped_selector_name(struct mixer_build *state, int unitid,
				      int index, char *buf, int buflen)
{
	const struct usbmix_selector_map *p;

	if (!state->selector_map)
		return 0;
	for (p = state->selector_map; p->id; p++) {
		if (p->id == unitid && index < p->count)
			return strlcpy(buf, p->names[index], buflen);
	}
	return 0;
}

/*
 * find an audio control unit with the given unit id
 */
static void *find_audio_control_unit(struct mixer_build *state,
				     unsigned char unit)
{
	/* we just parse the header */
	struct uac_feature_unit_descriptor *hdr = NULL;

	if (state->mixer->protocol == UAC_VERSION_3) {
		int i;

		for (i = 0; i < NUM_BADD_DESCS; i++) {
			hdr = (void *)badd_desc_list[i];
			if (hdr->bUnitID == unit)
				return hdr;
		}

		return NULL;
	}
	while ((hdr = snd_usb_find_desc(state->buffer, state->buflen, hdr,
					USB_DT_CS_INTERFACE)) != NULL) {
		if (hdr->bLength >= 4 &&
		    hdr->bDescriptorSubtype >= UAC_INPUT_TERMINAL &&
		    hdr->bDescriptorSubtype <= UAC3_SAMPLE_RATE_CONVERTER &&
		    hdr->bUnitID == unit)
			return hdr;
	}

	return NULL;
}

/*
 * copy a string with the given id
 */
static int snd_usb_copy_string_desc(struct snd_usb_audio *chip,
				    int index, char *buf, int maxlen)
{
<<<<<<< HEAD
	int len = usb_string(state->chip->dev, index, buf, maxlen - 1);
=======
	int len = usb_string(chip->dev, index, buf, maxlen - 1);
>>>>>>> 286cd8c7

	if (len < 0)
		return 0;

	buf[len] = 0;
	return len;
}

/*
 * convert from the byte/word on usb descriptor to the zero-based integer
 */
static int convert_signed_value(struct usb_mixer_elem_info *cval, int val)
{
	switch (cval->val_type) {
	case USB_MIXER_BOOLEAN:
		return !!val;
	case USB_MIXER_INV_BOOLEAN:
		return !val;
	case USB_MIXER_U8:
		val &= 0xff;
		break;
	case USB_MIXER_S8:
		val &= 0xff;
		if (val >= 0x80)
			val -= 0x100;
		break;
	case USB_MIXER_U16:
		val &= 0xffff;
		break;
	case USB_MIXER_S16:
		val &= 0xffff;
		if (val >= 0x8000)
			val -= 0x10000;
		break;
	}
	return val;
}

/*
 * convert from the zero-based int to the byte/word for usb descriptor
 */
static int convert_bytes_value(struct usb_mixer_elem_info *cval, int val)
{
	switch (cval->val_type) {
	case USB_MIXER_BOOLEAN:
		return !!val;
	case USB_MIXER_INV_BOOLEAN:
		return !val;
	case USB_MIXER_S8:
	case USB_MIXER_U8:
		return val & 0xff;
	case USB_MIXER_S16:
	case USB_MIXER_U16:
		return val & 0xffff;
	}
	return 0; /* not reached */
}

static int get_relative_value(struct usb_mixer_elem_info *cval, int val)
{
	if (!cval->res)
		cval->res = 1;
	if (val < cval->min)
		return 0;
	else if (val >= cval->max)
		return (cval->max - cval->min + cval->res - 1) / cval->res;
	else
		return (val - cval->min) / cval->res;
}

static int get_abs_value(struct usb_mixer_elem_info *cval, int val)
{
	if (val < 0)
		return cval->min;
	if (!cval->res)
		cval->res = 1;
	val *= cval->res;
	val += cval->min;
	if (val > cval->max)
		return cval->max;
	return val;
}

static int uac2_ctl_value_size(int val_type)
{
	switch (val_type) {
	case USB_MIXER_S32:
	case USB_MIXER_U32:
		return 4;
	case USB_MIXER_S16:
	case USB_MIXER_U16:
		return 2;
	default:
		return 1;
	}
	return 0; /* unreachable */
}


/*
 * retrieve a mixer value
 */

static int get_ctl_value_v1(struct usb_mixer_elem_info *cval, int request,
			    int validx, int *value_ret)
{
	struct snd_usb_audio *chip = cval->head.mixer->chip;
	unsigned char buf[2];
	int val_len = cval->val_type >= USB_MIXER_S16 ? 2 : 1;
	int timeout = 10;
	int idx = 0, err;

	err = snd_usb_lock_shutdown(chip);
	if (err < 0)
		return -EIO;

	while (timeout-- > 0) {
		idx = snd_usb_ctrl_intf(chip) | (cval->head.id << 8);
		err = snd_usb_ctl_msg(chip->dev, usb_rcvctrlpipe(chip->dev, 0), request,
				      USB_RECIP_INTERFACE | USB_TYPE_CLASS | USB_DIR_IN,
				      validx, idx, buf, val_len);
		if (err >= val_len) {
			*value_ret = convert_signed_value(cval, snd_usb_combine_bytes(buf, val_len));
			err = 0;
			goto out;
		} else if (err == -ETIMEDOUT) {
			goto out;
		}
	}
	usb_audio_dbg(chip,
		"cannot get ctl value: req = %#x, wValue = %#x, wIndex = %#x, type = %d\n",
		request, validx, idx, cval->val_type);
	err = -EINVAL;

 out:
	snd_usb_unlock_shutdown(chip);
	return err;
}

static int get_ctl_value_v2(struct usb_mixer_elem_info *cval, int request,
			    int validx, int *value_ret)
{
	struct snd_usb_audio *chip = cval->head.mixer->chip;
	/* enough space for one range */
	unsigned char buf[sizeof(__u16) + 3 * sizeof(__u32)];
	unsigned char *val;
	int idx = 0, ret, val_size, size;
	__u8 bRequest;

	val_size = uac2_ctl_value_size(cval->val_type);

	if (request == UAC_GET_CUR) {
		bRequest = UAC2_CS_CUR;
		size = val_size;
	} else {
		bRequest = UAC2_CS_RANGE;
		size = sizeof(__u16) + 3 * val_size;
	}

	memset(buf, 0, sizeof(buf));

	ret = snd_usb_lock_shutdown(chip) ? -EIO : 0;
	if (ret)
		goto error;

	idx = snd_usb_ctrl_intf(chip) | (cval->head.id << 8);
	ret = snd_usb_ctl_msg(chip->dev, usb_rcvctrlpipe(chip->dev, 0), bRequest,
			      USB_RECIP_INTERFACE | USB_TYPE_CLASS | USB_DIR_IN,
			      validx, idx, buf, size);
	snd_usb_unlock_shutdown(chip);

	if (ret < 0) {
error:
		usb_audio_err(chip,
			"cannot get ctl value: req = %#x, wValue = %#x, wIndex = %#x, type = %d\n",
			request, validx, idx, cval->val_type);
		return ret;
	}

	/* FIXME: how should we handle multiple triplets here? */

	switch (request) {
	case UAC_GET_CUR:
		val = buf;
		break;
	case UAC_GET_MIN:
		val = buf + sizeof(__u16);
		break;
	case UAC_GET_MAX:
		val = buf + sizeof(__u16) + val_size;
		break;
	case UAC_GET_RES:
		val = buf + sizeof(__u16) + val_size * 2;
		break;
	default:
		return -EINVAL;
	}

	*value_ret = convert_signed_value(cval,
					  snd_usb_combine_bytes(val, val_size));

	return 0;
}

static int get_ctl_value(struct usb_mixer_elem_info *cval, int request,
			 int validx, int *value_ret)
{
	validx += cval->idx_off;

	return (cval->head.mixer->protocol == UAC_VERSION_1) ?
		get_ctl_value_v1(cval, request, validx, value_ret) :
		get_ctl_value_v2(cval, request, validx, value_ret);
}

static int get_cur_ctl_value(struct usb_mixer_elem_info *cval,
			     int validx, int *value)
{
	return get_ctl_value(cval, UAC_GET_CUR, validx, value);
}

/* channel = 0: master, 1 = first channel */
static inline int get_cur_mix_raw(struct usb_mixer_elem_info *cval,
				  int channel, int *value)
{
	return get_ctl_value(cval, UAC_GET_CUR,
			     (cval->control << 8) | channel,
			     value);
}

int snd_usb_get_cur_mix_value(struct usb_mixer_elem_info *cval,
			     int channel, int index, int *value)
{
	int err;

	if (cval->cached & (1 << channel)) {
		*value = cval->cache_val[index];
		return 0;
	}
	err = get_cur_mix_raw(cval, channel, value);
	if (err < 0) {
		if (!cval->head.mixer->ignore_ctl_error)
			usb_audio_dbg(cval->head.mixer->chip,
				"cannot get current value for control %d ch %d: err = %d\n",
				      cval->control, channel, err);
		return err;
	}
	cval->cached |= 1 << channel;
	cval->cache_val[index] = *value;
	return 0;
}

/*
 * set a mixer value
 */

int snd_usb_mixer_set_ctl_value(struct usb_mixer_elem_info *cval,
				int request, int validx, int value_set)
{
	struct snd_usb_audio *chip = cval->head.mixer->chip;
	unsigned char buf[4];
	int idx = 0, val_len, err, timeout = 10;

	validx += cval->idx_off;


	if (cval->head.mixer->protocol == UAC_VERSION_1) {
		val_len = cval->val_type >= USB_MIXER_S16 ? 2 : 1;
	} else { /* UAC_VERSION_2/3 */
		val_len = uac2_ctl_value_size(cval->val_type);

		/* FIXME */
		if (request != UAC_SET_CUR) {
			usb_audio_dbg(chip, "RANGE setting not yet supported\n");
			return -EINVAL;
		}

		request = UAC2_CS_CUR;
	}

	value_set = convert_bytes_value(cval, value_set);
	buf[0] = value_set & 0xff;
	buf[1] = (value_set >> 8) & 0xff;
	buf[2] = (value_set >> 16) & 0xff;
	buf[3] = (value_set >> 24) & 0xff;

	err = snd_usb_lock_shutdown(chip);
	if (err < 0)
		return -EIO;

	while (timeout-- > 0) {
		idx = snd_usb_ctrl_intf(chip) | (cval->head.id << 8);
		err = snd_usb_ctl_msg(chip->dev,
				      usb_sndctrlpipe(chip->dev, 0), request,
				      USB_RECIP_INTERFACE | USB_TYPE_CLASS | USB_DIR_OUT,
				      validx, idx, buf, val_len);
		if (err >= 0) {
			err = 0;
			goto out;
		} else if (err == -ETIMEDOUT) {
			goto out;
		}
	}
	usb_audio_dbg(chip, "cannot set ctl value: req = %#x, wValue = %#x, wIndex = %#x, type = %d, data = %#x/%#x\n",
		      request, validx, idx, cval->val_type, buf[0], buf[1]);
	err = -EINVAL;

 out:
	snd_usb_unlock_shutdown(chip);
	return err;
}

static int set_cur_ctl_value(struct usb_mixer_elem_info *cval,
			     int validx, int value)
{
	return snd_usb_mixer_set_ctl_value(cval, UAC_SET_CUR, validx, value);
}

int snd_usb_set_cur_mix_value(struct usb_mixer_elem_info *cval, int channel,
			     int index, int value)
{
	int err;
	unsigned int read_only = (channel == 0) ?
		cval->master_readonly :
		cval->ch_readonly & (1 << (channel - 1));

	if (read_only) {
		usb_audio_dbg(cval->head.mixer->chip,
			      "%s(): channel %d of control %d is read_only\n",
			    __func__, channel, cval->control);
		return 0;
	}

	err = snd_usb_mixer_set_ctl_value(cval,
					  UAC_SET_CUR, (cval->control << 8) | channel,
					  value);
	if (err < 0)
		return err;
	cval->cached |= 1 << channel;
	cval->cache_val[index] = value;
	return 0;
}

/*
 * TLV callback for mixer volume controls
 */
int snd_usb_mixer_vol_tlv(struct snd_kcontrol *kcontrol, int op_flag,
			 unsigned int size, unsigned int __user *_tlv)
{
	struct usb_mixer_elem_info *cval = kcontrol->private_data;
	DECLARE_TLV_DB_MINMAX(scale, 0, 0);

	if (size < sizeof(scale))
		return -ENOMEM;
	if (cval->min_mute)
		scale[0] = SNDRV_CTL_TLVT_DB_MINMAX_MUTE;
	scale[2] = cval->dBmin;
	scale[3] = cval->dBmax;
	if (copy_to_user(_tlv, scale, sizeof(scale)))
		return -EFAULT;
	return 0;
}

/*
 * parser routines begin here...
 */

static int parse_audio_unit(struct mixer_build *state, int unitid);


/*
 * check if the input/output channel routing is enabled on the given bitmap.
 * used for mixer unit parser
 */
static int check_matrix_bitmap(unsigned char *bmap,
			       int ich, int och, int num_outs)
{
	int idx = ich * num_outs + och;
	return bmap[idx >> 3] & (0x80 >> (idx & 7));
}

/*
 * add an alsa control element
 * search and increment the index until an empty slot is found.
 *
 * if failed, give up and free the control instance.
 */

int snd_usb_mixer_add_list(struct usb_mixer_elem_list *list,
			   struct snd_kcontrol *kctl,
			   bool is_std_info)
{
	struct usb_mixer_interface *mixer = list->mixer;
	int err;

	while (snd_ctl_find_id(mixer->chip->card, &kctl->id))
		kctl->id.index++;
	err = snd_ctl_add(mixer->chip->card, kctl);
	if (err < 0) {
		usb_audio_dbg(mixer->chip, "cannot add control (err = %d)\n",
			      err);
		return err;
	}
	list->kctl = kctl;
	list->is_std_info = is_std_info;
	list->next_id_elem = mixer->id_elems[list->id];
	mixer->id_elems[list->id] = list;
	return 0;
}

/*
 * get a terminal name string
 */

static struct iterm_name_combo {
	int type;
	char *name;
} iterm_names[] = {
	{ 0x0300, "Output" },
	{ 0x0301, "Speaker" },
	{ 0x0302, "Headphone" },
	{ 0x0303, "HMD Audio" },
	{ 0x0304, "Desktop Speaker" },
	{ 0x0305, "Room Speaker" },
	{ 0x0306, "Com Speaker" },
	{ 0x0307, "LFE" },
	{ 0x0600, "External In" },
	{ 0x0601, "Analog In" },
	{ 0x0602, "Digital In" },
	{ 0x0603, "Line" },
	{ 0x0604, "Legacy In" },
	{ 0x0605, "IEC958 In" },
	{ 0x0606, "1394 DA Stream" },
	{ 0x0607, "1394 DV Stream" },
	{ 0x0700, "Embedded" },
	{ 0x0701, "Noise Source" },
	{ 0x0702, "Equalization Noise" },
	{ 0x0703, "CD" },
	{ 0x0704, "DAT" },
	{ 0x0705, "DCC" },
	{ 0x0706, "MiniDisk" },
	{ 0x0707, "Analog Tape" },
	{ 0x0708, "Phonograph" },
	{ 0x0709, "VCR Audio" },
	{ 0x070a, "Video Disk Audio" },
	{ 0x070b, "DVD Audio" },
	{ 0x070c, "TV Tuner Audio" },
	{ 0x070d, "Satellite Rec Audio" },
	{ 0x070e, "Cable Tuner Audio" },
	{ 0x070f, "DSS Audio" },
	{ 0x0710, "Radio Receiver" },
	{ 0x0711, "Radio Transmitter" },
	{ 0x0712, "Multi-Track Recorder" },
	{ 0x0713, "Synthesizer" },
	{ 0 },
};

static int get_term_name(struct snd_usb_audio *chip, struct usb_audio_term *iterm,
			 unsigned char *name, int maxlen, int term_only)
{
	struct iterm_name_combo *names;
	int len;

	if (iterm->name) {
		len = snd_usb_copy_string_desc(chip, iterm->name,
						name, maxlen);
		if (len)
			return len;
	}

	/* virtual type - not a real terminal */
	if (iterm->type >> 16) {
		if (term_only)
			return 0;
		switch (iterm->type >> 16) {
		case UAC3_SELECTOR_UNIT:
			strcpy(name, "Selector");
			return 8;
		case UAC3_PROCESSING_UNIT:
			strcpy(name, "Process Unit");
			return 12;
		case UAC3_EXTENSION_UNIT:
			strcpy(name, "Ext Unit");
			return 8;
		case UAC3_MIXER_UNIT:
			strcpy(name, "Mixer");
			return 5;
		default:
			return sprintf(name, "Unit %d", iterm->id);
		}
	}

	switch (iterm->type & 0xff00) {
	case 0x0100:
		strcpy(name, "PCM");
		return 3;
	case 0x0200:
		strcpy(name, "Mic");
		return 3;
	case 0x0400:
		strcpy(name, "Headset");
		return 7;
	case 0x0500:
		strcpy(name, "Phone");
		return 5;
	}

	for (names = iterm_names; names->type; names++) {
		if (names->type == iterm->type) {
			strcpy(name, names->name);
			return strlen(names->name);
		}
	}

	return 0;
}

/*
 * Get logical cluster information for UAC3 devices.
 */
static int get_cluster_channels_v3(struct mixer_build *state, unsigned int cluster_id)
{
	struct uac3_cluster_header_descriptor c_header;
	int err;

	err = snd_usb_ctl_msg(state->chip->dev,
			usb_rcvctrlpipe(state->chip->dev, 0),
			UAC3_CS_REQ_HIGH_CAPABILITY_DESCRIPTOR,
			USB_RECIP_INTERFACE | USB_TYPE_CLASS | USB_DIR_IN,
			cluster_id,
			snd_usb_ctrl_intf(state->chip),
			&c_header, sizeof(c_header));
	if (err < 0)
		goto error;
	if (err != sizeof(c_header)) {
		err = -EIO;
		goto error;
	}

	return c_header.bNrChannels;

error:
	usb_audio_err(state->chip, "cannot request logical cluster ID: %d (err: %d)\n", cluster_id, err);
	return err;
}

/*
 * Get number of channels for a Mixer Unit.
 */
static int uac_mixer_unit_get_channels(struct mixer_build *state,
				       struct uac_mixer_unit_descriptor *desc)
{
	int mu_channels;

	switch (state->mixer->protocol) {
	case UAC_VERSION_1:
	case UAC_VERSION_2:
	default:
		if (desc->bLength < sizeof(*desc) + desc->bNrInPins + 1)
			return 0; /* no bmControls -> skip */
		mu_channels = uac_mixer_unit_bNrChannels(desc);
		break;
	case UAC_VERSION_3:
		mu_channels = get_cluster_channels_v3(state,
				uac3_mixer_unit_wClusterDescrID(desc));
		break;
	}

	return mu_channels;
}

/*
 * Parse Input Terminal Unit
 */
static int __check_input_term(struct mixer_build *state, int id,
			      struct usb_audio_term *term);

static int parse_term_uac1_iterm_unit(struct mixer_build *state,
				      struct usb_audio_term *term,
				      void *p1, int id)
{
	struct uac_input_terminal_descriptor *d = p1;

	term->type = le16_to_cpu(d->wTerminalType);
	term->channels = d->bNrChannels;
	term->chconfig = le16_to_cpu(d->wChannelConfig);
	term->name = d->iTerminal;
	return 0;
}

static int parse_term_uac2_iterm_unit(struct mixer_build *state,
				      struct usb_audio_term *term,
				      void *p1, int id)
{
	struct uac2_input_terminal_descriptor *d = p1;
	int err;

	/* call recursively to verify the referenced clock entity */
	err = __check_input_term(state, d->bCSourceID, term);
	if (err < 0)
		return err;

	/* save input term properties after recursion,
	 * to ensure they are not overriden by the recursion calls
	 */
	term->id = id;
	term->type = le16_to_cpu(d->wTerminalType);
	term->channels = d->bNrChannels;
	term->chconfig = le32_to_cpu(d->bmChannelConfig);
	term->name = d->iTerminal;
	return 0;
}

static int parse_term_uac3_iterm_unit(struct mixer_build *state,
				      struct usb_audio_term *term,
				      void *p1, int id)
{
	struct uac3_input_terminal_descriptor *d = p1;
	int err;

	/* call recursively to verify the referenced clock entity */
	err = __check_input_term(state, d->bCSourceID, term);
	if (err < 0)
		return err;

	/* save input term properties after recursion,
	 * to ensure they are not overriden by the recursion calls
	 */
	term->id = id;
	term->type = le16_to_cpu(d->wTerminalType);

	err = get_cluster_channels_v3(state, le16_to_cpu(d->wClusterDescrID));
	if (err < 0)
		return err;
	term->channels = err;

	/* REVISIT: UAC3 IT doesn't have channels cfg */
	term->chconfig = 0;

	term->name = le16_to_cpu(d->wTerminalDescrStr);
	return 0;
}

static int parse_term_mixer_unit(struct mixer_build *state,
				 struct usb_audio_term *term,
				 void *p1, int id)
{
	struct uac_mixer_unit_descriptor *d = p1;
	int protocol = state->mixer->protocol;
	int err;

	err = uac_mixer_unit_get_channels(state, d);
	if (err <= 0)
		return err;

	term->type = UAC3_MIXER_UNIT << 16; /* virtual type */
	term->channels = err;
	if (protocol != UAC_VERSION_3) {
		term->chconfig = uac_mixer_unit_wChannelConfig(d, protocol);
		term->name = uac_mixer_unit_iMixer(d);
	}
	return 0;
}

static int parse_term_selector_unit(struct mixer_build *state,
				    struct usb_audio_term *term,
				    void *p1, int id)
{
	struct uac_selector_unit_descriptor *d = p1;
	int err;

	/* call recursively to retrieve the channel info */
	err = __check_input_term(state, d->baSourceID[0], term);
	if (err < 0)
		return err;
	term->type = UAC3_SELECTOR_UNIT << 16; /* virtual type */
	term->id = id;
	if (state->mixer->protocol != UAC_VERSION_3)
		term->name = uac_selector_unit_iSelector(d);
	return 0;
}

static int parse_term_proc_unit(struct mixer_build *state,
				struct usb_audio_term *term,
				void *p1, int id, int vtype)
{
	struct uac_processing_unit_descriptor *d = p1;
	int protocol = state->mixer->protocol;
	int err;

	if (d->bNrInPins) {
		/* call recursively to retrieve the channel info */
		err = __check_input_term(state, d->baSourceID[0], term);
		if (err < 0)
			return err;
	}

	term->type = vtype << 16; /* virtual type */
	term->id = id;

	if (protocol == UAC_VERSION_3)
		return 0;

	if (!term->channels) {
		term->channels = uac_processing_unit_bNrChannels(d);
		term->chconfig = uac_processing_unit_wChannelConfig(d, protocol);
	}
	term->name = uac_processing_unit_iProcessing(d, protocol);
	return 0;
}

static int parse_term_effect_unit(struct mixer_build *state,
				  struct usb_audio_term *term,
				  void *p1, int id)
{
	term->type = UAC3_EFFECT_UNIT << 16; /* virtual type */
	term->id = id;
	return 0;
}

static int parse_term_uac2_clock_source(struct mixer_build *state,
					struct usb_audio_term *term,
					void *p1, int id)
{
	struct uac_clock_source_descriptor *d = p1;

	term->type = UAC3_CLOCK_SOURCE << 16; /* virtual type */
	term->id = id;
	term->name = d->iClockSource;
	return 0;
}

static int parse_term_uac3_clock_source(struct mixer_build *state,
					struct usb_audio_term *term,
					void *p1, int id)
{
	struct uac3_clock_source_descriptor *d = p1;

	term->type = UAC3_CLOCK_SOURCE << 16; /* virtual type */
	term->id = id;
	term->name = le16_to_cpu(d->wClockSourceStr);
	return 0;
}

#define PTYPE(a, b)	((a) << 8 | (b))

/*
 * parse the source unit recursively until it reaches to a terminal
 * or a branched unit.
 */
static int __check_input_term(struct mixer_build *state, int id,
<<<<<<< HEAD
			    struct usb_audio_term *term)
=======
			      struct usb_audio_term *term)
>>>>>>> 286cd8c7
{
	int protocol = state->mixer->protocol;
	void *p1;
	unsigned char *hdr;

<<<<<<< HEAD
	memset(term, 0, sizeof(*term));
=======
>>>>>>> 286cd8c7
	for (;;) {
		/* a loop in the terminal chain? */
		if (test_and_set_bit(id, state->termbitmap))
			return -EINVAL;

		p1 = find_audio_control_unit(state, id);
		if (!p1)
			break;
<<<<<<< HEAD

		hdr = p1;
		term->id = id;
		switch (hdr[2]) {
		case UAC_INPUT_TERMINAL:
			if (state->mixer->protocol == UAC_VERSION_1) {
				struct uac_input_terminal_descriptor *d = p1;
				term->type = le16_to_cpu(d->wTerminalType);
				term->channels = d->bNrChannels;
				term->chconfig = le16_to_cpu(d->wChannelConfig);
				term->name = d->iTerminal;
			} else if (state->mixer->protocol == UAC_VERSION_2) {
				struct uac2_input_terminal_descriptor *d = p1;

				/* call recursively to verify that the
				 * referenced clock entity is valid */
				err = __check_input_term(state, d->bCSourceID, term);
				if (err < 0)
					return err;

				/* save input term properties after recursion,
				 * to ensure they are not overriden by the
				 * recursion calls */
				term->id = id;
				term->type = le16_to_cpu(d->wTerminalType);
				term->channels = d->bNrChannels;
				term->chconfig = le32_to_cpu(d->bmChannelConfig);
				term->name = d->iTerminal;
			} else { /* UAC_VERSION_3 */
				struct uac3_input_terminal_descriptor *d = p1;

				err = __check_input_term(state,
							 d->bCSourceID, term);
				if (err < 0)
					return err;

				term->id = id;
				term->type = d->wTerminalType;
				if (d->wClusterDescrID == CLUSTER_ID_MONO) {
					term->channels = NUM_CHANNELS_MONO;
					term->chconfig = BADD_CH_CONFIG_MONO;
				} else {
					term->channels = NUM_CHANNELS_STEREO;
					term->chconfig = BADD_CH_CONFIG_STEREO;
				}
				term->name = d->wTerminalDescrStr;
			}
			return 0;
		case UAC_FEATURE_UNIT: {
			/* the header is the same for v1 and v2 */
=======
		if (!snd_usb_validate_audio_desc(p1, protocol))
			break; /* bad descriptor */

		hdr = p1;
		term->id = id;

		switch (PTYPE(protocol, hdr[2])) {
		case PTYPE(UAC_VERSION_1, UAC_FEATURE_UNIT):
		case PTYPE(UAC_VERSION_2, UAC_FEATURE_UNIT):
		case PTYPE(UAC_VERSION_3, UAC3_FEATURE_UNIT): {
			/* the header is the same for all versions */
>>>>>>> 286cd8c7
			struct uac_feature_unit_descriptor *d = p1;

			id = d->bSourceID;
			break; /* continue to parse */
		}
<<<<<<< HEAD
		case UAC_MIXER_UNIT: {
			struct uac_mixer_unit_descriptor *d = p1;
			term->type = d->bDescriptorSubtype << 16; /* virtual type */
			term->channels = uac_mixer_unit_bNrChannels(d);
			term->chconfig = uac_mixer_unit_wChannelConfig(d, state->mixer->protocol);
			term->name = uac_mixer_unit_iMixer(d);
			return 0;
		}
		case UAC_SELECTOR_UNIT:
		/* UAC3_MIXER_UNIT_V3 */
		case UAC2_CLOCK_SELECTOR:
		/* UAC3_CLOCK_SOURCE */ {
			if (state->mixer->protocol == UAC_VERSION_3
				&& hdr[2] == UAC3_CLOCK_SOURCE) {
				struct uac3_clock_source_descriptor *d = p1;

				term->type = d->bDescriptorSubtype << 16;
				term->id = id;
				term->name = d->wClockSourceStr;
			} else if (state->mixer->protocol == UAC_VERSION_3
					&& hdr[2] == UAC3_MIXER_UNIT_V3) {
				struct uac3_mixer_unit_descriptor *d = p1;

				term->type = d->bDescriptorSubtype << 16;
				if (d->wClusterDescrID == CLUSTER_ID_MONO) {
					term->channels = NUM_CHANNELS_MONO;
					term->chconfig = BADD_CH_CONFIG_MONO;
				} else {
					term->channels = NUM_CHANNELS_STEREO;
					term->chconfig = BADD_CH_CONFIG_STEREO;
				}
				term->name = d->wMixerDescrStr;
			} else {
				struct uac_selector_unit_descriptor *d = p1;
				/* call recursively to retrieve channel info */
				err = __check_input_term(state,
							 d->baSourceID[0], term);
				if (err < 0)
					return err;
				/* virtual type */
				term->type = d->bDescriptorSubtype << 16;
				term->id = id;
				term->name = uac_selector_unit_iSelector(d);
			}
			return 0;
		}
		case UAC1_PROCESSING_UNIT:
		case UAC1_EXTENSION_UNIT:
		/* UAC2_PROCESSING_UNIT_V2 */
		/* UAC2_EFFECT_UNIT */
		/* UAC3_FEATURE_UNIT_V3 */
		case UAC2_EXTENSION_UNIT_V2: {
			if (state->mixer->protocol == UAC_VERSION_3) {
				struct uac_feature_unit_descriptor *d = p1;

				id = d->bSourceID;
			} else {
				struct uac_processing_unit_descriptor *d = p1;

				if (state->mixer->protocol == UAC_VERSION_2 &&
					hdr[2] == UAC2_EFFECT_UNIT) {
					/* UAC2/UAC1 unit IDs overlap here in an
					 * uncompatible way. Ignore this unit
					 * for now.
					 */
					return 0;
				}

				if (d->bNrInPins) {
					id = d->baSourceID[0];
					break; /* continue to parse */
				}
				/* virtual type */
				term->type = d->bDescriptorSubtype << 16;
				term->channels =
					uac_processing_unit_bNrChannels(d);
				term->chconfig =
					uac_processing_unit_wChannelConfig(
						d, state->mixer->protocol);
				term->name = uac_processing_unit_iProcessing(
						d, state->mixer->protocol);
				return 0;
			}
			break;
		}
		case UAC2_CLOCK_SOURCE: {
			struct uac_clock_source_descriptor *d = p1;
			term->type = d->bDescriptorSubtype << 16; /* virtual type */
			term->id = id;
			term->name = d->iClockSource;
			return 0;
		}
=======
		case PTYPE(UAC_VERSION_1, UAC_INPUT_TERMINAL):
			return parse_term_uac1_iterm_unit(state, term, p1, id);
		case PTYPE(UAC_VERSION_2, UAC_INPUT_TERMINAL):
			return parse_term_uac2_iterm_unit(state, term, p1, id);
		case PTYPE(UAC_VERSION_3, UAC_INPUT_TERMINAL):
			return parse_term_uac3_iterm_unit(state, term, p1, id);
		case PTYPE(UAC_VERSION_1, UAC_MIXER_UNIT):
		case PTYPE(UAC_VERSION_2, UAC_MIXER_UNIT):
		case PTYPE(UAC_VERSION_3, UAC3_MIXER_UNIT):
			return parse_term_mixer_unit(state, term, p1, id);
		case PTYPE(UAC_VERSION_1, UAC_SELECTOR_UNIT):
		case PTYPE(UAC_VERSION_2, UAC_SELECTOR_UNIT):
		case PTYPE(UAC_VERSION_2, UAC2_CLOCK_SELECTOR):
		case PTYPE(UAC_VERSION_3, UAC3_SELECTOR_UNIT):
		case PTYPE(UAC_VERSION_3, UAC3_CLOCK_SELECTOR):
			return parse_term_selector_unit(state, term, p1, id);
		case PTYPE(UAC_VERSION_1, UAC1_PROCESSING_UNIT):
		case PTYPE(UAC_VERSION_2, UAC2_PROCESSING_UNIT_V2):
		case PTYPE(UAC_VERSION_3, UAC3_PROCESSING_UNIT):
			return parse_term_proc_unit(state, term, p1, id,
						    UAC3_PROCESSING_UNIT);
		case PTYPE(UAC_VERSION_2, UAC2_EFFECT_UNIT):
		case PTYPE(UAC_VERSION_3, UAC3_EFFECT_UNIT):
			return parse_term_effect_unit(state, term, p1, id);
		case PTYPE(UAC_VERSION_1, UAC1_EXTENSION_UNIT):
		case PTYPE(UAC_VERSION_2, UAC2_EXTENSION_UNIT_V2):
		case PTYPE(UAC_VERSION_3, UAC3_EXTENSION_UNIT):
			return parse_term_proc_unit(state, term, p1, id,
						    UAC3_EXTENSION_UNIT);
		case PTYPE(UAC_VERSION_2, UAC2_CLOCK_SOURCE):
			return parse_term_uac2_clock_source(state, term, p1, id);
		case PTYPE(UAC_VERSION_3, UAC3_CLOCK_SOURCE):
			return parse_term_uac3_clock_source(state, term, p1, id);
>>>>>>> 286cd8c7
		default:
			return -ENODEV;
		}
	}
	return -ENODEV;
}


static int check_input_term(struct mixer_build *state, int id,
			    struct usb_audio_term *term)
{
	memset(term, 0, sizeof(*term));
	memset(state->termbitmap, 0, sizeof(state->termbitmap));
	return __check_input_term(state, id, term);
}

/*
 * Feature Unit
 */

/* feature unit control information */
struct usb_feature_control_info {
	int control;
	const char *name;
	int type;	/* data type for uac1 */
	int type_uac2;	/* data type for uac2 if different from uac1, else -1 */
};

static const struct usb_feature_control_info audio_feature_info[] = {
	{ UAC_FU_MUTE,			"Mute",			USB_MIXER_INV_BOOLEAN, -1 },
	{ UAC_FU_VOLUME,		"Volume",		USB_MIXER_S16, -1 },
	{ UAC_FU_BASS,			"Tone Control - Bass",	USB_MIXER_S8, -1 },
	{ UAC_FU_MID,			"Tone Control - Mid",	USB_MIXER_S8, -1 },
	{ UAC_FU_TREBLE,		"Tone Control - Treble", USB_MIXER_S8, -1 },
	{ UAC_FU_GRAPHIC_EQUALIZER,	"Graphic Equalizer",	USB_MIXER_S8, -1 }, /* FIXME: not implemented yet */
	{ UAC_FU_AUTOMATIC_GAIN,	"Auto Gain Control",	USB_MIXER_BOOLEAN, -1 },
	{ UAC_FU_DELAY,			"Delay Control",	USB_MIXER_U16, USB_MIXER_U32 },
	{ UAC_FU_BASS_BOOST,		"Bass Boost",		USB_MIXER_BOOLEAN, -1 },
	{ UAC_FU_LOUDNESS,		"Loudness",		USB_MIXER_BOOLEAN, -1 },
	/* UAC2 specific */
	{ UAC2_FU_INPUT_GAIN,		"Input Gain Control",	USB_MIXER_S16, -1 },
	{ UAC2_FU_INPUT_GAIN_PAD,	"Input Gain Pad Control", USB_MIXER_S16, -1 },
	{ UAC2_FU_PHASE_INVERTER,	 "Phase Inverter Control", USB_MIXER_BOOLEAN, -1 },
};

static void usb_mixer_elem_info_free(struct usb_mixer_elem_info *cval)
{
	kfree(cval);
}

/* private_free callback */
void snd_usb_mixer_elem_free(struct snd_kcontrol *kctl)
{
	usb_mixer_elem_info_free(kctl->private_data);
	kctl->private_data = NULL;
}

/*
 * interface to ALSA control for feature/mixer units
 */

/* volume control quirks */
static void volume_control_quirks(struct usb_mixer_elem_info *cval,
				  struct snd_kcontrol *kctl)
{
	struct snd_usb_audio *chip = cval->head.mixer->chip;
	switch (chip->usb_id) {
	case USB_ID(0x0763, 0x2030): /* M-Audio Fast Track C400 */
	case USB_ID(0x0763, 0x2031): /* M-Audio Fast Track C600 */
		if (strcmp(kctl->id.name, "Effect Duration") == 0) {
			cval->min = 0x0000;
			cval->max = 0xffff;
			cval->res = 0x00e6;
			break;
		}
		if (strcmp(kctl->id.name, "Effect Volume") == 0 ||
		    strcmp(kctl->id.name, "Effect Feedback Volume") == 0) {
			cval->min = 0x00;
			cval->max = 0xff;
			break;
		}
		if (strstr(kctl->id.name, "Effect Return") != NULL) {
			cval->min = 0xb706;
			cval->max = 0xff7b;
			cval->res = 0x0073;
			break;
		}
		if ((strstr(kctl->id.name, "Playback Volume") != NULL) ||
			(strstr(kctl->id.name, "Effect Send") != NULL)) {
			cval->min = 0xb5fb; /* -73 dB = 0xb6ff */
			cval->max = 0xfcfe;
			cval->res = 0x0073;
		}
		break;

	case USB_ID(0x0763, 0x2081): /* M-Audio Fast Track Ultra 8R */
	case USB_ID(0x0763, 0x2080): /* M-Audio Fast Track Ultra */
		if (strcmp(kctl->id.name, "Effect Duration") == 0) {
			usb_audio_info(chip,
				       "set quirk for FTU Effect Duration\n");
			cval->min = 0x0000;
			cval->max = 0x7f00;
			cval->res = 0x0100;
			break;
		}
		if (strcmp(kctl->id.name, "Effect Volume") == 0 ||
		    strcmp(kctl->id.name, "Effect Feedback Volume") == 0) {
			usb_audio_info(chip,
				       "set quirks for FTU Effect Feedback/Volume\n");
			cval->min = 0x00;
			cval->max = 0x7f;
			break;
		}
		break;

	case USB_ID(0x0d8c, 0x0103):
		if (!strcmp(kctl->id.name, "PCM Playback Volume")) {
			usb_audio_info(chip,
				 "set volume quirk for CM102-A+/102S+\n");
			cval->min = -256;
		}
		break;

	case USB_ID(0x0471, 0x0101):
	case USB_ID(0x0471, 0x0104):
	case USB_ID(0x0471, 0x0105):
	case USB_ID(0x0672, 0x1041):
	/* quirk for UDA1321/N101.
	 * note that detection between firmware 2.1.1.7 (N101)
	 * and later 2.1.1.21 is not very clear from datasheets.
	 * I hope that the min value is -15360 for newer firmware --jk
	 */
		if (!strcmp(kctl->id.name, "PCM Playback Volume") &&
		    cval->min == -15616) {
			usb_audio_info(chip,
				 "set volume quirk for UDA1321/N101 chip\n");
			cval->max = -256;
		}
		break;

	case USB_ID(0x046d, 0x09a4):
		if (!strcmp(kctl->id.name, "Mic Capture Volume")) {
			usb_audio_info(chip,
				"set volume quirk for QuickCam E3500\n");
			cval->min = 6080;
			cval->max = 8768;
			cval->res = 192;
		}
		break;

	case USB_ID(0x046d, 0x0807): /* Logitech Webcam C500 */
	case USB_ID(0x046d, 0x0808):
	case USB_ID(0x046d, 0x0809):
	case USB_ID(0x046d, 0x0819): /* Logitech Webcam C210 */
	case USB_ID(0x046d, 0x081b): /* HD Webcam c310 */
	case USB_ID(0x046d, 0x081d): /* HD Webcam c510 */
	case USB_ID(0x046d, 0x0825): /* HD Webcam c270 */
	case USB_ID(0x046d, 0x0826): /* HD Webcam c525 */
	case USB_ID(0x046d, 0x08ca): /* Logitech Quickcam Fusion */
	case USB_ID(0x046d, 0x0991):
	case USB_ID(0x046d, 0x09a2): /* QuickCam Communicate Deluxe/S7500 */
	/* Most audio usb devices lie about volume resolution.
	 * Most Logitech webcams have res = 384.
	 * Probably there is some logitech magic behind this number --fishor
	 */
		if (!strcmp(kctl->id.name, "Mic Capture Volume")) {
			usb_audio_info(chip,
				"set resolution quirk: cval->res = 384\n");
			cval->res = 384;
		}
		break;
<<<<<<< HEAD

	case USB_ID(0x1130, 0x1620): /* Logitech Speakers S150 */
	/* This audio device has 2 channels and it explicitly requires the
	 * host to send SET_CUR command on the volume control of both the
	 * channels. 7936 = 0x1F00 is the default value.
	 */
		if (cval->channels == 2)
			snd_usb_mixer_set_ctl_value(cval, UAC_SET_CUR,
						(cval->control << 8) | 2, 7936);
		break;

=======
>>>>>>> 286cd8c7
	case USB_ID(0x0495, 0x3042): /* ESS Technology Asus USB DAC */
		if ((strstr(kctl->id.name, "Playback Volume") != NULL) ||
			strstr(kctl->id.name, "Capture Volume") != NULL) {
			cval->min >>= 8;
			cval->max = 0;
			cval->res = 1;
		}
		break;
	}
}

/*
 * retrieve the minimum and maximum values for the specified control
 */
static int get_min_max_with_quirks(struct usb_mixer_elem_info *cval,
				   int default_min, struct snd_kcontrol *kctl)
{
	/* for failsafe */
	cval->min = default_min;
	cval->max = cval->min + 1;
	cval->res = 1;
	cval->dBmin = cval->dBmax = 0;

	if (cval->val_type == USB_MIXER_BOOLEAN ||
	    cval->val_type == USB_MIXER_INV_BOOLEAN) {
		cval->initialized = 1;
	} else {
		int minchn = 0;
		if (cval->cmask) {
			int i;
			for (i = 0; i < MAX_CHANNELS; i++)
				if (cval->cmask & (1 << i)) {
					minchn = i + 1;
					break;
				}
		}
		if (get_ctl_value(cval, UAC_GET_MAX, (cval->control << 8) | minchn, &cval->max) < 0 ||
		    get_ctl_value(cval, UAC_GET_MIN, (cval->control << 8) | minchn, &cval->min) < 0) {
			usb_audio_err(cval->head.mixer->chip,
				      "%d:%d: cannot get min/max values for control %d (id %d)\n",
				   cval->head.id, snd_usb_ctrl_intf(cval->head.mixer->chip),
							       cval->control, cval->head.id);
			return -EINVAL;
		}
		if (get_ctl_value(cval, UAC_GET_RES,
				  (cval->control << 8) | minchn,
				  &cval->res) < 0) {
			cval->res = 1;
		} else {
			int last_valid_res = cval->res;

			while (cval->res > 1) {
				if (snd_usb_mixer_set_ctl_value(cval, UAC_SET_RES,
								(cval->control << 8) | minchn,
								cval->res / 2) < 0)
					break;
				cval->res /= 2;
			}
			if (get_ctl_value(cval, UAC_GET_RES,
					  (cval->control << 8) | minchn, &cval->res) < 0)
				cval->res = last_valid_res;
		}
		if (cval->res == 0)
			cval->res = 1;

		/* Additional checks for the proper resolution
		 *
		 * Some devices report smaller resolutions than actually
		 * reacting.  They don't return errors but simply clip
		 * to the lower aligned value.
		 */
		if (cval->min + cval->res < cval->max) {
			int last_valid_res = cval->res;
			int saved, test, check;
			if (get_cur_mix_raw(cval, minchn, &saved) < 0)
				goto no_res_check;
			for (;;) {
				test = saved;
				if (test < cval->max)
					test += cval->res;
				else
					test -= cval->res;
				if (test < cval->min || test > cval->max ||
				    snd_usb_set_cur_mix_value(cval, minchn, 0, test) ||
				    get_cur_mix_raw(cval, minchn, &check)) {
					cval->res = last_valid_res;
					break;
				}
				if (test == check)
					break;
				cval->res *= 2;
			}
			snd_usb_set_cur_mix_value(cval, minchn, 0, saved);
		}

no_res_check:
		cval->initialized = 1;
	}

	if (kctl)
		volume_control_quirks(cval, kctl);

	/* USB descriptions contain the dB scale in 1/256 dB unit
	 * while ALSA TLV contains in 1/100 dB unit
	 */
	cval->dBmin =
		(convert_signed_value(cval, cval->min) * 100) / (cval->res);
	cval->dBmax =
		(convert_signed_value(cval, cval->max) * 100) / (cval->res);
	if (cval->dBmin > cval->dBmax) {
		/* something is wrong; assume it's either from/to 0dB */
		if (cval->dBmin < 0)
			cval->dBmax = 0;
		else if (cval->dBmin > 0)
			cval->dBmin = 0;
		if (cval->dBmin > cval->dBmax) {
			/* totally crap, return an error */
			return -EINVAL;
		}
	}

	return 0;
}

#define get_min_max(cval, def)	get_min_max_with_quirks(cval, def, NULL)

/* get a feature/mixer unit info */
static int mixer_ctl_feature_info(struct snd_kcontrol *kcontrol,
				  struct snd_ctl_elem_info *uinfo)
{
	struct usb_mixer_elem_info *cval = kcontrol->private_data;

	if (cval->val_type == USB_MIXER_BOOLEAN ||
	    cval->val_type == USB_MIXER_INV_BOOLEAN)
		uinfo->type = SNDRV_CTL_ELEM_TYPE_BOOLEAN;
	else
		uinfo->type = SNDRV_CTL_ELEM_TYPE_INTEGER;
	uinfo->count = cval->channels;
	if (cval->val_type == USB_MIXER_BOOLEAN ||
	    cval->val_type == USB_MIXER_INV_BOOLEAN) {
		uinfo->value.integer.min = 0;
		uinfo->value.integer.max = 1;
	} else {
		if (!cval->initialized) {
			get_min_max_with_quirks(cval, 0, kcontrol);
			if (cval->initialized && cval->dBmin >= cval->dBmax) {
				kcontrol->vd[0].access &= 
					~(SNDRV_CTL_ELEM_ACCESS_TLV_READ |
					  SNDRV_CTL_ELEM_ACCESS_TLV_CALLBACK);
				snd_ctl_notify(cval->head.mixer->chip->card,
					       SNDRV_CTL_EVENT_MASK_INFO,
					       &kcontrol->id);
			}
		}
		uinfo->value.integer.min = 0;
		uinfo->value.integer.max =
			(cval->max - cval->min + cval->res - 1) / cval->res;
	}
	return 0;
}

/* get the current value from feature/mixer unit */
static int mixer_ctl_feature_get(struct snd_kcontrol *kcontrol,
				 struct snd_ctl_elem_value *ucontrol)
{
	struct usb_mixer_elem_info *cval = kcontrol->private_data;
	int c, cnt, val, err;

	ucontrol->value.integer.value[0] = cval->min;
	if (cval->cmask) {
		cnt = 0;
		for (c = 0; c < MAX_CHANNELS; c++) {
			if (!(cval->cmask & (1 << c)))
				continue;
			err = snd_usb_get_cur_mix_value(cval, c + 1, cnt, &val);
			if (err < 0)
				return filter_error(cval, err);
			val = get_relative_value(cval, val);
			ucontrol->value.integer.value[cnt] = val;
			cnt++;
		}
		return 0;
	} else {
		/* master channel */
		err = snd_usb_get_cur_mix_value(cval, 0, 0, &val);
		if (err < 0)
			return filter_error(cval, err);
		val = get_relative_value(cval, val);
		ucontrol->value.integer.value[0] = val;
	}
	return 0;
}

/* put the current value to feature/mixer unit */
static int mixer_ctl_feature_put(struct snd_kcontrol *kcontrol,
				 struct snd_ctl_elem_value *ucontrol)
{
	struct usb_mixer_elem_info *cval = kcontrol->private_data;
	int c, cnt, val, oval, err;
	int changed = 0;

	if (cval->cmask) {
		cnt = 0;
		for (c = 0; c < MAX_CHANNELS; c++) {
			if (!(cval->cmask & (1 << c)))
				continue;
			err = snd_usb_get_cur_mix_value(cval, c + 1, cnt, &oval);
			if (err < 0)
				return filter_error(cval, err);
			val = ucontrol->value.integer.value[cnt];
			val = get_abs_value(cval, val);
			if (oval != val) {
				snd_usb_set_cur_mix_value(cval, c + 1, cnt, val);
				changed = 1;
			}
			cnt++;
		}
	} else {
		/* master channel */
		err = snd_usb_get_cur_mix_value(cval, 0, 0, &oval);
		if (err < 0)
			return filter_error(cval, err);
		val = ucontrol->value.integer.value[0];
		val = get_abs_value(cval, val);
		if (val != oval) {
			snd_usb_set_cur_mix_value(cval, 0, 0, val);
			changed = 1;
		}
	}
	return changed;
}

/* get the boolean value from the master channel of a UAC control */
static int mixer_ctl_master_bool_get(struct snd_kcontrol *kcontrol,
				     struct snd_ctl_elem_value *ucontrol)
{
	struct usb_mixer_elem_info *cval = kcontrol->private_data;
	int val, err;

	err = snd_usb_get_cur_mix_value(cval, 0, 0, &val);
	if (err < 0)
		return filter_error(cval, err);
	val = (val != 0);
	ucontrol->value.integer.value[0] = val;
	return 0;
}

/* get the connectors status and report it as boolean type */
static int mixer_ctl_connector_get(struct snd_kcontrol *kcontrol,
				   struct snd_ctl_elem_value *ucontrol)
{
	struct usb_mixer_elem_info *cval = kcontrol->private_data;
	struct snd_usb_audio *chip = cval->head.mixer->chip;
	int idx = 0, validx, ret, val;

	validx = cval->control << 8 | 0;

	ret = snd_usb_lock_shutdown(chip) ? -EIO : 0;
	if (ret)
		goto error;

	idx = snd_usb_ctrl_intf(chip) | (cval->head.id << 8);
	if (cval->head.mixer->protocol == UAC_VERSION_2) {
		struct uac2_connectors_ctl_blk uac2_conn;

		ret = snd_usb_ctl_msg(chip->dev, usb_rcvctrlpipe(chip->dev, 0), UAC2_CS_CUR,
				      USB_RECIP_INTERFACE | USB_TYPE_CLASS | USB_DIR_IN,
				      validx, idx, &uac2_conn, sizeof(uac2_conn));
		val = !!uac2_conn.bNrChannels;
	} else { /* UAC_VERSION_3 */
		struct uac3_insertion_ctl_blk uac3_conn;

		ret = snd_usb_ctl_msg(chip->dev, usb_rcvctrlpipe(chip->dev, 0), UAC2_CS_CUR,
				      USB_RECIP_INTERFACE | USB_TYPE_CLASS | USB_DIR_IN,
				      validx, idx, &uac3_conn, sizeof(uac3_conn));
		val = !!uac3_conn.bmConInserted;
	}

	snd_usb_unlock_shutdown(chip);

	if (ret < 0) {
error:
		usb_audio_err(chip,
			"cannot get connectors status: req = %#x, wValue = %#x, wIndex = %#x, type = %d\n",
			UAC_GET_CUR, validx, idx, cval->val_type);
		return filter_error(cval, ret);
	}

	ucontrol->value.integer.value[0] = val;
	return 0;
}

static struct snd_kcontrol_new usb_feature_unit_ctl = {
	.iface = SNDRV_CTL_ELEM_IFACE_MIXER,
	.name = "", /* will be filled later manually */
	.info = mixer_ctl_feature_info,
	.get = mixer_ctl_feature_get,
	.put = mixer_ctl_feature_put,
};

/* the read-only variant */
static const struct snd_kcontrol_new usb_feature_unit_ctl_ro = {
	.iface = SNDRV_CTL_ELEM_IFACE_MIXER,
	.name = "", /* will be filled later manually */
	.info = mixer_ctl_feature_info,
	.get = mixer_ctl_feature_get,
	.put = NULL,
};

/*
 * A control which shows the boolean value from reading a UAC control on
 * the master channel.
 */
static struct snd_kcontrol_new usb_bool_master_control_ctl_ro = {
	.iface = SNDRV_CTL_ELEM_IFACE_CARD,
	.name = "", /* will be filled later manually */
	.access = SNDRV_CTL_ELEM_ACCESS_READ,
	.info = snd_ctl_boolean_mono_info,
	.get = mixer_ctl_master_bool_get,
	.put = NULL,
};

static const struct snd_kcontrol_new usb_connector_ctl_ro = {
	.iface = SNDRV_CTL_ELEM_IFACE_CARD,
	.name = "", /* will be filled later manually */
	.access = SNDRV_CTL_ELEM_ACCESS_READ,
	.info = snd_ctl_boolean_mono_info,
	.get = mixer_ctl_connector_get,
	.put = NULL,
};

/*
 * This symbol is exported in order to allow the mixer quirks to
 * hook up to the standard feature unit control mechanism
 */
struct snd_kcontrol_new *snd_usb_feature_unit_ctl = &usb_feature_unit_ctl;

/*
 * build a feature control
 */
static size_t append_ctl_name(struct snd_kcontrol *kctl, const char *str)
{
	return strlcat(kctl->id.name, str, sizeof(kctl->id.name));
}

/*
 * A lot of headsets/headphones have a "Speaker" mixer. Make sure we
 * rename it to "Headphone". We determine if something is a headphone
 * similar to how udev determines form factor.
 */
static void check_no_speaker_on_headset(struct snd_kcontrol *kctl,
					struct snd_card *card)
{
	const char *names_to_check[] = {
		"Headset", "headset", "Headphone", "headphone", NULL};
	const char **s;
	bool found = false;

	if (strcmp("Speaker", kctl->id.name))
		return;

	for (s = names_to_check; *s; s++)
		if (strstr(card->shortname, *s)) {
			found = true;
			break;
		}

	if (!found)
		return;

	strlcpy(kctl->id.name, "Headphone", sizeof(kctl->id.name));
}

static const struct usb_feature_control_info *get_feature_control_info(int control)
{
	int i;

	for (i = 0; i < ARRAY_SIZE(audio_feature_info); ++i) {
		if (audio_feature_info[i].control == control)
			return &audio_feature_info[i];
	}
	return NULL;
}

static void __build_feature_ctl(struct usb_mixer_interface *mixer,
				const struct usbmix_name_map *imap,
				unsigned int ctl_mask, int control,
				struct usb_audio_term *iterm,
				struct usb_audio_term *oterm,
				int unitid, int nameid, int readonly_mask)
{
	const struct usb_feature_control_info *ctl_info;
	unsigned int len = 0;
	int mapped_name = 0;
<<<<<<< HEAD
	int nameid;
=======
>>>>>>> 286cd8c7
	struct snd_kcontrol *kctl;
	struct usb_mixer_elem_info *cval;
	const struct usbmix_name_map *map;
	unsigned int range;

<<<<<<< HEAD
	if (state->mixer->protocol == UAC_VERSION_3)
		nameid = ((struct uac3_feature_unit_descriptor *)
				raw_desc)->wFeatureDescrStr;
	else
		nameid = uac_feature_unit_iFeature(desc);

	control++; /* change from zero-based to 1-based value */

=======
>>>>>>> 286cd8c7
	if (control == UAC_FU_GRAPHIC_EQUALIZER) {
		/* FIXME: not supported yet */
		return;
	}

	map = find_map(imap, unitid, control);
	if (check_ignored_ctl(map))
		return;

	cval = kzalloc(sizeof(*cval), GFP_KERNEL);
	if (!cval)
		return;
	snd_usb_mixer_elem_init_std(&cval->head, mixer, unitid);
	cval->control = control;
	cval->cmask = ctl_mask;

	ctl_info = get_feature_control_info(control);
	if (!ctl_info) {
		usb_mixer_elem_info_free(cval);
		return;
	}
	if (mixer->protocol == UAC_VERSION_1)
		cval->val_type = ctl_info->type;
	else /* UAC_VERSION_2 or UAC_VERSION_3*/
		cval->val_type = ctl_info->type_uac2 >= 0 ?
			ctl_info->type_uac2 : ctl_info->type;

	if (ctl_mask == 0) {
		cval->channels = 1;	/* master channel */
		cval->master_readonly = readonly_mask;
	} else {
		int i, c = 0;
		for (i = 0; i < 16; i++)
			if (ctl_mask & (1 << i))
				c++;
		cval->channels = c;
		cval->ch_readonly = readonly_mask;
	}

	/*
	 * If all channels in the mask are marked read-only, make the control
	 * read-only. snd_usb_set_cur_mix_value() will check the mask again and won't
	 * issue write commands to read-only channels.
	 */
	if (cval->channels == readonly_mask)
		kctl = snd_ctl_new1(&usb_feature_unit_ctl_ro, cval);
	else
		kctl = snd_ctl_new1(&usb_feature_unit_ctl, cval);

	if (!kctl) {
		usb_audio_err(mixer->chip, "cannot malloc kcontrol\n");
		usb_mixer_elem_info_free(cval);
		return;
	}
	kctl->private_free = snd_usb_mixer_elem_free;

	len = check_mapped_name(map, kctl->id.name, sizeof(kctl->id.name));
	mapped_name = len != 0;
	if (!len && nameid)
		len = snd_usb_copy_string_desc(mixer->chip, nameid,
				kctl->id.name, sizeof(kctl->id.name));

	switch (control) {
	case UAC_FU_MUTE:
	case UAC_FU_VOLUME:
		/*
		 * determine the control name.  the rule is:
		 * - if a name id is given in descriptor, use it.
		 * - if the connected input can be determined, then use the name
		 *   of terminal type.
		 * - if the connected output can be determined, use it.
		 * - otherwise, anonymous name.
		 */
		if (!len) {
			if (iterm)
				len = get_term_name(mixer->chip, iterm,
						    kctl->id.name,
						    sizeof(kctl->id.name), 1);
			if (!len && oterm)
				len = get_term_name(mixer->chip, oterm,
						    kctl->id.name,
						    sizeof(kctl->id.name), 1);
			if (!len)
				snprintf(kctl->id.name, sizeof(kctl->id.name),
					 "Feature %d", unitid);
		}

		if (!mapped_name)
			check_no_speaker_on_headset(kctl, mixer->chip->card);

		/*
		 * determine the stream direction:
		 * if the connected output is USB stream, then it's likely a
		 * capture stream.  otherwise it should be playback (hopefully :)
		 */
		if (!mapped_name && oterm && !(oterm->type >> 16)) {
			if ((oterm->type & 0xff00) == 0x0100)
				append_ctl_name(kctl, " Capture");
			else
				append_ctl_name(kctl, " Playback");
		}
		append_ctl_name(kctl, control == UAC_FU_MUTE ?
				" Switch" : " Volume");
		break;
	default:
		if (!len)
			strlcpy(kctl->id.name, audio_feature_info[control-1].name,
				sizeof(kctl->id.name));
		break;
	}

	/* get min/max values */
	get_min_max_with_quirks(cval, 0, kctl);

	/* skip a bogus volume range */
	if (cval->max <= cval->min) {
		usb_audio_dbg(mixer->chip,
			      "[%d] FU [%s] skipped due to invalid volume\n",
			      cval->head.id, kctl->id.name);
		snd_ctl_free_one(kctl);
		return;
	}


	if (control == UAC_FU_VOLUME) {
		check_mapped_dB(map, cval);
		if (cval->dBmin < cval->dBmax || !cval->initialized) {
			kctl->tlv.c = snd_usb_mixer_vol_tlv;
			kctl->vd[0].access |=
				SNDRV_CTL_ELEM_ACCESS_TLV_READ |
				SNDRV_CTL_ELEM_ACCESS_TLV_CALLBACK;
		}
	}

	snd_usb_mixer_fu_apply_quirk(mixer, cval, unitid, kctl);

	range = (cval->max - cval->min) / cval->res;
	/*
	 * Are there devices with volume range more than 255? I use a bit more
	 * to be sure. 384 is a resolution magic number found on Logitech
	 * devices. It will definitively catch all buggy Logitech devices.
	 */
	if (range > 384) {
		usb_audio_warn(mixer->chip,
			       "Warning! Unlikely big volume range (=%u), cval->res is probably wrong.",
			       range);
		usb_audio_warn(mixer->chip,
			       "[%d] FU [%s] ch = %d, val = %d/%d/%d",
			       cval->head.id, kctl->id.name, cval->channels,
			       cval->min, cval->max, cval->res);
	}

	usb_audio_dbg(mixer->chip, "[%d] FU [%s] ch = %d, val = %d/%d/%d\n",
		      cval->head.id, kctl->id.name, cval->channels,
		      cval->min, cval->max, cval->res);
	snd_usb_mixer_add_control(&cval->head, kctl);
}

<<<<<<< HEAD
static int find_num_channels(struct mixer_build *state, int dir)
{
	int num_ch = -EINVAL, num, i, j, wMaxPacketSize;
	int ctrlif = get_iface_desc(state->mixer->hostif)->bInterfaceNumber;
	struct usb_interface *usb_iface	=
			usb_ifnum_to_if(state->mixer->chip->dev, ctrlif);
	struct usb_interface_assoc_descriptor *assoc = usb_iface->intf_assoc;
	struct usb_host_interface *alts;

	for (i = 0; i < assoc->bInterfaceCount; i++) {
		int intf = assoc->bFirstInterface + i;

		if (intf != ctrlif) {
			struct usb_interface *iface =
				usb_ifnum_to_if(state->mixer->chip->dev, intf);

			alts = &iface->altsetting[1];
			if (dir == USB_DIR_OUT &&
				get_endpoint(alts, 0)->bEndpointAddress &
				USB_DIR_IN)
				continue;
			if (dir == USB_DIR_IN &&
				!(get_endpoint(alts, 0)->bEndpointAddress &
				USB_DIR_IN))
				continue;
			num = iface->num_altsetting;
			for (j = 1; j < num; j++) {
				num_ch = NUM_CHANNELS_MONO;
				alts = &iface->altsetting[j];
				wMaxPacketSize = le16_to_cpu(
							get_endpoint(alts, 0)->
							wMaxPacketSize);
				switch (wMaxPacketSize) {
				case BADD_MAXPSIZE_SYNC_MONO_16:
				case BADD_MAXPSIZE_SYNC_MONO_24:
				case BADD_MAXPSIZE_ASYNC_MONO_16:
				case BADD_MAXPSIZE_ASYNC_MONO_24:
					break;
				case BADD_MAXPSIZE_SYNC_STEREO_16:
				case BADD_MAXPSIZE_SYNC_STEREO_24:
				case BADD_MAXPSIZE_ASYNC_STEREO_16:
				case BADD_MAXPSIZE_ASYNC_STEREO_24:
					num_ch = NUM_CHANNELS_STEREO;
					break;
				}
				if (num_ch == NUM_CHANNELS_MONO)
					continue;
				else
					break;
			}
		}
	}

	return num_ch;
}

/*
 * parse a feature unit
 *
 * most of controls are defined here.
 */
static int parse_audio_feature_unit(struct mixer_build *state, int unitid,
				    void *_ftr)
=======
static void build_feature_ctl(struct mixer_build *state, void *raw_desc,
			      unsigned int ctl_mask, int control,
			      struct usb_audio_term *iterm, int unitid,
			      int readonly_mask)
>>>>>>> 286cd8c7
{
	struct uac_feature_unit_descriptor *desc = raw_desc;
	int nameid = uac_feature_unit_iFeature(desc);

<<<<<<< HEAD
	if (state->mixer->protocol == UAC_VERSION_1) {
		if (hdr->bLength < 7) {
			usb_audio_err(state->chip,
				      "unit %u: invalid UAC_FEATURE_UNIT descriptor\n",
				      unitid);
			return -EINVAL;
		}
		csize = hdr->bControlSize;
		if (!csize) {
			usb_audio_dbg(state->chip,
				      "unit %u: invalid bControlSize == 0\n",
				      unitid);
			return -EINVAL;
		}
		channels = (hdr->bLength - 7) / csize - 1;
		bmaControls = hdr->bmaControls;
		if (hdr->bLength < 7 + csize) {
			usb_audio_err(state->chip,
				      "unit %u: invalid UAC_FEATURE_UNIT descriptor\n",
				      unitid);
			return -EINVAL;
		}
=======
	__build_feature_ctl(state->mixer, state->map, ctl_mask, control,
			iterm, &state->oterm, unitid, nameid, readonly_mask);
}

static void build_feature_ctl_badd(struct usb_mixer_interface *mixer,
			      unsigned int ctl_mask, int control, int unitid,
			      const struct usbmix_name_map *badd_map)
{
	__build_feature_ctl(mixer, badd_map, ctl_mask, control,
			NULL, NULL, unitid, 0, 0);
}

static void get_connector_control_name(struct usb_mixer_interface *mixer,
				       struct usb_audio_term *term,
				       bool is_input, char *name, int name_size)
{
	int name_len = get_term_name(mixer->chip, term, name, name_size, 0);

	if (name_len == 0)
		strlcpy(name, "Unknown", name_size);

	/*
	 *  sound/core/ctljack.c has a convention of naming jack controls
	 * by ending in " Jack".  Make it slightly more useful by
	 * indicating Input or Output after the terminal name.
	 */
	if (is_input)
		strlcat(name, " - Input Jack", name_size);
	else
		strlcat(name, " - Output Jack", name_size);
}

/* Build a mixer control for a UAC connector control (jack-detect) */
static void build_connector_control(struct usb_mixer_interface *mixer,
				    const struct usbmix_name_map *imap,
				    struct usb_audio_term *term, bool is_input)
{
	struct snd_kcontrol *kctl;
	struct usb_mixer_elem_info *cval;
	const struct usbmix_name_map *map;

	map = find_map(imap, term->id, 0);
	if (check_ignored_ctl(map))
		return;

	cval = kzalloc(sizeof(*cval), GFP_KERNEL);
	if (!cval)
		return;
	snd_usb_mixer_elem_init_std(&cval->head, mixer, term->id);
	/*
	 * UAC2: The first byte from reading the UAC2_TE_CONNECTOR control returns the
	 * number of channels connected.
	 *
	 * UAC3: The first byte specifies size of bitmap for the inserted controls. The
	 * following byte(s) specifies which connectors are inserted.
	 *
	 * This boolean ctl will simply report if any channels are connected
	 * or not.
	 */
	if (mixer->protocol == UAC_VERSION_2)
		cval->control = UAC2_TE_CONNECTOR;
	else /* UAC_VERSION_3 */
		cval->control = UAC3_TE_INSERTION;

	cval->val_type = USB_MIXER_BOOLEAN;
	cval->channels = 1; /* report true if any channel is connected */
	cval->min = 0;
	cval->max = 1;
	kctl = snd_ctl_new1(&usb_connector_ctl_ro, cval);
	if (!kctl) {
		usb_audio_err(mixer->chip, "cannot malloc kcontrol\n");
		usb_mixer_elem_info_free(cval);
		return;
	}

	if (check_mapped_name(map, kctl->id.name, sizeof(kctl->id.name)))
		strlcat(kctl->id.name, " Jack", sizeof(kctl->id.name));
	else
		get_connector_control_name(mixer, term, is_input, kctl->id.name,
					   sizeof(kctl->id.name));
	kctl->private_free = snd_usb_mixer_elem_free;
	snd_usb_mixer_add_control(&cval->head, kctl);
}

static int parse_clock_source_unit(struct mixer_build *state, int unitid,
				   void *_ftr)
{
	struct uac_clock_source_descriptor *hdr = _ftr;
	struct usb_mixer_elem_info *cval;
	struct snd_kcontrol *kctl;
	char name[SNDRV_CTL_ELEM_ID_NAME_MAXLEN];
	int ret;

	if (state->mixer->protocol != UAC_VERSION_2)
		return -EINVAL;

	/*
	 * The only property of this unit we are interested in is the
	 * clock source validity. If that isn't readable, just bail out.
	 */
	if (!uac_v2v3_control_is_readable(hdr->bmControls,
				      UAC2_CS_CONTROL_CLOCK_VALID))
		return 0;

	cval = kzalloc(sizeof(*cval), GFP_KERNEL);
	if (!cval)
		return -ENOMEM;

	snd_usb_mixer_elem_init_std(&cval->head, state->mixer, hdr->bClockID);

	cval->min = 0;
	cval->max = 1;
	cval->channels = 1;
	cval->val_type = USB_MIXER_BOOLEAN;
	cval->control = UAC2_CS_CONTROL_CLOCK_VALID;

	cval->master_readonly = 1;
	/* From UAC2 5.2.5.1.2 "Only the get request is supported." */
	kctl = snd_ctl_new1(&usb_bool_master_control_ctl_ro, cval);

	if (!kctl) {
		usb_mixer_elem_info_free(cval);
		return -ENOMEM;
	}

	kctl->private_free = snd_usb_mixer_elem_free;
	ret = snd_usb_copy_string_desc(state->chip, hdr->iClockSource,
				       name, sizeof(name));
	if (ret > 0)
		snprintf(kctl->id.name, sizeof(kctl->id.name),
			 "%s Validity", name);
	else
		snprintf(kctl->id.name, sizeof(kctl->id.name),
			 "Clock Source %d Validity", hdr->bClockID);

	return snd_usb_mixer_add_control(&cval->head, kctl);
}

/*
 * parse a feature unit
 *
 * most of controls are defined here.
 */
static int parse_audio_feature_unit(struct mixer_build *state, int unitid,
				    void *_ftr)
{
	int channels, i, j;
	struct usb_audio_term iterm;
	unsigned int master_bits, first_ch_bits;
	int err, csize;
	struct uac_feature_unit_descriptor *hdr = _ftr;
	__u8 *bmaControls;

	if (state->mixer->protocol == UAC_VERSION_1) {
		csize = hdr->bControlSize;
		channels = (hdr->bLength - 7) / csize - 1;
		bmaControls = hdr->bmaControls;
>>>>>>> 286cd8c7
	} else if (state->mixer->protocol == UAC_VERSION_2) {
		struct uac2_feature_unit_descriptor *ftr = _ftr;
		if (hdr->bLength < 6) {
			usb_audio_err(state->chip,
				      "unit %u: invalid UAC_FEATURE_UNIT descriptor\n",
				      unitid);
			return -EINVAL;
		}
		csize = 4;
		channels = (hdr->bLength - 6) / 4 - 1;
		bmaControls = ftr->bmaControls;
<<<<<<< HEAD
		if (hdr->bLength < 6 + csize) {
			usb_audio_err(state->chip,
				      "unit %u: invalid UAC_FEATURE_UNIT descriptor\n",
				      unitid);
			return -EINVAL;
		}
	} else {
		struct usb_interface *usb_iface	=
			usb_ifnum_to_if(state->mixer->chip->dev,
			get_iface_desc(state->mixer->hostif)->bInterfaceNumber);
		struct usb_interface_assoc_descriptor *assoc =
							usb_iface->intf_assoc;

		csize = 4;
		switch (unitid) {
		case BADD_FU_ID_BAIOF:
			channels = NUM_CHANNELS_MONO;
			bmaControls = monoControls;
			badd_baif_in_term_desc.wClusterDescrID =
						CLUSTER_ID_MONO;
			break;

		case BADD_FU_ID_BAOF:
			switch (assoc->bFunctionSubClass) {
			case PROF_HEADPHONE:
			case PROF_HEADSET_ADAPTER:
				channels = NUM_CHANNELS_STEREO;
				bmaControls = stereoControls;
				badd_baiof_mu_desc.wClusterDescrID =
					CLUSTER_ID_MONO;
				break;
			case PROF_SPEAKERPHONE:
				channels = NUM_CHANNELS_MONO;
				bmaControls = monoControls;
				badd_baof_in_term_desc.wClusterDescrID =
					CLUSTER_ID_MONO;
				break;
			default:
				channels = find_num_channels(state,
								USB_DIR_OUT);
				if (channels < 0) {
					usb_audio_err(state->chip,
						      "unit %u: Cant find num of channels\n",
						      unitid);
					return channels;
				}

				bmaControls = (channels == NUM_CHANNELS_MONO) ?
						monoControls : stereoControls;
				badd_baof_in_term_desc.wClusterDescrID =
					(channels == NUM_CHANNELS_MONO) ?
					CLUSTER_ID_MONO : CLUSTER_ID_STEREO;
				break;
			}
			break;

		case BADD_FU_ID_BAIF:
			switch (assoc->bFunctionSubClass) {
			case PROF_HEADSET:
			case PROF_HEADSET_ADAPTER:
			case PROF_SPEAKERPHONE:
				channels = NUM_CHANNELS_MONO;
				bmaControls = monoControls;
				badd_baif_in_term_desc.wClusterDescrID =
					CLUSTER_ID_MONO;
				break;
			default:
				channels = find_num_channels(state, USB_DIR_IN);
				if (channels < 0) {
					usb_audio_err(state->chip,
						      "unit %u: Cant find num of channels\n",
						      unitid);
					return channels;
				}

				bmaControls = (channels == NUM_CHANNELS_MONO) ?
						 monoControls : stereoControls;
				badd_baif_in_term_desc.wClusterDescrID =
					(channels == NUM_CHANNELS_MONO) ?
					CLUSTER_ID_MONO : CLUSTER_ID_STEREO;
				break;
			}
			break;

		default:
			usb_audio_err(state->chip, "Invalid unit %u\n", unitid);
			return -EINVAL;
		}
	}

	/* parse the source unit */
	if (state->mixer->protocol != UAC_VERSION_3) {
		err = parse_audio_unit(state, hdr->bSourceID);
		if (err < 0)
			return err;
	} else {
		struct usb_interface *usb_iface	=
			usb_ifnum_to_if(state->mixer->chip->dev,
			get_iface_desc(state->mixer->hostif)->bInterfaceNumber);
		struct usb_interface_assoc_descriptor *assoc =
			usb_iface->intf_assoc;

		switch (unitid) {
		case BADD_FU_ID_BAOF:
			switch (assoc->bFunctionSubClass) {
			case PROF_HEADSET:
			case PROF_HEADSET_ADAPTER:
				hdr->bSourceID = BADD_MU_ID_BAIOF;
				break;
			default:
				hdr->bSourceID = BADD_IN_TERM_ID_BAOF;
				break;
			}
		}
		err = parse_audio_unit(state, hdr->bSourceID);
		if (err < 0)
			return err;
	}
=======
	} else { /* UAC_VERSION_3 */
		struct uac3_feature_unit_descriptor *ftr = _ftr;

		csize = 4;
		channels = (ftr->bLength - 7) / 4 - 1;
		bmaControls = ftr->bmaControls;
	}

	/* parse the source unit */
	err = parse_audio_unit(state, hdr->bSourceID);
	if (err < 0)
		return err;
>>>>>>> 286cd8c7

	/* determine the input source type and name */
	err = check_input_term(state, hdr->bSourceID, &iterm);
	if (err < 0)
		return err;

	master_bits = snd_usb_combine_bytes(bmaControls, csize);
	/* master configuration quirks */
	switch (state->chip->usb_id) {
	case USB_ID(0x08bb, 0x2702):
		usb_audio_info(state->chip,
			       "usbmixer: master volume quirk for PCM2702 chip\n");
		/* disable non-functional volume control */
		master_bits &= ~UAC_CONTROL_BIT(UAC_FU_VOLUME);
		break;
	case USB_ID(0x1130, 0xf211):
		usb_audio_info(state->chip,
			       "usbmixer: volume control quirk for Tenx TP6911 Audio Headset\n");
		/* disable non-functional volume control */
		channels = 0;
		break;

	}
	if (channels > 0)
		first_ch_bits = snd_usb_combine_bytes(bmaControls + csize, csize);
	else
		first_ch_bits = 0;

	if (state->mixer->protocol == UAC_VERSION_1) {
		/* check all control types */
		for (i = 0; i < 10; i++) {
			unsigned int ch_bits = 0;
			int control = audio_feature_info[i].control;

			for (j = 0; j < channels; j++) {
				unsigned int mask;

				mask = snd_usb_combine_bytes(bmaControls +
							     csize * (j+1), csize);
				if (mask & (1 << i))
					ch_bits |= (1 << j);
			}
			/* audio class v1 controls are never read-only */

			/*
			 * The first channel must be set
			 * (for ease of programming).
			 */
			if (ch_bits & 1)
				build_feature_ctl(state, _ftr, ch_bits, control,
						  &iterm, unitid, 0);
			if (master_bits & (1 << i))
				build_feature_ctl(state, _ftr, 0, control,
						  &iterm, unitid, 0);
		}
<<<<<<< HEAD
	} else { /* UAC_VERSION_2 or UAC_VERSION_3*/
=======
	} else { /* UAC_VERSION_2/3 */
>>>>>>> 286cd8c7
		for (i = 0; i < ARRAY_SIZE(audio_feature_info); i++) {
			unsigned int ch_bits = 0;
			unsigned int ch_read_only = 0;
			int control = audio_feature_info[i].control;

			for (j = 0; j < channels; j++) {
				unsigned int mask;

				mask = snd_usb_combine_bytes(bmaControls +
							     csize * (j+1), csize);
				if (uac_v2v3_control_is_readable(mask, control)) {
					ch_bits |= (1 << j);
					if (!uac_v2v3_control_is_writeable(mask, control))
						ch_read_only |= (1 << j);
				}
			}

			/*
			 * NOTE: build_feature_ctl() will mark the control
			 * read-only if all channels are marked read-only in
			 * the descriptors. Otherwise, the control will be
			 * reported as writeable, but the driver will not
			 * actually issue a write command for read-only
			 * channels.
			 */

			/*
			 * The first channel must be set
			 * (for ease of programming).
			 */
			if (ch_bits & 1)
				build_feature_ctl(state, _ftr, ch_bits, control,
						  &iterm, unitid, ch_read_only);
			if (uac_v2v3_control_is_readable(master_bits, control))
				build_feature_ctl(state, _ftr, 0, control,
						  &iterm, unitid,
						  !uac_v2v3_control_is_writeable(master_bits,
										 control));
		}
	}

	return 0;
}

/*
 * Mixer Unit
 */

/* check whether the given in/out overflows bmMixerControls matrix */
static bool mixer_bitmap_overflow(struct uac_mixer_unit_descriptor *desc,
				  int protocol, int num_ins, int num_outs)
{
	u8 *hdr = (u8 *)desc;
	u8 *c = uac_mixer_unit_bmControls(desc, protocol);
	size_t rest; /* remaining bytes after bmMixerControls */

	switch (protocol) {
	case UAC_VERSION_1:
	default:
		rest = 1; /* iMixer */
		break;
	case UAC_VERSION_2:
		rest = 2; /* bmControls + iMixer */
		break;
	case UAC_VERSION_3:
		rest = 6; /* bmControls + wMixerDescrStr */
		break;
	}

	/* overflow? */
	return c + (num_ins * num_outs + 7) / 8 + rest > hdr + hdr[0];
}

/*
 * build a mixer unit control
 *
 * the callbacks are identical with feature unit.
 * input channel number (zero based) is given in control field instead.
 */
static void build_mixer_unit_ctl(struct mixer_build *state,
				 struct uac_mixer_unit_descriptor *desc,
				 int in_pin, int in_ch, int num_outs,
				 int unitid, struct usb_audio_term *iterm)
{
	struct usb_mixer_elem_info *cval;
	unsigned int i, len;
	struct snd_kcontrol *kctl;
	const struct usbmix_name_map *map;

	map = find_map(state->map, unitid, 0);
	if (check_ignored_ctl(map))
		return;

	cval = kzalloc(sizeof(*cval), GFP_KERNEL);
	if (!cval)
		return;

	snd_usb_mixer_elem_init_std(&cval->head, state->mixer, unitid);
	cval->control = in_ch + 1; /* based on 1 */
	cval->val_type = USB_MIXER_S16;
	for (i = 0; i < num_outs; i++) {
		__u8 *c = uac_mixer_unit_bmControls(desc, state->mixer->protocol);

		if (check_matrix_bitmap(c, in_ch, i, num_outs)) {
			cval->cmask |= (1 << i);
			cval->channels++;
		}
	}

	/* get min/max values */
	get_min_max(cval, 0);

	kctl = snd_ctl_new1(&usb_feature_unit_ctl, cval);
	if (!kctl) {
		usb_audio_err(state->chip, "cannot malloc kcontrol\n");
		usb_mixer_elem_info_free(cval);
		return;
	}
	kctl->private_free = snd_usb_mixer_elem_free;

	len = check_mapped_name(map, kctl->id.name, sizeof(kctl->id.name));
	if (!len)
		len = get_term_name(state->chip, iterm, kctl->id.name,
				    sizeof(kctl->id.name), 0);
	if (!len)
		len = sprintf(kctl->id.name, "Mixer Source %d", in_ch + 1);
	append_ctl_name(kctl, " Volume");

	usb_audio_dbg(state->chip, "[%d] MU [%s] ch = %d, val = %d/%d\n",
		    cval->head.id, kctl->id.name, cval->channels, cval->min, cval->max);
	snd_usb_mixer_add_control(&cval->head, kctl);
}

static int parse_audio_input_terminal(struct mixer_build *state, int unitid,
				      void *raw_desc)
{
	struct usb_audio_term iterm;
	unsigned int control, bmctls, term_id;

	if (state->mixer->protocol == UAC_VERSION_2) {
		struct uac2_input_terminal_descriptor *d_v2 = raw_desc;
		control = UAC2_TE_CONNECTOR;
		term_id = d_v2->bTerminalID;
		bmctls = le16_to_cpu(d_v2->bmControls);
	} else if (state->mixer->protocol == UAC_VERSION_3) {
		struct uac3_input_terminal_descriptor *d_v3 = raw_desc;
		control = UAC3_TE_INSERTION;
		term_id = d_v3->bTerminalID;
		bmctls = le32_to_cpu(d_v3->bmControls);
	} else {
		return 0; /* UAC1. No Insertion control */
	}

	check_input_term(state, term_id, &iterm);

	/* Check for jack detection. */
	if ((iterm.type & 0xff00) != 0x0100 &&
	    uac_v2v3_control_is_readable(bmctls, control))
		build_connector_control(state->mixer, state->map, &iterm, true);

	return 0;
}

/*
 * parse a mixer unit
 */
static int parse_audio_mixer_unit(struct mixer_build *state, int unitid,
				  void *raw_desc)
{
	struct uac_mixer_unit_descriptor *desc = raw_desc;
	struct usb_audio_term iterm;
	int input_pins, num_ins, num_outs;
	int pin, ich, err;

<<<<<<< HEAD
	if (state->mixer->protocol == UAC_VERSION_3) {
		input_pins = badd_baiof_mu_desc.bNrInPins;
		num_outs =
		   (badd_baiof_mu_desc.wClusterDescrID == CLUSTER_ID_MONO) ?
		    NUM_CHANNELS_MONO : NUM_CHANNELS_STEREO;
	} else {
		if (desc->bLength < 11 || !(input_pins = desc->bNrInPins) ||
		    desc->bLength < sizeof(*desc) + desc->bNrInPins ||
		    !(num_outs = uac_mixer_unit_bNrChannels(desc))) {
			usb_audio_err(state->chip,
				      "invalid MIXER UNIT descriptor %d\n",
				      unitid);
			return -EINVAL;
		}
=======
	err = uac_mixer_unit_get_channels(state, desc);
	if (err < 0) {
		usb_audio_err(state->chip,
			      "invalid MIXER UNIT descriptor %d\n",
			      unitid);
		return err;
>>>>>>> 286cd8c7
	}

	num_outs = err;
	input_pins = desc->bNrInPins;

	num_ins = 0;
	ich = 0;
	for (pin = 0; pin < input_pins; pin++) {
		err = parse_audio_unit(state, desc->baSourceID[pin]);
		if (err < 0)
			continue;
		/* no bmControls field (e.g. Maya44) -> ignore */
		if (!num_outs)
			continue;
		err = check_input_term(state, desc->baSourceID[pin], &iterm);
		if (err < 0)
			return err;
		num_ins += iterm.channels;
		if (mixer_bitmap_overflow(desc, state->mixer->protocol,
					  num_ins, num_outs))
			break;
		for (; ich < num_ins; ich++) {
			int och, ich_has_controls = 0;

			for (och = 0; och < num_outs; och++) {
				__u8 *c = NULL;

				if (state->mixer->protocol == UAC_VERSION_3)
					c =
					  &(badd_baiof_mu_desc.bmMixerControls);
				else
					c = uac_mixer_unit_bmControls(desc,
							state->mixer->protocol);
				if (check_matrix_bitmap(c, ich, och, num_outs)) {
					ich_has_controls = 1;
					break;
				}
			}
			if (ich_has_controls)
				build_mixer_unit_ctl(state, desc, pin, ich, num_outs,
						     unitid, &iterm);
		}
	}
	return 0;
}

/*
 * Processing Unit / Extension Unit
 */

/* get callback for processing/extension unit */
static int mixer_ctl_procunit_get(struct snd_kcontrol *kcontrol,
				  struct snd_ctl_elem_value *ucontrol)
{
	struct usb_mixer_elem_info *cval = kcontrol->private_data;
	int err, val;

	err = get_cur_ctl_value(cval, cval->control << 8, &val);
	if (err < 0) {
		ucontrol->value.integer.value[0] = cval->min;
		return filter_error(cval, err);
	}
	val = get_relative_value(cval, val);
	ucontrol->value.integer.value[0] = val;
	return 0;
}

/* put callback for processing/extension unit */
static int mixer_ctl_procunit_put(struct snd_kcontrol *kcontrol,
				  struct snd_ctl_elem_value *ucontrol)
{
	struct usb_mixer_elem_info *cval = kcontrol->private_data;
	int val, oval, err;

	err = get_cur_ctl_value(cval, cval->control << 8, &oval);
	if (err < 0)
		return filter_error(cval, err);
	val = ucontrol->value.integer.value[0];
	val = get_abs_value(cval, val);
	if (val != oval) {
		set_cur_ctl_value(cval, cval->control << 8, val);
		return 1;
	}
	return 0;
}

/* alsa control interface for processing/extension unit */
static const struct snd_kcontrol_new mixer_procunit_ctl = {
	.iface = SNDRV_CTL_ELEM_IFACE_MIXER,
	.name = "", /* will be filled later */
	.info = mixer_ctl_feature_info,
	.get = mixer_ctl_procunit_get,
	.put = mixer_ctl_procunit_put,
};

/*
 * predefined data for processing units
 */
struct procunit_value_info {
	int control;
	const char *suffix;
	int val_type;
	int min_value;
};

struct procunit_info {
	int type;
	char *name;
	const struct procunit_value_info *values;
};

static const struct procunit_value_info undefined_proc_info[] = {
	{ 0x00, "Control Undefined", 0 },
	{ 0 }
};

static const struct procunit_value_info updown_proc_info[] = {
	{ UAC_UD_ENABLE, "Switch", USB_MIXER_BOOLEAN },
	{ UAC_UD_MODE_SELECT, "Mode Select", USB_MIXER_U8, 1 },
	{ 0 }
};
static const struct procunit_value_info prologic_proc_info[] = {
	{ UAC_DP_ENABLE, "Switch", USB_MIXER_BOOLEAN },
	{ UAC_DP_MODE_SELECT, "Mode Select", USB_MIXER_U8, 1 },
	{ 0 }
};
static const struct procunit_value_info threed_enh_proc_info[] = {
	{ UAC_3D_ENABLE, "Switch", USB_MIXER_BOOLEAN },
	{ UAC_3D_SPACE, "Spaciousness", USB_MIXER_U8 },
	{ 0 }
};
static const struct procunit_value_info reverb_proc_info[] = {
	{ UAC_REVERB_ENABLE, "Switch", USB_MIXER_BOOLEAN },
	{ UAC_REVERB_LEVEL, "Level", USB_MIXER_U8 },
	{ UAC_REVERB_TIME, "Time", USB_MIXER_U16 },
	{ UAC_REVERB_FEEDBACK, "Feedback", USB_MIXER_U8 },
	{ 0 }
};
static const struct procunit_value_info chorus_proc_info[] = {
	{ UAC_CHORUS_ENABLE, "Switch", USB_MIXER_BOOLEAN },
	{ UAC_CHORUS_LEVEL, "Level", USB_MIXER_U8 },
	{ UAC_CHORUS_RATE, "Rate", USB_MIXER_U16 },
	{ UAC_CHORUS_DEPTH, "Depth", USB_MIXER_U16 },
	{ 0 }
};
static const struct procunit_value_info dcr_proc_info[] = {
	{ UAC_DCR_ENABLE, "Switch", USB_MIXER_BOOLEAN },
	{ UAC_DCR_RATE, "Ratio", USB_MIXER_U16 },
	{ UAC_DCR_MAXAMPL, "Max Amp", USB_MIXER_S16 },
	{ UAC_DCR_THRESHOLD, "Threshold", USB_MIXER_S16 },
	{ UAC_DCR_ATTACK_TIME, "Attack Time", USB_MIXER_U16 },
	{ UAC_DCR_RELEASE_TIME, "Release Time", USB_MIXER_U16 },
	{ 0 }
};

static const struct procunit_info procunits[] = {
	{ UAC_PROCESS_UP_DOWNMIX, "Up Down", updown_proc_info },
	{ UAC_PROCESS_DOLBY_PROLOGIC, "Dolby Prologic", prologic_proc_info },
	{ UAC_PROCESS_STEREO_EXTENDER, "3D Stereo Extender", threed_enh_proc_info },
	{ UAC_PROCESS_REVERB, "Reverb", reverb_proc_info },
	{ UAC_PROCESS_CHORUS, "Chorus", chorus_proc_info },
	{ UAC_PROCESS_DYN_RANGE_COMP, "DCR", dcr_proc_info },
	{ 0 },
};

static const struct procunit_value_info uac3_updown_proc_info[] = {
	{ UAC3_UD_MODE_SELECT, "Mode Select", USB_MIXER_U8, 1 },
	{ 0 }
};
static const struct procunit_value_info uac3_stereo_ext_proc_info[] = {
	{ UAC3_EXT_WIDTH_CONTROL, "Width Control", USB_MIXER_U8 },
	{ 0 }
};

static const struct procunit_info uac3_procunits[] = {
	{ UAC3_PROCESS_UP_DOWNMIX, "Up Down", uac3_updown_proc_info },
	{ UAC3_PROCESS_STEREO_EXTENDER, "3D Stereo Extender", uac3_stereo_ext_proc_info },
	{ UAC3_PROCESS_MULTI_FUNCTION, "Multi-Function", undefined_proc_info },
	{ 0 },
};

/*
 * predefined data for extension units
 */
static const struct procunit_value_info clock_rate_xu_info[] = {
	{ USB_XU_CLOCK_RATE_SELECTOR, "Selector", USB_MIXER_U8, 0 },
	{ 0 }
};
static const struct procunit_value_info clock_source_xu_info[] = {
	{ USB_XU_CLOCK_SOURCE_SELECTOR, "External", USB_MIXER_BOOLEAN },
	{ 0 }
};
static const struct procunit_value_info spdif_format_xu_info[] = {
	{ USB_XU_DIGITAL_FORMAT_SELECTOR, "SPDIF/AC3", USB_MIXER_BOOLEAN },
	{ 0 }
};
static const struct procunit_value_info soft_limit_xu_info[] = {
	{ USB_XU_SOFT_LIMIT_SELECTOR, " ", USB_MIXER_BOOLEAN },
	{ 0 }
};
static const struct procunit_info extunits[] = {
	{ USB_XU_CLOCK_RATE, "Clock rate", clock_rate_xu_info },
	{ USB_XU_CLOCK_SOURCE, "DigitalIn CLK source", clock_source_xu_info },
	{ USB_XU_DIGITAL_IO_STATUS, "DigitalOut format:", spdif_format_xu_info },
	{ USB_XU_DEVICE_OPTIONS, "AnalogueIn Soft Limit", soft_limit_xu_info },
	{ 0 }
};

/*
 * build a processing/extension unit
 */
static int build_audio_procunit(struct mixer_build *state, int unitid,
				void *raw_desc, const struct procunit_info *list,
				bool extension_unit)
{
	struct uac_processing_unit_descriptor *desc = raw_desc;
	int num_ins;
	struct usb_mixer_elem_info *cval;
	struct snd_kcontrol *kctl;
	int i, err, nameid, type, len;
	const struct procunit_info *info;
	const struct procunit_value_info *valinfo;
	const struct usbmix_name_map *map;
	static const struct procunit_value_info default_value_info[] = {
		{ 0x01, "Switch", USB_MIXER_BOOLEAN },
		{ 0 }
	};
	static const struct procunit_info default_info = {
		0, NULL, default_value_info
	};
	const char *name = extension_unit ?
		"Extension Unit" : "Processing Unit";

<<<<<<< HEAD
	if (desc->bLength < 13) {
		usb_audio_err(state->chip, "invalid %s descriptor (id %d)\n", name, unitid);
		return -EINVAL;
	}

	num_ins = desc->bNrInPins;
	if (desc->bLength < 13 + num_ins ||
	    desc->bLength < num_ins + uac_processing_unit_bControlSize(desc, state->mixer->protocol)) {
		usb_audio_err(state->chip, "invalid %s descriptor (id %d)\n", name, unitid);
		return -EINVAL;
	}

=======
	num_ins = desc->bNrInPins;
>>>>>>> 286cd8c7
	for (i = 0; i < num_ins; i++) {
		err = parse_audio_unit(state, desc->baSourceID[i]);
		if (err < 0)
			return err;
	}

	type = le16_to_cpu(desc->wProcessType);
	for (info = list; info && info->type; info++)
		if (info->type == type)
			break;
	if (!info || !info->type)
		info = &default_info;

	for (valinfo = info->values; valinfo->control; valinfo++) {
		__u8 *controls = uac_processing_unit_bmControls(desc, state->mixer->protocol);

		if (state->mixer->protocol == UAC_VERSION_1) {
			if (!(controls[valinfo->control / 8] &
					(1 << ((valinfo->control % 8) - 1))))
				continue;
		} else { /* UAC_VERSION_2/3 */
			if (!uac_v2v3_control_is_readable(controls[valinfo->control / 8],
							  valinfo->control))
				continue;
		}

		map = find_map(state->map, unitid, valinfo->control);
		if (check_ignored_ctl(map))
			continue;
		cval = kzalloc(sizeof(*cval), GFP_KERNEL);
		if (!cval)
			return -ENOMEM;
		snd_usb_mixer_elem_init_std(&cval->head, state->mixer, unitid);
		cval->control = valinfo->control;
		cval->val_type = valinfo->val_type;
		cval->channels = 1;

		if (state->mixer->protocol > UAC_VERSION_1 &&
		    !uac_v2v3_control_is_writeable(controls[valinfo->control / 8],
						   valinfo->control))
			cval->master_readonly = 1;

		/* get min/max values */
		switch (type) {
		case UAC_PROCESS_UP_DOWNMIX: {
			bool mode_sel = false;

			switch (state->mixer->protocol) {
			case UAC_VERSION_1:
			case UAC_VERSION_2:
			default:
				if (cval->control == UAC_UD_MODE_SELECT)
					mode_sel = true;
				break;
			case UAC_VERSION_3:
				if (cval->control == UAC3_UD_MODE_SELECT)
					mode_sel = true;
				break;
			}

			if (mode_sel) {
				__u8 *control_spec = uac_processing_unit_specific(desc,
								state->mixer->protocol);
				cval->min = 1;
				cval->max = control_spec[0];
				cval->res = 1;
				cval->initialized = 1;
				break;
			}

			get_min_max(cval, valinfo->min_value);
			break;
		}
		case USB_XU_CLOCK_RATE:
			/*
			 * E-Mu USB 0404/0202/TrackerPre/0204
			 * samplerate control quirk
			 */
			cval->min = 0;
			cval->max = 5;
			cval->res = 1;
			cval->initialized = 1;
			break;
		default:
			get_min_max(cval, valinfo->min_value);
			break;
		}

		kctl = snd_ctl_new1(&mixer_procunit_ctl, cval);
		if (!kctl) {
			usb_mixer_elem_info_free(cval);
			return -ENOMEM;
		}
		kctl->private_free = snd_usb_mixer_elem_free;

		if (check_mapped_name(map, kctl->id.name, sizeof(kctl->id.name))) {
			/* nothing */ ;
		} else if (info->name) {
			strlcpy(kctl->id.name, info->name, sizeof(kctl->id.name));
		} else {
			if (extension_unit)
				nameid = uac_extension_unit_iExtension(desc, state->mixer->protocol);
			else
				nameid = uac_processing_unit_iProcessing(desc, state->mixer->protocol);
			len = 0;
			if (nameid)
				len = snd_usb_copy_string_desc(state->chip,
							       nameid,
							       kctl->id.name,
							       sizeof(kctl->id.name));
			if (!len)
				strlcpy(kctl->id.name, name, sizeof(kctl->id.name));
		}
		append_ctl_name(kctl, " ");
		append_ctl_name(kctl, valinfo->suffix);

		usb_audio_dbg(state->chip,
			      "[%d] PU [%s] ch = %d, val = %d/%d\n",
			      cval->head.id, kctl->id.name, cval->channels,
			      cval->min, cval->max);

		err = snd_usb_mixer_add_control(&cval->head, kctl);
		if (err < 0)
			return err;
	}
	return 0;
}

static int parse_audio_processing_unit(struct mixer_build *state, int unitid,
				       void *raw_desc)
{
	switch (state->mixer->protocol) {
	case UAC_VERSION_1:
	case UAC_VERSION_2:
	default:
		return build_audio_procunit(state, unitid, raw_desc,
					    procunits, false);
	case UAC_VERSION_3:
		return build_audio_procunit(state, unitid, raw_desc,
					    uac3_procunits, false);
	}
}

static int parse_audio_extension_unit(struct mixer_build *state, int unitid,
				      void *raw_desc)
{
	/*
	 * Note that we parse extension units with processing unit descriptors.
	 * That's ok as the layout is the same.
	 */
	return build_audio_procunit(state, unitid, raw_desc, extunits, true);
}

/*
 * Selector Unit
 */

/*
 * info callback for selector unit
 * use an enumerator type for routing
 */
static int mixer_ctl_selector_info(struct snd_kcontrol *kcontrol,
				   struct snd_ctl_elem_info *uinfo)
{
	struct usb_mixer_elem_info *cval = kcontrol->private_data;
	const char **itemlist = (const char **)kcontrol->private_value;

	if (snd_BUG_ON(!itemlist))
		return -EINVAL;
	return snd_ctl_enum_info(uinfo, 1, cval->max, itemlist);
}

/* get callback for selector unit */
static int mixer_ctl_selector_get(struct snd_kcontrol *kcontrol,
				  struct snd_ctl_elem_value *ucontrol)
{
	struct usb_mixer_elem_info *cval = kcontrol->private_data;
	int val, err;

	err = get_cur_ctl_value(cval, cval->control << 8, &val);
	if (err < 0) {
		ucontrol->value.enumerated.item[0] = 0;
		return filter_error(cval, err);
	}
	val = get_relative_value(cval, val);
	ucontrol->value.enumerated.item[0] = val;
	return 0;
}

/* put callback for selector unit */
static int mixer_ctl_selector_put(struct snd_kcontrol *kcontrol,
				  struct snd_ctl_elem_value *ucontrol)
{
	struct usb_mixer_elem_info *cval = kcontrol->private_data;
	int val, oval, err;

	err = get_cur_ctl_value(cval, cval->control << 8, &oval);
	if (err < 0)
		return filter_error(cval, err);
	val = ucontrol->value.enumerated.item[0];
	val = get_abs_value(cval, val);
	if (val != oval) {
		set_cur_ctl_value(cval, cval->control << 8, val);
		return 1;
	}
	return 0;
}

/* alsa control interface for selector unit */
static const struct snd_kcontrol_new mixer_selectunit_ctl = {
	.iface = SNDRV_CTL_ELEM_IFACE_MIXER,
	.name = "", /* will be filled later */
	.info = mixer_ctl_selector_info,
	.get = mixer_ctl_selector_get,
	.put = mixer_ctl_selector_put,
};

/*
 * private free callback.
 * free both private_data and private_value
 */
static void usb_mixer_selector_elem_free(struct snd_kcontrol *kctl)
{
	int i, num_ins = 0;

	if (kctl->private_data) {
		struct usb_mixer_elem_info *cval = kctl->private_data;
		num_ins = cval->max;
		usb_mixer_elem_info_free(cval);
		kctl->private_data = NULL;
	}
	if (kctl->private_value) {
		char **itemlist = (char **)kctl->private_value;
		for (i = 0; i < num_ins; i++)
			kfree(itemlist[i]);
		kfree(itemlist);
		kctl->private_value = 0;
	}
}

/*
 * parse a selector unit
 */
static int parse_audio_selector_unit(struct mixer_build *state, int unitid,
				     void *raw_desc)
{
	struct uac_selector_unit_descriptor *desc = raw_desc;
	unsigned int i, nameid, len;
	int err;
	struct usb_mixer_elem_info *cval;
	struct snd_kcontrol *kctl;
	const struct usbmix_name_map *map;
	char **namelist;

<<<<<<< HEAD
	if (desc->bLength < 5 || !desc->bNrInPins ||
	    desc->bLength < 5 + desc->bNrInPins) {
		usb_audio_err(state->chip,
			"invalid SELECTOR UNIT descriptor %d\n", unitid);
		return -EINVAL;
	}

=======
>>>>>>> 286cd8c7
	for (i = 0; i < desc->bNrInPins; i++) {
		err = parse_audio_unit(state, desc->baSourceID[i]);
		if (err < 0)
			return err;
	}

	if (desc->bNrInPins == 1) /* only one ? nonsense! */
		return 0;

	map = find_map(state->map, unitid, 0);
	if (check_ignored_ctl(map))
		return 0;

	cval = kzalloc(sizeof(*cval), GFP_KERNEL);
	if (!cval)
		return -ENOMEM;
	snd_usb_mixer_elem_init_std(&cval->head, state->mixer, unitid);
	cval->val_type = USB_MIXER_U8;
	cval->channels = 1;
	cval->min = 1;
	cval->max = desc->bNrInPins;
	cval->res = 1;
	cval->initialized = 1;

	switch (state->mixer->protocol) {
	case UAC_VERSION_1:
	default:
		cval->control = 0;
		break;
	case UAC_VERSION_2:
	case UAC_VERSION_3:
		if (desc->bDescriptorSubtype == UAC2_CLOCK_SELECTOR ||
		    desc->bDescriptorSubtype == UAC3_CLOCK_SELECTOR)
			cval->control = UAC2_CX_CLOCK_SELECTOR;
		else /* UAC2/3_SELECTOR_UNIT */
			cval->control = UAC2_SU_SELECTOR;
		break;
	}

	namelist = kcalloc(desc->bNrInPins, sizeof(char *), GFP_KERNEL);
	if (!namelist) {
		err = -ENOMEM;
		goto error_cval;
	}
#define MAX_ITEM_NAME_LEN	64
	for (i = 0; i < desc->bNrInPins; i++) {
		struct usb_audio_term iterm;
		len = 0;
		namelist[i] = kmalloc(MAX_ITEM_NAME_LEN, GFP_KERNEL);
		if (!namelist[i]) {
			err = -ENOMEM;
			goto error_name;
		}
		len = check_mapped_selector_name(state, unitid, i, namelist[i],
						 MAX_ITEM_NAME_LEN);
		if (! len && check_input_term(state, desc->baSourceID[i], &iterm) >= 0)
			len = get_term_name(state->chip, &iterm, namelist[i],
					    MAX_ITEM_NAME_LEN, 0);
		if (! len)
			sprintf(namelist[i], "Input %u", i);
	}

	kctl = snd_ctl_new1(&mixer_selectunit_ctl, cval);
	if (! kctl) {
		usb_audio_err(state->chip, "cannot malloc kcontrol\n");
<<<<<<< HEAD
		for (i = 0; i < desc->bNrInPins; i++)
			kfree(namelist[i]);
		kfree(namelist);
		kfree(cval);
		return -ENOMEM;
=======
		err = -ENOMEM;
		goto error_name;
>>>>>>> 286cd8c7
	}
	kctl->private_value = (unsigned long)namelist;
	kctl->private_free = usb_mixer_selector_elem_free;

	/* check the static mapping table at first */
	len = check_mapped_name(map, kctl->id.name, sizeof(kctl->id.name));
	if (!len) {
		/* no mapping ? */
<<<<<<< HEAD
		/* if iSelector is given, use it */
		nameid = uac_selector_unit_iSelector(desc);
		if (nameid)
			len = snd_usb_copy_string_desc(state, nameid,
						       kctl->id.name,
						       sizeof(kctl->id.name));
		/* ... or pick up the terminal name at next */
		if (!len)
			len = get_term_name(state, &state->oterm,
=======
		switch (state->mixer->protocol) {
		case UAC_VERSION_1:
		case UAC_VERSION_2:
		default:
		/* if iSelector is given, use it */
			nameid = uac_selector_unit_iSelector(desc);
			if (nameid)
				len = snd_usb_copy_string_desc(state->chip,
							nameid, kctl->id.name,
							sizeof(kctl->id.name));
			break;
		case UAC_VERSION_3:
			/* TODO: Class-Specific strings not yet supported */
			break;
		}

		/* ... or pick up the terminal name at next */
		if (!len)
			len = get_term_name(state->chip, &state->oterm,
>>>>>>> 286cd8c7
				    kctl->id.name, sizeof(kctl->id.name), 0);
		/* ... or use the fixed string "USB" as the last resort */
		if (!len)
			strlcpy(kctl->id.name, "USB", sizeof(kctl->id.name));

		/* and add the proper suffix */
<<<<<<< HEAD
		if (desc->bDescriptorSubtype == UAC2_CLOCK_SELECTOR)
=======
		if (desc->bDescriptorSubtype == UAC2_CLOCK_SELECTOR ||
		    desc->bDescriptorSubtype == UAC3_CLOCK_SELECTOR)
>>>>>>> 286cd8c7
			append_ctl_name(kctl, " Clock Source");
		else if ((state->oterm.type & 0xff00) == 0x0100)
			append_ctl_name(kctl, " Capture Source");
		else
			append_ctl_name(kctl, " Playback Source");
	}

	usb_audio_dbg(state->chip, "[%d] SU [%s] items = %d\n",
		    cval->head.id, kctl->id.name, desc->bNrInPins);
	return snd_usb_mixer_add_control(&cval->head, kctl);

 error_name:
	for (i = 0; i < desc->bNrInPins; i++)
		kfree(namelist[i]);
	kfree(namelist);
 error_cval:
	usb_mixer_elem_info_free(cval);
	return err;
}

/*
 * parse an audio unit recursively
 */

static int parse_audio_unit(struct mixer_build *state, int unitid)
{
	unsigned char *p1;
	int protocol = state->mixer->protocol;

	if (test_and_set_bit(unitid, state->unitbitmap))
		return 0; /* the unit already visited */

	p1 = find_audio_control_unit(state, unitid);
	if (!p1) {
		usb_audio_err(state->chip, "unit %d not found!\n", unitid);
		return -EINVAL;
	}

	if (!snd_usb_validate_audio_desc(p1, protocol)) {
		usb_audio_dbg(state->chip, "invalid unit %d\n", unitid);
		return 0; /* skip invalid unit */
	}

	switch (PTYPE(protocol, p1[2])) {
	case PTYPE(UAC_VERSION_1, UAC_INPUT_TERMINAL):
	case PTYPE(UAC_VERSION_2, UAC_INPUT_TERMINAL):
	case PTYPE(UAC_VERSION_3, UAC_INPUT_TERMINAL):
		return parse_audio_input_terminal(state, unitid, p1);
	case PTYPE(UAC_VERSION_1, UAC_MIXER_UNIT):
	case PTYPE(UAC_VERSION_2, UAC_MIXER_UNIT):
	case PTYPE(UAC_VERSION_3, UAC3_MIXER_UNIT):
		return parse_audio_mixer_unit(state, unitid, p1);
<<<<<<< HEAD
	case UAC_SELECTOR_UNIT:
	/*   UAC3_MIXER_UNIT_V3 has the same value */
	case UAC2_CLOCK_SELECTOR:
	/*   UAC3_CLOCK_SOURCE has the same value */
		if (state->mixer->protocol == UAC_VERSION_3 &&
			p1[2] == UAC3_CLOCK_SOURCE)
			return 0; /* NOP */
		else if (state->mixer->protocol == UAC_VERSION_3
			&& p1[2] == UAC3_MIXER_UNIT_V3)
			return parse_audio_mixer_unit(state, unitid, p1);
		else
			return parse_audio_selector_unit(state, unitid, p1);
	case UAC_FEATURE_UNIT:
		return parse_audio_feature_unit(state, unitid, p1);
	case UAC1_PROCESSING_UNIT:
	/*   UAC2_EFFECT_UNIT has the same value */
	/*   UAC3_FEATURE_UNIT_V3 has the same value */
		if (state->mixer->protocol == UAC_VERSION_1)
			return parse_audio_processing_unit(state, unitid, p1);
		else if (state->mixer->protocol == UAC_VERSION_2)
			return 0; /* FIXME - effect units not implemented yet */
		else
			return parse_audio_feature_unit(state, unitid, p1);
	case UAC1_EXTENSION_UNIT:
	/*   UAC2_PROCESSING_UNIT_V2 has the same value */
		if (state->mixer->protocol == UAC_VERSION_1)
			return parse_audio_extension_unit(state, unitid, p1);
		else /* UAC_VERSION_2 */
			return parse_audio_processing_unit(state, unitid, p1);
	case UAC2_EXTENSION_UNIT_V2:
=======
	case PTYPE(UAC_VERSION_2, UAC2_CLOCK_SOURCE):
	case PTYPE(UAC_VERSION_3, UAC3_CLOCK_SOURCE):
		return parse_clock_source_unit(state, unitid, p1);
	case PTYPE(UAC_VERSION_1, UAC_SELECTOR_UNIT):
	case PTYPE(UAC_VERSION_2, UAC_SELECTOR_UNIT):
	case PTYPE(UAC_VERSION_3, UAC3_SELECTOR_UNIT):
	case PTYPE(UAC_VERSION_2, UAC2_CLOCK_SELECTOR):
	case PTYPE(UAC_VERSION_3, UAC3_CLOCK_SELECTOR):
		return parse_audio_selector_unit(state, unitid, p1);
	case PTYPE(UAC_VERSION_1, UAC_FEATURE_UNIT):
	case PTYPE(UAC_VERSION_2, UAC_FEATURE_UNIT):
	case PTYPE(UAC_VERSION_3, UAC3_FEATURE_UNIT):
		return parse_audio_feature_unit(state, unitid, p1);
	case PTYPE(UAC_VERSION_1, UAC1_PROCESSING_UNIT):
	case PTYPE(UAC_VERSION_2, UAC2_PROCESSING_UNIT_V2):
	case PTYPE(UAC_VERSION_3, UAC3_PROCESSING_UNIT):
		return parse_audio_processing_unit(state, unitid, p1);
	case PTYPE(UAC_VERSION_1, UAC1_EXTENSION_UNIT):
	case PTYPE(UAC_VERSION_2, UAC2_EXTENSION_UNIT_V2):
	case PTYPE(UAC_VERSION_3, UAC3_EXTENSION_UNIT):
>>>>>>> 286cd8c7
		return parse_audio_extension_unit(state, unitid, p1);
	case PTYPE(UAC_VERSION_2, UAC2_EFFECT_UNIT):
	case PTYPE(UAC_VERSION_3, UAC3_EFFECT_UNIT):
		return 0; /* FIXME - effect units not implemented yet */
	default:
		usb_audio_err(state->chip,
			      "unit %u: unexpected type 0x%02x\n",
			      unitid, p1[2]);
		return -EINVAL;
	}
}

static void snd_usb_mixer_free(struct usb_mixer_interface *mixer)
{
	/* kill pending URBs */
	snd_usb_mixer_disconnect(mixer);

	kfree(mixer->id_elems);
	if (mixer->urb) {
		kfree(mixer->urb->transfer_buffer);
		usb_free_urb(mixer->urb);
	}
	usb_free_urb(mixer->rc_urb);
	kfree(mixer->rc_setup_packet);
	kfree(mixer);
}

static int snd_usb_mixer_dev_free(struct snd_device *device)
{
	struct usb_mixer_interface *mixer = device->device_data;
	snd_usb_mixer_free(mixer);
	return 0;
}

<<<<<<< HEAD
static int make_out_term(struct mixer_build state, int wTerminalType)
{
	struct uac3_output_terminal_descriptor *desc = NULL;

	if (wTerminalType == UAC_TERMINAL_STREAMING)
		desc = &badd_baif_out_term_desc;
	else {
		desc = &badd_baof_out_term_desc;
		desc->wTerminalType = wTerminalType;
	}
	set_bit(desc->bTerminalID, state.unitbitmap);
	state.oterm.id = desc->bTerminalID;
	state.oterm.type = desc->wTerminalType;
	state.oterm.name = desc->wTerminalDescrStr;
	return parse_audio_unit(&state, desc->bSourceID);
=======
/* UAC3 predefined channels configuration */
struct uac3_badd_profile {
	int subclass;
	const char *name;
	int c_chmask;	/* capture channels mask */
	int p_chmask;	/* playback channels mask */
	int st_chmask;	/* side tone mixing channel mask */
};

static const struct uac3_badd_profile uac3_badd_profiles[] = {
	{
		/*
		 * BAIF, BAOF or combination of both
		 * IN: Mono or Stereo cfg, Mono alt possible
		 * OUT: Mono or Stereo cfg, Mono alt possible
		 */
		.subclass = UAC3_FUNCTION_SUBCLASS_GENERIC_IO,
		.name = "GENERIC IO",
		.c_chmask = -1,		/* dynamic channels */
		.p_chmask = -1,		/* dynamic channels */
	},
	{
		/* BAOF; Stereo only cfg, Mono alt possible */
		.subclass = UAC3_FUNCTION_SUBCLASS_HEADPHONE,
		.name = "HEADPHONE",
		.p_chmask = 3,
	},
	{
		/* BAOF; Mono or Stereo cfg, Mono alt possible */
		.subclass = UAC3_FUNCTION_SUBCLASS_SPEAKER,
		.name = "SPEAKER",
		.p_chmask = -1,		/* dynamic channels */
	},
	{
		/* BAIF; Mono or Stereo cfg, Mono alt possible */
		.subclass = UAC3_FUNCTION_SUBCLASS_MICROPHONE,
		.name = "MICROPHONE",
		.c_chmask = -1,		/* dynamic channels */
	},
	{
		/*
		 * BAIOF topology
		 * IN: Mono only
		 * OUT: Mono or Stereo cfg, Mono alt possible
		 */
		.subclass = UAC3_FUNCTION_SUBCLASS_HEADSET,
		.name = "HEADSET",
		.c_chmask = 1,
		.p_chmask = -1,		/* dynamic channels */
		.st_chmask = 1,
	},
	{
		/* BAIOF; IN: Mono only; OUT: Stereo only, Mono alt possible */
		.subclass = UAC3_FUNCTION_SUBCLASS_HEADSET_ADAPTER,
		.name = "HEADSET ADAPTER",
		.c_chmask = 1,
		.p_chmask = 3,
		.st_chmask = 1,
	},
	{
		/* BAIF + BAOF; IN: Mono only; OUT: Mono only */
		.subclass = UAC3_FUNCTION_SUBCLASS_SPEAKERPHONE,
		.name = "SPEAKERPHONE",
		.c_chmask = 1,
		.p_chmask = 1,
	},
	{ 0 } /* terminator */
};

static bool uac3_badd_func_has_valid_channels(struct usb_mixer_interface *mixer,
					      const struct uac3_badd_profile *f,
					      int c_chmask, int p_chmask)
{
	/*
	 * If both playback/capture channels are dynamic, make sure
	 * at least one channel is present
	 */
	if (f->c_chmask < 0 && f->p_chmask < 0) {
		if (!c_chmask && !p_chmask) {
			usb_audio_warn(mixer->chip, "BAAD %s: no channels?",
				       f->name);
			return false;
		}
		return true;
	}

	if ((f->c_chmask < 0 && !c_chmask) ||
	    (f->c_chmask >= 0 && f->c_chmask != c_chmask)) {
		usb_audio_warn(mixer->chip, "BAAD %s c_chmask mismatch",
			       f->name);
		return false;
	}
	if ((f->p_chmask < 0 && !p_chmask) ||
	    (f->p_chmask >= 0 && f->p_chmask != p_chmask)) {
		usb_audio_warn(mixer->chip, "BAAD %s p_chmask mismatch",
			       f->name);
		return false;
	}
	return true;
}

/*
 * create mixer controls for UAC3 BADD profiles
 *
 * UAC3 BADD device doesn't contain CS descriptors thus we will guess everything
 *
 * BADD device may contain Mixer Unit, which doesn't have any controls, skip it
 */
static int snd_usb_mixer_controls_badd(struct usb_mixer_interface *mixer,
				       int ctrlif)
{
	struct usb_device *dev = mixer->chip->dev;
	struct usb_interface_assoc_descriptor *assoc;
	int badd_profile = mixer->chip->badd_profile;
	const struct uac3_badd_profile *f;
	const struct usbmix_ctl_map *map;
	int p_chmask = 0, c_chmask = 0, st_chmask = 0;
	int i;

	assoc = usb_ifnum_to_if(dev, ctrlif)->intf_assoc;

	/* Detect BADD capture/playback channels from AS EP descriptors */
	for (i = 0; i < assoc->bInterfaceCount; i++) {
		int intf = assoc->bFirstInterface + i;

		struct usb_interface *iface;
		struct usb_host_interface *alts;
		struct usb_interface_descriptor *altsd;
		unsigned int maxpacksize;
		char dir_in;
		int chmask, num;

		if (intf == ctrlif)
			continue;

		iface = usb_ifnum_to_if(dev, intf);
		if (!iface)
			continue;

		num = iface->num_altsetting;

		if (num < 2)
			return -EINVAL;

		/*
		 * The number of Channels in an AudioStreaming interface
		 * and the audio sample bit resolution (16 bits or 24
		 * bits) can be derived from the wMaxPacketSize field in
		 * the Standard AS Audio Data Endpoint descriptor in
		 * Alternate Setting 1
		 */
		alts = &iface->altsetting[1];
		altsd = get_iface_desc(alts);

		if (altsd->bNumEndpoints < 1)
			return -EINVAL;

		/* check direction */
		dir_in = (get_endpoint(alts, 0)->bEndpointAddress & USB_DIR_IN);
		maxpacksize = le16_to_cpu(get_endpoint(alts, 0)->wMaxPacketSize);

		switch (maxpacksize) {
		default:
			usb_audio_err(mixer->chip,
				"incorrect wMaxPacketSize 0x%x for BADD profile\n",
				maxpacksize);
			return -EINVAL;
		case UAC3_BADD_EP_MAXPSIZE_SYNC_MONO_16:
		case UAC3_BADD_EP_MAXPSIZE_ASYNC_MONO_16:
		case UAC3_BADD_EP_MAXPSIZE_SYNC_MONO_24:
		case UAC3_BADD_EP_MAXPSIZE_ASYNC_MONO_24:
			chmask = 1;
			break;
		case UAC3_BADD_EP_MAXPSIZE_SYNC_STEREO_16:
		case UAC3_BADD_EP_MAXPSIZE_ASYNC_STEREO_16:
		case UAC3_BADD_EP_MAXPSIZE_SYNC_STEREO_24:
		case UAC3_BADD_EP_MAXPSIZE_ASYNC_STEREO_24:
			chmask = 3;
			break;
		}

		if (dir_in)
			c_chmask = chmask;
		else
			p_chmask = chmask;
	}

	usb_audio_dbg(mixer->chip,
		"UAC3 BADD profile 0x%x: detected c_chmask=%d p_chmask=%d\n",
		badd_profile, c_chmask, p_chmask);

	/* check the mapping table */
	for (map = uac3_badd_usbmix_ctl_maps; map->id; map++) {
		if (map->id == badd_profile)
			break;
	}

	if (!map->id)
		return -EINVAL;

	for (f = uac3_badd_profiles; f->name; f++) {
		if (badd_profile == f->subclass)
			break;
	}
	if (!f->name)
		return -EINVAL;
	if (!uac3_badd_func_has_valid_channels(mixer, f, c_chmask, p_chmask))
		return -EINVAL;
	st_chmask = f->st_chmask;

	/* Playback */
	if (p_chmask) {
		/* Master channel, always writable */
		build_feature_ctl_badd(mixer, 0, UAC_FU_MUTE,
				       UAC3_BADD_FU_ID2, map->map);
		/* Mono/Stereo volume channels, always writable */
		build_feature_ctl_badd(mixer, p_chmask, UAC_FU_VOLUME,
				       UAC3_BADD_FU_ID2, map->map);
	}

	/* Capture */
	if (c_chmask) {
		/* Master channel, always writable */
		build_feature_ctl_badd(mixer, 0, UAC_FU_MUTE,
				       UAC3_BADD_FU_ID5, map->map);
		/* Mono/Stereo volume channels, always writable */
		build_feature_ctl_badd(mixer, c_chmask, UAC_FU_VOLUME,
				       UAC3_BADD_FU_ID5, map->map);
	}

	/* Side tone-mixing */
	if (st_chmask) {
		/* Master channel, always writable */
		build_feature_ctl_badd(mixer, 0, UAC_FU_MUTE,
				       UAC3_BADD_FU_ID7, map->map);
		/* Mono volume channel, always writable */
		build_feature_ctl_badd(mixer, 1, UAC_FU_VOLUME,
				       UAC3_BADD_FU_ID7, map->map);
	}

	/* Insertion Control */
	if (f->subclass == UAC3_FUNCTION_SUBCLASS_HEADSET_ADAPTER) {
		struct usb_audio_term iterm, oterm;

		/* Input Term - Insertion control */
		memset(&iterm, 0, sizeof(iterm));
		iterm.id = UAC3_BADD_IT_ID4;
		iterm.type = UAC_BIDIR_TERMINAL_HEADSET;
		build_connector_control(mixer, map->map, &iterm, true);

		/* Output Term - Insertion control */
		memset(&oterm, 0, sizeof(oterm));
		oterm.id = UAC3_BADD_OT_ID3;
		oterm.type = UAC_BIDIR_TERMINAL_HEADSET;
		build_connector_control(mixer, map->map, &oterm, false);
	}

	return 0;
>>>>>>> 286cd8c7
}

/*
 * create mixer controls
 *
 * walk through all UAC_OUTPUT_TERMINAL descriptors to search for mixers
 */
static int snd_usb_mixer_controls(struct usb_mixer_interface *mixer)
{
	struct mixer_build state;
	int err = -EINVAL;
	const struct usbmix_ctl_map *map;

	memset(&state, 0, sizeof(state));
	state.chip = mixer->chip;
	state.mixer = mixer;
	state.buffer = mixer->hostif->extra;
	state.buflen = mixer->hostif->extralen;

	/* check the mapping table */
	for (map = usbmix_ctl_maps; map->id; map++) {
		if (map->id == state.chip->usb_id) {
			state.map = map->map;
			state.selector_map = map->selector_map;
<<<<<<< HEAD
=======
			mixer->connector_map = map->connector_map;
>>>>>>> 286cd8c7
			mixer->ignore_ctl_error |= map->ignore_ctl_error;
			break;
		}
	}

<<<<<<< HEAD
	if (mixer->protocol == UAC_VERSION_3) {
		struct usb_interface *usb_iface	=
			usb_ifnum_to_if(mixer->chip->dev,
			get_iface_desc(mixer->hostif)->bInterfaceNumber);
		struct usb_interface_assoc_descriptor *assoc =
			usb_iface->intf_assoc;

		switch (assoc->bFunctionSubClass) {
		case PROF_GENERIC_IO: {
			if (assoc->bInterfaceCount == 0x02) {
				if (get_endpoint(mixer->hostif,
					0)->bEndpointAddress | USB_DIR_IN)
					err = make_out_term(state,
							UAC_TERMINAL_STREAMING);
				else
					err = make_out_term(state,
						UAC_OUTPUT_TERMINAL_UNDEFINED);
			} else {
				err = make_out_term(state,
						UAC_OUTPUT_TERMINAL_UNDEFINED);
				if (err < 0 && err != -EINVAL)
					return err;
				err = make_out_term(state,
						UAC_TERMINAL_STREAMING);
			}
			break;
		}

		case PROF_HEADPHONE:
			err = make_out_term(state,
					UAC_OUTPUT_TERMINAL_HEADPHONES);
			break;
		case PROF_SPEAKER:
			err = make_out_term(state, UAC_OUTPUT_TERMINAL_SPEAKER);
			break;
		case PROF_MICROPHONE:
			err = make_out_term(state, UAC_TERMINAL_STREAMING);
			break;
		case PROF_HEADSET:
		case PROF_HEADSET_ADAPTER:
			err = make_out_term(state, UAC_BIDIR_TERMINAL_HEADSET);
			if (err < 0 && err != -EINVAL)
				return err;
			err = make_out_term(state, UAC_TERMINAL_STREAMING);
			break;
		case PROF_SPEAKERPHONE:
			err = make_out_term(state,
					UAC_BIDIR_TERMINAL_SPEAKERPHONE);
=======
	p = NULL;
	while ((p = snd_usb_find_csint_desc(mixer->hostif->extra,
					    mixer->hostif->extralen,
					    p, UAC_OUTPUT_TERMINAL)) != NULL) {
		if (!snd_usb_validate_audio_desc(p, mixer->protocol))
			continue; /* skip invalid descriptor */

		if (mixer->protocol == UAC_VERSION_1) {
			struct uac1_output_terminal_descriptor *desc = p;

			/* mark terminal ID as visited */
			set_bit(desc->bTerminalID, state.unitbitmap);
			state.oterm.id = desc->bTerminalID;
			state.oterm.type = le16_to_cpu(desc->wTerminalType);
			state.oterm.name = desc->iTerminal;
			err = parse_audio_unit(&state, desc->bSourceID);
			if (err < 0 && err != -EINVAL)
				return err;
		} else if (mixer->protocol == UAC_VERSION_2) {
			struct uac2_output_terminal_descriptor *desc = p;

			/* mark terminal ID as visited */
			set_bit(desc->bTerminalID, state.unitbitmap);
			state.oterm.id = desc->bTerminalID;
			state.oterm.type = le16_to_cpu(desc->wTerminalType);
			state.oterm.name = desc->iTerminal;
			err = parse_audio_unit(&state, desc->bSourceID);
>>>>>>> 286cd8c7
			if (err < 0 && err != -EINVAL)
				return err;
			err = make_out_term(state, UAC_TERMINAL_STREAMING);
			break;
		}
		if (err < 0 && err != -EINVAL)
			return err;
	} else {
		void *p;

		p = NULL;
		while ((p = snd_usb_find_csint_desc(mixer->hostif->extra,
						mixer->hostif->extralen, p,
						UAC_OUTPUT_TERMINAL)) != NULL) {
			if (mixer->protocol == UAC_VERSION_1) {
				struct uac1_output_terminal_descriptor *desc =
									      p;

				if (desc->bLength < sizeof(*desc))
					continue; /* invalid descriptor? */
				/* mark terminal ID as visited */
				set_bit(desc->bTerminalID, state.unitbitmap);
				state.oterm.id = desc->bTerminalID;
				state.oterm.type =
					le16_to_cpu(desc->wTerminalType);
				state.oterm.name = desc->iTerminal;
				err = parse_audio_unit(&state, desc->bSourceID);
				if (err < 0 && err != -EINVAL)
					return err;
			} else { /* UAC_VERSION_2 */
				struct uac2_output_terminal_descriptor *desc =
									      p;

				if (desc->bLength < sizeof(*desc))
					continue; /* invalid descriptor? */
				/* mark terminal ID as visited */
				set_bit(desc->bTerminalID, state.unitbitmap);
				state.oterm.id = desc->bTerminalID;
				state.oterm.type =
					le16_to_cpu(desc->wTerminalType);
				state.oterm.name = desc->iTerminal;
				err = parse_audio_unit(&state, desc->bSourceID);
				if (err < 0 && err != -EINVAL)
					return err;

<<<<<<< HEAD
				/*
				 * For UAC2, use the same approach to also add
				 * the clock selectors
				 */
				err = parse_audio_unit(&state,
							desc->bCSourceID);
				if (err < 0 && err != -EINVAL)
					return err;
=======
			/*
			 * For UAC2, use the same approach to also add the
			 * clock selectors
			 */
			err = parse_audio_unit(&state, desc->bCSourceID);
			if (err < 0 && err != -EINVAL)
				return err;

			if ((state.oterm.type & 0xff00) != 0x0100 &&
			    uac_v2v3_control_is_readable(le16_to_cpu(desc->bmControls),
							 UAC2_TE_CONNECTOR)) {
				build_connector_control(state.mixer, state.map,
							&state.oterm, false);
			}
		} else {  /* UAC_VERSION_3 */
			struct uac3_output_terminal_descriptor *desc = p;

			/* mark terminal ID as visited */
			set_bit(desc->bTerminalID, state.unitbitmap);
			state.oterm.id = desc->bTerminalID;
			state.oterm.type = le16_to_cpu(desc->wTerminalType);
			state.oterm.name = le16_to_cpu(desc->wTerminalDescrStr);
			err = parse_audio_unit(&state, desc->bSourceID);
			if (err < 0 && err != -EINVAL)
				return err;

			/*
			 * For UAC3, use the same approach to also add the
			 * clock selectors
			 */
			err = parse_audio_unit(&state, desc->bCSourceID);
			if (err < 0 && err != -EINVAL)
				return err;

			if ((state.oterm.type & 0xff00) != 0x0100 &&
			    uac_v2v3_control_is_readable(le32_to_cpu(desc->bmControls),
							 UAC3_TE_INSERTION)) {
				build_connector_control(state.mixer, state.map,
							&state.oterm, false);
>>>>>>> 286cd8c7
			}
		}
	}

	return 0;
}

static int delegate_notify(struct usb_mixer_interface *mixer, int unitid,
			   u8 *control, u8 *channel)
{
	const struct usbmix_connector_map *map = mixer->connector_map;

	if (!map)
		return unitid;

	for (; map->id; map++) {
		if (map->id == unitid) {
			if (control && map->control)
				*control = map->control;
			if (channel && map->channel)
				*channel = map->channel;
			return map->delegated_id;
		}
	}
	return unitid;
}

void snd_usb_mixer_notify_id(struct usb_mixer_interface *mixer, int unitid)
{
	struct usb_mixer_elem_list *list;

<<<<<<< HEAD
=======
	unitid = delegate_notify(mixer, unitid, NULL, NULL);

>>>>>>> 286cd8c7
	for_each_mixer_elem(list, mixer, unitid) {
		struct usb_mixer_elem_info *info;

		if (!list->is_std_info)
			continue;
		info = mixer_elem_list_to_info(list);
		/* invalidate cache, so the value is read from the device */
		info->cached = 0;
		snd_ctl_notify(mixer->chip->card, SNDRV_CTL_EVENT_MASK_VALUE,
			       &list->kctl->id);
	}
}

static void snd_usb_mixer_dump_cval(struct snd_info_buffer *buffer,
				    struct usb_mixer_elem_list *list)
{
	struct usb_mixer_elem_info *cval = mixer_elem_list_to_info(list);
<<<<<<< HEAD
	static char *val_types[] = {"BOOLEAN", "INV_BOOLEAN",
				    "S8", "U8", "S16", "U16"};
=======
	static const char * const val_types[] = {
		"BOOLEAN", "INV_BOOLEAN", "S8", "U8", "S16", "U16", "S32", "U32",
	};
>>>>>>> 286cd8c7
	snd_iprintf(buffer, "    Info: id=%i, control=%i, cmask=0x%x, "
			    "channels=%i, type=\"%s\"\n", cval->head.id,
			    cval->control, cval->cmask, cval->channels,
			    val_types[cval->val_type]);
	snd_iprintf(buffer, "    Volume: min=%i, max=%i, dBmin=%i, dBmax=%i\n",
			    cval->min, cval->max, cval->dBmin, cval->dBmax);
}

static void snd_usb_mixer_proc_read(struct snd_info_entry *entry,
				    struct snd_info_buffer *buffer)
{
	struct snd_usb_audio *chip = entry->private_data;
	struct usb_mixer_interface *mixer;
	struct usb_mixer_elem_list *list;
	int unitid;

	list_for_each_entry(mixer, &chip->mixer_list, list) {
		snd_iprintf(buffer,
			"USB Mixer: usb_id=0x%08x, ctrlif=%i, ctlerr=%i\n",
				chip->usb_id, snd_usb_ctrl_intf(chip),
				mixer->ignore_ctl_error);
		snd_iprintf(buffer, "Card: %s\n", chip->card->longname);
		for (unitid = 0; unitid < MAX_ID_ELEMS; unitid++) {
			for_each_mixer_elem(list, mixer, unitid) {
				snd_iprintf(buffer, "  Unit: %i\n", list->id);
				if (list->kctl)
					snd_iprintf(buffer,
						    "    Control: name=\"%s\", index=%i\n",
						    list->kctl->id.name,
						    list->kctl->id.index);
				if (list->dump)
					list->dump(buffer, list);
			}
		}
	}
}

static void snd_usb_mixer_interrupt_v2(struct usb_mixer_interface *mixer,
				       int attribute, int value, int index)
{
	struct usb_mixer_elem_list *list;
	__u8 unitid = (index >> 8) & 0xff;
	__u8 control = (value >> 8) & 0xff;
	__u8 channel = value & 0xff;
	unsigned int count = 0;

	if (channel >= MAX_CHANNELS) {
		usb_audio_dbg(mixer->chip,
			"%s(): bogus channel number %d\n",
			__func__, channel);
		return;
	}

<<<<<<< HEAD
=======
	unitid = delegate_notify(mixer, unitid, &control, &channel);

>>>>>>> 286cd8c7
	for_each_mixer_elem(list, mixer, unitid)
		count++;

	if (count == 0)
		return;

	for_each_mixer_elem(list, mixer, unitid) {
		struct usb_mixer_elem_info *info;

		if (!list->kctl)
			continue;
		if (!list->is_std_info)
			continue;

		info = mixer_elem_list_to_info(list);
		if (count > 1 && info->control != control)
			continue;

		switch (attribute) {
		case UAC2_CS_CUR:
			/* invalidate cache, so the value is read from the device */
			if (channel)
				info->cached &= ~(1 << channel);
			else /* master channel */
				info->cached = 0;

			snd_ctl_notify(mixer->chip->card, SNDRV_CTL_EVENT_MASK_VALUE,
				       &info->head.kctl->id);
			break;

		case UAC2_CS_RANGE:
			/* TODO */
			break;

		case UAC2_CS_MEM:
			/* TODO */
			break;

		default:
			usb_audio_dbg(mixer->chip,
				"unknown attribute %d in interrupt\n",
				attribute);
			break;
		} /* switch */
	}
}

static void snd_usb_mixer_interrupt(struct urb *urb)
{
	struct usb_mixer_interface *mixer = urb->context;
	int len = urb->actual_length;
	int ustatus = urb->status;

	if (ustatus != 0)
		goto requeue;

	if (mixer->protocol == UAC_VERSION_1) {
		struct uac1_status_word *status;

		for (status = urb->transfer_buffer;
		     len >= sizeof(*status);
		     len -= sizeof(*status), status++) {
			dev_dbg(&urb->dev->dev, "status interrupt: %02x %02x\n",
						status->bStatusType,
						status->bOriginator);

			/* ignore any notifications not from the control interface */
			if ((status->bStatusType & UAC1_STATUS_TYPE_ORIG_MASK) !=
				UAC1_STATUS_TYPE_ORIG_AUDIO_CONTROL_IF)
				continue;

			if (status->bStatusType & UAC1_STATUS_TYPE_MEM_CHANGED)
				snd_usb_mixer_rc_memory_change(mixer, status->bOriginator);
			else
				snd_usb_mixer_notify_id(mixer, status->bOriginator);
		}
	} else { /* UAC_VERSION_2 */
		struct uac2_interrupt_data_msg *msg;

		for (msg = urb->transfer_buffer;
		     len >= sizeof(*msg);
		     len -= sizeof(*msg), msg++) {
			/* drop vendor specific and endpoint requests */
			if ((msg->bInfo & UAC2_INTERRUPT_DATA_MSG_VENDOR) ||
			    (msg->bInfo & UAC2_INTERRUPT_DATA_MSG_EP))
				continue;

			snd_usb_mixer_interrupt_v2(mixer, msg->bAttribute,
						   le16_to_cpu(msg->wValue),
						   le16_to_cpu(msg->wIndex));
		}
	}

requeue:
	if (ustatus != -ENOENT &&
	    ustatus != -ECONNRESET &&
	    ustatus != -ESHUTDOWN) {
		urb->dev = mixer->chip->dev;
		usb_submit_urb(urb, GFP_ATOMIC);
	}
}

/* create the handler for the optional status interrupt endpoint */
static int snd_usb_mixer_status_create(struct usb_mixer_interface *mixer)
{
	struct usb_endpoint_descriptor *ep;
	void *transfer_buffer;
	int buffer_length;
	unsigned int epnum;

	/* we need one interrupt input endpoint */
	if (get_iface_desc(mixer->hostif)->bNumEndpoints < 1)
		return 0;
	ep = get_endpoint(mixer->hostif, 0);
	if (!usb_endpoint_dir_in(ep) || !usb_endpoint_xfer_int(ep))
		return 0;

	epnum = usb_endpoint_num(ep);
	buffer_length = le16_to_cpu(ep->wMaxPacketSize);
	transfer_buffer = kmalloc(buffer_length, GFP_KERNEL);
	if (!transfer_buffer)
		return -ENOMEM;
	mixer->urb = usb_alloc_urb(0, GFP_KERNEL);
	if (!mixer->urb) {
		kfree(transfer_buffer);
		return -ENOMEM;
	}
	usb_fill_int_urb(mixer->urb, mixer->chip->dev,
			 usb_rcvintpipe(mixer->chip->dev, epnum),
			 transfer_buffer, buffer_length,
			 snd_usb_mixer_interrupt, mixer, ep->bInterval);
	usb_submit_urb(mixer->urb, GFP_KERNEL);
	return 0;
}

static int keep_iface_ctl_get(struct snd_kcontrol *kcontrol,
			      struct snd_ctl_elem_value *ucontrol)
{
	struct usb_mixer_interface *mixer = snd_kcontrol_chip(kcontrol);

	ucontrol->value.integer.value[0] = mixer->chip->keep_iface;
	return 0;
}

static int keep_iface_ctl_put(struct snd_kcontrol *kcontrol,
			      struct snd_ctl_elem_value *ucontrol)
{
	struct usb_mixer_interface *mixer = snd_kcontrol_chip(kcontrol);
	bool keep_iface = !!ucontrol->value.integer.value[0];

	if (mixer->chip->keep_iface == keep_iface)
		return 0;
	mixer->chip->keep_iface = keep_iface;
	return 1;
}

static const struct snd_kcontrol_new keep_iface_ctl = {
	.iface = SNDRV_CTL_ELEM_IFACE_CARD,
	.name = "Keep Interface",
	.info = snd_ctl_boolean_mono_info,
	.get = keep_iface_ctl_get,
	.put = keep_iface_ctl_put,
};

static int create_keep_iface_ctl(struct usb_mixer_interface *mixer)
{
	struct snd_kcontrol *kctl = snd_ctl_new1(&keep_iface_ctl, mixer);

	/* need only one control per card */
	if (snd_ctl_find_id(mixer->chip->card, &kctl->id)) {
		snd_ctl_free_one(kctl);
		return 0;
	}

	return snd_ctl_add(mixer->chip->card, kctl);
}

int snd_usb_create_mixer(struct snd_usb_audio *chip, int ctrlif,
			 int ignore_error)
{
	static struct snd_device_ops dev_ops = {
		.dev_free = snd_usb_mixer_dev_free
	};
	struct usb_mixer_interface *mixer;
	struct snd_info_entry *entry;
	int err;

	strcpy(chip->card->mixername, "USB Mixer");

	mixer = kzalloc(sizeof(*mixer), GFP_KERNEL);
	if (!mixer)
		return -ENOMEM;
	mixer->chip = chip;
	mixer->ignore_ctl_error = ignore_error;
	mixer->id_elems = kcalloc(MAX_ID_ELEMS, sizeof(*mixer->id_elems),
				  GFP_KERNEL);
	if (!mixer->id_elems) {
		kfree(mixer);
		return -ENOMEM;
	}

	mixer->hostif = &usb_ifnum_to_if(chip->dev, ctrlif)->altsetting[0];
	switch (get_iface_desc(mixer->hostif)->bInterfaceProtocol) {
	case UAC_VERSION_1:
	default:
		mixer->protocol = UAC_VERSION_1;
		break;
	case UAC_VERSION_2:
		mixer->protocol = UAC_VERSION_2;
		break;
	case UAC_VERSION_3:
		mixer->protocol = UAC_VERSION_3;
		break;
<<<<<<< HEAD
=======
	}

	if (mixer->protocol == UAC_VERSION_3 &&
			chip->badd_profile >= UAC3_FUNCTION_SUBCLASS_GENERIC_IO) {
		err = snd_usb_mixer_controls_badd(mixer, ctrlif);
		if (err < 0)
			goto _error;
	} else {
		err = snd_usb_mixer_controls(mixer);
		if (err < 0)
			goto _error;
>>>>>>> 286cd8c7
	}

	err = snd_usb_mixer_status_create(mixer);
	if (err < 0)
		goto _error;

<<<<<<< HEAD
=======
	err = create_keep_iface_ctl(mixer);
	if (err < 0)
		goto _error;

>>>>>>> 286cd8c7
	err = snd_usb_mixer_apply_create_quirk(mixer);
	if (err < 0)
		goto _error;

	err = snd_device_new(chip->card, SNDRV_DEV_CODEC, mixer, &dev_ops);
	if (err < 0)
		goto _error;

	if (list_empty(&chip->mixer_list) &&
	    !snd_card_proc_new(chip->card, "usbmixer", &entry))
		snd_info_set_text_ops(entry, chip, snd_usb_mixer_proc_read);

	list_add(&mixer->list, &chip->mixer_list);
	return 0;

_error:
	snd_usb_mixer_free(mixer);
	return err;
}

void snd_usb_mixer_disconnect(struct usb_mixer_interface *mixer)
{
	if (mixer->disconnected)
		return;
	if (mixer->urb)
		usb_kill_urb(mixer->urb);
	if (mixer->rc_urb)
		usb_kill_urb(mixer->rc_urb);
	mixer->disconnected = true;
}

#ifdef CONFIG_PM
/* stop any bus activity of a mixer */
static void snd_usb_mixer_inactivate(struct usb_mixer_interface *mixer)
{
	usb_kill_urb(mixer->urb);
	usb_kill_urb(mixer->rc_urb);
}

static int snd_usb_mixer_activate(struct usb_mixer_interface *mixer)
{
	int err;

	if (mixer->urb) {
		err = usb_submit_urb(mixer->urb, GFP_NOIO);
		if (err < 0)
			return err;
	}

	return 0;
}

int snd_usb_mixer_suspend(struct usb_mixer_interface *mixer)
{
	snd_usb_mixer_inactivate(mixer);
	return 0;
}

static int restore_mixer_value(struct usb_mixer_elem_list *list)
{
	struct usb_mixer_elem_info *cval = mixer_elem_list_to_info(list);
	int c, err, idx;

	if (cval->cmask) {
		idx = 0;
		for (c = 0; c < MAX_CHANNELS; c++) {
			if (!(cval->cmask & (1 << c)))
				continue;
			if (cval->cached & (1 << (c + 1))) {
				err = snd_usb_set_cur_mix_value(cval, c + 1, idx,
							cval->cache_val[idx]);
				if (err < 0)
					return err;
			}
			idx++;
		}
	} else {
		/* master */
		if (cval->cached) {
			err = snd_usb_set_cur_mix_value(cval, 0, 0, *cval->cache_val);
			if (err < 0)
				return err;
		}
	}

	return 0;
}

int snd_usb_mixer_resume(struct usb_mixer_interface *mixer, bool reset_resume)
{
	struct usb_mixer_elem_list *list;
	int id, err;

	if (reset_resume) {
		/* restore cached mixer values */
		for (id = 0; id < MAX_ID_ELEMS; id++) {
			for_each_mixer_elem(list, mixer, id) {
				if (list->resume) {
					err = list->resume(list);
					if (err < 0)
						return err;
				}
			}
		}
	}

	snd_usb_mixer_resume_quirk(mixer);

	return snd_usb_mixer_activate(mixer);
}
#endif

void snd_usb_mixer_elem_init_std(struct usb_mixer_elem_list *list,
				 struct usb_mixer_interface *mixer,
				 int unitid)
{
	list->mixer = mixer;
	list->id = unitid;
	list->dump = snd_usb_mixer_dump_cval;
#ifdef CONFIG_PM
	list->resume = restore_mixer_value;
#endif
}<|MERGE_RESOLUTION|>--- conflicted
+++ resolved
@@ -214,11 +214,7 @@
 static int snd_usb_copy_string_desc(struct snd_usb_audio *chip,
 				    int index, char *buf, int maxlen)
 {
-<<<<<<< HEAD
-	int len = usb_string(state->chip->dev, index, buf, maxlen - 1);
-=======
 	int len = usb_string(chip->dev, index, buf, maxlen - 1);
->>>>>>> 286cd8c7
 
 	if (len < 0)
 		return 0;
@@ -969,20 +965,12 @@
  * or a branched unit.
  */
 static int __check_input_term(struct mixer_build *state, int id,
-<<<<<<< HEAD
-			    struct usb_audio_term *term)
-=======
 			      struct usb_audio_term *term)
->>>>>>> 286cd8c7
 {
 	int protocol = state->mixer->protocol;
 	void *p1;
 	unsigned char *hdr;
 
-<<<<<<< HEAD
-	memset(term, 0, sizeof(*term));
-=======
->>>>>>> 286cd8c7
 	for (;;) {
 		/* a loop in the terminal chain? */
 		if (test_and_set_bit(id, state->termbitmap))
@@ -991,58 +979,6 @@
 		p1 = find_audio_control_unit(state, id);
 		if (!p1)
 			break;
-<<<<<<< HEAD
-
-		hdr = p1;
-		term->id = id;
-		switch (hdr[2]) {
-		case UAC_INPUT_TERMINAL:
-			if (state->mixer->protocol == UAC_VERSION_1) {
-				struct uac_input_terminal_descriptor *d = p1;
-				term->type = le16_to_cpu(d->wTerminalType);
-				term->channels = d->bNrChannels;
-				term->chconfig = le16_to_cpu(d->wChannelConfig);
-				term->name = d->iTerminal;
-			} else if (state->mixer->protocol == UAC_VERSION_2) {
-				struct uac2_input_terminal_descriptor *d = p1;
-
-				/* call recursively to verify that the
-				 * referenced clock entity is valid */
-				err = __check_input_term(state, d->bCSourceID, term);
-				if (err < 0)
-					return err;
-
-				/* save input term properties after recursion,
-				 * to ensure they are not overriden by the
-				 * recursion calls */
-				term->id = id;
-				term->type = le16_to_cpu(d->wTerminalType);
-				term->channels = d->bNrChannels;
-				term->chconfig = le32_to_cpu(d->bmChannelConfig);
-				term->name = d->iTerminal;
-			} else { /* UAC_VERSION_3 */
-				struct uac3_input_terminal_descriptor *d = p1;
-
-				err = __check_input_term(state,
-							 d->bCSourceID, term);
-				if (err < 0)
-					return err;
-
-				term->id = id;
-				term->type = d->wTerminalType;
-				if (d->wClusterDescrID == CLUSTER_ID_MONO) {
-					term->channels = NUM_CHANNELS_MONO;
-					term->chconfig = BADD_CH_CONFIG_MONO;
-				} else {
-					term->channels = NUM_CHANNELS_STEREO;
-					term->chconfig = BADD_CH_CONFIG_STEREO;
-				}
-				term->name = d->wTerminalDescrStr;
-			}
-			return 0;
-		case UAC_FEATURE_UNIT: {
-			/* the header is the same for v1 and v2 */
-=======
 		if (!snd_usb_validate_audio_desc(p1, protocol))
 			break; /* bad descriptor */
 
@@ -1054,106 +990,11 @@
 		case PTYPE(UAC_VERSION_2, UAC_FEATURE_UNIT):
 		case PTYPE(UAC_VERSION_3, UAC3_FEATURE_UNIT): {
 			/* the header is the same for all versions */
->>>>>>> 286cd8c7
 			struct uac_feature_unit_descriptor *d = p1;
 
 			id = d->bSourceID;
 			break; /* continue to parse */
 		}
-<<<<<<< HEAD
-		case UAC_MIXER_UNIT: {
-			struct uac_mixer_unit_descriptor *d = p1;
-			term->type = d->bDescriptorSubtype << 16; /* virtual type */
-			term->channels = uac_mixer_unit_bNrChannels(d);
-			term->chconfig = uac_mixer_unit_wChannelConfig(d, state->mixer->protocol);
-			term->name = uac_mixer_unit_iMixer(d);
-			return 0;
-		}
-		case UAC_SELECTOR_UNIT:
-		/* UAC3_MIXER_UNIT_V3 */
-		case UAC2_CLOCK_SELECTOR:
-		/* UAC3_CLOCK_SOURCE */ {
-			if (state->mixer->protocol == UAC_VERSION_3
-				&& hdr[2] == UAC3_CLOCK_SOURCE) {
-				struct uac3_clock_source_descriptor *d = p1;
-
-				term->type = d->bDescriptorSubtype << 16;
-				term->id = id;
-				term->name = d->wClockSourceStr;
-			} else if (state->mixer->protocol == UAC_VERSION_3
-					&& hdr[2] == UAC3_MIXER_UNIT_V3) {
-				struct uac3_mixer_unit_descriptor *d = p1;
-
-				term->type = d->bDescriptorSubtype << 16;
-				if (d->wClusterDescrID == CLUSTER_ID_MONO) {
-					term->channels = NUM_CHANNELS_MONO;
-					term->chconfig = BADD_CH_CONFIG_MONO;
-				} else {
-					term->channels = NUM_CHANNELS_STEREO;
-					term->chconfig = BADD_CH_CONFIG_STEREO;
-				}
-				term->name = d->wMixerDescrStr;
-			} else {
-				struct uac_selector_unit_descriptor *d = p1;
-				/* call recursively to retrieve channel info */
-				err = __check_input_term(state,
-							 d->baSourceID[0], term);
-				if (err < 0)
-					return err;
-				/* virtual type */
-				term->type = d->bDescriptorSubtype << 16;
-				term->id = id;
-				term->name = uac_selector_unit_iSelector(d);
-			}
-			return 0;
-		}
-		case UAC1_PROCESSING_UNIT:
-		case UAC1_EXTENSION_UNIT:
-		/* UAC2_PROCESSING_UNIT_V2 */
-		/* UAC2_EFFECT_UNIT */
-		/* UAC3_FEATURE_UNIT_V3 */
-		case UAC2_EXTENSION_UNIT_V2: {
-			if (state->mixer->protocol == UAC_VERSION_3) {
-				struct uac_feature_unit_descriptor *d = p1;
-
-				id = d->bSourceID;
-			} else {
-				struct uac_processing_unit_descriptor *d = p1;
-
-				if (state->mixer->protocol == UAC_VERSION_2 &&
-					hdr[2] == UAC2_EFFECT_UNIT) {
-					/* UAC2/UAC1 unit IDs overlap here in an
-					 * uncompatible way. Ignore this unit
-					 * for now.
-					 */
-					return 0;
-				}
-
-				if (d->bNrInPins) {
-					id = d->baSourceID[0];
-					break; /* continue to parse */
-				}
-				/* virtual type */
-				term->type = d->bDescriptorSubtype << 16;
-				term->channels =
-					uac_processing_unit_bNrChannels(d);
-				term->chconfig =
-					uac_processing_unit_wChannelConfig(
-						d, state->mixer->protocol);
-				term->name = uac_processing_unit_iProcessing(
-						d, state->mixer->protocol);
-				return 0;
-			}
-			break;
-		}
-		case UAC2_CLOCK_SOURCE: {
-			struct uac_clock_source_descriptor *d = p1;
-			term->type = d->bDescriptorSubtype << 16; /* virtual type */
-			term->id = id;
-			term->name = d->iClockSource;
-			return 0;
-		}
-=======
 		case PTYPE(UAC_VERSION_1, UAC_INPUT_TERMINAL):
 			return parse_term_uac1_iterm_unit(state, term, p1, id);
 		case PTYPE(UAC_VERSION_2, UAC_INPUT_TERMINAL):
@@ -1187,7 +1028,6 @@
 			return parse_term_uac2_clock_source(state, term, p1, id);
 		case PTYPE(UAC_VERSION_3, UAC3_CLOCK_SOURCE):
 			return parse_term_uac3_clock_source(state, term, p1, id);
->>>>>>> 286cd8c7
 		default:
 			return -ENODEV;
 		}
@@ -1359,20 +1199,6 @@
 			cval->res = 384;
 		}
 		break;
-<<<<<<< HEAD
-
-	case USB_ID(0x1130, 0x1620): /* Logitech Speakers S150 */
-	/* This audio device has 2 channels and it explicitly requires the
-	 * host to send SET_CUR command on the volume control of both the
-	 * channels. 7936 = 0x1F00 is the default value.
-	 */
-		if (cval->channels == 2)
-			snd_usb_mixer_set_ctl_value(cval, UAC_SET_CUR,
-						(cval->control << 8) | 2, 7936);
-		break;
-
-=======
->>>>>>> 286cd8c7
 	case USB_ID(0x0495, 0x3042): /* ESS Technology Asus USB DAC */
 		if ((strstr(kctl->id.name, "Playback Volume") != NULL) ||
 			strstr(kctl->id.name, "Capture Volume") != NULL) {
@@ -1767,26 +1593,11 @@
 	const struct usb_feature_control_info *ctl_info;
 	unsigned int len = 0;
 	int mapped_name = 0;
-<<<<<<< HEAD
-	int nameid;
-=======
->>>>>>> 286cd8c7
 	struct snd_kcontrol *kctl;
 	struct usb_mixer_elem_info *cval;
 	const struct usbmix_name_map *map;
 	unsigned int range;
 
-<<<<<<< HEAD
-	if (state->mixer->protocol == UAC_VERSION_3)
-		nameid = ((struct uac3_feature_unit_descriptor *)
-				raw_desc)->wFeatureDescrStr;
-	else
-		nameid = uac_feature_unit_iFeature(desc);
-
-	control++; /* change from zero-based to 1-based value */
-
-=======
->>>>>>> 286cd8c7
 	if (control == UAC_FU_GRAPHIC_EQUALIZER) {
 		/* FIXME: not supported yet */
 		return;
@@ -1945,104 +1756,14 @@
 	snd_usb_mixer_add_control(&cval->head, kctl);
 }
 
-<<<<<<< HEAD
-static int find_num_channels(struct mixer_build *state, int dir)
-{
-	int num_ch = -EINVAL, num, i, j, wMaxPacketSize;
-	int ctrlif = get_iface_desc(state->mixer->hostif)->bInterfaceNumber;
-	struct usb_interface *usb_iface	=
-			usb_ifnum_to_if(state->mixer->chip->dev, ctrlif);
-	struct usb_interface_assoc_descriptor *assoc = usb_iface->intf_assoc;
-	struct usb_host_interface *alts;
-
-	for (i = 0; i < assoc->bInterfaceCount; i++) {
-		int intf = assoc->bFirstInterface + i;
-
-		if (intf != ctrlif) {
-			struct usb_interface *iface =
-				usb_ifnum_to_if(state->mixer->chip->dev, intf);
-
-			alts = &iface->altsetting[1];
-			if (dir == USB_DIR_OUT &&
-				get_endpoint(alts, 0)->bEndpointAddress &
-				USB_DIR_IN)
-				continue;
-			if (dir == USB_DIR_IN &&
-				!(get_endpoint(alts, 0)->bEndpointAddress &
-				USB_DIR_IN))
-				continue;
-			num = iface->num_altsetting;
-			for (j = 1; j < num; j++) {
-				num_ch = NUM_CHANNELS_MONO;
-				alts = &iface->altsetting[j];
-				wMaxPacketSize = le16_to_cpu(
-							get_endpoint(alts, 0)->
-							wMaxPacketSize);
-				switch (wMaxPacketSize) {
-				case BADD_MAXPSIZE_SYNC_MONO_16:
-				case BADD_MAXPSIZE_SYNC_MONO_24:
-				case BADD_MAXPSIZE_ASYNC_MONO_16:
-				case BADD_MAXPSIZE_ASYNC_MONO_24:
-					break;
-				case BADD_MAXPSIZE_SYNC_STEREO_16:
-				case BADD_MAXPSIZE_SYNC_STEREO_24:
-				case BADD_MAXPSIZE_ASYNC_STEREO_16:
-				case BADD_MAXPSIZE_ASYNC_STEREO_24:
-					num_ch = NUM_CHANNELS_STEREO;
-					break;
-				}
-				if (num_ch == NUM_CHANNELS_MONO)
-					continue;
-				else
-					break;
-			}
-		}
-	}
-
-	return num_ch;
-}
-
-/*
- * parse a feature unit
- *
- * most of controls are defined here.
- */
-static int parse_audio_feature_unit(struct mixer_build *state, int unitid,
-				    void *_ftr)
-=======
 static void build_feature_ctl(struct mixer_build *state, void *raw_desc,
 			      unsigned int ctl_mask, int control,
 			      struct usb_audio_term *iterm, int unitid,
 			      int readonly_mask)
->>>>>>> 286cd8c7
 {
 	struct uac_feature_unit_descriptor *desc = raw_desc;
 	int nameid = uac_feature_unit_iFeature(desc);
 
-<<<<<<< HEAD
-	if (state->mixer->protocol == UAC_VERSION_1) {
-		if (hdr->bLength < 7) {
-			usb_audio_err(state->chip,
-				      "unit %u: invalid UAC_FEATURE_UNIT descriptor\n",
-				      unitid);
-			return -EINVAL;
-		}
-		csize = hdr->bControlSize;
-		if (!csize) {
-			usb_audio_dbg(state->chip,
-				      "unit %u: invalid bControlSize == 0\n",
-				      unitid);
-			return -EINVAL;
-		}
-		channels = (hdr->bLength - 7) / csize - 1;
-		bmaControls = hdr->bmaControls;
-		if (hdr->bLength < 7 + csize) {
-			usb_audio_err(state->chip,
-				      "unit %u: invalid UAC_FEATURE_UNIT descriptor\n",
-				      unitid);
-			return -EINVAL;
-		}
-=======
 	__build_feature_ctl(state->mixer, state->map, ctl_mask, control,
 			iterm, &state->oterm, unitid, nameid, readonly_mask);
 }
@@ -2197,10 +1918,15 @@
 	__u8 *bmaControls;
 
 	if (state->mixer->protocol == UAC_VERSION_1) {
+		if (hdr->bLength < 7) {
+			usb_audio_err(state->chip,
+				      "unit %u: invalid UAC_FEATURE_UNIT descriptor\n",
+				      unitid);
+			return -EINVAL;
+		}
 		csize = hdr->bControlSize;
 		channels = (hdr->bLength - 7) / csize - 1;
 		bmaControls = hdr->bmaControls;
->>>>>>> 286cd8c7
 	} else if (state->mixer->protocol == UAC_VERSION_2) {
 		struct uac2_feature_unit_descriptor *ftr = _ftr;
 		if (hdr->bLength < 6) {
@@ -2212,126 +1938,6 @@
 		csize = 4;
 		channels = (hdr->bLength - 6) / 4 - 1;
 		bmaControls = ftr->bmaControls;
-<<<<<<< HEAD
-		if (hdr->bLength < 6 + csize) {
-			usb_audio_err(state->chip,
-				      "unit %u: invalid UAC_FEATURE_UNIT descriptor\n",
-				      unitid);
-			return -EINVAL;
-		}
-	} else {
-		struct usb_interface *usb_iface	=
-			usb_ifnum_to_if(state->mixer->chip->dev,
-			get_iface_desc(state->mixer->hostif)->bInterfaceNumber);
-		struct usb_interface_assoc_descriptor *assoc =
-							usb_iface->intf_assoc;
-
-		csize = 4;
-		switch (unitid) {
-		case BADD_FU_ID_BAIOF:
-			channels = NUM_CHANNELS_MONO;
-			bmaControls = monoControls;
-			badd_baif_in_term_desc.wClusterDescrID =
-						CLUSTER_ID_MONO;
-			break;
-
-		case BADD_FU_ID_BAOF:
-			switch (assoc->bFunctionSubClass) {
-			case PROF_HEADPHONE:
-			case PROF_HEADSET_ADAPTER:
-				channels = NUM_CHANNELS_STEREO;
-				bmaControls = stereoControls;
-				badd_baiof_mu_desc.wClusterDescrID =
-					CLUSTER_ID_MONO;
-				break;
-			case PROF_SPEAKERPHONE:
-				channels = NUM_CHANNELS_MONO;
-				bmaControls = monoControls;
-				badd_baof_in_term_desc.wClusterDescrID =
-					CLUSTER_ID_MONO;
-				break;
-			default:
-				channels = find_num_channels(state,
-								USB_DIR_OUT);
-				if (channels < 0) {
-					usb_audio_err(state->chip,
-						      "unit %u: Cant find num of channels\n",
-						      unitid);
-					return channels;
-				}
-
-				bmaControls = (channels == NUM_CHANNELS_MONO) ?
-						monoControls : stereoControls;
-				badd_baof_in_term_desc.wClusterDescrID =
-					(channels == NUM_CHANNELS_MONO) ?
-					CLUSTER_ID_MONO : CLUSTER_ID_STEREO;
-				break;
-			}
-			break;
-
-		case BADD_FU_ID_BAIF:
-			switch (assoc->bFunctionSubClass) {
-			case PROF_HEADSET:
-			case PROF_HEADSET_ADAPTER:
-			case PROF_SPEAKERPHONE:
-				channels = NUM_CHANNELS_MONO;
-				bmaControls = monoControls;
-				badd_baif_in_term_desc.wClusterDescrID =
-					CLUSTER_ID_MONO;
-				break;
-			default:
-				channels = find_num_channels(state, USB_DIR_IN);
-				if (channels < 0) {
-					usb_audio_err(state->chip,
-						      "unit %u: Cant find num of channels\n",
-						      unitid);
-					return channels;
-				}
-
-				bmaControls = (channels == NUM_CHANNELS_MONO) ?
-						 monoControls : stereoControls;
-				badd_baif_in_term_desc.wClusterDescrID =
-					(channels == NUM_CHANNELS_MONO) ?
-					CLUSTER_ID_MONO : CLUSTER_ID_STEREO;
-				break;
-			}
-			break;
-
-		default:
-			usb_audio_err(state->chip, "Invalid unit %u\n", unitid);
-			return -EINVAL;
-		}
-	}
-
-	/* parse the source unit */
-	if (state->mixer->protocol != UAC_VERSION_3) {
-		err = parse_audio_unit(state, hdr->bSourceID);
-		if (err < 0)
-			return err;
-	} else {
-		struct usb_interface *usb_iface	=
-			usb_ifnum_to_if(state->mixer->chip->dev,
-			get_iface_desc(state->mixer->hostif)->bInterfaceNumber);
-		struct usb_interface_assoc_descriptor *assoc =
-			usb_iface->intf_assoc;
-
-		switch (unitid) {
-		case BADD_FU_ID_BAOF:
-			switch (assoc->bFunctionSubClass) {
-			case PROF_HEADSET:
-			case PROF_HEADSET_ADAPTER:
-				hdr->bSourceID = BADD_MU_ID_BAIOF;
-				break;
-			default:
-				hdr->bSourceID = BADD_IN_TERM_ID_BAOF;
-				break;
-			}
-		}
-		err = parse_audio_unit(state, hdr->bSourceID);
-		if (err < 0)
-			return err;
-	}
-=======
 	} else { /* UAC_VERSION_3 */
 		struct uac3_feature_unit_descriptor *ftr = _ftr;
 
@@ -2344,7 +1950,6 @@
 	err = parse_audio_unit(state, hdr->bSourceID);
 	if (err < 0)
 		return err;
->>>>>>> 286cd8c7
 
 	/* determine the input source type and name */
 	err = check_input_term(state, hdr->bSourceID, &iterm);
@@ -2400,11 +2005,7 @@
 				build_feature_ctl(state, _ftr, 0, control,
 						  &iterm, unitid, 0);
 		}
-<<<<<<< HEAD
-	} else { /* UAC_VERSION_2 or UAC_VERSION_3*/
-=======
 	} else { /* UAC_VERSION_2/3 */
->>>>>>> 286cd8c7
 		for (i = 0; i < ARRAY_SIZE(audio_feature_info); i++) {
 			unsigned int ch_bits = 0;
 			unsigned int ch_read_only = 0;
@@ -2579,29 +2180,12 @@
 	int input_pins, num_ins, num_outs;
 	int pin, ich, err;
 
-<<<<<<< HEAD
-	if (state->mixer->protocol == UAC_VERSION_3) {
-		input_pins = badd_baiof_mu_desc.bNrInPins;
-		num_outs =
-		   (badd_baiof_mu_desc.wClusterDescrID == CLUSTER_ID_MONO) ?
-		    NUM_CHANNELS_MONO : NUM_CHANNELS_STEREO;
-	} else {
-		if (desc->bLength < 11 || !(input_pins = desc->bNrInPins) ||
-		    desc->bLength < sizeof(*desc) + desc->bNrInPins ||
-		    !(num_outs = uac_mixer_unit_bNrChannels(desc))) {
-			usb_audio_err(state->chip,
-				      "invalid MIXER UNIT descriptor %d\n",
-				      unitid);
-			return -EINVAL;
-		}
-=======
 	err = uac_mixer_unit_get_channels(state, desc);
 	if (err < 0) {
 		usb_audio_err(state->chip,
 			      "invalid MIXER UNIT descriptor %d\n",
 			      unitid);
 		return err;
->>>>>>> 286cd8c7
 	}
 
 	num_outs = err;
@@ -2835,22 +2419,7 @@
 	const char *name = extension_unit ?
 		"Extension Unit" : "Processing Unit";
 
-<<<<<<< HEAD
-	if (desc->bLength < 13) {
-		usb_audio_err(state->chip, "invalid %s descriptor (id %d)\n", name, unitid);
-		return -EINVAL;
-	}
-
 	num_ins = desc->bNrInPins;
-	if (desc->bLength < 13 + num_ins ||
-	    desc->bLength < num_ins + uac_processing_unit_bControlSize(desc, state->mixer->protocol)) {
-		usb_audio_err(state->chip, "invalid %s descriptor (id %d)\n", name, unitid);
-		return -EINVAL;
-	}
-
-=======
-	num_ins = desc->bNrInPins;
->>>>>>> 286cd8c7
 	for (i = 0; i < num_ins; i++) {
 		err = parse_audio_unit(state, desc->baSourceID[i]);
 		if (err < 0)
@@ -3105,16 +2674,6 @@
 	const struct usbmix_name_map *map;
 	char **namelist;
 
-<<<<<<< HEAD
-	if (desc->bLength < 5 || !desc->bNrInPins ||
-	    desc->bLength < 5 + desc->bNrInPins) {
-		usb_audio_err(state->chip,
-			"invalid SELECTOR UNIT descriptor %d\n", unitid);
-		return -EINVAL;
-	}
-
-=======
->>>>>>> 286cd8c7
 	for (i = 0; i < desc->bNrInPins; i++) {
 		err = parse_audio_unit(state, desc->baSourceID[i]);
 		if (err < 0)
@@ -3180,16 +2739,8 @@
 	kctl = snd_ctl_new1(&mixer_selectunit_ctl, cval);
 	if (! kctl) {
 		usb_audio_err(state->chip, "cannot malloc kcontrol\n");
-<<<<<<< HEAD
-		for (i = 0; i < desc->bNrInPins; i++)
-			kfree(namelist[i]);
-		kfree(namelist);
-		kfree(cval);
-		return -ENOMEM;
-=======
 		err = -ENOMEM;
 		goto error_name;
->>>>>>> 286cd8c7
 	}
 	kctl->private_value = (unsigned long)namelist;
 	kctl->private_free = usb_mixer_selector_elem_free;
@@ -3198,17 +2749,6 @@
 	len = check_mapped_name(map, kctl->id.name, sizeof(kctl->id.name));
 	if (!len) {
 		/* no mapping ? */
-<<<<<<< HEAD
-		/* if iSelector is given, use it */
-		nameid = uac_selector_unit_iSelector(desc);
-		if (nameid)
-			len = snd_usb_copy_string_desc(state, nameid,
-						       kctl->id.name,
-						       sizeof(kctl->id.name));
-		/* ... or pick up the terminal name at next */
-		if (!len)
-			len = get_term_name(state, &state->oterm,
-=======
 		switch (state->mixer->protocol) {
 		case UAC_VERSION_1:
 		case UAC_VERSION_2:
@@ -3228,19 +2768,14 @@
 		/* ... or pick up the terminal name at next */
 		if (!len)
 			len = get_term_name(state->chip, &state->oterm,
->>>>>>> 286cd8c7
 				    kctl->id.name, sizeof(kctl->id.name), 0);
 		/* ... or use the fixed string "USB" as the last resort */
 		if (!len)
 			strlcpy(kctl->id.name, "USB", sizeof(kctl->id.name));
 
 		/* and add the proper suffix */
-<<<<<<< HEAD
-		if (desc->bDescriptorSubtype == UAC2_CLOCK_SELECTOR)
-=======
 		if (desc->bDescriptorSubtype == UAC2_CLOCK_SELECTOR ||
 		    desc->bDescriptorSubtype == UAC3_CLOCK_SELECTOR)
->>>>>>> 286cd8c7
 			append_ctl_name(kctl, " Clock Source");
 		else if ((state->oterm.type & 0xff00) == 0x0100)
 			append_ctl_name(kctl, " Capture Source");
@@ -3293,38 +2828,6 @@
 	case PTYPE(UAC_VERSION_2, UAC_MIXER_UNIT):
 	case PTYPE(UAC_VERSION_3, UAC3_MIXER_UNIT):
 		return parse_audio_mixer_unit(state, unitid, p1);
-<<<<<<< HEAD
-	case UAC_SELECTOR_UNIT:
-	/*   UAC3_MIXER_UNIT_V3 has the same value */
-	case UAC2_CLOCK_SELECTOR:
-	/*   UAC3_CLOCK_SOURCE has the same value */
-		if (state->mixer->protocol == UAC_VERSION_3 &&
-			p1[2] == UAC3_CLOCK_SOURCE)
-			return 0; /* NOP */
-		else if (state->mixer->protocol == UAC_VERSION_3
-			&& p1[2] == UAC3_MIXER_UNIT_V3)
-			return parse_audio_mixer_unit(state, unitid, p1);
-		else
-			return parse_audio_selector_unit(state, unitid, p1);
-	case UAC_FEATURE_UNIT:
-		return parse_audio_feature_unit(state, unitid, p1);
-	case UAC1_PROCESSING_UNIT:
-	/*   UAC2_EFFECT_UNIT has the same value */
-	/*   UAC3_FEATURE_UNIT_V3 has the same value */
-		if (state->mixer->protocol == UAC_VERSION_1)
-			return parse_audio_processing_unit(state, unitid, p1);
-		else if (state->mixer->protocol == UAC_VERSION_2)
-			return 0; /* FIXME - effect units not implemented yet */
-		else
-			return parse_audio_feature_unit(state, unitid, p1);
-	case UAC1_EXTENSION_UNIT:
-	/*   UAC2_PROCESSING_UNIT_V2 has the same value */
-		if (state->mixer->protocol == UAC_VERSION_1)
-			return parse_audio_extension_unit(state, unitid, p1);
-		else /* UAC_VERSION_2 */
-			return parse_audio_processing_unit(state, unitid, p1);
-	case UAC2_EXTENSION_UNIT_V2:
-=======
 	case PTYPE(UAC_VERSION_2, UAC2_CLOCK_SOURCE):
 	case PTYPE(UAC_VERSION_3, UAC3_CLOCK_SOURCE):
 		return parse_clock_source_unit(state, unitid, p1);
@@ -3345,7 +2848,6 @@
 	case PTYPE(UAC_VERSION_1, UAC1_EXTENSION_UNIT):
 	case PTYPE(UAC_VERSION_2, UAC2_EXTENSION_UNIT_V2):
 	case PTYPE(UAC_VERSION_3, UAC3_EXTENSION_UNIT):
->>>>>>> 286cd8c7
 		return parse_audio_extension_unit(state, unitid, p1);
 	case PTYPE(UAC_VERSION_2, UAC2_EFFECT_UNIT):
 	case PTYPE(UAC_VERSION_3, UAC3_EFFECT_UNIT):
@@ -3380,23 +2882,6 @@
 	return 0;
 }
 
-<<<<<<< HEAD
-static int make_out_term(struct mixer_build state, int wTerminalType)
-{
-	struct uac3_output_terminal_descriptor *desc = NULL;
-
-	if (wTerminalType == UAC_TERMINAL_STREAMING)
-		desc = &badd_baif_out_term_desc;
-	else {
-		desc = &badd_baof_out_term_desc;
-		desc->wTerminalType = wTerminalType;
-	}
-	set_bit(desc->bTerminalID, state.unitbitmap);
-	state.oterm.id = desc->bTerminalID;
-	state.oterm.type = desc->wTerminalType;
-	state.oterm.name = desc->wTerminalDescrStr;
-	return parse_audio_unit(&state, desc->bSourceID);
-=======
 /* UAC3 predefined channels configuration */
 struct uac3_badd_profile {
 	int subclass;
@@ -3655,7 +3140,6 @@
 	}
 
 	return 0;
->>>>>>> 286cd8c7
 }
 
 /*
@@ -3680,65 +3164,12 @@
 		if (map->id == state.chip->usb_id) {
 			state.map = map->map;
 			state.selector_map = map->selector_map;
-<<<<<<< HEAD
-=======
 			mixer->connector_map = map->connector_map;
->>>>>>> 286cd8c7
 			mixer->ignore_ctl_error |= map->ignore_ctl_error;
 			break;
 		}
 	}
 
-<<<<<<< HEAD
-	if (mixer->protocol == UAC_VERSION_3) {
-		struct usb_interface *usb_iface	=
-			usb_ifnum_to_if(mixer->chip->dev,
-			get_iface_desc(mixer->hostif)->bInterfaceNumber);
-		struct usb_interface_assoc_descriptor *assoc =
-			usb_iface->intf_assoc;
-
-		switch (assoc->bFunctionSubClass) {
-		case PROF_GENERIC_IO: {
-			if (assoc->bInterfaceCount == 0x02) {
-				if (get_endpoint(mixer->hostif,
-					0)->bEndpointAddress | USB_DIR_IN)
-					err = make_out_term(state,
-							UAC_TERMINAL_STREAMING);
-				else
-					err = make_out_term(state,
-						UAC_OUTPUT_TERMINAL_UNDEFINED);
-			} else {
-				err = make_out_term(state,
-						UAC_OUTPUT_TERMINAL_UNDEFINED);
-				if (err < 0 && err != -EINVAL)
-					return err;
-				err = make_out_term(state,
-						UAC_TERMINAL_STREAMING);
-			}
-			break;
-		}
-
-		case PROF_HEADPHONE:
-			err = make_out_term(state,
-					UAC_OUTPUT_TERMINAL_HEADPHONES);
-			break;
-		case PROF_SPEAKER:
-			err = make_out_term(state, UAC_OUTPUT_TERMINAL_SPEAKER);
-			break;
-		case PROF_MICROPHONE:
-			err = make_out_term(state, UAC_TERMINAL_STREAMING);
-			break;
-		case PROF_HEADSET:
-		case PROF_HEADSET_ADAPTER:
-			err = make_out_term(state, UAC_BIDIR_TERMINAL_HEADSET);
-			if (err < 0 && err != -EINVAL)
-				return err;
-			err = make_out_term(state, UAC_TERMINAL_STREAMING);
-			break;
-		case PROF_SPEAKERPHONE:
-			err = make_out_term(state,
-					UAC_BIDIR_TERMINAL_SPEAKERPHONE);
-=======
 	p = NULL;
 	while ((p = snd_usb_find_csint_desc(mixer->hostif->extra,
 					    mixer->hostif->extralen,
@@ -3766,7 +3197,6 @@
 			state.oterm.type = le16_to_cpu(desc->wTerminalType);
 			state.oterm.name = desc->iTerminal;
 			err = parse_audio_unit(&state, desc->bSourceID);
->>>>>>> 286cd8c7
 			if (err < 0 && err != -EINVAL)
 				return err;
 			err = make_out_term(state, UAC_TERMINAL_STREAMING);
@@ -3777,51 +3207,6 @@
 	} else {
 		void *p;
 
-		p = NULL;
-		while ((p = snd_usb_find_csint_desc(mixer->hostif->extra,
-						mixer->hostif->extralen, p,
-						UAC_OUTPUT_TERMINAL)) != NULL) {
-			if (mixer->protocol == UAC_VERSION_1) {
-				struct uac1_output_terminal_descriptor *desc =
-									      p;
-
-				if (desc->bLength < sizeof(*desc))
-					continue; /* invalid descriptor? */
-				/* mark terminal ID as visited */
-				set_bit(desc->bTerminalID, state.unitbitmap);
-				state.oterm.id = desc->bTerminalID;
-				state.oterm.type =
-					le16_to_cpu(desc->wTerminalType);
-				state.oterm.name = desc->iTerminal;
-				err = parse_audio_unit(&state, desc->bSourceID);
-				if (err < 0 && err != -EINVAL)
-					return err;
-			} else { /* UAC_VERSION_2 */
-				struct uac2_output_terminal_descriptor *desc =
-									      p;
-
-				if (desc->bLength < sizeof(*desc))
-					continue; /* invalid descriptor? */
-				/* mark terminal ID as visited */
-				set_bit(desc->bTerminalID, state.unitbitmap);
-				state.oterm.id = desc->bTerminalID;
-				state.oterm.type =
-					le16_to_cpu(desc->wTerminalType);
-				state.oterm.name = desc->iTerminal;
-				err = parse_audio_unit(&state, desc->bSourceID);
-				if (err < 0 && err != -EINVAL)
-					return err;
-
-<<<<<<< HEAD
-				/*
-				 * For UAC2, use the same approach to also add
-				 * the clock selectors
-				 */
-				err = parse_audio_unit(&state,
-							desc->bCSourceID);
-				if (err < 0 && err != -EINVAL)
-					return err;
-=======
 			/*
 			 * For UAC2, use the same approach to also add the
 			 * clock selectors
@@ -3861,7 +3246,6 @@
 							 UAC3_TE_INSERTION)) {
 				build_connector_control(state.mixer, state.map,
 							&state.oterm, false);
->>>>>>> 286cd8c7
 			}
 		}
 	}
@@ -3893,11 +3277,8 @@
 {
 	struct usb_mixer_elem_list *list;
 
-<<<<<<< HEAD
-=======
 	unitid = delegate_notify(mixer, unitid, NULL, NULL);
 
->>>>>>> 286cd8c7
 	for_each_mixer_elem(list, mixer, unitid) {
 		struct usb_mixer_elem_info *info;
 
@@ -3915,14 +3296,9 @@
 				    struct usb_mixer_elem_list *list)
 {
 	struct usb_mixer_elem_info *cval = mixer_elem_list_to_info(list);
-<<<<<<< HEAD
-	static char *val_types[] = {"BOOLEAN", "INV_BOOLEAN",
-				    "S8", "U8", "S16", "U16"};
-=======
 	static const char * const val_types[] = {
 		"BOOLEAN", "INV_BOOLEAN", "S8", "U8", "S16", "U16", "S32", "U32",
 	};
->>>>>>> 286cd8c7
 	snd_iprintf(buffer, "    Info: id=%i, control=%i, cmask=0x%x, "
 			    "channels=%i, type=\"%s\"\n", cval->head.id,
 			    cval->control, cval->cmask, cval->channels,
@@ -3976,11 +3352,8 @@
 		return;
 	}
 
-<<<<<<< HEAD
-=======
 	unitid = delegate_notify(mixer, unitid, &control, &channel);
 
->>>>>>> 286cd8c7
 	for_each_mixer_elem(list, mixer, unitid)
 		count++;
 
@@ -4194,8 +3567,6 @@
 	case UAC_VERSION_3:
 		mixer->protocol = UAC_VERSION_3;
 		break;
-<<<<<<< HEAD
-=======
 	}
 
 	if (mixer->protocol == UAC_VERSION_3 &&
@@ -4207,20 +3578,16 @@
 		err = snd_usb_mixer_controls(mixer);
 		if (err < 0)
 			goto _error;
->>>>>>> 286cd8c7
 	}
 
 	err = snd_usb_mixer_status_create(mixer);
 	if (err < 0)
 		goto _error;
 
-<<<<<<< HEAD
-=======
 	err = create_keep_iface_ctl(mixer);
 	if (err < 0)
 		goto _error;
 
->>>>>>> 286cd8c7
 	err = snd_usb_mixer_apply_create_quirk(mixer);
 	if (err < 0)
 		goto _error;
