/*
 *   This program is free software; you can redistribute it and/or modify
 *   it under the terms of the GNU General Public License as published by
 *   the Free Software Foundation; either version 2 of the License, or
 *   (at your option) any later version.
 *
 *   This program is distributed in the hope that it will be useful,
 *   but WITHOUT ANY WARRANTY; without even the implied warranty of
 *   MERCHANTABILITY or FITNESS FOR A PARTICULAR PURPOSE.  See the
 *   GNU General Public License for more details.
 *
 *   You should have received a copy of the GNU General Public License
 *   along with this program; if not, write to the Free Software
 *   Foundation, Inc., 59 Temple Place, Suite 330, Boston, MA  02111-1307 USA
 */

#include <linux/init.h>
#include <linux/slab.h>
#include <linux/bitrev.h>
#include <linux/ratelimit.h>
#include <linux/usb.h>
#include <linux/usb/audio.h>
#include <linux/usb/audio-v2.h>

#include <sound/core.h>
#include <sound/pcm.h>
#include <sound/pcm_params.h>

#include "usbaudio.h"
#include "card.h"
#include "quirks.h"
#include "debug.h"
#include "endpoint.h"
#include "helper.h"
#include "pcm.h"
#include "clock.h"
#include "power.h"

#define SUBSTREAM_FLAG_DATA_EP_STARTED	0
#define SUBSTREAM_FLAG_SYNC_EP_STARTED	1

#define MAX_SETALT_TIMEOUT_MS 1000

/* return the estimated delay based on USB frame counters */
snd_pcm_uframes_t snd_usb_pcm_delay(struct snd_usb_substream *subs,
				    unsigned int rate)
{
	int current_frame_number;
	int frame_diff;
	int est_delay;

	if (!subs->last_delay)
		return 0; /* short path */

	current_frame_number = usb_get_current_frame_number(subs->dev);
	/*
	 * HCD implementations use different widths, use lower 8 bits.
	 * The delay will be managed up to 256ms, which is more than
	 * enough
	 */
	frame_diff = (current_frame_number - subs->last_frame_number) & 0xff;

	/* Approximation based on number of samples per USB frame (ms),
	   some truncation for 44.1 but the estimate is good enough */
	est_delay =  frame_diff * rate / 1000;
	if (subs->direction == SNDRV_PCM_STREAM_PLAYBACK)
		est_delay = subs->last_delay - est_delay;
	else
		est_delay = subs->last_delay + est_delay;

	if (est_delay < 0)
		est_delay = 0;
	return est_delay;
}

/*
 * return the current pcm pointer.  just based on the hwptr_done value.
 */
static snd_pcm_uframes_t snd_usb_pcm_pointer(struct snd_pcm_substream *substream)
{
	struct snd_usb_substream *subs = substream->runtime->private_data;
	unsigned int hwptr_done;

	if (atomic_read(&subs->stream->chip->shutdown))
		return SNDRV_PCM_POS_XRUN;
	spin_lock(&subs->lock);
	hwptr_done = subs->hwptr_done;
	substream->runtime->delay = snd_usb_pcm_delay(subs,
						substream->runtime->rate);
	spin_unlock(&subs->lock);
	return hwptr_done / (substream->runtime->frame_bits >> 3);
}

/*
 * find a matching audio format
 */
static struct audioformat *find_format(struct snd_usb_substream *subs)
{
	struct audioformat *fp;
	struct audioformat *found = NULL;
	int cur_attr = 0, attr;

	list_for_each_entry(fp, &subs->fmt_list, list) {
		if (!(fp->formats & pcm_format_to_bits(subs->pcm_format)))
			continue;
		if (fp->channels != subs->channels)
			continue;
		if (subs->cur_rate < fp->rate_min ||
		    subs->cur_rate > fp->rate_max)
			continue;
		if (! (fp->rates & SNDRV_PCM_RATE_CONTINUOUS)) {
			unsigned int i;
			for (i = 0; i < fp->nr_rates; i++)
				if (fp->rate_table[i] == subs->cur_rate)
					break;
			if (i >= fp->nr_rates)
				continue;
		}
		attr = fp->ep_attr & USB_ENDPOINT_SYNCTYPE;
		if (! found) {
			found = fp;
			cur_attr = attr;
			continue;
		}
		/* avoid async out and adaptive in if the other method
		 * supports the same format.
		 * this is a workaround for the case like
		 * M-audio audiophile USB.
		 */
		if (attr != cur_attr) {
			if ((attr == USB_ENDPOINT_SYNC_ASYNC &&
			     subs->direction == SNDRV_PCM_STREAM_PLAYBACK) ||
			    (attr == USB_ENDPOINT_SYNC_ADAPTIVE &&
			     subs->direction == SNDRV_PCM_STREAM_CAPTURE))
				continue;
			if ((cur_attr == USB_ENDPOINT_SYNC_ASYNC &&
			     subs->direction == SNDRV_PCM_STREAM_PLAYBACK) ||
			    (cur_attr == USB_ENDPOINT_SYNC_ADAPTIVE &&
			     subs->direction == SNDRV_PCM_STREAM_CAPTURE)) {
				found = fp;
				cur_attr = attr;
				continue;
			}
		}
		/* find the format with the largest max. packet size */
		if (fp->maxpacksize > found->maxpacksize) {
			found = fp;
			cur_attr = attr;
		}
	}
	return found;
}

/*
 * find a matching audio format as well as non-zero service interval
 */
static struct audioformat *find_format_and_si(struct snd_usb_substream *subs,
	unsigned int datainterval)
{
	unsigned int i;
	struct audioformat *fp;
	struct audioformat *found = NULL;
	int cur_attr = 0, attr;

	list_for_each_entry(fp, &subs->fmt_list, list) {
		if (datainterval != fp->datainterval)
			continue;
		if (!(fp->formats & pcm_format_to_bits(subs->pcm_format)))
			continue;
		if (fp->channels != subs->channels)
			continue;
		if (subs->cur_rate < fp->rate_min ||
		    subs->cur_rate > fp->rate_max)
			continue;
		if (!(fp->rates & SNDRV_PCM_RATE_CONTINUOUS)) {
			for (i = 0; i < fp->nr_rates; i++)
				if (fp->rate_table[i] == subs->cur_rate)
					break;
			if (i >= fp->nr_rates)
				continue;
		}
		attr = fp->ep_attr & USB_ENDPOINT_SYNCTYPE;
		if (!found) {
			found = fp;
			cur_attr = attr;
			continue;
		}
		/* avoid async out and adaptive in if the other method
		 * supports the same format.
		 * this is a workaround for the case like
		 * M-audio audiophile USB.
		 */
		if (attr != cur_attr) {
			if ((attr == USB_ENDPOINT_SYNC_ASYNC &&
			     subs->direction == SNDRV_PCM_STREAM_PLAYBACK) ||
			    (attr == USB_ENDPOINT_SYNC_ADAPTIVE &&
			     subs->direction == SNDRV_PCM_STREAM_CAPTURE))
				continue;
			if ((cur_attr == USB_ENDPOINT_SYNC_ASYNC &&
			     subs->direction == SNDRV_PCM_STREAM_PLAYBACK) ||
			    (cur_attr == USB_ENDPOINT_SYNC_ADAPTIVE &&
			     subs->direction == SNDRV_PCM_STREAM_CAPTURE)) {
				found = fp;
				cur_attr = attr;
				continue;
			}
		}
		/* find the format with the largest max. packet size */
		if (fp->maxpacksize > found->maxpacksize) {
			found = fp;
			cur_attr = attr;
		}
	}
	return found;
}

static int init_pitch_v1(struct snd_usb_audio *chip, int iface,
			 struct usb_host_interface *alts,
			 struct audioformat *fmt)
{
	struct usb_device *dev = chip->dev;
	unsigned int ep;
	unsigned char data[1];
	int err;

	if (get_iface_desc(alts)->bNumEndpoints < 1)
		return -EINVAL;
	ep = get_endpoint(alts, 0)->bEndpointAddress;

	data[0] = 1;
	err = snd_usb_ctl_msg(dev, usb_sndctrlpipe(dev, 0), UAC_SET_CUR,
			      USB_TYPE_CLASS|USB_RECIP_ENDPOINT|USB_DIR_OUT,
			      UAC_EP_CS_ATTR_PITCH_CONTROL << 8, ep,
			      data, sizeof(data));
	if (err < 0) {
		usb_audio_err(chip, "%d:%d: cannot set enable PITCH\n",
			      iface, ep);
		return err;
	}

	return 0;
}

static int init_pitch_v2(struct snd_usb_audio *chip, int iface,
			 struct usb_host_interface *alts,
			 struct audioformat *fmt)
{
	struct usb_device *dev = chip->dev;
	unsigned char data[1];
	int err;

	data[0] = 1;
	err = snd_usb_ctl_msg(dev, usb_sndctrlpipe(dev, 0), UAC2_CS_CUR,
			      USB_TYPE_CLASS | USB_RECIP_ENDPOINT | USB_DIR_OUT,
			      UAC2_EP_CS_PITCH << 8, 0,
			      data, sizeof(data));
	if (err < 0) {
		usb_audio_err(chip, "%d:%d: cannot set enable PITCH (v2)\n",
			      iface, fmt->altsetting);
		return err;
	}

	return 0;
}

/*
 * initialize the pitch control and sample rate
 */
int snd_usb_init_pitch(struct snd_usb_audio *chip, int iface,
		       struct usb_host_interface *alts,
		       struct audioformat *fmt)
{
	/* if endpoint doesn't have pitch control, bail out */
	if (!(fmt->attributes & UAC_EP_CS_ATTR_PITCH_CONTROL))
		return 0;

	switch (fmt->protocol) {
	case UAC_VERSION_1:
	default:
		return init_pitch_v1(chip, iface, alts, fmt);

	case UAC_VERSION_2:
		return init_pitch_v2(chip, iface, alts, fmt);
	}
}

static int start_endpoints(struct snd_usb_substream *subs)
{
	int err;

	if (!subs->data_endpoint)
		return -EINVAL;

	if (!test_and_set_bit(SUBSTREAM_FLAG_DATA_EP_STARTED, &subs->flags)) {
		struct snd_usb_endpoint *ep = subs->data_endpoint;

		dev_dbg(&subs->dev->dev, "Starting data EP @%pK\n", ep);

		ep->data_subs = subs;
		err = snd_usb_endpoint_start(ep);
		if (err < 0) {
			clear_bit(SUBSTREAM_FLAG_DATA_EP_STARTED, &subs->flags);
			return err;
		}
	}

	if (subs->sync_endpoint &&
	    !test_and_set_bit(SUBSTREAM_FLAG_SYNC_EP_STARTED, &subs->flags)) {
		struct snd_usb_endpoint *ep = subs->sync_endpoint;

		if (subs->data_endpoint->iface != subs->sync_endpoint->iface ||
		    subs->data_endpoint->altsetting != subs->sync_endpoint->altsetting) {
			err = usb_set_interface(subs->dev,
						subs->sync_endpoint->iface,
						subs->sync_endpoint->altsetting);
			if (err < 0) {
				clear_bit(SUBSTREAM_FLAG_SYNC_EP_STARTED, &subs->flags);
				dev_err(&subs->dev->dev,
					   "%d:%d: cannot set interface (%d)\n",
					   subs->sync_endpoint->iface,
					   subs->sync_endpoint->altsetting, err);
				return -EIO;
			}
		}

		dev_dbg(&subs->dev->dev, "Starting sync EP @%pK\n", ep);

		ep->sync_slave = subs->data_endpoint;
		err = snd_usb_endpoint_start(ep);
		if (err < 0) {
			clear_bit(SUBSTREAM_FLAG_SYNC_EP_STARTED, &subs->flags);
			return err;
		}
	}

	return 0;
}

static void stop_endpoints(struct snd_usb_substream *subs, bool wait)
{
	if (test_and_clear_bit(SUBSTREAM_FLAG_SYNC_EP_STARTED, &subs->flags))
		snd_usb_endpoint_stop(subs->sync_endpoint);

	if (test_and_clear_bit(SUBSTREAM_FLAG_DATA_EP_STARTED, &subs->flags))
		snd_usb_endpoint_stop(subs->data_endpoint);

	if (wait) {
		snd_usb_endpoint_sync_pending_stop(subs->sync_endpoint);
		snd_usb_endpoint_sync_pending_stop(subs->data_endpoint);
	}
}

static int search_roland_implicit_fb(struct usb_device *dev, int ifnum,
				     unsigned int altsetting,
				     struct usb_host_interface **alts,
				     unsigned int *ep)
{
	struct usb_interface *iface;
	struct usb_interface_descriptor *altsd;
	struct usb_endpoint_descriptor *epd;

	iface = usb_ifnum_to_if(dev, ifnum);
	if (!iface || iface->num_altsetting < altsetting + 1)
		return -ENOENT;
	*alts = &iface->altsetting[altsetting];
	altsd = get_iface_desc(*alts);
	if (altsd->bAlternateSetting != altsetting ||
	    altsd->bInterfaceClass != USB_CLASS_VENDOR_SPEC ||
	    (altsd->bInterfaceSubClass != 2 &&
	     altsd->bInterfaceProtocol != 2   ) ||
	    altsd->bNumEndpoints < 1)
		return -ENOENT;
	epd = get_endpoint(*alts, 0);
	if (!usb_endpoint_is_isoc_in(epd) ||
	    (epd->bmAttributes & USB_ENDPOINT_USAGE_MASK) !=
					USB_ENDPOINT_USAGE_IMPLICIT_FB)
		return -ENOENT;
	*ep = epd->bEndpointAddress;
	return 0;
}

/* Setup an implicit feedback endpoint from a quirk. Returns 0 if no quirk
 * applies. Returns 1 if a quirk was found.
 */
static int set_sync_ep_implicit_fb_quirk(struct snd_usb_substream *subs,
					 struct usb_device *dev,
					 struct usb_interface_descriptor *altsd,
					 unsigned int attr)
{
	struct usb_host_interface *alts;
	struct usb_interface *iface;
	unsigned int ep;
	unsigned int ifnum;

	/* Implicit feedback sync EPs consumers are always playback EPs */
	if (subs->direction != SNDRV_PCM_STREAM_PLAYBACK)
		return 0;

	switch (subs->stream->chip->usb_id) {
	case USB_ID(0x0763, 0x2030): /* M-Audio Fast Track C400 */
	case USB_ID(0x0763, 0x2031): /* M-Audio Fast Track C600 */
	case USB_ID(0x22f0, 0x0006): /* Allen&Heath Qu-16 */
		ep = 0x81;
		ifnum = 3;
		goto add_sync_ep_from_ifnum;
	case USB_ID(0x0763, 0x2080): /* M-Audio FastTrack Ultra */
	case USB_ID(0x0763, 0x2081):
		ep = 0x81;
		ifnum = 2;
		goto add_sync_ep_from_ifnum;
<<<<<<< HEAD
	case USB_ID(0x1397, 0x0002):
		ep = 0x81;
		ifnum = 1;
		goto add_sync_ep_from_ifnum;
=======
	case USB_ID(0x2466, 0x8003): /* Fractal Audio Axe-Fx II */
	case USB_ID(0x0499, 0x172a): /* Yamaha MODX */
		ep = 0x86;
		ifnum = 2;
		goto add_sync_ep_from_ifnum;
	case USB_ID(0x2466, 0x8010): /* Fractal Audio Axe-Fx III */
		ep = 0x81;
		ifnum = 2;
		goto add_sync_ep_from_ifnum;
	case USB_ID(0x1686, 0xf029): /* Zoom UAC-2 */
		ep = 0x82;
		ifnum = 2;
		goto add_sync_ep_from_ifnum;
	case USB_ID(0x1397, 0x0001): /* Behringer UFX1604 */
	case USB_ID(0x1397, 0x0002): /* Behringer UFX1204 */
		ep = 0x81;
		ifnum = 1;
		goto add_sync_ep_from_ifnum;
	case USB_ID(0x0582, 0x01d8): /* BOSS Katana */
		/* BOSS Katana amplifiers do not need quirks */
		return 0;
>>>>>>> 286cd8c7
	}

	if (attr == USB_ENDPOINT_SYNC_ASYNC &&
	    altsd->bInterfaceClass == USB_CLASS_VENDOR_SPEC &&
	    altsd->bInterfaceProtocol == 2 &&
	    altsd->bNumEndpoints == 1 &&
	    USB_ID_VENDOR(subs->stream->chip->usb_id) == 0x0582 /* Roland */ &&
	    search_roland_implicit_fb(dev, altsd->bInterfaceNumber + 1,
				      altsd->bAlternateSetting,
				      &alts, &ep) >= 0) {
		goto add_sync_ep;
	}

	/* No quirk */
	return 0;

add_sync_ep_from_ifnum:
	iface = usb_ifnum_to_if(dev, ifnum);

	if (!iface || iface->num_altsetting < 2)
		return -EINVAL;

	alts = &iface->altsetting[1];

add_sync_ep:
	subs->sync_endpoint = snd_usb_add_endpoint(subs->stream->chip,
						   alts, ep, !subs->direction,
						   SND_USB_ENDPOINT_TYPE_DATA);
	if (!subs->sync_endpoint)
		return -EINVAL;

	subs->data_endpoint->sync_master = subs->sync_endpoint;

	return 1;
}

static int set_sync_endpoint(struct snd_usb_substream *subs,
			     struct audioformat *fmt,
			     struct usb_device *dev,
			     struct usb_host_interface *alts,
			     struct usb_interface_descriptor *altsd)
{
	int is_playback = subs->direction == SNDRV_PCM_STREAM_PLAYBACK;
	unsigned int ep, attr;
	bool implicit_fb;
	int err;

	/* we need a sync pipe in async OUT or adaptive IN mode */
	/* check the number of EP, since some devices have broken
	 * descriptors which fool us.  if it has only one EP,
	 * assume it as adaptive-out or sync-in.
	 */
	attr = fmt->ep_attr & USB_ENDPOINT_SYNCTYPE;

	if ((is_playback && (attr != USB_ENDPOINT_SYNC_ASYNC)) ||
		(!is_playback && (attr != USB_ENDPOINT_SYNC_ADAPTIVE))) {

		/*
		 * In these modes the notion of sync_endpoint is irrelevant.
		 * Reset pointers to avoid using stale data from previously
		 * used settings, e.g. when configuration and endpoints were
		 * changed
		 */

		subs->sync_endpoint = NULL;
		subs->data_endpoint->sync_master = NULL;
	}

	err = set_sync_ep_implicit_fb_quirk(subs, dev, altsd, attr);
	if (err < 0)
		return err;

	/* endpoint set by quirk */
	if (err > 0)
		return 0;

	if (altsd->bNumEndpoints < 2)
		return 0;

	if ((is_playback && (attr == USB_ENDPOINT_SYNC_SYNC ||
			     attr == USB_ENDPOINT_SYNC_ADAPTIVE)) ||
	    (!is_playback && attr != USB_ENDPOINT_SYNC_ADAPTIVE))
		return 0;

	/*
	 * In case of illegal SYNC_NONE for OUT endpoint, we keep going to see
	 * if we don't find a sync endpoint, as on M-Audio Transit. In case of
	 * error fall back to SYNC mode and don't create sync endpoint
	 */

	/* check sync-pipe endpoint */
	/* ... and check descriptor size before accessing bSynchAddress
	   because there is a version of the SB Audigy 2 NX firmware lacking
	   the audio fields in the endpoint descriptors */
	if ((get_endpoint(alts, 1)->bmAttributes & USB_ENDPOINT_XFERTYPE_MASK) != USB_ENDPOINT_XFER_ISOC ||
	    (get_endpoint(alts, 1)->bLength >= USB_DT_ENDPOINT_AUDIO_SIZE &&
	     get_endpoint(alts, 1)->bSynchAddress != 0)) {
		dev_err(&dev->dev,
			"%d:%d : invalid sync pipe. bmAttributes %02x, bLength %d, bSynchAddress %02x\n",
			   fmt->iface, fmt->altsetting,
			   get_endpoint(alts, 1)->bmAttributes,
			   get_endpoint(alts, 1)->bLength,
			   get_endpoint(alts, 1)->bSynchAddress);
		if (is_playback && attr == USB_ENDPOINT_SYNC_NONE)
			return 0;
		return -EINVAL;
	}
	ep = get_endpoint(alts, 1)->bEndpointAddress;
	if (get_endpoint(alts, 0)->bLength >= USB_DT_ENDPOINT_AUDIO_SIZE &&
	    get_endpoint(alts, 0)->bSynchAddress != 0 &&
	    ((is_playback && ep != (unsigned int)(get_endpoint(alts, 0)->bSynchAddress | USB_DIR_IN)) ||
	     (!is_playback && ep != (unsigned int)(get_endpoint(alts, 0)->bSynchAddress & ~USB_DIR_IN)))) {
		dev_err(&dev->dev,
			"%d:%d : invalid sync pipe. is_playback %d, ep %02x, bSynchAddress %02x\n",
			   fmt->iface, fmt->altsetting,
			   is_playback, ep, get_endpoint(alts, 0)->bSynchAddress);
		if (is_playback && attr == USB_ENDPOINT_SYNC_NONE)
			return 0;
		return -EINVAL;
	}

	implicit_fb = (get_endpoint(alts, 1)->bmAttributes & USB_ENDPOINT_USAGE_MASK)
			== USB_ENDPOINT_USAGE_IMPLICIT_FB;

	subs->sync_endpoint = snd_usb_add_endpoint(subs->stream->chip,
						   alts, ep, !subs->direction,
						   implicit_fb ?
							SND_USB_ENDPOINT_TYPE_DATA :
							SND_USB_ENDPOINT_TYPE_SYNC);
	if (!subs->sync_endpoint) {
		if (is_playback && attr == USB_ENDPOINT_SYNC_NONE)
			return 0;
		return -EINVAL;
	}

	subs->data_endpoint->sync_master = subs->sync_endpoint;

	return 0;
}

/*
 * find a matching format and set up the interface
 */
static int set_format(struct snd_usb_substream *subs, struct audioformat *fmt)
{
	struct usb_device *dev = subs->dev;
	struct usb_host_interface *alts;
	struct usb_interface_descriptor *altsd;
	struct usb_interface *iface;
	int err;

	iface = usb_ifnum_to_if(dev, fmt->iface);
	if (WARN_ON(!iface))
		return -EINVAL;
	alts = usb_altnum_to_altsetting(iface, fmt->altsetting);
	if (WARN_ON(!alts))
		return -EINVAL;
	altsd = get_iface_desc(alts);

	if (fmt == subs->cur_audiofmt && !subs->need_setup_fmt)
		return 0;

	/* close the old interface */
	if (subs->interface >= 0 && (subs->interface != fmt->iface || subs->need_setup_fmt)) {
		if (!subs->stream->chip->keep_iface) {
			err = usb_set_interface_timeout(subs->dev,
				subs->interface, 0, MAX_SETALT_TIMEOUT_MS);
			if (err < 0) {
				dev_err(&dev->dev,
					"%d:%d: return to setting 0 failed (%d)\n",
					fmt->iface, fmt->altsetting, err);
				return -EIO;
			}
		}
		subs->interface = -1;
		subs->altset_idx = 0;
	}

	if (subs->need_setup_fmt)
		subs->need_setup_fmt = false;

	/* set interface */
	if (iface->cur_altsetting != alts) {
		err = snd_usb_select_mode_quirk(subs, fmt);
		if (err < 0)
			return -EIO;

		err = usb_set_interface_timeout(dev, fmt->iface,
				fmt->altsetting, MAX_SETALT_TIMEOUT_MS);
		if (err < 0) {
			dev_err(&dev->dev,
				"%d:%d: usb_set_interface failed (%d)\n",
				fmt->iface, fmt->altsetting, err);
			return -EIO;
		}
		dev_dbg(&dev->dev, "setting usb interface %d:%d\n",
			fmt->iface, fmt->altsetting);
		snd_usb_set_interface_quirk(dev);
	}

	subs->interface = fmt->iface;
	subs->altset_idx = fmt->altset_idx;
	subs->data_endpoint = snd_usb_add_endpoint(subs->stream->chip,
						   alts, fmt->endpoint, subs->direction,
						   SND_USB_ENDPOINT_TYPE_DATA);

	if (!subs->data_endpoint)
		return -EINVAL;

	err = set_sync_endpoint(subs, fmt, dev, alts, altsd);
	if (err < 0)
		return err;

	err = snd_usb_init_pitch(subs->stream->chip, fmt->iface, alts, fmt);
	if (err < 0)
		return err;

	subs->cur_audiofmt = fmt;

	snd_usb_set_format_quirk(subs, fmt);

	return 0;
}

<<<<<<< HEAD
int snd_usb_enable_audio_stream(struct snd_usb_substream *subs,
	bool enable)
=======
static int snd_usb_pcm_change_state(struct snd_usb_substream *subs, int state);

/**
 * snd_usb_enable_audio_stream - Enable/disable the specified usb substream.
 * @subs: pointer to the usb substream.
 * @datainterval: data packet interval.
 * @enable: if true, enable the usb substream. Else disable.
 */
int snd_usb_enable_audio_stream(struct snd_usb_substream *subs,
	int datainterval, bool enable)
>>>>>>> 286cd8c7
{
	struct audioformat *fmt;
	struct usb_host_interface *alts;
	struct usb_interface *iface;
	int ret;

<<<<<<< HEAD
	if (!enable) {
		if (subs->interface >= 0) {
			usb_set_interface(subs->dev, subs->interface, 0);
=======
	if (!subs || !subs->stream)
		return -EINVAL;

	if (!enable) {
		if (subs->interface >= 0) {
			usb_set_interface_timeout(subs->dev, subs->interface, 0,
				MAX_SETALT_TIMEOUT_MS);
>>>>>>> 286cd8c7
			subs->altset_idx = 0;
			subs->interface = -1;
			subs->cur_audiofmt = NULL;
		}

		snd_usb_autosuspend(subs->stream->chip);
		return 0;
	}

	snd_usb_autoresume(subs->stream->chip);
<<<<<<< HEAD
	fmt = find_format(subs);
=======

	ret = snd_usb_pcm_change_state(subs, UAC3_PD_STATE_D0);
	if (ret < 0)
		return ret;

	if (datainterval != -EINVAL)
		fmt = find_format_and_si(subs, datainterval);
	else
		fmt = find_format(subs);
>>>>>>> 286cd8c7
	if (!fmt) {
		dev_err(&subs->dev->dev,
		"cannot set format: format = %#x, rate = %d, channels = %d\n",
			   subs->pcm_format, subs->cur_rate, subs->channels);
		return -EINVAL;
	}

	subs->altset_idx = 0;
	subs->interface = -1;
<<<<<<< HEAD
=======

	if (!subs->stream->chip)
		return -EINVAL;

>>>>>>> 286cd8c7
	if (atomic_read(&subs->stream->chip->shutdown)) {
		ret = -ENODEV;
	} else {
		ret = set_format(subs, fmt);
		if (ret < 0)
			return ret;

<<<<<<< HEAD
		iface = usb_ifnum_to_if(subs->dev, subs->cur_audiofmt->iface);
=======
		if (!subs->cur_audiofmt)
			return -EINVAL;

		iface = usb_ifnum_to_if(subs->dev, subs->cur_audiofmt->iface);
		if (!iface) {
			dev_err(&subs->dev->dev, "Could not get iface %d\n",
				subs->cur_audiofmt->iface);
			return -ENODEV;
		}

>>>>>>> 286cd8c7
		alts = &iface->altsetting[subs->cur_audiofmt->altset_idx];
		ret = snd_usb_init_sample_rate(subs->stream->chip,
					       subs->cur_audiofmt->iface,
					       alts,
					       subs->cur_audiofmt,
					       subs->cur_rate);
		if (ret < 0) {
			dev_err(&subs->dev->dev, "failed to set rate %d\n",
				subs->cur_rate);
			return ret;
		}
	}

	subs->interface = fmt->iface;
	subs->altset_idx = fmt->altset_idx;

	return 0;
}
<<<<<<< HEAD
=======
EXPORT_SYMBOL_GPL(snd_usb_enable_audio_stream);
>>>>>>> 286cd8c7

/*
 * Return the score of matching two audioformats.
 * Veto the audioformat if:
 * - It has no channels for some reason.
 * - Requested PCM format is not supported.
 * - Requested sample rate is not supported.
 */
static int match_endpoint_audioformats(struct snd_usb_substream *subs,
				       struct audioformat *fp,
				       struct audioformat *match, int rate,
				       snd_pcm_format_t pcm_format)
{
	int i;
	int score = 0;

	if (fp->channels < 1) {
		dev_dbg(&subs->dev->dev,
			"%s: (fmt @%pK) no channels\n", __func__, fp);
		return 0;
	}

	if (!(fp->formats & pcm_format_to_bits(pcm_format))) {
		dev_dbg(&subs->dev->dev,
			"%s: (fmt @%pK) no match for format %d\n", __func__,
			fp, pcm_format);
		return 0;
	}

	for (i = 0; i < fp->nr_rates; i++) {
		if (fp->rate_table[i] == rate) {
			score++;
			break;
		}
	}
	if (!score) {
		dev_dbg(&subs->dev->dev,
			"%s: (fmt @%pK) no match for rate %d\n", __func__,
			fp, rate);
		return 0;
	}

	if (fp->channels == match->channels)
		score++;

	dev_dbg(&subs->dev->dev,
		"%s: (fmt @%pK) score %d\n", __func__, fp, score);

	return score;
}

/*
 * Configure the sync ep using the rate and pcm format of the data ep.
 */
static int configure_sync_endpoint(struct snd_usb_substream *subs)
{
	int ret;
	struct audioformat *fp;
	struct audioformat *sync_fp = NULL;
	int cur_score = 0;
	int sync_period_bytes = subs->period_bytes;
	struct snd_usb_substream *sync_subs =
		&subs->stream->substream[subs->direction ^ 1];

	if (subs->sync_endpoint->type != SND_USB_ENDPOINT_TYPE_DATA ||
	    !subs->stream)
		return snd_usb_endpoint_set_params(subs->sync_endpoint,
						   subs->pcm_format,
						   subs->channels,
						   subs->period_bytes,
						   0, 0,
						   subs->cur_rate,
						   subs->cur_audiofmt,
						   NULL);

	/* Try to find the best matching audioformat. */
	list_for_each_entry(fp, &sync_subs->fmt_list, list) {
		int score = match_endpoint_audioformats(subs,
							fp, subs->cur_audiofmt,
			subs->cur_rate, subs->pcm_format);

		if (score > cur_score) {
			sync_fp = fp;
			cur_score = score;
		}
	}

	if (unlikely(sync_fp == NULL)) {
		dev_err(&subs->dev->dev,
			"%s: no valid audioformat for sync ep %x found\n",
			__func__, sync_subs->ep_num);
		return -EINVAL;
	}

	/*
	 * Recalculate the period bytes if channel number differ between
	 * data and sync ep audioformat.
	 */
	if (sync_fp->channels != subs->channels) {
		sync_period_bytes = (subs->period_bytes / subs->channels) *
			sync_fp->channels;
		dev_dbg(&subs->dev->dev,
			"%s: adjusted sync ep period bytes (%d -> %d)\n",
			__func__, subs->period_bytes, sync_period_bytes);
	}

	ret = snd_usb_endpoint_set_params(subs->sync_endpoint,
					  subs->pcm_format,
					  sync_fp->channels,
					  sync_period_bytes,
					  0, 0,
					  subs->cur_rate,
					  sync_fp,
					  NULL);

	return ret;
}

/*
 * configure endpoint params
 *
 * called  during initial setup and upon resume
 */
static int configure_endpoint(struct snd_usb_substream *subs)
{
	int ret;

	/* format changed */
	stop_endpoints(subs, true);
	ret = snd_usb_endpoint_set_params(subs->data_endpoint,
					  subs->pcm_format,
					  subs->channels,
					  subs->period_bytes,
					  subs->period_frames,
					  subs->buffer_periods,
					  subs->cur_rate,
					  subs->cur_audiofmt,
					  subs->sync_endpoint);
	if (ret < 0)
		return ret;

	if (subs->sync_endpoint)
		ret = configure_sync_endpoint(subs);

	return ret;
}

static int snd_usb_pcm_change_state(struct snd_usb_substream *subs, int state)
{
	int ret;

	if (!subs->str_pd)
		return 0;

	ret = snd_usb_power_domain_set(subs->stream->chip, subs->str_pd, state);
	if (ret < 0) {
		dev_err(&subs->dev->dev,
			"Cannot change Power Domain ID: %d to state: %d. Err: %d\n",
			subs->str_pd->pd_id, state, ret);
		return ret;
	}

	return 0;
}

int snd_usb_pcm_suspend(struct snd_usb_stream *as)
{
	int ret;

	ret = snd_usb_pcm_change_state(&as->substream[0], UAC3_PD_STATE_D2);
	if (ret < 0)
		return ret;

	ret = snd_usb_pcm_change_state(&as->substream[1], UAC3_PD_STATE_D2);
	if (ret < 0)
		return ret;

	return 0;
}

int snd_usb_pcm_resume(struct snd_usb_stream *as)
{
	int ret;

	ret = snd_usb_pcm_change_state(&as->substream[0], UAC3_PD_STATE_D1);
	if (ret < 0)
		return ret;

	ret = snd_usb_pcm_change_state(&as->substream[1], UAC3_PD_STATE_D1);
	if (ret < 0)
		return ret;

	return 0;
}

/*
 * hw_params callback
 *
 * allocate a buffer and set the given audio format.
 *
 * so far we use a physically linear buffer although packetize transfer
 * doesn't need a continuous area.
 * if sg buffer is supported on the later version of alsa, we'll follow
 * that.
 */
static int snd_usb_hw_params(struct snd_pcm_substream *substream,
			     struct snd_pcm_hw_params *hw_params)
{
	struct snd_usb_substream *subs = substream->runtime->private_data;
	struct audioformat *fmt;
	int ret;

	if (snd_usb_use_vmalloc)
		ret = snd_pcm_lib_alloc_vmalloc_buffer(substream,
						       params_buffer_bytes(hw_params));
	else
		ret = snd_pcm_lib_malloc_pages(substream,
					       params_buffer_bytes(hw_params));
	if (ret < 0)
		return ret;

	subs->pcm_format = params_format(hw_params);
	subs->period_bytes = params_period_bytes(hw_params);
	subs->period_frames = params_period_size(hw_params);
	subs->buffer_periods = params_periods(hw_params);
	subs->channels = params_channels(hw_params);
	subs->cur_rate = params_rate(hw_params);

	fmt = find_format(subs);
	if (!fmt) {
		dev_dbg(&subs->dev->dev,
			"cannot set format: format = %#x, rate = %d, channels = %d\n",
			   subs->pcm_format, subs->cur_rate, subs->channels);
		return -EINVAL;
	}

	ret = snd_usb_lock_shutdown(subs->stream->chip);
	if (ret < 0)
		return ret;

	ret = snd_usb_pcm_change_state(subs, UAC3_PD_STATE_D0);
	if (ret < 0)
		goto unlock;

	ret = set_format(subs, fmt);
	if (ret < 0)
		goto unlock;

	subs->interface = fmt->iface;
	subs->altset_idx = fmt->altset_idx;
	subs->need_setup_ep = true;

 unlock:
	snd_usb_unlock_shutdown(subs->stream->chip);
	return ret;
}

/*
 * hw_free callback
 *
 * reset the audio format and release the buffer
 */
static int snd_usb_hw_free(struct snd_pcm_substream *substream)
{
	struct snd_usb_substream *subs = substream->runtime->private_data;

	subs->cur_audiofmt = NULL;
	subs->cur_rate = 0;
	subs->period_bytes = 0;
	if (!snd_usb_lock_shutdown(subs->stream->chip)) {
		stop_endpoints(subs, true);
		snd_usb_endpoint_deactivate(subs->sync_endpoint);
		snd_usb_endpoint_deactivate(subs->data_endpoint);
		snd_usb_unlock_shutdown(subs->stream->chip);
	}

	if (snd_usb_use_vmalloc)
		return snd_pcm_lib_free_vmalloc_buffer(substream);
	else
		return snd_pcm_lib_free_pages(substream);
}

/*
 * prepare callback
 *
 * only a few subtle things...
 */
static int snd_usb_pcm_prepare(struct snd_pcm_substream *substream)
{
	struct snd_pcm_runtime *runtime = substream->runtime;
	struct snd_usb_substream *subs = runtime->private_data;
	struct usb_host_interface *alts;
	struct usb_interface *iface;
	int ret;

	if (! subs->cur_audiofmt) {
		dev_err(&subs->dev->dev, "no format is specified!\n");
		return -ENXIO;
	}

	ret = snd_usb_lock_shutdown(subs->stream->chip);
	if (ret < 0)
		return ret;
	if (snd_BUG_ON(!subs->data_endpoint)) {
		ret = -EIO;
		goto unlock;
	}

	snd_usb_endpoint_sync_pending_stop(subs->sync_endpoint);
	snd_usb_endpoint_sync_pending_stop(subs->data_endpoint);

	ret = snd_usb_pcm_change_state(subs, UAC3_PD_STATE_D0);
	if (ret < 0)
		goto unlock;

	ret = set_format(subs, subs->cur_audiofmt);
	if (ret < 0)
		goto unlock;

	if (subs->need_setup_ep) {

		iface = usb_ifnum_to_if(subs->dev, subs->cur_audiofmt->iface);
		alts = &iface->altsetting[subs->cur_audiofmt->altset_idx];
		ret = snd_usb_init_sample_rate(subs->stream->chip,
					       subs->cur_audiofmt->iface,
					       alts,
					       subs->cur_audiofmt,
					       subs->cur_rate);
		if (ret < 0)
			goto unlock;

		ret = configure_endpoint(subs);
		if (ret < 0)
			goto unlock;
		subs->need_setup_ep = false;
	}

	/* some unit conversions in runtime */
	subs->data_endpoint->maxframesize =
		bytes_to_frames(runtime, subs->data_endpoint->maxpacksize);
	subs->data_endpoint->curframesize =
		bytes_to_frames(runtime, subs->data_endpoint->curpacksize);

	/* reset the pointer */
	subs->hwptr_done = 0;
	subs->transfer_done = 0;
	subs->last_delay = 0;
	subs->last_frame_number = 0;
	runtime->delay = 0;

	/* for playback, submit the URBs now; otherwise, the first hwptr_done
	 * updates for all URBs would happen at the same time when starting */
	if (subs->direction == SNDRV_PCM_STREAM_PLAYBACK)
		ret = start_endpoints(subs);

 unlock:
	snd_usb_unlock_shutdown(subs->stream->chip);
	return ret;
}

static const struct snd_pcm_hardware snd_usb_hardware =
{
	.info =			SNDRV_PCM_INFO_MMAP |
				SNDRV_PCM_INFO_MMAP_VALID |
				SNDRV_PCM_INFO_BATCH |
				SNDRV_PCM_INFO_INTERLEAVED |
				SNDRV_PCM_INFO_BLOCK_TRANSFER |
				SNDRV_PCM_INFO_PAUSE,
	.buffer_bytes_max =	1024 * 1024,
	.period_bytes_min =	64,
	.period_bytes_max =	512 * 1024,
	.periods_min =		2,
	.periods_max =		1024,
};

static int hw_check_valid_format(struct snd_usb_substream *subs,
				 struct snd_pcm_hw_params *params,
				 struct audioformat *fp)
{
	struct snd_interval *it = hw_param_interval(params, SNDRV_PCM_HW_PARAM_RATE);
	struct snd_interval *ct = hw_param_interval(params, SNDRV_PCM_HW_PARAM_CHANNELS);
	struct snd_mask *fmts = hw_param_mask(params, SNDRV_PCM_HW_PARAM_FORMAT);
	struct snd_interval *pt = hw_param_interval(params, SNDRV_PCM_HW_PARAM_PERIOD_TIME);
	struct snd_mask check_fmts;
	unsigned int ptime;

	/* check the format */
	snd_mask_none(&check_fmts);
	check_fmts.bits[0] = (u32)fp->formats;
	check_fmts.bits[1] = (u32)(fp->formats >> 32);
	snd_mask_intersect(&check_fmts, fmts);
	if (snd_mask_empty(&check_fmts)) {
		hwc_debug("   > check: no supported format %d\n", fp->format);
		return 0;
	}
	/* check the channels */
	if (fp->channels < ct->min || fp->channels > ct->max) {
		hwc_debug("   > check: no valid channels %d (%d/%d)\n", fp->channels, ct->min, ct->max);
		return 0;
	}
	/* check the rate is within the range */
	if (fp->rate_min > it->max || (fp->rate_min == it->max && it->openmax)) {
		hwc_debug("   > check: rate_min %d > max %d\n", fp->rate_min, it->max);
		return 0;
	}
	if (fp->rate_max < it->min || (fp->rate_max == it->min && it->openmin)) {
		hwc_debug("   > check: rate_max %d < min %d\n", fp->rate_max, it->min);
		return 0;
	}
	/* check whether the period time is >= the data packet interval */
	if (subs->speed != USB_SPEED_FULL) {
		ptime = 125 * (1 << fp->datainterval);
		if (ptime > pt->max || (ptime == pt->max && pt->openmax)) {
			hwc_debug("   > check: ptime %u > max %u\n", ptime, pt->max);
			return 0;
		}
	}
	return 1;
}

static int hw_rule_rate(struct snd_pcm_hw_params *params,
			struct snd_pcm_hw_rule *rule)
{
	struct snd_usb_substream *subs = rule->private;
	struct audioformat *fp;
	struct snd_interval *it = hw_param_interval(params, SNDRV_PCM_HW_PARAM_RATE);
	unsigned int rmin, rmax;
	int changed;

	hwc_debug("hw_rule_rate: (%d,%d)\n", it->min, it->max);
	changed = 0;
	rmin = rmax = 0;
	list_for_each_entry(fp, &subs->fmt_list, list) {
		if (!hw_check_valid_format(subs, params, fp))
			continue;
		if (changed++) {
			if (rmin > fp->rate_min)
				rmin = fp->rate_min;
			if (rmax < fp->rate_max)
				rmax = fp->rate_max;
		} else {
			rmin = fp->rate_min;
			rmax = fp->rate_max;
		}
	}

	if (!changed) {
		hwc_debug("  --> get empty\n");
		it->empty = 1;
		return -EINVAL;
	}

	changed = 0;
	if (it->min < rmin) {
		it->min = rmin;
		it->openmin = 0;
		changed = 1;
	}
	if (it->max > rmax) {
		it->max = rmax;
		it->openmax = 0;
		changed = 1;
	}
	if (snd_interval_checkempty(it)) {
		it->empty = 1;
		return -EINVAL;
	}
	hwc_debug("  --> (%d, %d) (changed = %d)\n", it->min, it->max, changed);
	return changed;
}


static int hw_rule_channels(struct snd_pcm_hw_params *params,
			    struct snd_pcm_hw_rule *rule)
{
	struct snd_usb_substream *subs = rule->private;
	struct audioformat *fp;
	struct snd_interval *it = hw_param_interval(params, SNDRV_PCM_HW_PARAM_CHANNELS);
	unsigned int rmin, rmax;
	int changed;

	hwc_debug("hw_rule_channels: (%d,%d)\n", it->min, it->max);
	changed = 0;
	rmin = rmax = 0;
	list_for_each_entry(fp, &subs->fmt_list, list) {
		if (!hw_check_valid_format(subs, params, fp))
			continue;
		if (changed++) {
			if (rmin > fp->channels)
				rmin = fp->channels;
			if (rmax < fp->channels)
				rmax = fp->channels;
		} else {
			rmin = fp->channels;
			rmax = fp->channels;
		}
	}

	if (!changed) {
		hwc_debug("  --> get empty\n");
		it->empty = 1;
		return -EINVAL;
	}

	changed = 0;
	if (it->min < rmin) {
		it->min = rmin;
		it->openmin = 0;
		changed = 1;
	}
	if (it->max > rmax) {
		it->max = rmax;
		it->openmax = 0;
		changed = 1;
	}
	if (snd_interval_checkempty(it)) {
		it->empty = 1;
		return -EINVAL;
	}
	hwc_debug("  --> (%d, %d) (changed = %d)\n", it->min, it->max, changed);
	return changed;
}

static int hw_rule_format(struct snd_pcm_hw_params *params,
			  struct snd_pcm_hw_rule *rule)
{
	struct snd_usb_substream *subs = rule->private;
	struct audioformat *fp;
	struct snd_mask *fmt = hw_param_mask(params, SNDRV_PCM_HW_PARAM_FORMAT);
	u64 fbits;
	u32 oldbits[2];
	int changed;

	hwc_debug("hw_rule_format: %x:%x\n", fmt->bits[0], fmt->bits[1]);
	fbits = 0;
	list_for_each_entry(fp, &subs->fmt_list, list) {
		if (!hw_check_valid_format(subs, params, fp))
			continue;
		fbits |= fp->formats;
	}

	oldbits[0] = fmt->bits[0];
	oldbits[1] = fmt->bits[1];
	fmt->bits[0] &= (u32)fbits;
	fmt->bits[1] &= (u32)(fbits >> 32);
	if (!fmt->bits[0] && !fmt->bits[1]) {
		hwc_debug("  --> get empty\n");
		return -EINVAL;
	}
	changed = (oldbits[0] != fmt->bits[0] || oldbits[1] != fmt->bits[1]);
	hwc_debug("  --> %x:%x (changed = %d)\n", fmt->bits[0], fmt->bits[1], changed);
	return changed;
}

static int hw_rule_period_time(struct snd_pcm_hw_params *params,
			       struct snd_pcm_hw_rule *rule)
{
	struct snd_usb_substream *subs = rule->private;
	struct audioformat *fp;
	struct snd_interval *it;
	unsigned char min_datainterval;
	unsigned int pmin;
	int changed;

	it = hw_param_interval(params, SNDRV_PCM_HW_PARAM_PERIOD_TIME);
	hwc_debug("hw_rule_period_time: (%u,%u)\n", it->min, it->max);
	min_datainterval = 0xff;
	list_for_each_entry(fp, &subs->fmt_list, list) {
		if (!hw_check_valid_format(subs, params, fp))
			continue;
		min_datainterval = min(min_datainterval, fp->datainterval);
	}
	if (min_datainterval == 0xff) {
		hwc_debug("  --> get empty\n");
		it->empty = 1;
		return -EINVAL;
	}
	pmin = 125 * (1 << min_datainterval);
	changed = 0;
	if (it->min < pmin) {
		it->min = pmin;
		it->openmin = 0;
		changed = 1;
	}
	if (snd_interval_checkempty(it)) {
		it->empty = 1;
		return -EINVAL;
	}
	hwc_debug("  --> (%u,%u) (changed = %d)\n", it->min, it->max, changed);
	return changed;
}

/*
 *  If the device supports unusual bit rates, does the request meet these?
 */
static int snd_usb_pcm_check_knot(struct snd_pcm_runtime *runtime,
				  struct snd_usb_substream *subs)
{
	struct audioformat *fp;
	int *rate_list;
	int count = 0, needs_knot = 0;
	int err;

	kfree(subs->rate_list.list);
	subs->rate_list.list = NULL;

	list_for_each_entry(fp, &subs->fmt_list, list) {
		if (fp->rates & SNDRV_PCM_RATE_CONTINUOUS)
			return 0;
		count += fp->nr_rates;
		if (fp->rates & SNDRV_PCM_RATE_KNOT)
			needs_knot = 1;
	}
	if (!needs_knot)
		return 0;

	subs->rate_list.list = rate_list =
		kmalloc_array(count, sizeof(int), GFP_KERNEL);
	if (!subs->rate_list.list)
		return -ENOMEM;
	subs->rate_list.count = count;
	subs->rate_list.mask = 0;
	count = 0;
	list_for_each_entry(fp, &subs->fmt_list, list) {
		int i;
		for (i = 0; i < fp->nr_rates; i++)
			rate_list[count++] = fp->rate_table[i];
	}
	err = snd_pcm_hw_constraint_list(runtime, 0, SNDRV_PCM_HW_PARAM_RATE,
					 &subs->rate_list);
	if (err < 0)
		return err;

	return 0;
}


/*
 * set up the runtime hardware information.
 */

static int setup_hw_info(struct snd_pcm_runtime *runtime, struct snd_usb_substream *subs)
{
	struct audioformat *fp;
	unsigned int pt, ptmin;
	int param_period_time_if_needed;
	int err;

	runtime->hw.formats = subs->formats;

	runtime->hw.rate_min = 0x7fffffff;
	runtime->hw.rate_max = 0;
	runtime->hw.channels_min = 256;
	runtime->hw.channels_max = 0;
	runtime->hw.rates = 0;
	ptmin = UINT_MAX;
	/* check min/max rates and channels */
	list_for_each_entry(fp, &subs->fmt_list, list) {
		runtime->hw.rates |= fp->rates;
		if (runtime->hw.rate_min > fp->rate_min)
			runtime->hw.rate_min = fp->rate_min;
		if (runtime->hw.rate_max < fp->rate_max)
			runtime->hw.rate_max = fp->rate_max;
		if (runtime->hw.channels_min > fp->channels)
			runtime->hw.channels_min = fp->channels;
		if (runtime->hw.channels_max < fp->channels)
			runtime->hw.channels_max = fp->channels;
		if (fp->fmt_type == UAC_FORMAT_TYPE_II && fp->frame_size > 0) {
			/* FIXME: there might be more than one audio formats... */
			runtime->hw.period_bytes_min = runtime->hw.period_bytes_max =
				fp->frame_size;
		}
		pt = 125 * (1 << fp->datainterval);
		ptmin = min(ptmin, pt);
	}

	param_period_time_if_needed = SNDRV_PCM_HW_PARAM_PERIOD_TIME;
	if (subs->speed == USB_SPEED_FULL)
		/* full speed devices have fixed data packet interval */
		ptmin = 1000;
	if (ptmin == 1000)
		/* if period time doesn't go below 1 ms, no rules needed */
		param_period_time_if_needed = -1;

	err = snd_pcm_hw_constraint_minmax(runtime,
					   SNDRV_PCM_HW_PARAM_PERIOD_TIME,
					   ptmin, UINT_MAX);
	if (err < 0)
		return err;

	err = snd_pcm_hw_rule_add(runtime, 0, SNDRV_PCM_HW_PARAM_RATE,
				  hw_rule_rate, subs,
				  SNDRV_PCM_HW_PARAM_FORMAT,
				  SNDRV_PCM_HW_PARAM_CHANNELS,
				  param_period_time_if_needed,
				  -1);
	if (err < 0)
		return err;
	err = snd_pcm_hw_rule_add(runtime, 0, SNDRV_PCM_HW_PARAM_CHANNELS,
				  hw_rule_channels, subs,
				  SNDRV_PCM_HW_PARAM_FORMAT,
				  SNDRV_PCM_HW_PARAM_RATE,
				  param_period_time_if_needed,
				  -1);
	if (err < 0)
		return err;
	err = snd_pcm_hw_rule_add(runtime, 0, SNDRV_PCM_HW_PARAM_FORMAT,
				  hw_rule_format, subs,
				  SNDRV_PCM_HW_PARAM_RATE,
				  SNDRV_PCM_HW_PARAM_CHANNELS,
				  param_period_time_if_needed,
				  -1);
	if (err < 0)
		return err;
	if (param_period_time_if_needed >= 0) {
		err = snd_pcm_hw_rule_add(runtime, 0,
					  SNDRV_PCM_HW_PARAM_PERIOD_TIME,
					  hw_rule_period_time, subs,
					  SNDRV_PCM_HW_PARAM_FORMAT,
					  SNDRV_PCM_HW_PARAM_CHANNELS,
					  SNDRV_PCM_HW_PARAM_RATE,
					  -1);
		if (err < 0)
			return err;
	}
	err = snd_usb_pcm_check_knot(runtime, subs);
	if (err < 0)
		return err;

	return snd_usb_autoresume(subs->stream->chip);
}

static int snd_usb_pcm_open(struct snd_pcm_substream *substream)
{
	int direction = substream->stream;
	struct snd_usb_stream *as = snd_pcm_substream_chip(substream);
	struct snd_pcm_runtime *runtime = substream->runtime;
	struct snd_usb_substream *subs = &as->substream[direction];

	subs->interface = -1;
	subs->altset_idx = 0;
	runtime->hw = snd_usb_hardware;
	runtime->private_data = subs;
	subs->pcm_substream = substream;
	/* runtime PM is also done there */

	/* initialize DSD/DOP context */
	subs->dsd_dop.byte_idx = 0;
	subs->dsd_dop.channel = 0;
	subs->dsd_dop.marker = 1;

	return setup_hw_info(runtime, subs);
}

static int snd_usb_pcm_close(struct snd_pcm_substream *substream)
{
	int direction = substream->stream;
	struct snd_usb_stream *as = snd_pcm_substream_chip(substream);
	struct snd_usb_substream *subs = &as->substream[direction];
	int ret;

	stop_endpoints(subs, true);

	if (!as->chip->keep_iface &&
	    subs->interface >= 0 &&
	    !snd_usb_lock_shutdown(subs->stream->chip)) {
		usb_set_interface(subs->dev, subs->interface, 0);
		subs->interface = -1;
		ret = snd_usb_pcm_change_state(subs, UAC3_PD_STATE_D1);
		snd_usb_unlock_shutdown(subs->stream->chip);
		if (ret < 0)
			return ret;
	}

	subs->pcm_substream = NULL;
	snd_usb_autosuspend(subs->stream->chip);

	return 0;
}

/* Since a URB can handle only a single linear buffer, we must use double
 * buffering when the data to be transferred overflows the buffer boundary.
 * To avoid inconsistencies when updating hwptr_done, we use double buffering
 * for all URBs.
 */
static void retire_capture_urb(struct snd_usb_substream *subs,
			       struct urb *urb)
{
	struct snd_pcm_runtime *runtime = subs->pcm_substream->runtime;
	unsigned int stride, frames, bytes, oldptr;
	int i, period_elapsed = 0;
	unsigned long flags;
	unsigned char *cp;
	int current_frame_number;

	/* read frame number here, update pointer in critical section */
	current_frame_number = usb_get_current_frame_number(subs->dev);

	stride = runtime->frame_bits >> 3;

	for (i = 0; i < urb->number_of_packets; i++) {
		cp = (unsigned char *)urb->transfer_buffer + urb->iso_frame_desc[i].offset + subs->pkt_offset_adj;
		if (urb->iso_frame_desc[i].status && printk_ratelimit()) {
			dev_dbg(&subs->dev->dev, "frame %d active: %d\n",
				i, urb->iso_frame_desc[i].status);
			// continue;
		}
		bytes = urb->iso_frame_desc[i].actual_length;
		if (subs->stream_offset_adj > 0) {
			unsigned int adj = min(subs->stream_offset_adj, bytes);
			cp += adj;
			bytes -= adj;
			subs->stream_offset_adj -= adj;
		}
		frames = bytes / stride;
		if (!subs->txfr_quirk)
			bytes = frames * stride;
		if (bytes % (runtime->sample_bits >> 3) != 0) {
			int oldbytes = bytes;
			bytes = frames * stride;
			dev_warn_ratelimited(&subs->dev->dev,
				 "Corrected urb data len. %d->%d\n",
							oldbytes, bytes);
		}
		/* update the current pointer */
		spin_lock_irqsave(&subs->lock, flags);
		oldptr = subs->hwptr_done;
		subs->hwptr_done += bytes;
		if (subs->hwptr_done >= runtime->buffer_size * stride)
			subs->hwptr_done -= runtime->buffer_size * stride;
		frames = (bytes + (oldptr % stride)) / stride;
		subs->transfer_done += frames;
		if (subs->transfer_done >= runtime->period_size) {
			subs->transfer_done -= runtime->period_size;
			period_elapsed = 1;
		}
		/* capture delay is by construction limited to one URB,
		 * reset delays here
		 */
		runtime->delay = subs->last_delay = 0;

		/* realign last_frame_number */
		subs->last_frame_number = current_frame_number;
		subs->last_frame_number &= 0xFF; /* keep 8 LSBs */

		spin_unlock_irqrestore(&subs->lock, flags);
		/* copy a data chunk */
		if (oldptr + bytes > runtime->buffer_size * stride) {
			unsigned int bytes1 =
					runtime->buffer_size * stride - oldptr;
			memcpy(runtime->dma_area + oldptr, cp, bytes1);
			memcpy(runtime->dma_area, cp + bytes1, bytes - bytes1);
		} else {
			memcpy(runtime->dma_area + oldptr, cp, bytes);
		}
	}

	if (period_elapsed)
		snd_pcm_period_elapsed(subs->pcm_substream);
}

static inline void fill_playback_urb_dsd_dop(struct snd_usb_substream *subs,
					     struct urb *urb, unsigned int bytes)
{
	struct snd_pcm_runtime *runtime = subs->pcm_substream->runtime;
	unsigned int stride = runtime->frame_bits >> 3;
	unsigned int dst_idx = 0;
	unsigned int src_idx = subs->hwptr_done;
	unsigned int wrap = runtime->buffer_size * stride;
	u8 *dst = urb->transfer_buffer;
	u8 *src = runtime->dma_area;
	u8 marker[] = { 0x05, 0xfa };

	/*
	 * The DSP DOP format defines a way to transport DSD samples over
	 * normal PCM data endpoints. It requires stuffing of marker bytes
	 * (0x05 and 0xfa, alternating per sample frame), and then expects
	 * 2 additional bytes of actual payload. The whole frame is stored
	 * LSB.
	 *
	 * Hence, for a stereo transport, the buffer layout looks like this,
	 * where L refers to left channel samples and R to right.
	 *
	 *   L1 L2 0x05   R1 R2 0x05   L3 L4 0xfa  R3 R4 0xfa
	 *   L5 L6 0x05   R5 R6 0x05   L7 L8 0xfa  R7 R8 0xfa
	 *   .....
	 *
	 */

	while (bytes--) {
		if (++subs->dsd_dop.byte_idx == 3) {
			/* frame boundary? */
			dst[dst_idx++] = marker[subs->dsd_dop.marker];
			src_idx += 2;
			subs->dsd_dop.byte_idx = 0;

			if (++subs->dsd_dop.channel % runtime->channels == 0) {
				/* alternate the marker */
				subs->dsd_dop.marker++;
				subs->dsd_dop.marker %= ARRAY_SIZE(marker);
				subs->dsd_dop.channel = 0;
			}
		} else {
			/* stuff the DSD payload */
			int idx = (src_idx + subs->dsd_dop.byte_idx - 1) % wrap;

			if (subs->cur_audiofmt->dsd_bitrev)
				dst[dst_idx++] = bitrev8(src[idx]);
			else
				dst[dst_idx++] = src[idx];

			subs->hwptr_done++;
		}
	}
	if (subs->hwptr_done >= runtime->buffer_size * stride)
		subs->hwptr_done -= runtime->buffer_size * stride;
}

static void copy_to_urb(struct snd_usb_substream *subs, struct urb *urb,
			int offset, int stride, unsigned int bytes)
{
	struct snd_pcm_runtime *runtime = subs->pcm_substream->runtime;

	if (subs->hwptr_done + bytes > runtime->buffer_size * stride) {
		/* err, the transferred area goes over buffer boundary. */
		unsigned int bytes1 =
			runtime->buffer_size * stride - subs->hwptr_done;
		memcpy(urb->transfer_buffer + offset,
		       runtime->dma_area + subs->hwptr_done, bytes1);
		memcpy(urb->transfer_buffer + offset + bytes1,
		       runtime->dma_area, bytes - bytes1);
	} else {
		memcpy(urb->transfer_buffer + offset,
		       runtime->dma_area + subs->hwptr_done, bytes);
	}
	subs->hwptr_done += bytes;
	if (subs->hwptr_done >= runtime->buffer_size * stride)
		subs->hwptr_done -= runtime->buffer_size * stride;
}

static unsigned int copy_to_urb_quirk(struct snd_usb_substream *subs,
				      struct urb *urb, int stride,
				      unsigned int bytes)
{
	__le32 packet_length;
	int i;

	/* Put __le32 length descriptor at start of each packet. */
	for (i = 0; i < urb->number_of_packets; i++) {
		unsigned int length = urb->iso_frame_desc[i].length;
		unsigned int offset = urb->iso_frame_desc[i].offset;

		packet_length = cpu_to_le32(length);
		offset += i * sizeof(packet_length);
		urb->iso_frame_desc[i].offset = offset;
		urb->iso_frame_desc[i].length += sizeof(packet_length);
		memcpy(urb->transfer_buffer + offset,
		       &packet_length, sizeof(packet_length));
		copy_to_urb(subs, urb, offset + sizeof(packet_length),
			    stride, length);
	}
	/* Adjust transfer size accordingly. */
	bytes += urb->number_of_packets * sizeof(packet_length);
	return bytes;
}

static void prepare_playback_urb(struct snd_usb_substream *subs,
				 struct urb *urb)
{
	struct snd_pcm_runtime *runtime = subs->pcm_substream->runtime;
	struct snd_usb_endpoint *ep = subs->data_endpoint;
	struct snd_urb_ctx *ctx = urb->context;
	unsigned int counts, frames, bytes;
	int i, stride, period_elapsed = 0;
	unsigned long flags;

	stride = runtime->frame_bits >> 3;

	frames = 0;
	urb->number_of_packets = 0;
	spin_lock_irqsave(&subs->lock, flags);
	subs->frame_limit += ep->max_urb_frames;
	for (i = 0; i < ctx->packets; i++) {
		if (ctx->packet_size[i])
			counts = ctx->packet_size[i];
		else
			counts = snd_usb_endpoint_next_packet_size(ep);

		/* set up descriptor */
		urb->iso_frame_desc[i].offset = frames * ep->stride;
		urb->iso_frame_desc[i].length = counts * ep->stride;
		frames += counts;
		urb->number_of_packets++;
		subs->transfer_done += counts;
		if (subs->transfer_done >= runtime->period_size) {
			subs->transfer_done -= runtime->period_size;
			subs->frame_limit = 0;
			period_elapsed = 1;
			if (subs->fmt_type == UAC_FORMAT_TYPE_II) {
				if (subs->transfer_done > 0) {
					/* FIXME: fill-max mode is not
					 * supported yet */
					frames -= subs->transfer_done;
					counts -= subs->transfer_done;
					urb->iso_frame_desc[i].length =
						counts * ep->stride;
					subs->transfer_done = 0;
				}
				i++;
				if (i < ctx->packets) {
					/* add a transfer delimiter */
					urb->iso_frame_desc[i].offset =
						frames * ep->stride;
					urb->iso_frame_desc[i].length = 0;
					urb->number_of_packets++;
				}
				break;
			}
		}
		/* finish at the period boundary or after enough frames */
		if ((period_elapsed ||
				subs->transfer_done >= subs->frame_limit) &&
		    !snd_usb_endpoint_implicit_feedback_sink(ep))
			break;
	}
	bytes = frames * ep->stride;

	if (unlikely(subs->pcm_format == SNDRV_PCM_FORMAT_DSD_U16_LE &&
		     subs->cur_audiofmt->dsd_dop)) {
		fill_playback_urb_dsd_dop(subs, urb, bytes);
	} else if (unlikely(subs->pcm_format == SNDRV_PCM_FORMAT_DSD_U8 &&
			   subs->cur_audiofmt->dsd_bitrev)) {
		/* bit-reverse the bytes */
		u8 *buf = urb->transfer_buffer;
		for (i = 0; i < bytes; i++) {
			int idx = (subs->hwptr_done + i)
				% (runtime->buffer_size * stride);
			buf[i] = bitrev8(runtime->dma_area[idx]);
		}

		subs->hwptr_done += bytes;
		if (subs->hwptr_done >= runtime->buffer_size * stride)
			subs->hwptr_done -= runtime->buffer_size * stride;
	} else {
		/* usual PCM */
		if (!subs->tx_length_quirk)
			copy_to_urb(subs, urb, 0, stride, bytes);
		else
			bytes = copy_to_urb_quirk(subs, urb, stride, bytes);
			/* bytes is now amount of outgoing data */
	}

	/* update delay with exact number of samples queued */
	runtime->delay = subs->last_delay;
	runtime->delay += frames;
	subs->last_delay = runtime->delay;

	/* realign last_frame_number */
	subs->last_frame_number = usb_get_current_frame_number(subs->dev);
	subs->last_frame_number &= 0xFF; /* keep 8 LSBs */

	if (subs->trigger_tstamp_pending_update) {
		/* this is the first actual URB submitted,
		 * update trigger timestamp to reflect actual start time
		 */
		snd_pcm_gettime(runtime, &runtime->trigger_tstamp);
		subs->trigger_tstamp_pending_update = false;
	}

	spin_unlock_irqrestore(&subs->lock, flags);
	urb->transfer_buffer_length = bytes;
	if (period_elapsed)
		snd_pcm_period_elapsed(subs->pcm_substream);
}

/*
 * process after playback data complete
 * - decrease the delay count again
 */
static void retire_playback_urb(struct snd_usb_substream *subs,
			       struct urb *urb)
{
	unsigned long flags;
	struct snd_pcm_runtime *runtime = subs->pcm_substream->runtime;
	struct snd_usb_endpoint *ep = subs->data_endpoint;
	int processed = urb->transfer_buffer_length / ep->stride;
	int est_delay;

	/* ignore the delay accounting when procssed=0 is given, i.e.
	 * silent payloads are procssed before handling the actual data
	 */
	if (!processed)
		return;

	spin_lock_irqsave(&subs->lock, flags);
	if (!subs->last_delay)
		goto out; /* short path */

	est_delay = snd_usb_pcm_delay(subs, runtime->rate);
	/* update delay with exact number of samples played */
	if (processed > subs->last_delay)
		subs->last_delay = 0;
	else
		subs->last_delay -= processed;
	runtime->delay = subs->last_delay;

	/*
	 * Report when delay estimate is off by more than 2ms.
	 * The error should be lower than 2ms since the estimate relies
	 * on two reads of a counter updated every ms.
	 */
	if (abs(est_delay - subs->last_delay) * 1000 > runtime->rate * 2)
		dev_dbg_ratelimited(&subs->dev->dev,
			"delay: estimated %d, actual %d\n",
			est_delay, subs->last_delay);

	if (!subs->running) {
		/* update last_frame_number for delay counting here since
		 * prepare_playback_urb won't be called during pause
		 */
		subs->last_frame_number =
			usb_get_current_frame_number(subs->dev) & 0xff;
	}

 out:
	spin_unlock_irqrestore(&subs->lock, flags);
}

static int snd_usb_substream_playback_trigger(struct snd_pcm_substream *substream,
					      int cmd)
{
	struct snd_usb_substream *subs = substream->runtime->private_data;

	switch (cmd) {
	case SNDRV_PCM_TRIGGER_START:
		subs->trigger_tstamp_pending_update = true;
		/* fall through */
	case SNDRV_PCM_TRIGGER_PAUSE_RELEASE:
		subs->data_endpoint->prepare_data_urb = prepare_playback_urb;
		subs->data_endpoint->retire_data_urb = retire_playback_urb;
		subs->running = 1;
		return 0;
	case SNDRV_PCM_TRIGGER_STOP:
		stop_endpoints(subs, false);
		subs->running = 0;
		return 0;
	case SNDRV_PCM_TRIGGER_PAUSE_PUSH:
		subs->data_endpoint->prepare_data_urb = NULL;
		/* keep retire_data_urb for delay calculation */
		subs->data_endpoint->retire_data_urb = retire_playback_urb;
		subs->running = 0;
		return 0;
	case SNDRV_PCM_TRIGGER_SUSPEND:
		if (subs->stream->chip->setup_fmt_after_resume_quirk) {
			stop_endpoints(subs, true);
			subs->need_setup_fmt = true;
			return 0;
		}
		break;
	}

	return -EINVAL;
}

static int snd_usb_substream_capture_trigger(struct snd_pcm_substream *substream,
					     int cmd)
{
	int err;
	struct snd_usb_substream *subs = substream->runtime->private_data;

	switch (cmd) {
	case SNDRV_PCM_TRIGGER_START:
		err = start_endpoints(subs);
		if (err < 0)
			return err;

		subs->data_endpoint->retire_data_urb = retire_capture_urb;
		subs->running = 1;
		return 0;
	case SNDRV_PCM_TRIGGER_STOP:
		stop_endpoints(subs, false);
		subs->running = 0;
		return 0;
	case SNDRV_PCM_TRIGGER_PAUSE_PUSH:
		subs->data_endpoint->retire_data_urb = NULL;
		subs->running = 0;
		return 0;
	case SNDRV_PCM_TRIGGER_PAUSE_RELEASE:
		subs->data_endpoint->retire_data_urb = retire_capture_urb;
		subs->running = 1;
		return 0;
	case SNDRV_PCM_TRIGGER_SUSPEND:
		if (subs->stream->chip->setup_fmt_after_resume_quirk) {
			stop_endpoints(subs, true);
			subs->need_setup_fmt = true;
			return 0;
		}
		break;
	}

	return -EINVAL;
}

static const struct snd_pcm_ops snd_usb_playback_ops = {
	.open =		snd_usb_pcm_open,
	.close =	snd_usb_pcm_close,
	.ioctl =	snd_pcm_lib_ioctl,
	.hw_params =	snd_usb_hw_params,
	.hw_free =	snd_usb_hw_free,
	.prepare =	snd_usb_pcm_prepare,
	.trigger =	snd_usb_substream_playback_trigger,
	.pointer =	snd_usb_pcm_pointer,
	.page =		snd_pcm_lib_get_vmalloc_page,
};

static const struct snd_pcm_ops snd_usb_capture_ops = {
	.open =		snd_usb_pcm_open,
	.close =	snd_usb_pcm_close,
	.ioctl =	snd_pcm_lib_ioctl,
	.hw_params =	snd_usb_hw_params,
	.hw_free =	snd_usb_hw_free,
	.prepare =	snd_usb_pcm_prepare,
	.trigger =	snd_usb_substream_capture_trigger,
	.pointer =	snd_usb_pcm_pointer,
	.page =		snd_pcm_lib_get_vmalloc_page,
};

static const struct snd_pcm_ops snd_usb_playback_dev_ops = {
	.open =		snd_usb_pcm_open,
	.close =	snd_usb_pcm_close,
	.ioctl =	snd_pcm_lib_ioctl,
	.hw_params =	snd_usb_hw_params,
	.hw_free =	snd_usb_hw_free,
	.prepare =	snd_usb_pcm_prepare,
	.trigger =	snd_usb_substream_playback_trigger,
	.pointer =	snd_usb_pcm_pointer,
	.page =		snd_pcm_sgbuf_ops_page,
};

static const struct snd_pcm_ops snd_usb_capture_dev_ops = {
	.open =		snd_usb_pcm_open,
	.close =	snd_usb_pcm_close,
	.ioctl =	snd_pcm_lib_ioctl,
	.hw_params =	snd_usb_hw_params,
	.hw_free =	snd_usb_hw_free,
	.prepare =	snd_usb_pcm_prepare,
	.trigger =	snd_usb_substream_capture_trigger,
	.pointer =	snd_usb_pcm_pointer,
	.page =		snd_pcm_sgbuf_ops_page,
};

void snd_usb_set_pcm_ops(struct snd_pcm *pcm, int stream)
{
	const struct snd_pcm_ops *ops;

	if (snd_usb_use_vmalloc)
		ops = stream == SNDRV_PCM_STREAM_PLAYBACK ?
			&snd_usb_playback_ops : &snd_usb_capture_ops;
	else
		ops = stream == SNDRV_PCM_STREAM_PLAYBACK ?
			&snd_usb_playback_dev_ops : &snd_usb_capture_dev_ops;
	snd_pcm_set_ops(pcm, stream, ops);
}

void snd_usb_preallocate_buffer(struct snd_usb_substream *subs)
{
	struct snd_pcm *pcm = subs->stream->pcm;
	struct snd_pcm_substream *s = pcm->streams[subs->direction].substream;
	struct device *dev = subs->dev->bus->sysdev;

	if (!snd_usb_use_vmalloc)
		snd_pcm_lib_preallocate_pages(s, SNDRV_DMA_TYPE_DEV_SG,
					      dev, 64*1024, 512*1024);
}<|MERGE_RESOLUTION|>--- conflicted
+++ resolved
@@ -408,12 +408,6 @@
 		ep = 0x81;
 		ifnum = 2;
 		goto add_sync_ep_from_ifnum;
-<<<<<<< HEAD
-	case USB_ID(0x1397, 0x0002):
-		ep = 0x81;
-		ifnum = 1;
-		goto add_sync_ep_from_ifnum;
-=======
 	case USB_ID(0x2466, 0x8003): /* Fractal Audio Axe-Fx II */
 	case USB_ID(0x0499, 0x172a): /* Yamaha MODX */
 		ep = 0x86;
@@ -435,7 +429,6 @@
 	case USB_ID(0x0582, 0x01d8): /* BOSS Katana */
 		/* BOSS Katana amplifiers do not need quirks */
 		return 0;
->>>>>>> 286cd8c7
 	}
 
 	if (attr == USB_ENDPOINT_SYNC_ASYNC &&
@@ -660,10 +653,6 @@
 	return 0;
 }
 
-<<<<<<< HEAD
-int snd_usb_enable_audio_stream(struct snd_usb_substream *subs,
-	bool enable)
-=======
 static int snd_usb_pcm_change_state(struct snd_usb_substream *subs, int state);
 
 /**
@@ -674,18 +663,12 @@
  */
 int snd_usb_enable_audio_stream(struct snd_usb_substream *subs,
 	int datainterval, bool enable)
->>>>>>> 286cd8c7
 {
 	struct audioformat *fmt;
 	struct usb_host_interface *alts;
 	struct usb_interface *iface;
 	int ret;
 
-<<<<<<< HEAD
-	if (!enable) {
-		if (subs->interface >= 0) {
-			usb_set_interface(subs->dev, subs->interface, 0);
-=======
 	if (!subs || !subs->stream)
 		return -EINVAL;
 
@@ -693,7 +676,6 @@
 		if (subs->interface >= 0) {
 			usb_set_interface_timeout(subs->dev, subs->interface, 0,
 				MAX_SETALT_TIMEOUT_MS);
->>>>>>> 286cd8c7
 			subs->altset_idx = 0;
 			subs->interface = -1;
 			subs->cur_audiofmt = NULL;
@@ -704,9 +686,6 @@
 	}
 
 	snd_usb_autoresume(subs->stream->chip);
-<<<<<<< HEAD
-	fmt = find_format(subs);
-=======
 
 	ret = snd_usb_pcm_change_state(subs, UAC3_PD_STATE_D0);
 	if (ret < 0)
@@ -716,7 +695,6 @@
 		fmt = find_format_and_si(subs, datainterval);
 	else
 		fmt = find_format(subs);
->>>>>>> 286cd8c7
 	if (!fmt) {
 		dev_err(&subs->dev->dev,
 		"cannot set format: format = %#x, rate = %d, channels = %d\n",
@@ -726,13 +704,10 @@
 
 	subs->altset_idx = 0;
 	subs->interface = -1;
-<<<<<<< HEAD
-=======
 
 	if (!subs->stream->chip)
 		return -EINVAL;
 
->>>>>>> 286cd8c7
 	if (atomic_read(&subs->stream->chip->shutdown)) {
 		ret = -ENODEV;
 	} else {
@@ -740,9 +715,6 @@
 		if (ret < 0)
 			return ret;
 
-<<<<<<< HEAD
-		iface = usb_ifnum_to_if(subs->dev, subs->cur_audiofmt->iface);
-=======
 		if (!subs->cur_audiofmt)
 			return -EINVAL;
 
@@ -753,7 +725,6 @@
 			return -ENODEV;
 		}
 
->>>>>>> 286cd8c7
 		alts = &iface->altsetting[subs->cur_audiofmt->altset_idx];
 		ret = snd_usb_init_sample_rate(subs->stream->chip,
 					       subs->cur_audiofmt->iface,
@@ -772,10 +743,7 @@
 
 	return 0;
 }
-<<<<<<< HEAD
-=======
 EXPORT_SYMBOL_GPL(snd_usb_enable_audio_stream);
->>>>>>> 286cd8c7
 
 /*
  * Return the score of matching two audioformats.
