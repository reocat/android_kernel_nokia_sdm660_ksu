/*
 *   USB Audio Driver for ALSA
 *
 *   Quirks and vendor-specific extensions for mixer interfaces
 *
 *   Copyright (c) 2002 by Takashi Iwai <tiwai@suse.de>
 *
 *   Many codes borrowed from audio.c by
 *	    Alan Cox (alan@lxorguk.ukuu.org.uk)
 *	    Thomas Sailer (sailer@ife.ee.ethz.ch)
 *
 *   Audio Advantage Micro II support added by:
 *	    Przemek Rudy (prudy1@o2.pl)
 *
 *   This program is free software; you can redistribute it and/or modify
 *   it under the terms of the GNU General Public License as published by
 *   the Free Software Foundation; either version 2 of the License, or
 *   (at your option) any later version.
 *
 *   This program is distributed in the hope that it will be useful,
 *   but WITHOUT ANY WARRANTY; without even the implied warranty of
 *   MERCHANTABILITY or FITNESS FOR A PARTICULAR PURPOSE.  See the
 *   GNU General Public License for more details.
 *
 *   You should have received a copy of the GNU General Public License
 *   along with this program; if not, write to the Free Software
 *   Foundation, Inc., 59 Temple Place, Suite 330, Boston, MA  02111-1307 USA
 */

#include <linux/hid.h>
#include <linux/init.h>
#include <linux/slab.h>
#include <linux/usb.h>
#include <linux/usb/audio.h>

#include <sound/asoundef.h>
#include <sound/core.h>
#include <sound/control.h>
#include <sound/hwdep.h>
#include <sound/info.h>
#include <sound/tlv.h>

#include "usbaudio.h"
#include "mixer.h"
#include "mixer_quirks.h"
#include "mixer_scarlett.h"
#include "mixer_us16x08.h"
#include "helper.h"

struct std_mono_table {
	unsigned int unitid, control, cmask;
	int val_type;
	const char *name;
	snd_kcontrol_tlv_rw_t *tlv_callback;
};

/* This function allows for the creation of standard UAC controls.
 * See the quirks for M-Audio FTUs or Ebox-44.
 * If you don't want to set a TLV callback pass NULL.
 *
 * Since there doesn't seem to be a devices that needs a multichannel
 * version, we keep it mono for simplicity.
 */
static int snd_create_std_mono_ctl_offset(struct usb_mixer_interface *mixer,
				unsigned int unitid,
				unsigned int control,
				unsigned int cmask,
				int val_type,
				unsigned int idx_off,
				const char *name,
				snd_kcontrol_tlv_rw_t *tlv_callback)
{
	struct usb_mixer_elem_info *cval;
	struct snd_kcontrol *kctl;

	cval = kzalloc(sizeof(*cval), GFP_KERNEL);
	if (!cval)
		return -ENOMEM;

	snd_usb_mixer_elem_init_std(&cval->head, mixer, unitid);
	cval->val_type = val_type;
	cval->channels = 1;
	cval->control = control;
	cval->cmask = cmask;
	cval->idx_off = idx_off;

	/* get_min_max() is called only for integer volumes later,
	 * so provide a short-cut for booleans */
	cval->min = 0;
	cval->max = 1;
	cval->res = 0;
	cval->dBmin = 0;
	cval->dBmax = 0;

	/* Create control */
	kctl = snd_ctl_new1(snd_usb_feature_unit_ctl, cval);
	if (!kctl) {
		kfree(cval);
		return -ENOMEM;
	}

	/* Set name */
	snprintf(kctl->id.name, sizeof(kctl->id.name), name);
	kctl->private_free = snd_usb_mixer_elem_free;

	/* set TLV */
	if (tlv_callback) {
		kctl->tlv.c = tlv_callback;
		kctl->vd[0].access |=
			SNDRV_CTL_ELEM_ACCESS_TLV_READ |
			SNDRV_CTL_ELEM_ACCESS_TLV_CALLBACK;
	}
	/* Add control to mixer */
	return snd_usb_mixer_add_control(&cval->head, kctl);
}

static int snd_create_std_mono_ctl(struct usb_mixer_interface *mixer,
				unsigned int unitid,
				unsigned int control,
				unsigned int cmask,
				int val_type,
				const char *name,
				snd_kcontrol_tlv_rw_t *tlv_callback)
{
	return snd_create_std_mono_ctl_offset(mixer, unitid, control, cmask,
		val_type, 0 /* Offset */, name, tlv_callback);
}

/*
 * Create a set of standard UAC controls from a table
 */
static int snd_create_std_mono_table(struct usb_mixer_interface *mixer,
				     const struct std_mono_table *t)
{
	int err;

	while (t->name != NULL) {
		err = snd_create_std_mono_ctl(mixer, t->unitid, t->control,
				t->cmask, t->val_type, t->name, t->tlv_callback);
		if (err < 0)
			return err;
		t++;
	}

	return 0;
}

static int add_single_ctl_with_resume(struct usb_mixer_interface *mixer,
				      int id,
				      usb_mixer_elem_resume_func_t resume,
				      const struct snd_kcontrol_new *knew,
				      struct usb_mixer_elem_list **listp)
{
	struct usb_mixer_elem_list *list;
	struct snd_kcontrol *kctl;

	list = kzalloc(sizeof(*list), GFP_KERNEL);
	if (!list)
		return -ENOMEM;
	if (listp)
		*listp = list;
	list->mixer = mixer;
	list->id = id;
	list->resume = resume;
	kctl = snd_ctl_new1(knew, list);
	if (!kctl) {
		kfree(list);
		return -ENOMEM;
	}
	kctl->private_free = snd_usb_mixer_elem_free;
	/* don't use snd_usb_mixer_add_control() here, this is a special list element */
	return snd_usb_mixer_add_list(list, kctl, false);
}

/*
 * Sound Blaster remote control configuration
 *
 * format of remote control data:
 * Extigy:       xx 00
 * Audigy 2 NX:  06 80 xx 00 00 00
 * Live! 24-bit: 06 80 xx yy 22 83
 */
static const struct rc_config {
	u32 usb_id;
	u8  offset;
	u8  length;
	u8  packet_length;
	u8  min_packet_length; /* minimum accepted length of the URB result */
	u8  mute_mixer_id;
	u32 mute_code;
} rc_configs[] = {
	{ USB_ID(0x041e, 0x3000), 0, 1, 2, 1,  18, 0x0013 }, /* Extigy       */
	{ USB_ID(0x041e, 0x3020), 2, 1, 6, 6,  18, 0x0013 }, /* Audigy 2 NX  */
	{ USB_ID(0x041e, 0x3040), 2, 2, 6, 6,  2,  0x6e91 }, /* Live! 24-bit */
	{ USB_ID(0x041e, 0x3042), 0, 1, 1, 1,  1,  0x000d }, /* Usb X-Fi S51 */
	{ USB_ID(0x041e, 0x30df), 0, 1, 1, 1,  1,  0x000d }, /* Usb X-Fi S51 Pro */
	{ USB_ID(0x041e, 0x3237), 0, 1, 1, 1,  1,  0x000d }, /* Usb X-Fi S51 Pro */
	{ USB_ID(0x041e, 0x3263), 0, 1, 1, 1,  1,  0x000d }, /* Usb X-Fi S51 Pro */
	{ USB_ID(0x041e, 0x3048), 2, 2, 6, 6,  2,  0x6e91 }, /* Toshiba SB0500 */
};

static void snd_usb_soundblaster_remote_complete(struct urb *urb)
{
	struct usb_mixer_interface *mixer = urb->context;
	const struct rc_config *rc = mixer->rc_cfg;
	u32 code;

	if (urb->status < 0 || urb->actual_length < rc->min_packet_length)
		return;

	code = mixer->rc_buffer[rc->offset];
	if (rc->length == 2)
		code |= mixer->rc_buffer[rc->offset + 1] << 8;

	/* the Mute button actually changes the mixer control */
	if (code == rc->mute_code)
		snd_usb_mixer_notify_id(mixer, rc->mute_mixer_id);
	mixer->rc_code = code;
	wmb();
	wake_up(&mixer->rc_waitq);
}

static long snd_usb_sbrc_hwdep_read(struct snd_hwdep *hw, char __user *buf,
				     long count, loff_t *offset)
{
	struct usb_mixer_interface *mixer = hw->private_data;
	int err;
	u32 rc_code;

	if (count != 1 && count != 4)
		return -EINVAL;
	err = wait_event_interruptible(mixer->rc_waitq,
				       (rc_code = xchg(&mixer->rc_code, 0)) != 0);
	if (err == 0) {
		if (count == 1)
			err = put_user(rc_code, buf);
		else
			err = put_user(rc_code, (u32 __user *)buf);
	}
	return err < 0 ? err : count;
}

static __poll_t snd_usb_sbrc_hwdep_poll(struct snd_hwdep *hw, struct file *file,
					    poll_table *wait)
{
	struct usb_mixer_interface *mixer = hw->private_data;

	poll_wait(file, &mixer->rc_waitq, wait);
	return mixer->rc_code ? EPOLLIN | EPOLLRDNORM : 0;
}

static int snd_usb_soundblaster_remote_init(struct usb_mixer_interface *mixer)
{
	struct snd_hwdep *hwdep;
	int err, len, i;

	for (i = 0; i < ARRAY_SIZE(rc_configs); ++i)
		if (rc_configs[i].usb_id == mixer->chip->usb_id)
			break;
	if (i >= ARRAY_SIZE(rc_configs))
		return 0;
	mixer->rc_cfg = &rc_configs[i];

	len = mixer->rc_cfg->packet_length;

	init_waitqueue_head(&mixer->rc_waitq);
	err = snd_hwdep_new(mixer->chip->card, "SB remote control", 0, &hwdep);
	if (err < 0)
		return err;
	snprintf(hwdep->name, sizeof(hwdep->name),
		 "%s remote control", mixer->chip->card->shortname);
	hwdep->iface = SNDRV_HWDEP_IFACE_SB_RC;
	hwdep->private_data = mixer;
	hwdep->ops.read = snd_usb_sbrc_hwdep_read;
	hwdep->ops.poll = snd_usb_sbrc_hwdep_poll;
	hwdep->exclusive = 1;

	mixer->rc_urb = usb_alloc_urb(0, GFP_KERNEL);
	if (!mixer->rc_urb)
		return -ENOMEM;
	mixer->rc_setup_packet = kmalloc(sizeof(*mixer->rc_setup_packet), GFP_KERNEL);
	if (!mixer->rc_setup_packet) {
		usb_free_urb(mixer->rc_urb);
		mixer->rc_urb = NULL;
		return -ENOMEM;
	}
	mixer->rc_setup_packet->bRequestType =
		USB_DIR_IN | USB_TYPE_CLASS | USB_RECIP_INTERFACE;
	mixer->rc_setup_packet->bRequest = UAC_GET_MEM;
	mixer->rc_setup_packet->wValue = cpu_to_le16(0);
	mixer->rc_setup_packet->wIndex = cpu_to_le16(0);
	mixer->rc_setup_packet->wLength = cpu_to_le16(len);
	usb_fill_control_urb(mixer->rc_urb, mixer->chip->dev,
			     usb_rcvctrlpipe(mixer->chip->dev, 0),
			     (u8*)mixer->rc_setup_packet, mixer->rc_buffer, len,
			     snd_usb_soundblaster_remote_complete, mixer);
	return 0;
}

#define snd_audigy2nx_led_info		snd_ctl_boolean_mono_info

static int snd_audigy2nx_led_get(struct snd_kcontrol *kcontrol, struct snd_ctl_elem_value *ucontrol)
{
	ucontrol->value.integer.value[0] = kcontrol->private_value >> 8;
	return 0;
}

static int snd_audigy2nx_led_update(struct usb_mixer_interface *mixer,
				    int value, int index)
{
	struct snd_usb_audio *chip = mixer->chip;
	int err;

	err = snd_usb_lock_shutdown(chip);
	if (err < 0)
		return err;

	if (chip->usb_id == USB_ID(0x041e, 0x3042))
		err = snd_usb_ctl_msg(chip->dev,
			      usb_sndctrlpipe(chip->dev, 0), 0x24,
			      USB_DIR_OUT | USB_TYPE_VENDOR | USB_RECIP_OTHER,
			      !value, 0, NULL, 0);
	/* USB X-Fi S51 Pro */
	if (chip->usb_id == USB_ID(0x041e, 0x30df))
		err = snd_usb_ctl_msg(chip->dev,
			      usb_sndctrlpipe(chip->dev, 0), 0x24,
			      USB_DIR_OUT | USB_TYPE_VENDOR | USB_RECIP_OTHER,
			      !value, 0, NULL, 0);
	else
		err = snd_usb_ctl_msg(chip->dev,
			      usb_sndctrlpipe(chip->dev, 0), 0x24,
			      USB_DIR_OUT | USB_TYPE_VENDOR | USB_RECIP_OTHER,
			      value, index + 2, NULL, 0);
	snd_usb_unlock_shutdown(chip);
	return err;
}

static int snd_audigy2nx_led_put(struct snd_kcontrol *kcontrol,
				 struct snd_ctl_elem_value *ucontrol)
{
	struct usb_mixer_elem_list *list = snd_kcontrol_chip(kcontrol);
	struct usb_mixer_interface *mixer = list->mixer;
	int index = kcontrol->private_value & 0xff;
	unsigned int value = ucontrol->value.integer.value[0];
	int old_value = kcontrol->private_value >> 8;
	int err;

	if (value > 1)
		return -EINVAL;
	if (value == old_value)
		return 0;
	kcontrol->private_value = (value << 8) | index;
	err = snd_audigy2nx_led_update(mixer, value, index);
	return err < 0 ? err : 1;
}

static int snd_audigy2nx_led_resume(struct usb_mixer_elem_list *list)
{
	int priv_value = list->kctl->private_value;

	return snd_audigy2nx_led_update(list->mixer, priv_value >> 8,
					priv_value & 0xff);
}

/* name and private_value are set dynamically */
static const struct snd_kcontrol_new snd_audigy2nx_control = {
	.iface = SNDRV_CTL_ELEM_IFACE_MIXER,
	.info = snd_audigy2nx_led_info,
	.get = snd_audigy2nx_led_get,
	.put = snd_audigy2nx_led_put,
};

static const char * const snd_audigy2nx_led_names[] = {
	"CMSS LED Switch",
	"Power LED Switch",
	"Dolby Digital LED Switch",
};

static int snd_audigy2nx_controls_create(struct usb_mixer_interface *mixer)
{
	int i, err;

	for (i = 0; i < ARRAY_SIZE(snd_audigy2nx_led_names); ++i) {
		struct snd_kcontrol_new knew;

		/* USB X-Fi S51 doesn't have a CMSS LED */
		if ((mixer->chip->usb_id == USB_ID(0x041e, 0x3042)) && i == 0)
			continue;
		/* USB X-Fi S51 Pro doesn't have one either */
		if ((mixer->chip->usb_id == USB_ID(0x041e, 0x30df)) && i == 0)
			continue;
		if (i > 1 && /* Live24ext has 2 LEDs only */
			(mixer->chip->usb_id == USB_ID(0x041e, 0x3040) ||
			 mixer->chip->usb_id == USB_ID(0x041e, 0x3042) ||
			 mixer->chip->usb_id == USB_ID(0x041e, 0x30df) ||
			 mixer->chip->usb_id == USB_ID(0x041e, 0x3048)))
			break; 

		knew = snd_audigy2nx_control;
		knew.name = snd_audigy2nx_led_names[i];
		knew.private_value = (1 << 8) | i; /* LED on as default */
		err = add_single_ctl_with_resume(mixer, 0,
						 snd_audigy2nx_led_resume,
						 &knew, NULL);
		if (err < 0)
			return err;
	}
	return 0;
}

static void snd_audigy2nx_proc_read(struct snd_info_entry *entry,
				    struct snd_info_buffer *buffer)
{
	static const struct sb_jack {
		int unitid;
		const char *name;
	}  jacks_audigy2nx[] = {
		{4,  "dig in "},
		{7,  "line in"},
		{19, "spk out"},
		{20, "hph out"},
		{-1, NULL}
	}, jacks_live24ext[] = {
		{4,  "line in"}, /* &1=Line, &2=Mic*/
		{3,  "hph out"}, /* headphones */
		{0,  "RC     "}, /* last command, 6 bytes see rc_config above */
		{-1, NULL}
	};
	const struct sb_jack *jacks;
	struct usb_mixer_interface *mixer = entry->private_data;
	int i, err;
	u8 buf[3];

	snd_iprintf(buffer, "%s jacks\n\n", mixer->chip->card->shortname);
	if (mixer->chip->usb_id == USB_ID(0x041e, 0x3020))
		jacks = jacks_audigy2nx;
	else if (mixer->chip->usb_id == USB_ID(0x041e, 0x3040) ||
		 mixer->chip->usb_id == USB_ID(0x041e, 0x3048))
		jacks = jacks_live24ext;
	else
		return;

	for (i = 0; jacks[i].name; ++i) {
		snd_iprintf(buffer, "%s: ", jacks[i].name);
		err = snd_usb_lock_shutdown(mixer->chip);
		if (err < 0)
			return;
		err = snd_usb_ctl_msg(mixer->chip->dev,
				      usb_rcvctrlpipe(mixer->chip->dev, 0),
				      UAC_GET_MEM, USB_DIR_IN | USB_TYPE_CLASS |
				      USB_RECIP_INTERFACE, 0,
				      jacks[i].unitid << 8, buf, 3);
		snd_usb_unlock_shutdown(mixer->chip);
		if (err == 3 && (buf[0] == 3 || buf[0] == 6))
			snd_iprintf(buffer, "%02x %02x\n", buf[1], buf[2]);
		else
			snd_iprintf(buffer, "?\n");
	}
}

/* EMU0204 */
static int snd_emu0204_ch_switch_info(struct snd_kcontrol *kcontrol,
				      struct snd_ctl_elem_info *uinfo)
{
	static const char * const texts[2] = {"1/2", "3/4"};

	return snd_ctl_enum_info(uinfo, 1, ARRAY_SIZE(texts), texts);
}

static int snd_emu0204_ch_switch_get(struct snd_kcontrol *kcontrol,
				     struct snd_ctl_elem_value *ucontrol)
{
	ucontrol->value.enumerated.item[0] = kcontrol->private_value;
	return 0;
}

static int snd_emu0204_ch_switch_update(struct usb_mixer_interface *mixer,
					int value)
{
	struct snd_usb_audio *chip = mixer->chip;
	int err;
	unsigned char buf[2];

	err = snd_usb_lock_shutdown(chip);
	if (err < 0)
		return err;

	buf[0] = 0x01;
	buf[1] = value ? 0x02 : 0x01;
	err = snd_usb_ctl_msg(chip->dev,
		      usb_sndctrlpipe(chip->dev, 0), UAC_SET_CUR,
		      USB_RECIP_INTERFACE | USB_TYPE_CLASS | USB_DIR_OUT,
		      0x0400, 0x0e00, buf, 2);
	snd_usb_unlock_shutdown(chip);
	return err;
}

static int snd_emu0204_ch_switch_put(struct snd_kcontrol *kcontrol,
				     struct snd_ctl_elem_value *ucontrol)
{
	struct usb_mixer_elem_list *list = snd_kcontrol_chip(kcontrol);
	struct usb_mixer_interface *mixer = list->mixer;
	unsigned int value = ucontrol->value.enumerated.item[0];
	int err;

	if (value > 1)
		return -EINVAL;

	if (value == kcontrol->private_value)
		return 0;

	kcontrol->private_value = value;
	err = snd_emu0204_ch_switch_update(mixer, value);
	return err < 0 ? err : 1;
}

static int snd_emu0204_ch_switch_resume(struct usb_mixer_elem_list *list)
{
	return snd_emu0204_ch_switch_update(list->mixer,
					    list->kctl->private_value);
}

static struct snd_kcontrol_new snd_emu0204_control = {
	.iface = SNDRV_CTL_ELEM_IFACE_MIXER,
	.name = "Front Jack Channels",
	.info = snd_emu0204_ch_switch_info,
	.get = snd_emu0204_ch_switch_get,
	.put = snd_emu0204_ch_switch_put,
	.private_value = 0,
};

static int snd_emu0204_controls_create(struct usb_mixer_interface *mixer)
{
	return add_single_ctl_with_resume(mixer, 0,
					  snd_emu0204_ch_switch_resume,
					  &snd_emu0204_control, NULL);
}

/* ASUS Xonar U1 / U3 controls */

static int snd_xonar_u1_switch_get(struct snd_kcontrol *kcontrol,
				   struct snd_ctl_elem_value *ucontrol)
{
	ucontrol->value.integer.value[0] = !!(kcontrol->private_value & 0x02);
	return 0;
}

static int snd_xonar_u1_switch_update(struct usb_mixer_interface *mixer,
				      unsigned char status)
{
	struct snd_usb_audio *chip = mixer->chip;
	int err;

	err = snd_usb_lock_shutdown(chip);
	if (err < 0)
		return err;
	err = snd_usb_ctl_msg(chip->dev,
			      usb_sndctrlpipe(chip->dev, 0), 0x08,
			      USB_DIR_OUT | USB_TYPE_VENDOR | USB_RECIP_OTHER,
			      50, 0, &status, 1);
	snd_usb_unlock_shutdown(chip);
	return err;
}

static int snd_xonar_u1_switch_put(struct snd_kcontrol *kcontrol,
				   struct snd_ctl_elem_value *ucontrol)
{
	struct usb_mixer_elem_list *list = snd_kcontrol_chip(kcontrol);
	u8 old_status, new_status;
	int err;

	old_status = kcontrol->private_value;
	if (ucontrol->value.integer.value[0])
		new_status = old_status | 0x02;
	else
		new_status = old_status & ~0x02;
	if (new_status == old_status)
		return 0;

	kcontrol->private_value = new_status;
	err = snd_xonar_u1_switch_update(list->mixer, new_status);
	return err < 0 ? err : 1;
}

static int snd_xonar_u1_switch_resume(struct usb_mixer_elem_list *list)
{
	return snd_xonar_u1_switch_update(list->mixer,
					  list->kctl->private_value);
}

static struct snd_kcontrol_new snd_xonar_u1_output_switch = {
	.iface = SNDRV_CTL_ELEM_IFACE_MIXER,
	.name = "Digital Playback Switch",
	.info = snd_ctl_boolean_mono_info,
	.get = snd_xonar_u1_switch_get,
	.put = snd_xonar_u1_switch_put,
	.private_value = 0x05,
};

static int snd_xonar_u1_controls_create(struct usb_mixer_interface *mixer)
{
	return add_single_ctl_with_resume(mixer, 0,
					  snd_xonar_u1_switch_resume,
					  &snd_xonar_u1_output_switch, NULL);
}

/* Digidesign Mbox 1 clock source switch (internal/spdif) */

static int snd_mbox1_switch_get(struct snd_kcontrol *kctl,
				struct snd_ctl_elem_value *ucontrol)
{
	ucontrol->value.enumerated.item[0] = kctl->private_value;
	return 0;
}

static int snd_mbox1_switch_update(struct usb_mixer_interface *mixer, int val)
{
	struct snd_usb_audio *chip = mixer->chip;
	int err;
	unsigned char buff[3];

	err = snd_usb_lock_shutdown(chip);
	if (err < 0)
		return err;

	/* Prepare for magic command to toggle clock source */
	err = snd_usb_ctl_msg(chip->dev,
				usb_rcvctrlpipe(chip->dev, 0), 0x81,
				USB_DIR_IN |
				USB_TYPE_CLASS |
				USB_RECIP_INTERFACE, 0x00, 0x500, buff, 1);
	if (err < 0)
		goto err;
	err = snd_usb_ctl_msg(chip->dev,
				usb_rcvctrlpipe(chip->dev, 0), 0x81,
				USB_DIR_IN |
				USB_TYPE_CLASS |
				USB_RECIP_ENDPOINT, 0x100, 0x81, buff, 3);
	if (err < 0)
		goto err;

	/* 2 possibilities:	Internal    -> send sample rate
	 *			S/PDIF sync -> send zeroes
	 * NB: Sample rate locked to 48kHz on purpose to
	 *     prevent user from resetting the sample rate
	 *     while S/PDIF sync is enabled and confusing
	 *     this configuration.
	 */
	if (val == 0) {
		buff[0] = 0x80;
		buff[1] = 0xbb;
		buff[2] = 0x00;
	} else {
		buff[0] = buff[1] = buff[2] = 0x00;
	}

	/* Send the magic command to toggle the clock source */
	err = snd_usb_ctl_msg(chip->dev,
				usb_sndctrlpipe(chip->dev, 0), 0x1,
				USB_TYPE_CLASS |
				USB_RECIP_ENDPOINT, 0x100, 0x81, buff, 3);
	if (err < 0)
		goto err;
	err = snd_usb_ctl_msg(chip->dev,
				usb_rcvctrlpipe(chip->dev, 0), 0x81,
				USB_DIR_IN |
				USB_TYPE_CLASS |
				USB_RECIP_ENDPOINT, 0x100, 0x81, buff, 3);
	if (err < 0)
		goto err;
	err = snd_usb_ctl_msg(chip->dev,
				usb_rcvctrlpipe(chip->dev, 0), 0x81,
				USB_DIR_IN |
				USB_TYPE_CLASS |
				USB_RECIP_ENDPOINT, 0x100, 0x2, buff, 3);
	if (err < 0)
		goto err;

err:
	snd_usb_unlock_shutdown(chip);
	return err;
}

static int snd_mbox1_switch_put(struct snd_kcontrol *kctl,
				struct snd_ctl_elem_value *ucontrol)
{
	struct usb_mixer_elem_list *list = snd_kcontrol_chip(kctl);
	struct usb_mixer_interface *mixer = list->mixer;
	int err;
	bool cur_val, new_val;

	cur_val = kctl->private_value;
	new_val = ucontrol->value.enumerated.item[0];
	if (cur_val == new_val)
		return 0;

	kctl->private_value = new_val;
	err = snd_mbox1_switch_update(mixer, new_val);
	return err < 0 ? err : 1;
}

static int snd_mbox1_switch_info(struct snd_kcontrol *kcontrol,
				 struct snd_ctl_elem_info *uinfo)
{
	static const char *const texts[2] = {
		"Internal",
		"S/PDIF"
	};

	return snd_ctl_enum_info(uinfo, 1, ARRAY_SIZE(texts), texts);
}

static int snd_mbox1_switch_resume(struct usb_mixer_elem_list *list)
{
	return snd_mbox1_switch_update(list->mixer, list->kctl->private_value);
}

static struct snd_kcontrol_new snd_mbox1_switch = {
	.iface = SNDRV_CTL_ELEM_IFACE_MIXER,
	.name = "Clock Source",
	.index = 0,
	.access = SNDRV_CTL_ELEM_ACCESS_READWRITE,
	.info = snd_mbox1_switch_info,
	.get = snd_mbox1_switch_get,
	.put = snd_mbox1_switch_put,
	.private_value = 0
};

static int snd_mbox1_create_sync_switch(struct usb_mixer_interface *mixer)
{
	return add_single_ctl_with_resume(mixer, 0,
					  snd_mbox1_switch_resume,
					  &snd_mbox1_switch, NULL);
}

/* Native Instruments device quirks */

#define _MAKE_NI_CONTROL(bRequest,wIndex) ((bRequest) << 16 | (wIndex))

static int snd_ni_control_init_val(struct usb_mixer_interface *mixer,
				   struct snd_kcontrol *kctl)
{
	struct usb_device *dev = mixer->chip->dev;
	unsigned int pval = kctl->private_value;
	u8 value;
	int err;

	err = snd_usb_ctl_msg(dev, usb_rcvctrlpipe(dev, 0),
			      (pval >> 16) & 0xff,
			      USB_TYPE_VENDOR | USB_RECIP_DEVICE | USB_DIR_IN,
			      0, pval & 0xffff, &value, 1);
	if (err < 0) {
		dev_err(&dev->dev,
			"unable to issue vendor read request (ret = %d)", err);
		return err;
	}

	kctl->private_value |= ((unsigned int)value << 24);
	return 0;
}

static int snd_nativeinstruments_control_get(struct snd_kcontrol *kcontrol,
					     struct snd_ctl_elem_value *ucontrol)
{
	ucontrol->value.integer.value[0] = kcontrol->private_value >> 24;
	return 0;
}

static int snd_ni_update_cur_val(struct usb_mixer_elem_list *list)
{
	struct snd_usb_audio *chip = list->mixer->chip;
	unsigned int pval = list->kctl->private_value;
	int err;

	err = snd_usb_lock_shutdown(chip);
	if (err < 0)
		return err;
	err = usb_control_msg(chip->dev, usb_sndctrlpipe(chip->dev, 0),
			      (pval >> 16) & 0xff,
			      USB_TYPE_VENDOR | USB_RECIP_DEVICE | USB_DIR_OUT,
			      pval >> 24, pval & 0xffff, NULL, 0, 1000);
	snd_usb_unlock_shutdown(chip);
	return err;
}

static int snd_nativeinstruments_control_put(struct snd_kcontrol *kcontrol,
					     struct snd_ctl_elem_value *ucontrol)
{
	struct usb_mixer_elem_list *list = snd_kcontrol_chip(kcontrol);
	u8 oldval = (kcontrol->private_value >> 24) & 0xff;
	u8 newval = ucontrol->value.integer.value[0];
	int err;

	if (oldval == newval)
		return 0;

	kcontrol->private_value &= ~(0xff << 24);
	kcontrol->private_value |= (unsigned int)newval << 24;
	err = snd_ni_update_cur_val(list);
	return err < 0 ? err : 1;
}

static struct snd_kcontrol_new snd_nativeinstruments_ta6_mixers[] = {
	{
		.name = "Direct Thru Channel A",
		.private_value = _MAKE_NI_CONTROL(0x01, 0x03),
	},
	{
		.name = "Direct Thru Channel B",
		.private_value = _MAKE_NI_CONTROL(0x01, 0x05),
	},
	{
		.name = "Phono Input Channel A",
		.private_value = _MAKE_NI_CONTROL(0x02, 0x03),
	},
	{
		.name = "Phono Input Channel B",
		.private_value = _MAKE_NI_CONTROL(0x02, 0x05),
	},
};

static struct snd_kcontrol_new snd_nativeinstruments_ta10_mixers[] = {
	{
		.name = "Direct Thru Channel A",
		.private_value = _MAKE_NI_CONTROL(0x01, 0x03),
	},
	{
		.name = "Direct Thru Channel B",
		.private_value = _MAKE_NI_CONTROL(0x01, 0x05),
	},
	{
		.name = "Direct Thru Channel C",
		.private_value = _MAKE_NI_CONTROL(0x01, 0x07),
	},
	{
		.name = "Direct Thru Channel D",
		.private_value = _MAKE_NI_CONTROL(0x01, 0x09),
	},
	{
		.name = "Phono Input Channel A",
		.private_value = _MAKE_NI_CONTROL(0x02, 0x03),
	},
	{
		.name = "Phono Input Channel B",
		.private_value = _MAKE_NI_CONTROL(0x02, 0x05),
	},
	{
		.name = "Phono Input Channel C",
		.private_value = _MAKE_NI_CONTROL(0x02, 0x07),
	},
	{
		.name = "Phono Input Channel D",
		.private_value = _MAKE_NI_CONTROL(0x02, 0x09),
	},
};

static int snd_nativeinstruments_create_mixer(struct usb_mixer_interface *mixer,
					      const struct snd_kcontrol_new *kc,
					      unsigned int count)
{
	int i, err = 0;
	struct snd_kcontrol_new template = {
		.iface = SNDRV_CTL_ELEM_IFACE_MIXER,
		.access = SNDRV_CTL_ELEM_ACCESS_READWRITE,
		.get = snd_nativeinstruments_control_get,
		.put = snd_nativeinstruments_control_put,
		.info = snd_ctl_boolean_mono_info,
	};

	for (i = 0; i < count; i++) {
		struct usb_mixer_elem_list *list;

		template.name = kc[i].name;
		template.private_value = kc[i].private_value;

		err = add_single_ctl_with_resume(mixer, 0,
						 snd_ni_update_cur_val,
						 &template, &list);
		if (err < 0)
			break;
		snd_ni_control_init_val(mixer, list->kctl);
	}

	return err;
}

/* M-Audio FastTrack Ultra quirks */
/* FTU Effect switch (also used by C400/C600) */
static int snd_ftu_eff_switch_info(struct snd_kcontrol *kcontrol,
					struct snd_ctl_elem_info *uinfo)
{
	static const char *const texts[8] = {
		"Room 1", "Room 2", "Room 3", "Hall 1",
		"Hall 2", "Plate", "Delay", "Echo"
	};

	return snd_ctl_enum_info(uinfo, 1, ARRAY_SIZE(texts), texts);
}

static int snd_ftu_eff_switch_init(struct usb_mixer_interface *mixer,
				   struct snd_kcontrol *kctl)
{
	struct usb_device *dev = mixer->chip->dev;
	unsigned int pval = kctl->private_value;
	int err;
	unsigned char value[2];

	value[0] = 0x00;
	value[1] = 0x00;

	err = snd_usb_ctl_msg(dev, usb_rcvctrlpipe(dev, 0), UAC_GET_CUR,
			      USB_RECIP_INTERFACE | USB_TYPE_CLASS | USB_DIR_IN,
			      pval & 0xff00,
			      snd_usb_ctrl_intf(mixer->chip) | ((pval & 0xff) << 8),
			      value, 2);
	if (err < 0)
		return err;

	kctl->private_value |= (unsigned int)value[0] << 24;
	return 0;
}

static int snd_ftu_eff_switch_get(struct snd_kcontrol *kctl,
					struct snd_ctl_elem_value *ucontrol)
{
	ucontrol->value.enumerated.item[0] = kctl->private_value >> 24;
	return 0;
}

static int snd_ftu_eff_switch_update(struct usb_mixer_elem_list *list)
{
	struct snd_usb_audio *chip = list->mixer->chip;
	unsigned int pval = list->kctl->private_value;
	unsigned char value[2];
	int err;

	value[0] = pval >> 24;
	value[1] = 0;

	err = snd_usb_lock_shutdown(chip);
	if (err < 0)
		return err;
	err = snd_usb_ctl_msg(chip->dev,
			      usb_sndctrlpipe(chip->dev, 0),
			      UAC_SET_CUR,
			      USB_RECIP_INTERFACE | USB_TYPE_CLASS | USB_DIR_OUT,
			      pval & 0xff00,
			      snd_usb_ctrl_intf(chip) | ((pval & 0xff) << 8),
			      value, 2);
	snd_usb_unlock_shutdown(chip);
	return err;
}

static int snd_ftu_eff_switch_put(struct snd_kcontrol *kctl,
					struct snd_ctl_elem_value *ucontrol)
{
	struct usb_mixer_elem_list *list = snd_kcontrol_chip(kctl);
	unsigned int pval = list->kctl->private_value;
	int cur_val, err, new_val;

	cur_val = pval >> 24;
	new_val = ucontrol->value.enumerated.item[0];
	if (cur_val == new_val)
		return 0;

	kctl->private_value &= ~(0xff << 24);
	kctl->private_value |= new_val << 24;
	err = snd_ftu_eff_switch_update(list);
	return err < 0 ? err : 1;
}

static int snd_ftu_create_effect_switch(struct usb_mixer_interface *mixer,
	int validx, int bUnitID)
{
	static struct snd_kcontrol_new template = {
		.iface = SNDRV_CTL_ELEM_IFACE_MIXER,
		.name = "Effect Program Switch",
		.index = 0,
		.access = SNDRV_CTL_ELEM_ACCESS_READWRITE,
		.info = snd_ftu_eff_switch_info,
		.get = snd_ftu_eff_switch_get,
		.put = snd_ftu_eff_switch_put
	};
	struct usb_mixer_elem_list *list;
	int err;

	err = add_single_ctl_with_resume(mixer, bUnitID,
					 snd_ftu_eff_switch_update,
					 &template, &list);
	if (err < 0)
		return err;
	list->kctl->private_value = (validx << 8) | bUnitID;
	snd_ftu_eff_switch_init(mixer, list->kctl);
	return 0;
}

/* Create volume controls for FTU devices*/
static int snd_ftu_create_volume_ctls(struct usb_mixer_interface *mixer)
{
	char name[64];
	unsigned int control, cmask;
	int in, out, err;

	const unsigned int id = 5;
	const int val_type = USB_MIXER_S16;

	for (out = 0; out < 8; out++) {
		control = out + 1;
		for (in = 0; in < 8; in++) {
			cmask = 1 << in;
			snprintf(name, sizeof(name),
				"AIn%d - Out%d Capture Volume",
				in  + 1, out + 1);
			err = snd_create_std_mono_ctl(mixer, id, control,
							cmask, val_type, name,
							&snd_usb_mixer_vol_tlv);
			if (err < 0)
				return err;
		}
		for (in = 8; in < 16; in++) {
			cmask = 1 << in;
			snprintf(name, sizeof(name),
				"DIn%d - Out%d Playback Volume",
				in - 7, out + 1);
			err = snd_create_std_mono_ctl(mixer, id, control,
							cmask, val_type, name,
							&snd_usb_mixer_vol_tlv);
			if (err < 0)
				return err;
		}
	}

	return 0;
}

/* This control needs a volume quirk, see mixer.c */
static int snd_ftu_create_effect_volume_ctl(struct usb_mixer_interface *mixer)
{
	static const char name[] = "Effect Volume";
	const unsigned int id = 6;
	const int val_type = USB_MIXER_U8;
	const unsigned int control = 2;
	const unsigned int cmask = 0;

	return snd_create_std_mono_ctl(mixer, id, control, cmask, val_type,
					name, snd_usb_mixer_vol_tlv);
}

/* This control needs a volume quirk, see mixer.c */
static int snd_ftu_create_effect_duration_ctl(struct usb_mixer_interface *mixer)
{
	static const char name[] = "Effect Duration";
	const unsigned int id = 6;
	const int val_type = USB_MIXER_S16;
	const unsigned int control = 3;
	const unsigned int cmask = 0;

	return snd_create_std_mono_ctl(mixer, id, control, cmask, val_type,
					name, snd_usb_mixer_vol_tlv);
}

/* This control needs a volume quirk, see mixer.c */
static int snd_ftu_create_effect_feedback_ctl(struct usb_mixer_interface *mixer)
{
	static const char name[] = "Effect Feedback Volume";
	const unsigned int id = 6;
	const int val_type = USB_MIXER_U8;
	const unsigned int control = 4;
	const unsigned int cmask = 0;

	return snd_create_std_mono_ctl(mixer, id, control, cmask, val_type,
					name, NULL);
}

static int snd_ftu_create_effect_return_ctls(struct usb_mixer_interface *mixer)
{
	unsigned int cmask;
	int err, ch;
	char name[48];

	const unsigned int id = 7;
	const int val_type = USB_MIXER_S16;
	const unsigned int control = 7;

	for (ch = 0; ch < 4; ++ch) {
		cmask = 1 << ch;
		snprintf(name, sizeof(name),
			"Effect Return %d Volume", ch + 1);
		err = snd_create_std_mono_ctl(mixer, id, control,
						cmask, val_type, name,
						snd_usb_mixer_vol_tlv);
		if (err < 0)
			return err;
	}

	return 0;
}

static int snd_ftu_create_effect_send_ctls(struct usb_mixer_interface *mixer)
{
	unsigned int  cmask;
	int err, ch;
	char name[48];

	const unsigned int id = 5;
	const int val_type = USB_MIXER_S16;
	const unsigned int control = 9;

	for (ch = 0; ch < 8; ++ch) {
		cmask = 1 << ch;
		snprintf(name, sizeof(name),
			"Effect Send AIn%d Volume", ch + 1);
		err = snd_create_std_mono_ctl(mixer, id, control, cmask,
						val_type, name,
						snd_usb_mixer_vol_tlv);
		if (err < 0)
			return err;
	}
	for (ch = 8; ch < 16; ++ch) {
		cmask = 1 << ch;
		snprintf(name, sizeof(name),
			"Effect Send DIn%d Volume", ch - 7);
		err = snd_create_std_mono_ctl(mixer, id, control, cmask,
						val_type, name,
						snd_usb_mixer_vol_tlv);
		if (err < 0)
			return err;
	}
	return 0;
}

static int snd_ftu_create_mixer(struct usb_mixer_interface *mixer)
{
	int err;

	err = snd_ftu_create_volume_ctls(mixer);
	if (err < 0)
		return err;

	err = snd_ftu_create_effect_switch(mixer, 1, 6);
	if (err < 0)
		return err;

	err = snd_ftu_create_effect_volume_ctl(mixer);
	if (err < 0)
		return err;

	err = snd_ftu_create_effect_duration_ctl(mixer);
	if (err < 0)
		return err;

	err = snd_ftu_create_effect_feedback_ctl(mixer);
	if (err < 0)
		return err;

	err = snd_ftu_create_effect_return_ctls(mixer);
	if (err < 0)
		return err;

	err = snd_ftu_create_effect_send_ctls(mixer);
	if (err < 0)
		return err;

	return 0;
}

void snd_emuusb_set_samplerate(struct snd_usb_audio *chip,
			       unsigned char samplerate_id)
{
	struct usb_mixer_interface *mixer;
	struct usb_mixer_elem_info *cval;
	int unitid = 12; /* SampleRate ExtensionUnit ID */

	list_for_each_entry(mixer, &chip->mixer_list, list) {
		if (mixer->id_elems[unitid]) {
			cval = mixer_elem_list_to_info(mixer->id_elems[unitid]);
			snd_usb_mixer_set_ctl_value(cval, UAC_SET_CUR,
						    cval->control << 8,
						    samplerate_id);
			snd_usb_mixer_notify_id(mixer, unitid);
			break;
		}
	}
}

/* M-Audio Fast Track C400/C600 */
/* C400/C600 volume controls, this control needs a volume quirk, see mixer.c */
static int snd_c400_create_vol_ctls(struct usb_mixer_interface *mixer)
{
	char name[64];
	unsigned int cmask, offset;
	int out, chan, err;
	int num_outs = 0;
	int num_ins = 0;

	const unsigned int id = 0x40;
	const int val_type = USB_MIXER_S16;
	const int control = 1;

	switch (mixer->chip->usb_id) {
	case USB_ID(0x0763, 0x2030):
		num_outs = 6;
		num_ins = 4;
		break;
	case USB_ID(0x0763, 0x2031):
		num_outs = 8;
		num_ins = 6;
		break;
	}

	for (chan = 0; chan < num_outs + num_ins; chan++) {
		for (out = 0; out < num_outs; out++) {
			if (chan < num_outs) {
				snprintf(name, sizeof(name),
					"PCM%d-Out%d Playback Volume",
					chan + 1, out + 1);
			} else {
				snprintf(name, sizeof(name),
					"In%d-Out%d Playback Volume",
					chan - num_outs + 1, out + 1);
			}

			cmask = (out == 0) ? 0 : 1 << (out - 1);
			offset = chan * num_outs;
			err = snd_create_std_mono_ctl_offset(mixer, id, control,
						cmask, val_type, offset, name,
						&snd_usb_mixer_vol_tlv);
			if (err < 0)
				return err;
		}
	}

	return 0;
}

/* This control needs a volume quirk, see mixer.c */
static int snd_c400_create_effect_volume_ctl(struct usb_mixer_interface *mixer)
{
	static const char name[] = "Effect Volume";
	const unsigned int id = 0x43;
	const int val_type = USB_MIXER_U8;
	const unsigned int control = 3;
	const unsigned int cmask = 0;

	return snd_create_std_mono_ctl(mixer, id, control, cmask, val_type,
					name, snd_usb_mixer_vol_tlv);
}

/* This control needs a volume quirk, see mixer.c */
static int snd_c400_create_effect_duration_ctl(struct usb_mixer_interface *mixer)
{
	static const char name[] = "Effect Duration";
	const unsigned int id = 0x43;
	const int val_type = USB_MIXER_S16;
	const unsigned int control = 4;
	const unsigned int cmask = 0;

	return snd_create_std_mono_ctl(mixer, id, control, cmask, val_type,
					name, snd_usb_mixer_vol_tlv);
}

/* This control needs a volume quirk, see mixer.c */
static int snd_c400_create_effect_feedback_ctl(struct usb_mixer_interface *mixer)
{
	static const char name[] = "Effect Feedback Volume";
	const unsigned int id = 0x43;
	const int val_type = USB_MIXER_U8;
	const unsigned int control = 5;
	const unsigned int cmask = 0;

	return snd_create_std_mono_ctl(mixer, id, control, cmask, val_type,
					name, NULL);
}

static int snd_c400_create_effect_vol_ctls(struct usb_mixer_interface *mixer)
{
	char name[64];
	unsigned int cmask;
	int chan, err;
	int num_outs = 0;
	int num_ins = 0;

	const unsigned int id = 0x42;
	const int val_type = USB_MIXER_S16;
	const int control = 1;

	switch (mixer->chip->usb_id) {
	case USB_ID(0x0763, 0x2030):
		num_outs = 6;
		num_ins = 4;
		break;
	case USB_ID(0x0763, 0x2031):
		num_outs = 8;
		num_ins = 6;
		break;
	}

	for (chan = 0; chan < num_outs + num_ins; chan++) {
		if (chan < num_outs) {
			snprintf(name, sizeof(name),
				"Effect Send DOut%d",
				chan + 1);
		} else {
			snprintf(name, sizeof(name),
				"Effect Send AIn%d",
				chan - num_outs + 1);
		}

		cmask = (chan == 0) ? 0 : 1 << (chan - 1);
		err = snd_create_std_mono_ctl(mixer, id, control,
						cmask, val_type, name,
						&snd_usb_mixer_vol_tlv);
		if (err < 0)
			return err;
	}

	return 0;
}

static int snd_c400_create_effect_ret_vol_ctls(struct usb_mixer_interface *mixer)
{
	char name[64];
	unsigned int cmask;
	int chan, err;
	int num_outs = 0;
	int offset = 0;

	const unsigned int id = 0x40;
	const int val_type = USB_MIXER_S16;
	const int control = 1;

	switch (mixer->chip->usb_id) {
	case USB_ID(0x0763, 0x2030):
		num_outs = 6;
		offset = 0x3c;
		/* { 0x3c, 0x43, 0x3e, 0x45, 0x40, 0x47 } */
		break;
	case USB_ID(0x0763, 0x2031):
		num_outs = 8;
		offset = 0x70;
		/* { 0x70, 0x79, 0x72, 0x7b, 0x74, 0x7d, 0x76, 0x7f } */
		break;
	}

	for (chan = 0; chan < num_outs; chan++) {
		snprintf(name, sizeof(name),
			"Effect Return %d",
			chan + 1);

		cmask = (chan == 0) ? 0 :
			1 << (chan + (chan % 2) * num_outs - 1);
		err = snd_create_std_mono_ctl_offset(mixer, id, control,
						cmask, val_type, offset, name,
						&snd_usb_mixer_vol_tlv);
		if (err < 0)
			return err;
	}

	return 0;
}

static int snd_c400_create_mixer(struct usb_mixer_interface *mixer)
{
	int err;

	err = snd_c400_create_vol_ctls(mixer);
	if (err < 0)
		return err;

	err = snd_c400_create_effect_vol_ctls(mixer);
	if (err < 0)
		return err;

	err = snd_c400_create_effect_ret_vol_ctls(mixer);
	if (err < 0)
		return err;

	err = snd_ftu_create_effect_switch(mixer, 2, 0x43);
	if (err < 0)
		return err;

	err = snd_c400_create_effect_volume_ctl(mixer);
	if (err < 0)
		return err;

	err = snd_c400_create_effect_duration_ctl(mixer);
	if (err < 0)
		return err;

	err = snd_c400_create_effect_feedback_ctl(mixer);
	if (err < 0)
		return err;

	return 0;
}

/*
 * The mixer units for Ebox-44 are corrupt, and even where they
 * are valid they presents mono controls as L and R channels of
 * stereo. So we provide a good mixer here.
 */
static const struct std_mono_table ebox44_table[] = {
	{
		.unitid = 4,
		.control = 1,
		.cmask = 0x0,
		.val_type = USB_MIXER_INV_BOOLEAN,
		.name = "Headphone Playback Switch"
	},
	{
		.unitid = 4,
		.control = 2,
		.cmask = 0x1,
		.val_type = USB_MIXER_S16,
		.name = "Headphone A Mix Playback Volume"
	},
	{
		.unitid = 4,
		.control = 2,
		.cmask = 0x2,
		.val_type = USB_MIXER_S16,
		.name = "Headphone B Mix Playback Volume"
	},

	{
		.unitid = 7,
		.control = 1,
		.cmask = 0x0,
		.val_type = USB_MIXER_INV_BOOLEAN,
		.name = "Output Playback Switch"
	},
	{
		.unitid = 7,
		.control = 2,
		.cmask = 0x1,
		.val_type = USB_MIXER_S16,
		.name = "Output A Playback Volume"
	},
	{
		.unitid = 7,
		.control = 2,
		.cmask = 0x2,
		.val_type = USB_MIXER_S16,
		.name = "Output B Playback Volume"
	},

	{
		.unitid = 10,
		.control = 1,
		.cmask = 0x0,
		.val_type = USB_MIXER_INV_BOOLEAN,
		.name = "Input Capture Switch"
	},
	{
		.unitid = 10,
		.control = 2,
		.cmask = 0x1,
		.val_type = USB_MIXER_S16,
		.name = "Input A Capture Volume"
	},
	{
		.unitid = 10,
		.control = 2,
		.cmask = 0x2,
		.val_type = USB_MIXER_S16,
		.name = "Input B Capture Volume"
	},

	{}
};

/* Audio Advantage Micro II findings:
 *
 * Mapping spdif AES bits to vendor register.bit:
 * AES0: [0 0 0 0 2.3 2.2 2.1 2.0] - default 0x00
 * AES1: [3.3 3.2.3.1.3.0 2.7 2.6 2.5 2.4] - default: 0x01
 * AES2: [0 0 0 0 0 0 0 0]
 * AES3: [0 0 0 0 0 0 x 0] - 'x' bit is set basing on standard usb request
 *                           (UAC_EP_CS_ATTR_SAMPLE_RATE) for Audio Devices
 *
 * power on values:
 * r2: 0x10
 * r3: 0x20 (b7 is zeroed just before playback (except IEC61937) and set
 *           just after it to 0xa0, presumably it disables/mutes some analog
 *           parts when there is no audio.)
 * r9: 0x28
 *
 * Optical transmitter on/off:
 * vendor register.bit: 9.1
 * 0 - on (0x28 register value)
 * 1 - off (0x2a register value)
 *
 */
static int snd_microii_spdif_info(struct snd_kcontrol *kcontrol,
	struct snd_ctl_elem_info *uinfo)
{
	uinfo->type = SNDRV_CTL_ELEM_TYPE_IEC958;
	uinfo->count = 1;
	return 0;
}

static int snd_microii_spdif_default_get(struct snd_kcontrol *kcontrol,
	struct snd_ctl_elem_value *ucontrol)
{
	struct usb_mixer_elem_list *list = snd_kcontrol_chip(kcontrol);
	struct snd_usb_audio *chip = list->mixer->chip;
	int err;
	struct usb_interface *iface;
	struct usb_host_interface *alts;
	unsigned int ep;
	unsigned char data[3];
	int rate;

	err = snd_usb_lock_shutdown(chip);
	if (err < 0)
		return err;

	ucontrol->value.iec958.status[0] = kcontrol->private_value & 0xff;
	ucontrol->value.iec958.status[1] = (kcontrol->private_value >> 8) & 0xff;
	ucontrol->value.iec958.status[2] = 0x00;

	/* use known values for that card: interface#1 altsetting#1 */
	iface = usb_ifnum_to_if(chip->dev, 1);
	if (!iface || iface->num_altsetting < 2) {
		err = -EINVAL;
		goto end;
	}
	alts = &iface->altsetting[1];
	if (get_iface_desc(alts)->bNumEndpoints < 1) {
		err = -EINVAL;
		goto end;
	}
	ep = get_endpoint(alts, 0)->bEndpointAddress;

	err = snd_usb_ctl_msg(chip->dev,
			usb_rcvctrlpipe(chip->dev, 0),
			UAC_GET_CUR,
			USB_TYPE_CLASS | USB_RECIP_ENDPOINT | USB_DIR_IN,
			UAC_EP_CS_ATTR_SAMPLE_RATE << 8,
			ep,
			data,
			sizeof(data));
	if (err < 0)
		goto end;

	rate = data[0] | (data[1] << 8) | (data[2] << 16);
	ucontrol->value.iec958.status[3] = (rate == 48000) ?
			IEC958_AES3_CON_FS_48000 : IEC958_AES3_CON_FS_44100;

	err = 0;
 end:
	snd_usb_unlock_shutdown(chip);
	return err;
}

static int snd_microii_spdif_default_update(struct usb_mixer_elem_list *list)
{
	struct snd_usb_audio *chip = list->mixer->chip;
	unsigned int pval = list->kctl->private_value;
	u8 reg;
	int err;

	err = snd_usb_lock_shutdown(chip);
	if (err < 0)
		return err;

	reg = ((pval >> 4) & 0xf0) | (pval & 0x0f);
	err = snd_usb_ctl_msg(chip->dev,
			usb_sndctrlpipe(chip->dev, 0),
			UAC_SET_CUR,
			USB_DIR_OUT | USB_TYPE_VENDOR | USB_RECIP_OTHER,
			reg,
			2,
			NULL,
			0);
	if (err < 0)
		goto end;

	reg = (pval & IEC958_AES0_NONAUDIO) ? 0xa0 : 0x20;
	reg |= (pval >> 12) & 0x0f;
	err = snd_usb_ctl_msg(chip->dev,
			usb_sndctrlpipe(chip->dev, 0),
			UAC_SET_CUR,
			USB_DIR_OUT | USB_TYPE_VENDOR | USB_RECIP_OTHER,
			reg,
			3,
			NULL,
			0);
	if (err < 0)
		goto end;

 end:
	snd_usb_unlock_shutdown(chip);
	return err;
}

static int snd_microii_spdif_default_put(struct snd_kcontrol *kcontrol,
	struct snd_ctl_elem_value *ucontrol)
{
	struct usb_mixer_elem_list *list = snd_kcontrol_chip(kcontrol);
	unsigned int pval, pval_old;
	int err;

	pval = pval_old = kcontrol->private_value;
	pval &= 0xfffff0f0;
	pval |= (ucontrol->value.iec958.status[1] & 0x0f) << 8;
	pval |= (ucontrol->value.iec958.status[0] & 0x0f);

	pval &= 0xffff0fff;
	pval |= (ucontrol->value.iec958.status[1] & 0xf0) << 8;

	/* The frequency bits in AES3 cannot be set via register access. */

	/* Silently ignore any bits from the request that cannot be set. */

	if (pval == pval_old)
		return 0;

	kcontrol->private_value = pval;
	err = snd_microii_spdif_default_update(list);
	return err < 0 ? err : 1;
}

static int snd_microii_spdif_mask_get(struct snd_kcontrol *kcontrol,
	struct snd_ctl_elem_value *ucontrol)
{
	ucontrol->value.iec958.status[0] = 0x0f;
	ucontrol->value.iec958.status[1] = 0xff;
	ucontrol->value.iec958.status[2] = 0x00;
	ucontrol->value.iec958.status[3] = 0x00;

	return 0;
}

static int snd_microii_spdif_switch_get(struct snd_kcontrol *kcontrol,
	struct snd_ctl_elem_value *ucontrol)
{
	ucontrol->value.integer.value[0] = !(kcontrol->private_value & 0x02);

	return 0;
}

static int snd_microii_spdif_switch_update(struct usb_mixer_elem_list *list)
{
	struct snd_usb_audio *chip = list->mixer->chip;
	u8 reg = list->kctl->private_value;
	int err;

	err = snd_usb_lock_shutdown(chip);
	if (err < 0)
		return err;

	err = snd_usb_ctl_msg(chip->dev,
			usb_sndctrlpipe(chip->dev, 0),
			UAC_SET_CUR,
			USB_DIR_OUT | USB_TYPE_VENDOR | USB_RECIP_OTHER,
			reg,
			9,
			NULL,
			0);

	snd_usb_unlock_shutdown(chip);
	return err;
}

static int snd_microii_spdif_switch_put(struct snd_kcontrol *kcontrol,
	struct snd_ctl_elem_value *ucontrol)
{
	struct usb_mixer_elem_list *list = snd_kcontrol_chip(kcontrol);
	u8 reg;
	int err;

	reg = ucontrol->value.integer.value[0] ? 0x28 : 0x2a;
	if (reg != list->kctl->private_value)
		return 0;

	kcontrol->private_value = reg;
	err = snd_microii_spdif_switch_update(list);
	return err < 0 ? err : 1;
}

static struct snd_kcontrol_new snd_microii_mixer_spdif[] = {
	{
		.iface =    SNDRV_CTL_ELEM_IFACE_PCM,
		.name =     SNDRV_CTL_NAME_IEC958("", PLAYBACK, DEFAULT),
		.info =     snd_microii_spdif_info,
		.get =      snd_microii_spdif_default_get,
		.put =      snd_microii_spdif_default_put,
		.private_value = 0x00000100UL,/* reset value */
	},
	{
		.access =   SNDRV_CTL_ELEM_ACCESS_READ,
		.iface =    SNDRV_CTL_ELEM_IFACE_PCM,
		.name =     SNDRV_CTL_NAME_IEC958("", PLAYBACK, MASK),
		.info =     snd_microii_spdif_info,
		.get =      snd_microii_spdif_mask_get,
	},
	{
		.iface =    SNDRV_CTL_ELEM_IFACE_MIXER,
		.name =     SNDRV_CTL_NAME_IEC958("", PLAYBACK, SWITCH),
		.info =     snd_ctl_boolean_mono_info,
		.get =      snd_microii_spdif_switch_get,
		.put =      snd_microii_spdif_switch_put,
		.private_value = 0x00000028UL,/* reset value */
	}
};

static int snd_microii_controls_create(struct usb_mixer_interface *mixer)
{
	int err, i;
	static const usb_mixer_elem_resume_func_t resume_funcs[] = {
		snd_microii_spdif_default_update,
		NULL,
		snd_microii_spdif_switch_update
	};

	for (i = 0; i < ARRAY_SIZE(snd_microii_mixer_spdif); ++i) {
		err = add_single_ctl_with_resume(mixer, 0,
						 resume_funcs[i],
						 &snd_microii_mixer_spdif[i],
						 NULL);
		if (err < 0)
			return err;
	}

	return 0;
}

/* Creative Sound Blaster E1 */

static int snd_soundblaster_e1_switch_get(struct snd_kcontrol *kcontrol,
					  struct snd_ctl_elem_value *ucontrol)
{
	ucontrol->value.integer.value[0] = kcontrol->private_value;
	return 0;
}

static int snd_soundblaster_e1_switch_update(struct usb_mixer_interface *mixer,
					     unsigned char state)
{
	struct snd_usb_audio *chip = mixer->chip;
	int err;
	unsigned char buff[2];

	buff[0] = 0x02;
	buff[1] = state ? 0x02 : 0x00;

	err = snd_usb_lock_shutdown(chip);
	if (err < 0)
		return err;
	err = snd_usb_ctl_msg(chip->dev,
			usb_sndctrlpipe(chip->dev, 0), HID_REQ_SET_REPORT,
			USB_TYPE_CLASS | USB_RECIP_INTERFACE | USB_DIR_OUT,
			0x0202, 3, buff, 2);
	snd_usb_unlock_shutdown(chip);
	return err;
}

static int snd_soundblaster_e1_switch_put(struct snd_kcontrol *kcontrol,
					  struct snd_ctl_elem_value *ucontrol)
{
	struct usb_mixer_elem_list *list = snd_kcontrol_chip(kcontrol);
	unsigned char value = !!ucontrol->value.integer.value[0];
	int err;

	if (kcontrol->private_value == value)
		return 0;
	kcontrol->private_value = value;
	err = snd_soundblaster_e1_switch_update(list->mixer, value);
	return err < 0 ? err : 1;
}

static int snd_soundblaster_e1_switch_resume(struct usb_mixer_elem_list *list)
{
	return snd_soundblaster_e1_switch_update(list->mixer,
						 list->kctl->private_value);
}

static int snd_soundblaster_e1_switch_info(struct snd_kcontrol *kcontrol,
					   struct snd_ctl_elem_info *uinfo)
{
	static const char *const texts[2] = {
		"Mic", "Aux"
	};

	return snd_ctl_enum_info(uinfo, 1, ARRAY_SIZE(texts), texts);
}

static struct snd_kcontrol_new snd_soundblaster_e1_input_switch = {
	.iface = SNDRV_CTL_ELEM_IFACE_MIXER,
	.name = "Input Source",
	.info = snd_soundblaster_e1_switch_info,
	.get = snd_soundblaster_e1_switch_get,
	.put = snd_soundblaster_e1_switch_put,
	.private_value = 0,
};

static int snd_soundblaster_e1_switch_create(struct usb_mixer_interface *mixer)
{
	return add_single_ctl_with_resume(mixer, 0,
					  snd_soundblaster_e1_switch_resume,
					  &snd_soundblaster_e1_input_switch,
					  NULL);
}

static void dell_dock_init_vol(struct snd_usb_audio *chip, int ch, int id)
{
	u16 buf = 0;

	snd_usb_ctl_msg(chip->dev, usb_sndctrlpipe(chip->dev, 0), UAC_SET_CUR,
			USB_RECIP_INTERFACE | USB_TYPE_CLASS | USB_DIR_OUT,
			ch, snd_usb_ctrl_intf(chip) | (id << 8),
			&buf, 2);
}

static int dell_dock_mixer_init(struct usb_mixer_interface *mixer)
{
	/* fix to 0dB playback volumes */
	dell_dock_init_vol(mixer->chip, 1, 16);
	dell_dock_init_vol(mixer->chip, 2, 16);
	dell_dock_init_vol(mixer->chip, 1, 19);
	dell_dock_init_vol(mixer->chip, 2, 19);
	return 0;
}

int snd_usb_mixer_apply_create_quirk(struct usb_mixer_interface *mixer)
{
	int err = 0;
	struct snd_info_entry *entry;

	err = snd_usb_soundblaster_remote_init(mixer);
	if (err < 0)
		return err;

	switch (mixer->chip->usb_id) {
	/* Tascam US-16x08 */
	case USB_ID(0x0644, 0x8047):
		err = snd_us16x08_controls_create(mixer);
		break;
	case USB_ID(0x041e, 0x3020):
	case USB_ID(0x041e, 0x3040):
	case USB_ID(0x041e, 0x3042):
	case USB_ID(0x041e, 0x30df):
	case USB_ID(0x041e, 0x3048):
		err = snd_audigy2nx_controls_create(mixer);
		if (err < 0)
			break;
		if (!snd_card_proc_new(mixer->chip->card, "audigy2nx", &entry))
			snd_info_set_text_ops(entry, mixer,
					      snd_audigy2nx_proc_read);
		break;

	/* EMU0204 */
	case USB_ID(0x041e, 0x3f19):
		err = snd_emu0204_controls_create(mixer);
		break;

	case USB_ID(0x0763, 0x2030): /* M-Audio Fast Track C400 */
	case USB_ID(0x0763, 0x2031): /* M-Audio Fast Track C400 */
		err = snd_c400_create_mixer(mixer);
		break;

	case USB_ID(0x0763, 0x2080): /* M-Audio Fast Track Ultra */
	case USB_ID(0x0763, 0x2081): /* M-Audio Fast Track Ultra 8R */
		err = snd_ftu_create_mixer(mixer);
		break;

	case USB_ID(0x0b05, 0x1739): /* ASUS Xonar U1 */
	case USB_ID(0x0b05, 0x1743): /* ASUS Xonar U1 (2) */
	case USB_ID(0x0b05, 0x17a0): /* ASUS Xonar U3 */
		err = snd_xonar_u1_controls_create(mixer);
		break;

	case USB_ID(0x0d8c, 0x0103): /* Audio Advantage Micro II */
		err = snd_microii_controls_create(mixer);
		break;

	case USB_ID(0x0dba, 0x1000): /* Digidesign Mbox 1 */
		err = snd_mbox1_create_sync_switch(mixer);
		break;

	case USB_ID(0x17cc, 0x1011): /* Traktor Audio 6 */
		err = snd_nativeinstruments_create_mixer(mixer,
				snd_nativeinstruments_ta6_mixers,
				ARRAY_SIZE(snd_nativeinstruments_ta6_mixers));
		break;

	case USB_ID(0x17cc, 0x1021): /* Traktor Audio 10 */
		err = snd_nativeinstruments_create_mixer(mixer,
				snd_nativeinstruments_ta10_mixers,
				ARRAY_SIZE(snd_nativeinstruments_ta10_mixers));
		break;

	case USB_ID(0x200c, 0x1018): /* Electrix Ebox-44 */
		/* detection is disabled in mixer_maps.c */
		err = snd_create_std_mono_table(mixer, ebox44_table);
		break;

	case USB_ID(0x1235, 0x8012): /* Focusrite Scarlett 6i6 */
	case USB_ID(0x1235, 0x8002): /* Focusrite Scarlett 8i6 */
	case USB_ID(0x1235, 0x8004): /* Focusrite Scarlett 18i6 */
	case USB_ID(0x1235, 0x8014): /* Focusrite Scarlett 18i8 */
	case USB_ID(0x1235, 0x800c): /* Focusrite Scarlett 18i20 */
		err = snd_scarlett_controls_create(mixer);
		break;

	case USB_ID(0x041e, 0x323b): /* Creative Sound Blaster E1 */
		err = snd_soundblaster_e1_switch_create(mixer);
		break;
	case USB_ID(0x0bda, 0x4014): /* Dell WD15 dock */
		err = dell_dock_mixer_init(mixer);
		break;
	}

	return err;
}

#ifdef CONFIG_PM
void snd_usb_mixer_resume_quirk(struct usb_mixer_interface *mixer)
{
	switch (mixer->chip->usb_id) {
	case USB_ID(0x0bda, 0x4014): /* Dell WD15 dock */
		dell_dock_mixer_init(mixer);
		break;
	}
}
#endif

void snd_usb_mixer_rc_memory_change(struct usb_mixer_interface *mixer,
				    int unitid)
{
	if (!mixer->rc_cfg)
		return;
	/* unit ids specific to Extigy/Audigy 2 NX: */
	switch (unitid) {
	case 0: /* remote control */
		mixer->rc_urb->dev = mixer->chip->dev;
		usb_submit_urb(mixer->rc_urb, GFP_ATOMIC);
		break;
	case 4: /* digital in jack */
	case 7: /* line in jacks */
	case 19: /* speaker out jacks */
	case 20: /* headphones out jack */
		break;
	/* live24ext: 4 = line-in jack */
	case 3:	/* hp-out jack (may actuate Mute) */
		if (mixer->chip->usb_id == USB_ID(0x041e, 0x3040) ||
		    mixer->chip->usb_id == USB_ID(0x041e, 0x3048))
			snd_usb_mixer_notify_id(mixer, mixer->rc_cfg->mute_mixer_id);
		break;
	default:
		usb_audio_dbg(mixer->chip, "memory change in unknown unit %d\n", unitid);
		break;
	}
}

static void snd_dragonfly_quirk_db_scale(struct usb_mixer_interface *mixer,
					 struct usb_mixer_elem_info *cval,
					 struct snd_kcontrol *kctl)
{
	/* Approximation using 10 ranges based on output measurement on hw v1.2.
	 * This seems close to the cubic mapping e.g. alsamixer uses. */
	static const DECLARE_TLV_DB_RANGE(scale,
		 0,  1, TLV_DB_MINMAX_ITEM(-5300, -4970),
		 2,  5, TLV_DB_MINMAX_ITEM(-4710, -4160),
		 6,  7, TLV_DB_MINMAX_ITEM(-3884, -3710),
		 8, 14, TLV_DB_MINMAX_ITEM(-3443, -2560),
		15, 16, TLV_DB_MINMAX_ITEM(-2475, -2324),
		17, 19, TLV_DB_MINMAX_ITEM(-2228, -2031),
		20, 26, TLV_DB_MINMAX_ITEM(-1910, -1393),
		27, 31, TLV_DB_MINMAX_ITEM(-1322, -1032),
		32, 40, TLV_DB_MINMAX_ITEM(-968, -490),
		41, 50, TLV_DB_MINMAX_ITEM(-441, 0),
	);

	if (cval->min == 0 && cval->max == 50) {
		usb_audio_info(mixer->chip, "applying DragonFly dB scale quirk (0-50 variant)\n");
		kctl->tlv.p = scale;
		kctl->vd[0].access |= SNDRV_CTL_ELEM_ACCESS_TLV_READ;
		kctl->vd[0].access &= ~SNDRV_CTL_ELEM_ACCESS_TLV_CALLBACK;

	} else if (cval->min == 0 && cval->max <= 1000) {
		/* Some other clearly broken DragonFly variant.
		 * At least a 0..53 variant (hw v1.0) exists.
		 */
		usb_audio_info(mixer->chip, "ignoring too narrow dB range on a DragonFly device");
		kctl->vd[0].access &= ~SNDRV_CTL_ELEM_ACCESS_TLV_CALLBACK;
	}
}

void snd_usb_mixer_fu_apply_quirk(struct usb_mixer_interface *mixer,
				  struct usb_mixer_elem_info *cval, int unitid,
				  struct snd_kcontrol *kctl)
{
	switch (mixer->chip->usb_id) {
	case USB_ID(0x21b4, 0x0081): /* AudioQuest DragonFly */
		if (unitid == 7 && cval->control == UAC_FU_VOLUME)
			snd_dragonfly_quirk_db_scale(mixer, cval, kctl);
		break;
<<<<<<< HEAD
	/* lowest playback value is muted on C-Media devices */
	case USB_ID(0x0d8c, 0x000c):
	case USB_ID(0x0d8c, 0x0014):
=======
	/* lowest playback value is muted on some devices */
	case USB_ID(0x0d8c, 0x000c): /* C-Media */
	case USB_ID(0x0d8c, 0x0014): /* C-Media */
	case USB_ID(0x19f7, 0x0003): /* RODE NT-USB */
>>>>>>> 286cd8c7
		if (strstr(kctl->id.name, "Playback"))
			cval->min_mute = 1;
		break;
	}
}
<|MERGE_RESOLUTION|>--- conflicted
+++ resolved
@@ -1997,16 +1997,10 @@
 		if (unitid == 7 && cval->control == UAC_FU_VOLUME)
 			snd_dragonfly_quirk_db_scale(mixer, cval, kctl);
 		break;
-<<<<<<< HEAD
-	/* lowest playback value is muted on C-Media devices */
-	case USB_ID(0x0d8c, 0x000c):
-	case USB_ID(0x0d8c, 0x0014):
-=======
 	/* lowest playback value is muted on some devices */
 	case USB_ID(0x0d8c, 0x000c): /* C-Media */
 	case USB_ID(0x0d8c, 0x0014): /* C-Media */
 	case USB_ID(0x19f7, 0x0003): /* RODE NT-USB */
->>>>>>> 286cd8c7
 		if (strstr(kctl->id.name, "Playback"))
 			cval->min_mute = 1;
 		break;
