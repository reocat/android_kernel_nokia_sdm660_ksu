--- conflicted
+++ resolved
@@ -1177,167 +1177,6 @@
 		case UAC_VERSION_1:
 			/* fall through */
 		case UAC_VERSION_2: {
-<<<<<<< HEAD
-			struct uac2_input_terminal_descriptor *input_term;
-			struct uac2_output_terminal_descriptor *output_term;
-			struct uac2_as_header_descriptor *as =
-				snd_usb_find_csint_desc(alts->extra, alts->extralen, NULL, UAC_AS_GENERAL);
-
-			if (!as) {
-				dev_err(&dev->dev,
-					"%u:%d : UAC_AS_GENERAL descriptor not found\n",
-					iface_no, altno);
-				continue;
-			}
-
-			if (as->bLength < sizeof(*as)) {
-				dev_err(&dev->dev,
-					"%u:%d : invalid UAC_AS_GENERAL desc\n",
-					iface_no, altno);
-				continue;
-			}
-
-			num_channels = as->bNrChannels;
-			format = le32_to_cpu(as->bmFormats);
-			chconfig = le32_to_cpu(as->bmChannelConfig);
-
-			/* lookup the terminal associated to this interface
-			 * to extract the clock */
-			input_term = snd_usb_find_input_terminal_descriptor(chip->ctrl_intf,
-									    as->bTerminalLink);
-			if (input_term) {
-				clock = input_term->bCSourceID;
-				if (!chconfig && (num_channels == input_term->bNrChannels))
-					chconfig = le32_to_cpu(input_term->bmChannelConfig);
-				break;
-			}
-
-			output_term = snd_usb_find_output_terminal_descriptor(chip->ctrl_intf,
-									      as->bTerminalLink);
-			if (output_term) {
-				clock = output_term->bCSourceID;
-				break;
-			}
-
-			dev_err(&dev->dev,
-				"%u:%d : bogus bTerminalLink %d\n",
-				iface_no, altno, as->bTerminalLink);
-			continue;
-		}
-
-		case UAC_VERSION_3: {
-			int wMaxPacketSize;
-
-			/*
-			 * Allocate a dummy instance of fmt and set format type
-			 * to UAC_FORMAT_TYPE_I for BADD support; free fmt
-			 * after its last usage
-			 */
-			fmt = kzalloc(sizeof(*fmt), GFP_KERNEL);
-			if (!fmt)
-				return -ENOMEM;
-
-			fmt->bFormatType = UAC_FORMAT_TYPE_I;
-			format = UAC_FORMAT_TYPE_I_PCM;
-			clock = BADD_CLOCK_SOURCE;
-			wMaxPacketSize = le16_to_cpu(get_endpoint(alts, 0)
-							->wMaxPacketSize);
-			switch (wMaxPacketSize) {
-			case BADD_MAXPSIZE_SYNC_MONO_16:
-			case BADD_MAXPSIZE_SYNC_MONO_24:
-			case BADD_MAXPSIZE_ASYNC_MONO_16:
-			case BADD_MAXPSIZE_ASYNC_MONO_24: {
-				num_channels = NUM_CHANNELS_MONO;
-				chconfig = BADD_CH_CONFIG_MONO;
-				goto populate_fp;
-			}
-
-			case BADD_MAXPSIZE_SYNC_STEREO_16:
-			case BADD_MAXPSIZE_SYNC_STEREO_24:
-			case BADD_MAXPSIZE_ASYNC_STEREO_16:
-			case BADD_MAXPSIZE_ASYNC_STEREO_24: {
-				num_channels = NUM_CHANNELS_STEREO;
-				chconfig = BADD_CH_CONFIG_STEREO;
-				goto populate_fp;
-			}
-			default:
-				dev_err(&dev->dev,
-					"%u:%d: invalid wMaxPacketSize\n",
-					iface_no, altno);
-				kfree(fmt);
-				continue;
-			}
-		}
-		}
-
-		/* get format type */
-		fmt = snd_usb_find_csint_desc(alts->extra, alts->extralen, NULL, UAC_FORMAT_TYPE);
-		if (!fmt) {
-			dev_err(&dev->dev,
-				"%u:%d : no UAC_FORMAT_TYPE desc\n",
-				iface_no, altno);
-			continue;
-		}
-		if (((protocol == UAC_VERSION_1) && (fmt->bLength < 8)) ||
-		    ((protocol == UAC_VERSION_2) && (fmt->bLength < 6))) {
-			dev_err(&dev->dev,
-				"%u:%d : invalid UAC_FORMAT_TYPE desc\n",
-				iface_no, altno);
-			continue;
-		}
-
-		/*
-		 * Blue Microphones workaround: The last altsetting is identical
-		 * with the previous one, except for a larger packet size, but
-		 * is actually a mislabeled two-channel setting; ignore it.
-		 */
-		if (fmt->bNrChannels == 1 &&
-		    fmt->bSubframeSize == 2 &&
-		    altno == 2 && num == 3 &&
-		    fp && fp->altsetting == 1 && fp->channels == 1 &&
-		    fp->formats == SNDRV_PCM_FMTBIT_S16_LE &&
-		    protocol == UAC_VERSION_1 &&
-		    le16_to_cpu(get_endpoint(alts, 0)->wMaxPacketSize) ==
-							fp->maxpacksize * 2)
-			continue;
-
-populate_fp:
-		fp = kzalloc(sizeof(*fp), GFP_KERNEL);
-		if (! fp) {
-			dev_err(&dev->dev, "cannot malloc\n");
-			return -ENOMEM;
-		}
-
-		fp->iface = iface_no;
-		fp->altsetting = altno;
-		fp->altset_idx = i;
-		fp->endpoint = get_endpoint(alts, 0)->bEndpointAddress;
-		fp->ep_attr = get_endpoint(alts, 0)->bmAttributes;
-		fp->datainterval = snd_usb_parse_datainterval(chip, alts);
-		fp->protocol = protocol;
-		fp->maxpacksize = le16_to_cpu(get_endpoint(alts, 0)->wMaxPacketSize);
-		fp->channels = num_channels;
-		if (snd_usb_get_speed(dev) == USB_SPEED_HIGH)
-			fp->maxpacksize = (((fp->maxpacksize >> 11) & 3) + 1)
-					* (fp->maxpacksize & 0x7ff);
-		fp->attributes = parse_uac_endpoint_attributes(chip, alts, protocol, iface_no);
-		fp->clock = clock;
-		INIT_LIST_HEAD(&fp->list);
-
-		/* some quirks for attributes here */
-
-		switch (chip->usb_id) {
-		case USB_ID(0x0a92, 0x0053): /* AudioTrak Optoplay */
-			/* Optoplay sets the sample rate attribute although
-			 * it seems not supporting it in fact.
-			 */
-			fp->attributes &= ~UAC_EP_CS_ATTR_SAMPLE_RATE;
-			break;
-		case USB_ID(0x041e, 0x3020): /* Creative SB Audigy 2 NX */
-		case USB_ID(0x0763, 0x2003): /* M-Audio Audiophile USB */
-			/* doesn't set the sample rate attribute, but supports it */
-			fp->attributes |= UAC_EP_CS_ATTR_SAMPLE_RATE;
-=======
 			int bm_quirk = 0;
 
 			/*
@@ -1359,7 +1198,6 @@
 			fp = snd_usb_get_audioformat_uac12(chip, alts, protocol,
 							   iface_no, i, altno,
 							   stream, bm_quirk);
->>>>>>> 286cd8c7
 			break;
 		}
 		case UAC_VERSION_3:
@@ -1370,19 +1208,8 @@
 
 		if (!fp)
 			continue;
-<<<<<<< HEAD
-		}
-
-		if (protocol == UAC_VERSION_3)
-			kfree(fmt);
-		/* Create chmap */
-		if (fp->channels != num_channels)
-			chconfig = 0;
-		fp->chmap = convert_chmap(fp->channels, chconfig, protocol);
-=======
 		else if (IS_ERR(fp))
 			return PTR_ERR(fp);
->>>>>>> 286cd8c7
 
 		dev_dbg(&dev->dev, "%u:%d: add audio endpoint %#x\n", iface_no, altno, fp->endpoint);
 		if (protocol == UAC_VERSION_3)
@@ -1392,10 +1219,7 @@
 
 		if (err < 0) {
 			list_del(&fp->list); /* unlink for avoiding double-free */
-<<<<<<< HEAD
-=======
 			kfree(pd);
->>>>>>> 286cd8c7
 			kfree(fp->rate_table);
 			kfree(fp->chmap);
 			kfree(fp);
