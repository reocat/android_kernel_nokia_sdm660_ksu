# SPDX-License-Identifier: GPL-2.0
#
# Makefile for ALSA
#

snd-usb-audio-objs := 	card.o \
			clock.o \
			endpoint.o \
			format.o \
			helper.o \
			mixer.o \
			mixer_quirks.o \
			mixer_scarlett.o \
			mixer_us16x08.o \
			pcm.o \
			power.o \
			proc.o \
			quirks.o \
			stream.o \
<<<<<<< HEAD
			badd.o
=======
			validate.o
>>>>>>> 286cd8c7

snd-usbmidi-lib-objs := midi.o

# Toplevel Module Dependency
obj-$(CONFIG_SND_USB_AUDIO) += snd-usb-audio.o snd-usbmidi-lib.o

obj-$(CONFIG_SND_USB_UA101) += snd-usbmidi-lib.o
obj-$(CONFIG_SND_USB_USX2Y) += snd-usbmidi-lib.o
obj-$(CONFIG_SND_USB_US122L) += snd-usbmidi-lib.o

obj-$(CONFIG_SND) += misc/ usx2y/ caiaq/ 6fire/ hiface/ bcd2000/
obj-$(CONFIG_SND_USB_LINE6)	+= line6/
obj-$(CONFIG_SND_USB_AUDIO_QMI) += usb_audio_qmi_v01.o usb_audio_qmi_svc.o<|MERGE_RESOLUTION|>--- conflicted
+++ resolved
@@ -17,11 +17,7 @@
 			proc.o \
 			quirks.o \
 			stream.o \
-<<<<<<< HEAD
-			badd.o
-=======
 			validate.o
->>>>>>> 286cd8c7
 
 snd-usbmidi-lib-objs := midi.o
 
