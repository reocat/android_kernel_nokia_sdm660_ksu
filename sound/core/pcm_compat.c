/*
 *   32bit -> 64bit ioctl wrapper for PCM API
 *   Copyright (c) by Takashi Iwai <tiwai@suse.de>
 *
 *   This program is free software; you can redistribute it and/or modify
 *   it under the terms of the GNU General Public License as published by
 *   the Free Software Foundation; either version 2 of the License, or
 *   (at your option) any later version.
 *
 *   This program is distributed in the hope that it will be useful,
 *   but WITHOUT ANY WARRANTY; without even the implied warranty of
 *   MERCHANTABILITY or FITNESS FOR A PARTICULAR PURPOSE.  See the
 *   GNU General Public License for more details.
 *
 *   You should have received a copy of the GNU General Public License
 *   along with this program; if not, write to the Free Software
 *   Foundation, Inc., 59 Temple Place, Suite 330, Boston, MA  02111-1307 USA
 *
 */

/* This file included from pcm_native.c */

#include <linux/compat.h>
#include <linux/slab.h>

static int snd_pcm_ioctl_delay_compat(struct snd_pcm_substream *substream,
				      s32 __user *src)
{
	snd_pcm_sframes_t delay;
	int err;

	err = snd_pcm_delay(substream, &delay);
	if (err)
		return err;
	if (put_user(delay, src))
		return -EFAULT;
	return 0;
}

static int snd_pcm_ioctl_rewind_compat(struct snd_pcm_substream *substream,
				       u32 __user *src)
{
	snd_pcm_uframes_t frames;
	int err;

	if (get_user(frames, src))
		return -EFAULT;
	err = snd_pcm_rewind(substream, frames);
	if (put_user(err, src))
		return -EFAULT;
	return err < 0 ? err : 0;
}

static int snd_pcm_ioctl_forward_compat(struct snd_pcm_substream *substream,
				       u32 __user *src)
{
	snd_pcm_uframes_t frames;
	int err;

	if (get_user(frames, src))
		return -EFAULT;
	err = snd_pcm_forward(substream, frames);
	if (put_user(err, src))
		return -EFAULT;
	return err < 0 ? err : 0;
}

struct snd_pcm_hw_params32 {
	u32 flags;
	struct snd_mask masks[SNDRV_PCM_HW_PARAM_LAST_MASK - SNDRV_PCM_HW_PARAM_FIRST_MASK + 1]; /* this must be identical */
	struct snd_mask mres[5];	/* reserved masks */
	struct snd_interval intervals[SNDRV_PCM_HW_PARAM_LAST_INTERVAL - SNDRV_PCM_HW_PARAM_FIRST_INTERVAL + 1];
	struct snd_interval ires[9];	/* reserved intervals */
	u32 rmask;
	u32 cmask;
	u32 info;
	u32 msbits;
	u32 rate_num;
	u32 rate_den;
	u32 fifo_size;
	unsigned char reserved[64];
};

struct snd_pcm_sw_params32 {
	s32 tstamp_mode;
	u32 period_step;
	u32 sleep_min;
	u32 avail_min;
	u32 xfer_align;
	u32 start_threshold;
	u32 stop_threshold;
	u32 silence_threshold;
	u32 silence_size;
	u32 boundary;
	u32 proto;
	u32 tstamp_type;
	unsigned char reserved[56];
};

/* recalcuate the boundary within 32bit */
static snd_pcm_uframes_t recalculate_boundary(struct snd_pcm_runtime *runtime)
{
	snd_pcm_uframes_t boundary;

	if (! runtime->buffer_size)
		return 0;
	boundary = runtime->buffer_size;
	while (boundary * 2 <= 0x7fffffffUL - runtime->buffer_size)
		boundary *= 2;
	return boundary;
}

static int snd_pcm_ioctl_sw_params_compat(struct snd_pcm_substream *substream,
					  struct snd_pcm_sw_params32 __user *src)
{
	struct snd_pcm_sw_params params;
	snd_pcm_uframes_t boundary;
	int err;

	memset(&params, 0, sizeof(params));
	if (get_user(params.tstamp_mode, &src->tstamp_mode) ||
	    get_user(params.period_step, &src->period_step) ||
	    get_user(params.sleep_min, &src->sleep_min) ||
	    get_user(params.avail_min, &src->avail_min) ||
	    get_user(params.xfer_align, &src->xfer_align) ||
	    get_user(params.start_threshold, &src->start_threshold) ||
	    get_user(params.stop_threshold, &src->stop_threshold) ||
	    get_user(params.silence_threshold, &src->silence_threshold) ||
	    get_user(params.silence_size, &src->silence_size) ||
	    get_user(params.tstamp_type, &src->tstamp_type) ||
	    get_user(params.proto, &src->proto))
		return -EFAULT;
	/*
	 * Check silent_size parameter.  Since we have 64bit boundary,
	 * silence_size must be compared with the 32bit boundary.
	 */
	boundary = recalculate_boundary(substream->runtime);
	if (boundary && params.silence_size >= boundary)
		params.silence_size = substream->runtime->boundary;
	err = snd_pcm_sw_params(substream, &params);
	if (err < 0)
		return err;
	if (boundary && put_user(boundary, &src->boundary))
		return -EFAULT;
	return err;
}

struct snd_pcm_channel_info32 {
	u32 channel;
	u32 offset;
	u32 first;
	u32 step;
};

static int snd_pcm_ioctl_channel_info_compat(struct snd_pcm_substream *substream,
					     struct snd_pcm_channel_info32 __user *src)
{
	struct snd_pcm_channel_info info;
	int err;

	if (get_user(info.channel, &src->channel) ||
	    get_user(info.offset, &src->offset) ||
	    get_user(info.first, &src->first) ||
	    get_user(info.step, &src->step))
		return -EFAULT;
	err = snd_pcm_channel_info(substream, &info);
	if (err < 0)
		return err;
	if (put_user(info.channel, &src->channel) ||
	    put_user(info.offset, &src->offset) ||
	    put_user(info.first, &src->first) ||
	    put_user(info.step, &src->step))
		return -EFAULT;
	return err;
}

#ifdef CONFIG_X86_X32
/* X32 ABI has the same struct as x86-64 for snd_pcm_channel_info */
static int snd_pcm_channel_info_user(struct snd_pcm_substream *substream,
				     struct snd_pcm_channel_info __user *src);
#define snd_pcm_ioctl_channel_info_x32(s, p)	\
	snd_pcm_channel_info_user(s, p)
#endif /* CONFIG_X86_X32 */

struct snd_pcm_status32 {
	s32 state;
	struct compat_timespec trigger_tstamp;
	struct compat_timespec tstamp;
	u32 appl_ptr;
	u32 hw_ptr;
	s32 delay;
	u32 avail;
	u32 avail_max;
	u32 overrange;
	s32 suspended_state;
	u32 audio_tstamp_data;
	struct compat_timespec audio_tstamp;
	struct compat_timespec driver_tstamp;
	u32 audio_tstamp_accuracy;
	unsigned char reserved[52-2*sizeof(struct compat_timespec)];
} __attribute__((packed));


static int snd_pcm_status_user_compat(struct snd_pcm_substream *substream,
				      struct snd_pcm_status32 __user *src,
				      bool ext)
{
	struct snd_pcm_status status;
	int err;

	memset(&status, 0, sizeof(status));
	/*
	 * with extension, parameters are read/write,
	 * get audio_tstamp_data from user,
	 * ignore rest of status structure
	 */
	if (ext && get_user(status.audio_tstamp_data,
				(u32 __user *)(&src->audio_tstamp_data)))
		return -EFAULT;
	err = snd_pcm_status(substream, &status);
	if (err < 0)
		return err;

	if (clear_user(src, sizeof(*src)))
		return -EFAULT;
	if (put_user(status.state, &src->state) ||
	    compat_put_timespec(&status.trigger_tstamp, &src->trigger_tstamp) ||
	    compat_put_timespec(&status.tstamp, &src->tstamp) ||
	    put_user(status.appl_ptr, &src->appl_ptr) ||
	    put_user(status.hw_ptr, &src->hw_ptr) ||
	    put_user(status.delay, &src->delay) ||
	    put_user(status.avail, &src->avail) ||
	    put_user(status.avail_max, &src->avail_max) ||
	    put_user(status.overrange, &src->overrange) ||
	    put_user(status.suspended_state, &src->suspended_state) ||
	    put_user(status.audio_tstamp_data, &src->audio_tstamp_data) ||
	    compat_put_timespec(&status.audio_tstamp, &src->audio_tstamp) ||
	    compat_put_timespec(&status.driver_tstamp, &src->driver_tstamp) ||
	    put_user(status.audio_tstamp_accuracy, &src->audio_tstamp_accuracy))
		return -EFAULT;

	return err;
}

#ifdef CONFIG_X86_X32
/* X32 ABI has 64bit timespec and 64bit alignment */
struct snd_pcm_status_x32 {
	s32 state;
	u32 rsvd; /* alignment */
	struct timespec trigger_tstamp;
	struct timespec tstamp;
	u32 appl_ptr;
	u32 hw_ptr;
	s32 delay;
	u32 avail;
	u32 avail_max;
	u32 overrange;
	s32 suspended_state;
	u32 audio_tstamp_data;
	struct timespec audio_tstamp;
	struct timespec driver_tstamp;
	u32 audio_tstamp_accuracy;
	unsigned char reserved[52-2*sizeof(struct timespec)];
} __packed;

#define put_timespec(src, dst) copy_to_user(dst, src, sizeof(*dst))

static int snd_pcm_status_user_x32(struct snd_pcm_substream *substream,
				   struct snd_pcm_status_x32 __user *src,
				   bool ext)
{
	struct snd_pcm_status status;
	int err;

	memset(&status, 0, sizeof(status));
	/*
	 * with extension, parameters are read/write,
	 * get audio_tstamp_data from user,
	 * ignore rest of status structure
	 */
	if (ext && get_user(status.audio_tstamp_data,
				(u32 __user *)(&src->audio_tstamp_data)))
		return -EFAULT;
	err = snd_pcm_status(substream, &status);
	if (err < 0)
		return err;

	if (clear_user(src, sizeof(*src)))
		return -EFAULT;
	if (put_user(status.state, &src->state) ||
	    put_timespec(&status.trigger_tstamp, &src->trigger_tstamp) ||
	    put_timespec(&status.tstamp, &src->tstamp) ||
	    put_user(status.appl_ptr, &src->appl_ptr) ||
	    put_user(status.hw_ptr, &src->hw_ptr) ||
	    put_user(status.delay, &src->delay) ||
	    put_user(status.avail, &src->avail) ||
	    put_user(status.avail_max, &src->avail_max) ||
	    put_user(status.overrange, &src->overrange) ||
	    put_user(status.suspended_state, &src->suspended_state) ||
	    put_user(status.audio_tstamp_data, &src->audio_tstamp_data) ||
	    put_timespec(&status.audio_tstamp, &src->audio_tstamp) ||
	    put_timespec(&status.driver_tstamp, &src->driver_tstamp) ||
	    put_user(status.audio_tstamp_accuracy, &src->audio_tstamp_accuracy))
		return -EFAULT;

	return err;
}
#endif /* CONFIG_X86_X32 */

/* both for HW_PARAMS and HW_REFINE */
static int snd_pcm_ioctl_hw_params_compat(struct snd_pcm_substream *substream,
					  int refine, 
					  struct snd_pcm_hw_params32 __user *data32)
{
	struct snd_pcm_hw_params *data;
	struct snd_pcm_runtime *runtime;
	int err;

	if (! (runtime = substream->runtime))
		return -ENOTTY;

	data = kmalloc(sizeof(*data), GFP_KERNEL);
	if (!data)
		return -ENOMEM;

	/* only fifo_size (RO from userspace) is different, so just copy all */
	if (copy_from_user(data, data32, sizeof(*data32))) {
		err = -EFAULT;
		goto error;
	}

	if (refine) {
		err = snd_pcm_hw_refine(substream, data);
		if (err < 0)
			goto error;
		err = fixup_unreferenced_params(substream, data);
	} else {
		err = snd_pcm_hw_params(substream, data);
	}
	if (err < 0)
		goto error;
	if (copy_to_user(data32, data, sizeof(*data32)) ||
	    put_user(data->fifo_size, &data32->fifo_size)) {
		err = -EFAULT;
		goto error;
	}

	if (! refine) {
		unsigned int new_boundary = recalculate_boundary(runtime);
		if (new_boundary)
			runtime->boundary = new_boundary;
	}
 error:
	kfree(data);
	return err;
}


/*
 */
struct snd_xferi32 {
	s32 result;
	u32 buf;
	u32 frames;
};

static int snd_pcm_ioctl_xferi_compat(struct snd_pcm_substream *substream,
				      int dir, struct snd_xferi32 __user *data32)
{
	compat_caddr_t buf;
	u32 frames;
	int err;

	if (! substream->runtime)
		return -ENOTTY;
	if (substream->stream != dir)
		return -EINVAL;
	if (substream->runtime->status->state == SNDRV_PCM_STATE_OPEN)
		return -EBADFD;

	if (get_user(buf, &data32->buf) ||
	    get_user(frames, &data32->frames))
		return -EFAULT;

	if (dir == SNDRV_PCM_STREAM_PLAYBACK)
		err = snd_pcm_lib_write(substream, compat_ptr(buf), frames);
	else
		err = snd_pcm_lib_read(substream, compat_ptr(buf), frames);
	if (err < 0)
		return err;
	/* copy the result */
	if (put_user(err, &data32->result))
		return -EFAULT;
	return 0;
}


/* snd_xfern needs remapping of bufs */
struct snd_xfern32 {
	s32 result;
	u32 bufs;  /* this is void **; */
	u32 frames;
};

/*
 * xfern ioctl nees to copy (up to) 128 pointers on stack.
 * although we may pass the copied pointers through f_op->ioctl, but the ioctl
 * handler there expands again the same 128 pointers on stack, so it is better
 * to handle the function (calling pcm_readv/writev) directly in this handler.
 */
static int snd_pcm_ioctl_xfern_compat(struct snd_pcm_substream *substream,
				      int dir, struct snd_xfern32 __user *data32)
{
	compat_caddr_t buf;
	compat_caddr_t __user *bufptr;
	u32 frames;
	void __user **bufs;
	int err, ch, i;

	if (! substream->runtime)
		return -ENOTTY;
	if (substream->stream != dir)
		return -EINVAL;
	if (substream->runtime->status->state == SNDRV_PCM_STATE_OPEN)
		return -EBADFD;

	if ((ch = substream->runtime->channels) > 128)
		return -EINVAL;
	if (get_user(buf, &data32->bufs) ||
	    get_user(frames, &data32->frames))
		return -EFAULT;
	bufptr = compat_ptr(buf);
	bufs = kmalloc_array(ch, sizeof(void __user *), GFP_KERNEL);
	if (bufs == NULL)
		return -ENOMEM;
	for (i = 0; i < ch; i++) {
		u32 ptr;
		if (get_user(ptr, bufptr)) {
			kfree(bufs);
			return -EFAULT;
		}
		bufs[i] = compat_ptr(ptr);
		bufptr++;
	}
	if (dir == SNDRV_PCM_STREAM_PLAYBACK)
		err = snd_pcm_lib_writev(substream, bufs, frames);
	else
		err = snd_pcm_lib_readv(substream, bufs, frames);
	if (err >= 0) {
		if (put_user(err, &data32->result))
			err = -EFAULT;
	}
	kfree(bufs);
	return err;
}


struct snd_pcm_mmap_status32 {
	s32 state;
	s32 pad1;
	u32 hw_ptr;
	struct compat_timespec tstamp;
	s32 suspended_state;
	struct compat_timespec audio_tstamp;
} __attribute__((packed));

struct snd_pcm_mmap_control32 {
	u32 appl_ptr;
	u32 avail_min;
};

struct snd_pcm_sync_ptr32 {
	u32 flags;
	union {
		struct snd_pcm_mmap_status32 status;
		unsigned char reserved[64];
	} s;
	union {
		struct snd_pcm_mmap_control32 control;
		unsigned char reserved[64];
	} c;
} __attribute__((packed));

static int snd_pcm_ioctl_sync_ptr_compat(struct snd_pcm_substream *substream,
					 struct snd_pcm_sync_ptr32 __user *src)
{
	struct snd_pcm_runtime *runtime = substream->runtime;
	volatile struct snd_pcm_mmap_status *status;
	volatile struct snd_pcm_mmap_control *control;
	u32 sflags;
	struct snd_pcm_mmap_control scontrol;
	struct snd_pcm_mmap_status sstatus;
	snd_pcm_uframes_t boundary;
	int err;

	if (snd_BUG_ON(!runtime))
		return -EINVAL;

	if (get_user(sflags, &src->flags) ||
	    get_user(scontrol.appl_ptr, &src->c.control.appl_ptr) ||
	    get_user(scontrol.avail_min, &src->c.control.avail_min))
		return -EFAULT;
	if (sflags & SNDRV_PCM_SYNC_PTR_HWSYNC) {
		err = snd_pcm_hwsync(substream);
		if (err < 0)
			return err;
	}
	status = runtime->status;
	control = runtime->control;
	boundary = recalculate_boundary(runtime);
	if (! boundary)
		boundary = 0x7fffffff;
	snd_pcm_stream_lock_irq(substream);
	/* FIXME: we should consider the boundary for the sync from app */
	if (!(sflags & SNDRV_PCM_SYNC_PTR_APPL))
		control->appl_ptr = scontrol.appl_ptr;
	else
		scontrol.appl_ptr = control->appl_ptr % boundary;
	if (!(sflags & SNDRV_PCM_SYNC_PTR_AVAIL_MIN))
		control->avail_min = scontrol.avail_min;
	else
		scontrol.avail_min = control->avail_min;
	sstatus.state = status->state;
	sstatus.hw_ptr = status->hw_ptr % boundary;
	sstatus.tstamp = status->tstamp;
	sstatus.suspended_state = status->suspended_state;
	sstatus.audio_tstamp = status->audio_tstamp;
	snd_pcm_stream_unlock_irq(substream);
	if (put_user(sstatus.state, &src->s.status.state) ||
	    put_user(sstatus.hw_ptr, &src->s.status.hw_ptr) ||
	    compat_put_timespec(&sstatus.tstamp, &src->s.status.tstamp) ||
	    put_user(sstatus.suspended_state, &src->s.status.suspended_state) ||
	    compat_put_timespec(&sstatus.audio_tstamp,
		    &src->s.status.audio_tstamp) ||
	    put_user(scontrol.appl_ptr, &src->c.control.appl_ptr) ||
	    put_user(scontrol.avail_min, &src->c.control.avail_min))
		return -EFAULT;

	return 0;
}

#ifdef CONFIG_X86_X32
/* X32 ABI has 64bit timespec and 64bit alignment */
struct snd_pcm_mmap_status_x32 {
	s32 state;
	s32 pad1;
	u32 hw_ptr;
	u32 pad2; /* alignment */
	struct timespec tstamp;
	s32 suspended_state;
<<<<<<< HEAD
=======
	s32 pad3;
>>>>>>> 286cd8c7
	struct timespec audio_tstamp;
} __packed;

struct snd_pcm_mmap_control_x32 {
	u32 appl_ptr;
	u32 avail_min;
};

struct snd_pcm_sync_ptr_x32 {
	u32 flags;
	u32 rsvd; /* alignment */
	union {
		struct snd_pcm_mmap_status_x32 status;
		unsigned char reserved[64];
	} s;
	union {
		struct snd_pcm_mmap_control_x32 control;
		unsigned char reserved[64];
	} c;
} __packed;

static int snd_pcm_ioctl_sync_ptr_x32(struct snd_pcm_substream *substream,
				      struct snd_pcm_sync_ptr_x32 __user *src)
{
	struct snd_pcm_runtime *runtime = substream->runtime;
	volatile struct snd_pcm_mmap_status *status;
	volatile struct snd_pcm_mmap_control *control;
	u32 sflags;
	struct snd_pcm_mmap_control scontrol;
	struct snd_pcm_mmap_status sstatus;
	snd_pcm_uframes_t boundary;
	int err;

	if (snd_BUG_ON(!runtime))
		return -EINVAL;

	if (get_user(sflags, &src->flags) ||
	    get_user(scontrol.appl_ptr, &src->c.control.appl_ptr) ||
	    get_user(scontrol.avail_min, &src->c.control.avail_min))
		return -EFAULT;
	if (sflags & SNDRV_PCM_SYNC_PTR_HWSYNC) {
		err = snd_pcm_hwsync(substream);
		if (err < 0)
			return err;
	}
	status = runtime->status;
	control = runtime->control;
	boundary = recalculate_boundary(runtime);
	if (!boundary)
		boundary = 0x7fffffff;
	snd_pcm_stream_lock_irq(substream);
	/* FIXME: we should consider the boundary for the sync from app */
	if (!(sflags & SNDRV_PCM_SYNC_PTR_APPL))
		control->appl_ptr = scontrol.appl_ptr;
	else
		scontrol.appl_ptr = control->appl_ptr % boundary;
	if (!(sflags & SNDRV_PCM_SYNC_PTR_AVAIL_MIN))
		control->avail_min = scontrol.avail_min;
	else
		scontrol.avail_min = control->avail_min;
	sstatus.state = status->state;
	sstatus.hw_ptr = status->hw_ptr % boundary;
	sstatus.tstamp = status->tstamp;
	sstatus.suspended_state = status->suspended_state;
	sstatus.audio_tstamp = status->audio_tstamp;
	snd_pcm_stream_unlock_irq(substream);
	if (put_user(sstatus.state, &src->s.status.state) ||
	    put_user(sstatus.hw_ptr, &src->s.status.hw_ptr) ||
	    put_timespec(&sstatus.tstamp, &src->s.status.tstamp) ||
	    put_user(sstatus.suspended_state, &src->s.status.suspended_state) ||
	    put_timespec(&sstatus.audio_tstamp, &src->s.status.audio_tstamp) ||
	    put_user(scontrol.appl_ptr, &src->c.control.appl_ptr) ||
	    put_user(scontrol.avail_min, &src->c.control.avail_min))
		return -EFAULT;

	return 0;
}
#endif /* CONFIG_X86_X32 */

/*
 */
enum {
	SNDRV_PCM_IOCTL_HW_REFINE32 = _IOWR('A', 0x10, struct snd_pcm_hw_params32),
	SNDRV_PCM_IOCTL_HW_PARAMS32 = _IOWR('A', 0x11, struct snd_pcm_hw_params32),
	SNDRV_PCM_IOCTL_SW_PARAMS32 = _IOWR('A', 0x13, struct snd_pcm_sw_params32),
	SNDRV_PCM_IOCTL_STATUS32 = _IOR('A', 0x20, struct snd_pcm_status32),
	SNDRV_PCM_IOCTL_STATUS_EXT32 = _IOWR('A', 0x24, struct snd_pcm_status32),
	SNDRV_PCM_IOCTL_DELAY32 = _IOR('A', 0x21, s32),
	SNDRV_PCM_IOCTL_CHANNEL_INFO32 = _IOR('A', 0x32, struct snd_pcm_channel_info32),
	SNDRV_PCM_IOCTL_REWIND32 = _IOW('A', 0x46, u32),
	SNDRV_PCM_IOCTL_FORWARD32 = _IOW('A', 0x49, u32),
	SNDRV_PCM_IOCTL_WRITEI_FRAMES32 = _IOW('A', 0x50, struct snd_xferi32),
	SNDRV_PCM_IOCTL_READI_FRAMES32 = _IOR('A', 0x51, struct snd_xferi32),
	SNDRV_PCM_IOCTL_WRITEN_FRAMES32 = _IOW('A', 0x52, struct snd_xfern32),
	SNDRV_PCM_IOCTL_READN_FRAMES32 = _IOR('A', 0x53, struct snd_xfern32),
	SNDRV_PCM_IOCTL_SYNC_PTR32 = _IOWR('A', 0x23, struct snd_pcm_sync_ptr32),
#ifdef CONFIG_X86_X32
	SNDRV_PCM_IOCTL_CHANNEL_INFO_X32 = _IOR('A', 0x32, struct snd_pcm_channel_info),
	SNDRV_PCM_IOCTL_STATUS_X32 = _IOR('A', 0x20, struct snd_pcm_status_x32),
	SNDRV_PCM_IOCTL_STATUS_EXT_X32 = _IOWR('A', 0x24, struct snd_pcm_status_x32),
	SNDRV_PCM_IOCTL_SYNC_PTR_X32 = _IOWR('A', 0x23, struct snd_pcm_sync_ptr_x32),
#endif /* CONFIG_X86_X32 */
};

static int snd_compressed_ioctl32(struct snd_pcm_substream *substream,
				 unsigned int cmd, void __user *arg)
{
	struct snd_pcm_runtime *runtime;
	int err = 0;

	if (PCM_RUNTIME_CHECK(substream))
		return -ENXIO;
	runtime = substream->runtime;
	if (substream->ops->compat_ioctl) {
		err = substream->ops->compat_ioctl(substream, cmd, arg);
	} else {
		err = -ENOIOCTLCMD;
		pr_err("%s failed cmd = %d\n", __func__, cmd);
	}
	pr_debug("%s called with cmd = %d\n", __func__, cmd);
	return err;
}
static int snd_user_ioctl32(struct snd_pcm_substream *substream,
			  unsigned int cmd, void __user *arg)
{
	struct snd_pcm_runtime *runtime;
	int err = -ENOIOCTLCMD;

	if (PCM_RUNTIME_CHECK(substream))
		return -ENXIO;
	runtime = substream->runtime;
	if (substream->ops->compat_ioctl)
		err = substream->ops->compat_ioctl(substream, cmd, arg);
	return err;
}


static long snd_pcm_ioctl_compat(struct file *file, unsigned int cmd, unsigned long arg)
{
	struct snd_pcm_file *pcm_file;
	struct snd_pcm_substream *substream;
	void __user *argp = compat_ptr(arg);

	pcm_file = file->private_data;
	if (! pcm_file)
		return -ENOTTY;
	substream = pcm_file->substream;
	if (! substream)
		return -ENOTTY;

	/*
	 * When PCM is used on 32bit mode, we need to disable
	 * mmap of PCM status/control records because of the size
	 * incompatibility.
	 */
	pcm_file->no_compat_mmap = 1;

	switch (cmd) {
	case SNDRV_PCM_IOCTL_PVERSION:
	case SNDRV_PCM_IOCTL_INFO:
	case SNDRV_PCM_IOCTL_TSTAMP:
	case SNDRV_PCM_IOCTL_TTSTAMP:
	case SNDRV_PCM_IOCTL_USER_PVERSION:
	case SNDRV_PCM_IOCTL_HWSYNC:
	case SNDRV_PCM_IOCTL_PREPARE:
	case SNDRV_PCM_IOCTL_RESET:
	case SNDRV_PCM_IOCTL_START:
	case SNDRV_PCM_IOCTL_DROP:
	case SNDRV_PCM_IOCTL_DRAIN:
	case SNDRV_PCM_IOCTL_PAUSE:
	case SNDRV_PCM_IOCTL_HW_FREE:
	case SNDRV_PCM_IOCTL_RESUME:
	case SNDRV_PCM_IOCTL_XRUN:
	case SNDRV_PCM_IOCTL_LINK:
	case SNDRV_PCM_IOCTL_UNLINK:
		return snd_pcm_common_ioctl(file, substream, cmd, argp);
	case SNDRV_PCM_IOCTL_HW_REFINE32:
		return snd_pcm_ioctl_hw_params_compat(substream, 1, argp);
	case SNDRV_PCM_IOCTL_HW_PARAMS32:
		return snd_pcm_ioctl_hw_params_compat(substream, 0, argp);
	case SNDRV_PCM_IOCTL_SW_PARAMS32:
		return snd_pcm_ioctl_sw_params_compat(substream, argp);
	case SNDRV_PCM_IOCTL_STATUS32:
		return snd_pcm_status_user_compat(substream, argp, false);
	case SNDRV_PCM_IOCTL_STATUS_EXT32:
		return snd_pcm_status_user_compat(substream, argp, true);
	case SNDRV_PCM_IOCTL_SYNC_PTR32:
		return snd_pcm_ioctl_sync_ptr_compat(substream, argp);
	case SNDRV_PCM_IOCTL_CHANNEL_INFO32:
		return snd_pcm_ioctl_channel_info_compat(substream, argp);
	case SNDRV_PCM_IOCTL_WRITEI_FRAMES32:
		return snd_pcm_ioctl_xferi_compat(substream, SNDRV_PCM_STREAM_PLAYBACK, argp);
	case SNDRV_PCM_IOCTL_READI_FRAMES32:
		return snd_pcm_ioctl_xferi_compat(substream, SNDRV_PCM_STREAM_CAPTURE, argp);
	case SNDRV_PCM_IOCTL_WRITEN_FRAMES32:
		return snd_pcm_ioctl_xfern_compat(substream, SNDRV_PCM_STREAM_PLAYBACK, argp);
	case SNDRV_PCM_IOCTL_READN_FRAMES32:
		return snd_pcm_ioctl_xfern_compat(substream, SNDRV_PCM_STREAM_CAPTURE, argp);
	case SNDRV_PCM_IOCTL_DELAY32:
		return snd_pcm_ioctl_delay_compat(substream, argp);
	case SNDRV_PCM_IOCTL_REWIND32:
		return snd_pcm_ioctl_rewind_compat(substream, argp);
	case SNDRV_PCM_IOCTL_FORWARD32:
		return snd_pcm_ioctl_forward_compat(substream, argp);
#ifdef CONFIG_X86_X32
	case SNDRV_PCM_IOCTL_STATUS_X32:
		return snd_pcm_status_user_x32(substream, argp, false);
	case SNDRV_PCM_IOCTL_STATUS_EXT_X32:
		return snd_pcm_status_user_x32(substream, argp, true);
	case SNDRV_PCM_IOCTL_SYNC_PTR_X32:
		return snd_pcm_ioctl_sync_ptr_x32(substream, argp);
	case SNDRV_PCM_IOCTL_CHANNEL_INFO_X32:
		return snd_pcm_ioctl_channel_info_x32(substream, argp);
#endif /* CONFIG_X86_X32 */
	default:
		if (_IOC_TYPE(cmd) == 'C')
			return snd_compressed_ioctl32(substream, cmd, argp);
		else if (_IOC_TYPE(cmd) == 'U')
			return snd_user_ioctl32(substream, cmd, argp);
	}

	return -ENOIOCTLCMD;
}<|MERGE_RESOLUTION|>--- conflicted
+++ resolved
@@ -548,10 +548,7 @@
 	u32 pad2; /* alignment */
 	struct timespec tstamp;
 	s32 suspended_state;
-<<<<<<< HEAD
-=======
 	s32 pad3;
->>>>>>> 286cd8c7
 	struct timespec audio_tstamp;
 } __packed;
 
