--- conflicted
+++ resolved
@@ -317,14 +317,6 @@
 		goto error;
 
 	err = snd_power_wait(card, SNDRV_CTL_POWER_D0);
-<<<<<<< HEAD
-	if (err >= 0)
-		err = snd_ctl_elem_read(card, data);
-	snd_power_unlock(card);
-	if (err >= 0)
-		err = copy_ctl_value_to_user(userdata, valuep, data,
-					     type, count);
-=======
 	if (err < 0)
 		goto error;
 	down_read(&card->controls_rwsem);
@@ -333,7 +325,6 @@
 	if (err < 0)
 		goto error;
 	err = copy_ctl_value_to_user(userdata, valuep, data, type, count);
->>>>>>> 286cd8c7
  error:
 	kfree(data);
 	return err;
@@ -356,14 +347,6 @@
 		goto error;
 
 	err = snd_power_wait(card, SNDRV_CTL_POWER_D0);
-<<<<<<< HEAD
-	if (err >= 0)
-		err = snd_ctl_elem_write(card, file, data);
-	snd_power_unlock(card);
-	if (err >= 0)
-		err = copy_ctl_value_to_user(userdata, valuep, data,
-					     type, count);
-=======
 	if (err < 0)
 		goto error;
 	down_write(&card->controls_rwsem);
@@ -372,7 +355,6 @@
 	if (err < 0)
 		goto error;
 	err = copy_ctl_value_to_user(userdata, valuep, data, type, count);
->>>>>>> 286cd8c7
  error:
 	kfree(data);
 	return err;
