--- conflicted
+++ resolved
@@ -588,11 +588,7 @@
 		runtime->boundary *= 2;
 
 	/* clear the buffer for avoiding possible kernel info leaks */
-<<<<<<< HEAD
-	if (runtime->dma_area)
-=======
 	if (runtime->dma_area && !substream->ops->copy)
->>>>>>> 3efb1674
 		memset(runtime->dma_area, 0, runtime->dma_bytes);
 
 	snd_pcm_timer_resolution_change(substream);
