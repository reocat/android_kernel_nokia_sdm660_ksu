/*
 *  Abstract layer for MIDI v1.0 stream
 *  Copyright (c) by Jaroslav Kysela <perex@perex.cz>
 *
 *
 *   This program is free software; you can redistribute it and/or modify
 *   it under the terms of the GNU General Public License as published by
 *   the Free Software Foundation; either version 2 of the License, or
 *   (at your option) any later version.
 *
 *   This program is distributed in the hope that it will be useful,
 *   but WITHOUT ANY WARRANTY; without even the implied warranty of
 *   MERCHANTABILITY or FITNESS FOR A PARTICULAR PURPOSE.  See the
 *   GNU General Public License for more details.
 *
 *   You should have received a copy of the GNU General Public License
 *   along with this program; if not, write to the Free Software
 *   Foundation, Inc., 59 Temple Place, Suite 330, Boston, MA  02111-1307 USA
 *
 */

#include <sound/core.h>
#include <linux/major.h>
#include <linux/init.h>
#include <linux/sched.h>
#include <linux/slab.h>
#include <linux/time.h>
#include <linux/wait.h>
#include <linux/mutex.h>
#include <linux/module.h>
#include <linux/delay.h>
#include <linux/nospec.h>
#include <sound/rawmidi.h>
#include <sound/info.h>
#include <sound/control.h>
#include <sound/minors.h>
#include <sound/initval.h>

MODULE_AUTHOR("Jaroslav Kysela <perex@perex.cz>");
MODULE_DESCRIPTION("Midlevel RawMidi code for ALSA.");
MODULE_LICENSE("GPL");

#ifdef CONFIG_SND_OSSEMUL
static int midi_map[SNDRV_CARDS];
static int amidi_map[SNDRV_CARDS] = {[0 ... (SNDRV_CARDS-1)] = 1};
module_param_array(midi_map, int, NULL, 0444);
MODULE_PARM_DESC(midi_map, "Raw MIDI device number assigned to 1st OSS device.");
module_param_array(amidi_map, int, NULL, 0444);
MODULE_PARM_DESC(amidi_map, "Raw MIDI device number assigned to 2nd OSS device.");
#endif /* CONFIG_SND_OSSEMUL */

static int snd_rawmidi_free(struct snd_rawmidi *rawmidi);
static int snd_rawmidi_dev_free(struct snd_device *device);
static int snd_rawmidi_dev_register(struct snd_device *device);
static int snd_rawmidi_dev_disconnect(struct snd_device *device);

static LIST_HEAD(snd_rawmidi_devices);
static DEFINE_MUTEX(register_mutex);

#define rmidi_err(rmidi, fmt, args...) \
	dev_err(&(rmidi)->dev, fmt, ##args)
#define rmidi_warn(rmidi, fmt, args...) \
	dev_warn(&(rmidi)->dev, fmt, ##args)
#define rmidi_dbg(rmidi, fmt, args...) \
	dev_dbg(&(rmidi)->dev, fmt, ##args)

static struct snd_rawmidi *snd_rawmidi_search(struct snd_card *card, int device)
{
	struct snd_rawmidi *rawmidi;

	list_for_each_entry(rawmidi, &snd_rawmidi_devices, list)
		if (rawmidi->card == card && rawmidi->device == device)
			return rawmidi;
	return NULL;
}

static inline unsigned short snd_rawmidi_file_flags(struct file *file)
{
	switch (file->f_mode & (FMODE_READ | FMODE_WRITE)) {
	case FMODE_WRITE:
		return SNDRV_RAWMIDI_LFLG_OUTPUT;
	case FMODE_READ:
		return SNDRV_RAWMIDI_LFLG_INPUT;
	default:
		return SNDRV_RAWMIDI_LFLG_OPEN;
	}
}

static inline int snd_rawmidi_ready(struct snd_rawmidi_substream *substream)
{
	struct snd_rawmidi_runtime *runtime = substream->runtime;
	return runtime->avail >= runtime->avail_min;
}

static inline int snd_rawmidi_ready_append(struct snd_rawmidi_substream *substream,
					   size_t count)
{
	struct snd_rawmidi_runtime *runtime = substream->runtime;
	return runtime->avail >= runtime->avail_min &&
	       (!substream->append || runtime->avail >= count);
}

static void snd_rawmidi_input_event_work(struct work_struct *work)
{
	struct snd_rawmidi_runtime *runtime =
		container_of(work, struct snd_rawmidi_runtime, event_work);
	if (runtime->event)
		runtime->event(runtime->substream);
}

/* buffer refcount management: call with runtime->lock held */
static inline void snd_rawmidi_buffer_ref(struct snd_rawmidi_runtime *runtime)
{
	runtime->buffer_ref++;
}

static inline void snd_rawmidi_buffer_unref(struct snd_rawmidi_runtime *runtime)
{
	runtime->buffer_ref--;
}

static int snd_rawmidi_runtime_create(struct snd_rawmidi_substream *substream)
{
	struct snd_rawmidi_runtime *runtime;

	if ((runtime = kzalloc(sizeof(*runtime), GFP_KERNEL)) == NULL)
		return -ENOMEM;
	runtime->substream = substream;
	spin_lock_init(&runtime->lock);
	init_waitqueue_head(&runtime->sleep);
	INIT_WORK(&runtime->event_work, snd_rawmidi_input_event_work);
	runtime->event = NULL;
	runtime->buffer_size = PAGE_SIZE;
	runtime->avail_min = 1;
	if (substream->stream == SNDRV_RAWMIDI_STREAM_INPUT)
		runtime->avail = 0;
	else
		runtime->avail = runtime->buffer_size;
	if ((runtime->buffer = kzalloc(runtime->buffer_size, GFP_KERNEL)) == NULL) {
		kfree(runtime);
		return -ENOMEM;
	}
	runtime->appl_ptr = runtime->hw_ptr = 0;
	substream->runtime = runtime;
	return 0;
}

static int snd_rawmidi_runtime_free(struct snd_rawmidi_substream *substream)
{
	struct snd_rawmidi_runtime *runtime = substream->runtime;

	kfree(runtime->buffer);
	kfree(runtime);
	substream->runtime = NULL;
	return 0;
}

static inline void snd_rawmidi_output_trigger(struct snd_rawmidi_substream *substream,int up)
{
	if (!substream->opened)
		return;
	substream->ops->trigger(substream, up);
}

static void snd_rawmidi_input_trigger(struct snd_rawmidi_substream *substream, int up)
{
	if (!substream->opened)
		return;
	substream->ops->trigger(substream, up);
	if (!up)
		cancel_work_sync(&substream->runtime->event_work);
}

int snd_rawmidi_drop_output(struct snd_rawmidi_substream *substream)
{
	unsigned long flags;
	struct snd_rawmidi_runtime *runtime = substream->runtime;

	snd_rawmidi_output_trigger(substream, 0);
	runtime->drain = 0;
	spin_lock_irqsave(&runtime->lock, flags);
	runtime->appl_ptr = runtime->hw_ptr = 0;
	runtime->avail = runtime->buffer_size;
	spin_unlock_irqrestore(&runtime->lock, flags);
	return 0;
}
EXPORT_SYMBOL(snd_rawmidi_drop_output);

int snd_rawmidi_drain_output(struct snd_rawmidi_substream *substream)
{
	int err;
	long timeout;
	struct snd_rawmidi_runtime *runtime = substream->runtime;

	err = 0;
	runtime->drain = 1;
	timeout = wait_event_interruptible_timeout(runtime->sleep,
				(runtime->avail >= runtime->buffer_size),
				10*HZ);
	if (signal_pending(current))
		err = -ERESTARTSYS;
	if (runtime->avail < runtime->buffer_size && !timeout) {
		rmidi_warn(substream->rmidi,
			   "rawmidi drain error (avail = %li, buffer_size = %li)\n",
			   (long)runtime->avail, (long)runtime->buffer_size);
		err = -EIO;
	}
	runtime->drain = 0;
	if (err != -ERESTARTSYS) {
		/* we need wait a while to make sure that Tx FIFOs are empty */
		if (substream->ops->drain)
			substream->ops->drain(substream);
		else
			msleep(50);
		snd_rawmidi_drop_output(substream);
	}
	return err;
}
EXPORT_SYMBOL(snd_rawmidi_drain_output);

int snd_rawmidi_drain_input(struct snd_rawmidi_substream *substream)
{
	unsigned long flags;
	struct snd_rawmidi_runtime *runtime = substream->runtime;

	snd_rawmidi_input_trigger(substream, 0);
	runtime->drain = 0;
	spin_lock_irqsave(&runtime->lock, flags);
	runtime->appl_ptr = runtime->hw_ptr = 0;
	runtime->avail = 0;
	spin_unlock_irqrestore(&runtime->lock, flags);
	return 0;
}
EXPORT_SYMBOL(snd_rawmidi_drain_input);

/* look for an available substream for the given stream direction;
 * if a specific subdevice is given, try to assign it
 */
static int assign_substream(struct snd_rawmidi *rmidi, int subdevice,
			    int stream, int mode,
			    struct snd_rawmidi_substream **sub_ret)
{
	struct snd_rawmidi_substream *substream;
	struct snd_rawmidi_str *s = &rmidi->streams[stream];
	static unsigned int info_flags[2] = {
		[SNDRV_RAWMIDI_STREAM_OUTPUT] = SNDRV_RAWMIDI_INFO_OUTPUT,
		[SNDRV_RAWMIDI_STREAM_INPUT] = SNDRV_RAWMIDI_INFO_INPUT,
	};

	if (!(rmidi->info_flags & info_flags[stream]))
		return -ENXIO;
	if (subdevice >= 0 && subdevice >= s->substream_count)
		return -ENODEV;

	list_for_each_entry(substream, &s->substreams, list) {
		if (substream->opened) {
			if (stream == SNDRV_RAWMIDI_STREAM_INPUT ||
			    !(mode & SNDRV_RAWMIDI_LFLG_APPEND) ||
			    !substream->append)
				continue;
		}
		if (subdevice < 0 || subdevice == substream->number) {
			*sub_ret = substream;
			return 0;
		}
	}
	return -EAGAIN;
}

/* open and do ref-counting for the given substream */
static int open_substream(struct snd_rawmidi *rmidi,
			  struct snd_rawmidi_substream *substream,
			  int mode)
{
	int err;

	if (substream->use_count == 0) {
		err = snd_rawmidi_runtime_create(substream);
		if (err < 0)
			return err;
		err = substream->ops->open(substream);
		if (err < 0) {
			snd_rawmidi_runtime_free(substream);
			return err;
		}
		substream->opened = 1;
		substream->active_sensing = 0;
		if (mode & SNDRV_RAWMIDI_LFLG_APPEND)
			substream->append = 1;
		substream->pid = get_pid(task_pid(current));
		rmidi->streams[substream->stream].substream_opened++;
	}
	substream->use_count++;
	return 0;
}

static void close_substream(struct snd_rawmidi *rmidi,
			    struct snd_rawmidi_substream *substream,
			    int cleanup);

static int rawmidi_open_priv(struct snd_rawmidi *rmidi, int subdevice, int mode,
			     struct snd_rawmidi_file *rfile)
{
	struct snd_rawmidi_substream *sinput = NULL, *soutput = NULL;
	int err;

	rfile->input = rfile->output = NULL;
	if (mode & SNDRV_RAWMIDI_LFLG_INPUT) {
		err = assign_substream(rmidi, subdevice,
				       SNDRV_RAWMIDI_STREAM_INPUT,
				       mode, &sinput);
		if (err < 0)
			return err;
	}
	if (mode & SNDRV_RAWMIDI_LFLG_OUTPUT) {
		err = assign_substream(rmidi, subdevice,
				       SNDRV_RAWMIDI_STREAM_OUTPUT,
				       mode, &soutput);
		if (err < 0)
			return err;
	}

	if (sinput) {
		err = open_substream(rmidi, sinput, mode);
		if (err < 0)
			return err;
	}
	if (soutput) {
		err = open_substream(rmidi, soutput, mode);
		if (err < 0) {
			if (sinput)
				close_substream(rmidi, sinput, 0);
			return err;
		}
	}

	rfile->rmidi = rmidi;
	rfile->input = sinput;
	rfile->output = soutput;
	return 0;
}

/* called from sound/core/seq/seq_midi.c */
int snd_rawmidi_kernel_open(struct snd_card *card, int device, int subdevice,
			    int mode, struct snd_rawmidi_file * rfile)
{
	struct snd_rawmidi *rmidi;
	int err;

	if (snd_BUG_ON(!rfile))
		return -EINVAL;

	mutex_lock(&register_mutex);
	rmidi = snd_rawmidi_search(card, device);
	if (rmidi == NULL) {
		mutex_unlock(&register_mutex);
		return -ENODEV;
	}
	if (!try_module_get(rmidi->card->module)) {
		mutex_unlock(&register_mutex);
		return -ENXIO;
	}
	mutex_unlock(&register_mutex);

	mutex_lock(&rmidi->open_mutex);
	err = rawmidi_open_priv(rmidi, subdevice, mode, rfile);
	mutex_unlock(&rmidi->open_mutex);
	if (err < 0)
		module_put(rmidi->card->module);
	return err;
}
EXPORT_SYMBOL(snd_rawmidi_kernel_open);

static int snd_rawmidi_open(struct inode *inode, struct file *file)
{
	int maj = imajor(inode);
	struct snd_card *card;
	int subdevice;
	unsigned short fflags;
	int err;
	struct snd_rawmidi *rmidi;
	struct snd_rawmidi_file *rawmidi_file = NULL;
	wait_queue_t wait;

	if ((file->f_flags & O_APPEND) && !(file->f_flags & O_NONBLOCK)) 
		return -EINVAL;		/* invalid combination */

	err = nonseekable_open(inode, file);
	if (err < 0)
		return err;

	if (maj == snd_major) {
		rmidi = snd_lookup_minor_data(iminor(inode),
					      SNDRV_DEVICE_TYPE_RAWMIDI);
#ifdef CONFIG_SND_OSSEMUL
	} else if (maj == SOUND_MAJOR) {
		rmidi = snd_lookup_oss_minor_data(iminor(inode),
						  SNDRV_OSS_DEVICE_TYPE_MIDI);
#endif
	} else
		return -ENXIO;

	if (rmidi == NULL)
		return -ENODEV;

	if (!try_module_get(rmidi->card->module)) {
		snd_card_unref(rmidi->card);
		return -ENXIO;
	}

	mutex_lock(&rmidi->open_mutex);
	card = rmidi->card;
	err = snd_card_file_add(card, file);
	if (err < 0)
		goto __error_card;
	fflags = snd_rawmidi_file_flags(file);
	if ((file->f_flags & O_APPEND) || maj == SOUND_MAJOR) /* OSS emul? */
		fflags |= SNDRV_RAWMIDI_LFLG_APPEND;
	rawmidi_file = kmalloc(sizeof(*rawmidi_file), GFP_KERNEL);
	if (rawmidi_file == NULL) {
		err = -ENOMEM;
		goto __error;
	}
	init_waitqueue_entry(&wait, current);
	add_wait_queue(&rmidi->open_wait, &wait);
	while (1) {
		subdevice = snd_ctl_get_preferred_subdevice(card, SND_CTL_SUBDEV_RAWMIDI);
		err = rawmidi_open_priv(rmidi, subdevice, fflags, rawmidi_file);
		if (err >= 0)
			break;
		if (err == -EAGAIN) {
			if (file->f_flags & O_NONBLOCK) {
				err = -EBUSY;
				break;
			}
		} else
			break;
		set_current_state(TASK_INTERRUPTIBLE);
		mutex_unlock(&rmidi->open_mutex);
		schedule();
		mutex_lock(&rmidi->open_mutex);
		if (rmidi->card->shutdown) {
			err = -ENODEV;
			break;
		}
		if (signal_pending(current)) {
			err = -ERESTARTSYS;
			break;
		}
	}
	remove_wait_queue(&rmidi->open_wait, &wait);
	if (err < 0) {
		kfree(rawmidi_file);
		goto __error;
	}
#ifdef CONFIG_SND_OSSEMUL
	if (rawmidi_file->input && rawmidi_file->input->runtime)
		rawmidi_file->input->runtime->oss = (maj == SOUND_MAJOR);
	if (rawmidi_file->output && rawmidi_file->output->runtime)
		rawmidi_file->output->runtime->oss = (maj == SOUND_MAJOR);
#endif
	file->private_data = rawmidi_file;
	mutex_unlock(&rmidi->open_mutex);
	snd_card_unref(rmidi->card);
	return 0;

 __error:
	snd_card_file_remove(card, file);
 __error_card:
	mutex_unlock(&rmidi->open_mutex);
	module_put(rmidi->card->module);
	snd_card_unref(rmidi->card);
	return err;
}

static void close_substream(struct snd_rawmidi *rmidi,
			    struct snd_rawmidi_substream *substream,
			    int cleanup)
{
	if (--substream->use_count)
		return;

	if (cleanup) {
		if (substream->stream == SNDRV_RAWMIDI_STREAM_INPUT)
			snd_rawmidi_input_trigger(substream, 0);
		else {
			if (substream->active_sensing) {
				unsigned char buf = 0xfe;
				/* sending single active sensing message
				 * to shut the device up
				 */
				snd_rawmidi_kernel_write(substream, &buf, 1);
			}
			if (snd_rawmidi_drain_output(substream) == -ERESTARTSYS)
				snd_rawmidi_output_trigger(substream, 0);
		}
	}
	substream->ops->close(substream);
	if (substream->runtime->private_free)
		substream->runtime->private_free(substream);
	snd_rawmidi_runtime_free(substream);
	substream->opened = 0;
	substream->append = 0;
	put_pid(substream->pid);
	substream->pid = NULL;
	rmidi->streams[substream->stream].substream_opened--;
}

static void rawmidi_release_priv(struct snd_rawmidi_file *rfile)
{
	struct snd_rawmidi *rmidi;

	rmidi = rfile->rmidi;
	mutex_lock(&rmidi->open_mutex);
	if (rfile->input) {
		close_substream(rmidi, rfile->input, 1);
		rfile->input = NULL;
	}
	if (rfile->output) {
		close_substream(rmidi, rfile->output, 1);
		rfile->output = NULL;
	}
	rfile->rmidi = NULL;
	mutex_unlock(&rmidi->open_mutex);
	wake_up(&rmidi->open_wait);
}

/* called from sound/core/seq/seq_midi.c */
int snd_rawmidi_kernel_release(struct snd_rawmidi_file *rfile)
{
	struct snd_rawmidi *rmidi;

	if (snd_BUG_ON(!rfile))
		return -ENXIO;
	
	rmidi = rfile->rmidi;
	rawmidi_release_priv(rfile);
	module_put(rmidi->card->module);
	return 0;
}
EXPORT_SYMBOL(snd_rawmidi_kernel_release);

static int snd_rawmidi_release(struct inode *inode, struct file *file)
{
	struct snd_rawmidi_file *rfile;
	struct snd_rawmidi *rmidi;
	struct module *module;

	rfile = file->private_data;
	rmidi = rfile->rmidi;
	rawmidi_release_priv(rfile);
	kfree(rfile);
	module = rmidi->card->module;
	snd_card_file_remove(rmidi->card, file);
	module_put(module);
	return 0;
}

static int snd_rawmidi_info(struct snd_rawmidi_substream *substream,
			    struct snd_rawmidi_info *info)
{
	struct snd_rawmidi *rmidi;
	
	if (substream == NULL)
		return -ENODEV;
	rmidi = substream->rmidi;
	memset(info, 0, sizeof(*info));
	info->card = rmidi->card->number;
	info->device = rmidi->device;
	info->subdevice = substream->number;
	info->stream = substream->stream;
	info->flags = rmidi->info_flags;
	strcpy(info->id, rmidi->id);
	strcpy(info->name, rmidi->name);
	strcpy(info->subname, substream->name);
	info->subdevices_count = substream->pstr->substream_count;
	info->subdevices_avail = (substream->pstr->substream_count -
				  substream->pstr->substream_opened);
	return 0;
}

static int snd_rawmidi_info_user(struct snd_rawmidi_substream *substream,
				 struct snd_rawmidi_info __user * _info)
{
	struct snd_rawmidi_info info;
	int err;
	if ((err = snd_rawmidi_info(substream, &info)) < 0)
		return err;
	if (copy_to_user(_info, &info, sizeof(struct snd_rawmidi_info)))
		return -EFAULT;
	return 0;
}

static int __snd_rawmidi_info_select(struct snd_card *card,
				     struct snd_rawmidi_info *info)
{
	struct snd_rawmidi *rmidi;
	struct snd_rawmidi_str *pstr;
	struct snd_rawmidi_substream *substream;

	rmidi = snd_rawmidi_search(card, info->device);
	if (!rmidi)
		return -ENXIO;
	if (info->stream < 0 || info->stream > 1)
		return -EINVAL;
	info->stream = array_index_nospec(info->stream, 2);
	pstr = &rmidi->streams[info->stream];
	if (pstr->substream_count == 0)
		return -ENOENT;
	if (info->subdevice >= pstr->substream_count)
		return -ENXIO;
	list_for_each_entry(substream, &pstr->substreams, list) {
		if ((unsigned int)substream->number == info->subdevice)
			return snd_rawmidi_info(substream, info);
	}
	return -ENXIO;
}

int snd_rawmidi_info_select(struct snd_card *card, struct snd_rawmidi_info *info)
{
	int ret;

	mutex_lock(&register_mutex);
	ret = __snd_rawmidi_info_select(card, info);
	mutex_unlock(&register_mutex);
	return ret;
}
EXPORT_SYMBOL(snd_rawmidi_info_select);

static int snd_rawmidi_info_select_user(struct snd_card *card,
					struct snd_rawmidi_info __user *_info)
{
	int err;
	struct snd_rawmidi_info info;
	if (get_user(info.device, &_info->device))
		return -EFAULT;
	if (get_user(info.stream, &_info->stream))
		return -EFAULT;
	if (get_user(info.subdevice, &_info->subdevice))
		return -EFAULT;
	if ((err = snd_rawmidi_info_select(card, &info)) < 0)
		return err;
	if (copy_to_user(_info, &info, sizeof(struct snd_rawmidi_info)))
		return -EFAULT;
	return 0;
}

int snd_rawmidi_output_params(struct snd_rawmidi_substream *substream,
			      struct snd_rawmidi_params * params)
{
	char *newbuf, *oldbuf;
	struct snd_rawmidi_runtime *runtime = substream->runtime;
	
	if (substream->append && substream->use_count > 1)
		return -EBUSY;
	snd_rawmidi_drain_output(substream);
	if (params->buffer_size < 32 || params->buffer_size > 1024L * 1024L) {
		return -EINVAL;
	}
	if (params->avail_min < 1 || params->avail_min > params->buffer_size) {
		return -EINVAL;
	}
	if (params->buffer_size != runtime->buffer_size) {
		newbuf = kzalloc(params->buffer_size, GFP_KERNEL);
		if (!newbuf)
			return -ENOMEM;
		spin_lock_irq(&runtime->lock);
		if (runtime->buffer_ref) {
			spin_unlock_irq(&runtime->lock);
			kfree(newbuf);
			return -EBUSY;
		}
		oldbuf = runtime->buffer;
		runtime->buffer = newbuf;
		runtime->buffer_size = params->buffer_size;
		runtime->avail = runtime->buffer_size;
		runtime->appl_ptr = runtime->hw_ptr = 0;
		spin_unlock_irq(&runtime->lock);
		kfree(oldbuf);
	}
	runtime->avail_min = params->avail_min;
	substream->active_sensing = !params->no_active_sensing;
	return 0;
}
EXPORT_SYMBOL(snd_rawmidi_output_params);

int snd_rawmidi_input_params(struct snd_rawmidi_substream *substream,
			     struct snd_rawmidi_params * params)
{
	char *newbuf, *oldbuf;
	struct snd_rawmidi_runtime *runtime = substream->runtime;

	snd_rawmidi_drain_input(substream);
	if (params->buffer_size < 32 || params->buffer_size > 1024L * 1024L) {
		return -EINVAL;
	}
	if (params->avail_min < 1 || params->avail_min > params->buffer_size) {
		return -EINVAL;
	}
	if (params->buffer_size != runtime->buffer_size) {
		newbuf = kmalloc(params->buffer_size, GFP_KERNEL);
		if (!newbuf)
			return -ENOMEM;
		spin_lock_irq(&runtime->lock);
		oldbuf = runtime->buffer;
		runtime->buffer = newbuf;
		runtime->buffer_size = params->buffer_size;
		runtime->appl_ptr = runtime->hw_ptr = 0;
		spin_unlock_irq(&runtime->lock);
		kfree(oldbuf);
	}
	runtime->avail_min = params->avail_min;
	return 0;
}
EXPORT_SYMBOL(snd_rawmidi_input_params);

static int snd_rawmidi_output_status(struct snd_rawmidi_substream *substream,
				     struct snd_rawmidi_status * status)
{
	struct snd_rawmidi_runtime *runtime = substream->runtime;

	memset(status, 0, sizeof(*status));
	status->stream = SNDRV_RAWMIDI_STREAM_OUTPUT;
	spin_lock_irq(&runtime->lock);
	status->avail = runtime->avail;
	spin_unlock_irq(&runtime->lock);
	return 0;
}

static int snd_rawmidi_input_status(struct snd_rawmidi_substream *substream,
				    struct snd_rawmidi_status * status)
{
	struct snd_rawmidi_runtime *runtime = substream->runtime;

	memset(status, 0, sizeof(*status));
	status->stream = SNDRV_RAWMIDI_STREAM_INPUT;
	spin_lock_irq(&runtime->lock);
	status->avail = runtime->avail;
	status->xruns = runtime->xruns;
	runtime->xruns = 0;
	spin_unlock_irq(&runtime->lock);
	return 0;
}

static long snd_rawmidi_ioctl(struct file *file, unsigned int cmd, unsigned long arg)
{
	struct snd_rawmidi_file *rfile;
	void __user *argp = (void __user *)arg;

	rfile = file->private_data;
	if (((cmd >> 8) & 0xff) != 'W')
		return -ENOTTY;
	switch (cmd) {
	case SNDRV_RAWMIDI_IOCTL_PVERSION:
		return put_user(SNDRV_RAWMIDI_VERSION, (int __user *)argp) ? -EFAULT : 0;
	case SNDRV_RAWMIDI_IOCTL_INFO:
	{
		int stream;
		struct snd_rawmidi_info __user *info = argp;
		if (get_user(stream, &info->stream))
			return -EFAULT;
		switch (stream) {
		case SNDRV_RAWMIDI_STREAM_INPUT:
			return snd_rawmidi_info_user(rfile->input, info);
		case SNDRV_RAWMIDI_STREAM_OUTPUT:
			return snd_rawmidi_info_user(rfile->output, info);
		default:
			return -EINVAL;
		}
	}
	case SNDRV_RAWMIDI_IOCTL_PARAMS:
	{
		struct snd_rawmidi_params params;
		if (copy_from_user(&params, argp, sizeof(struct snd_rawmidi_params)))
			return -EFAULT;
		switch (params.stream) {
		case SNDRV_RAWMIDI_STREAM_OUTPUT:
			if (rfile->output == NULL)
				return -EINVAL;
			return snd_rawmidi_output_params(rfile->output, &params);
		case SNDRV_RAWMIDI_STREAM_INPUT:
			if (rfile->input == NULL)
				return -EINVAL;
			return snd_rawmidi_input_params(rfile->input, &params);
		default:
			return -EINVAL;
		}
	}
	case SNDRV_RAWMIDI_IOCTL_STATUS:
	{
		int err = 0;
		struct snd_rawmidi_status status;
		if (copy_from_user(&status, argp, sizeof(struct snd_rawmidi_status)))
			return -EFAULT;
		switch (status.stream) {
		case SNDRV_RAWMIDI_STREAM_OUTPUT:
			if (rfile->output == NULL)
				return -EINVAL;
			err = snd_rawmidi_output_status(rfile->output, &status);
			break;
		case SNDRV_RAWMIDI_STREAM_INPUT:
			if (rfile->input == NULL)
				return -EINVAL;
			err = snd_rawmidi_input_status(rfile->input, &status);
			break;
		default:
			return -EINVAL;
		}
		if (err < 0)
			return err;
		if (copy_to_user(argp, &status, sizeof(struct snd_rawmidi_status)))
			return -EFAULT;
		return 0;
	}
	case SNDRV_RAWMIDI_IOCTL_DROP:
	{
		int val;
		if (get_user(val, (int __user *) argp))
			return -EFAULT;
		switch (val) {
		case SNDRV_RAWMIDI_STREAM_OUTPUT:
			if (rfile->output == NULL)
				return -EINVAL;
			return snd_rawmidi_drop_output(rfile->output);
		default:
			return -EINVAL;
		}
	}
	case SNDRV_RAWMIDI_IOCTL_DRAIN:
	{
		int val;
		if (get_user(val, (int __user *) argp))
			return -EFAULT;
		switch (val) {
		case SNDRV_RAWMIDI_STREAM_OUTPUT:
			if (rfile->output == NULL)
				return -EINVAL;
			return snd_rawmidi_drain_output(rfile->output);
		case SNDRV_RAWMIDI_STREAM_INPUT:
			if (rfile->input == NULL)
				return -EINVAL;
			return snd_rawmidi_drain_input(rfile->input);
		default:
			return -EINVAL;
		}
	}
	default:
		rmidi_dbg(rfile->rmidi,
			  "rawmidi: unknown command = 0x%x\n", cmd);
	}
	return -ENOTTY;
}

static int snd_rawmidi_control_ioctl(struct snd_card *card,
				     struct snd_ctl_file *control,
				     unsigned int cmd,
				     unsigned long arg)
{
	void __user *argp = (void __user *)arg;

	switch (cmd) {
	case SNDRV_CTL_IOCTL_RAWMIDI_NEXT_DEVICE:
	{
		int device;
		
		if (get_user(device, (int __user *)argp))
			return -EFAULT;
		if (device >= SNDRV_RAWMIDI_DEVICES) /* next device is -1 */
			device = SNDRV_RAWMIDI_DEVICES - 1;
		mutex_lock(&register_mutex);
		device = device < 0 ? 0 : device + 1;
		while (device < SNDRV_RAWMIDI_DEVICES) {
			if (snd_rawmidi_search(card, device))
				break;
			device++;
		}
		if (device == SNDRV_RAWMIDI_DEVICES)
			device = -1;
		mutex_unlock(&register_mutex);
		if (put_user(device, (int __user *)argp))
			return -EFAULT;
		return 0;
	}
	case SNDRV_CTL_IOCTL_RAWMIDI_PREFER_SUBDEVICE:
	{
		int val;
		
		if (get_user(val, (int __user *)argp))
			return -EFAULT;
		control->preferred_subdevice[SND_CTL_SUBDEV_RAWMIDI] = val;
		return 0;
	}
	case SNDRV_CTL_IOCTL_RAWMIDI_INFO:
		return snd_rawmidi_info_select_user(card, argp);
	}
	return -ENOIOCTLCMD;
}

/**
 * snd_rawmidi_receive - receive the input data from the device
 * @substream: the rawmidi substream
 * @buffer: the buffer pointer
 * @count: the data size to read
 *
 * Reads the data from the internal buffer.
 *
 * Return: The size of read data, or a negative error code on failure.
 */
int snd_rawmidi_receive(struct snd_rawmidi_substream *substream,
			const unsigned char *buffer, int count)
{
	unsigned long flags;
	int result = 0, count1;
	struct snd_rawmidi_runtime *runtime = substream->runtime;

	if (!substream->opened)
		return -EBADFD;
	if (runtime->buffer == NULL) {
		rmidi_dbg(substream->rmidi,
			  "snd_rawmidi_receive: input is not active!!!\n");
		return -EINVAL;
	}
	spin_lock_irqsave(&runtime->lock, flags);
	if (count == 1) {	/* special case, faster code */
		substream->bytes++;
		if (runtime->avail < runtime->buffer_size) {
			runtime->buffer[runtime->hw_ptr++] = buffer[0];
			runtime->hw_ptr %= runtime->buffer_size;
			runtime->avail++;
			result++;
		} else {
			runtime->xruns++;
		}
	} else {
		substream->bytes += count;
		count1 = runtime->buffer_size - runtime->hw_ptr;
		if (count1 > count)
			count1 = count;
		if (count1 > (int)(runtime->buffer_size - runtime->avail))
			count1 = runtime->buffer_size - runtime->avail;
		memcpy(runtime->buffer + runtime->hw_ptr, buffer, count1);
		runtime->hw_ptr += count1;
		runtime->hw_ptr %= runtime->buffer_size;
		runtime->avail += count1;
		count -= count1;
		result += count1;
		if (count > 0) {
			buffer += count1;
			count1 = count;
			if (count1 > (int)(runtime->buffer_size - runtime->avail)) {
				count1 = runtime->buffer_size - runtime->avail;
				runtime->xruns += count - count1;
			}
			if (count1 > 0) {
				memcpy(runtime->buffer, buffer, count1);
				runtime->hw_ptr = count1;
				runtime->avail += count1;
				result += count1;
			}
		}
	}
	if (result > 0) {
		if (runtime->event)
			schedule_work(&runtime->event_work);
		else if (snd_rawmidi_ready(substream))
			wake_up(&runtime->sleep);
	}
	spin_unlock_irqrestore(&runtime->lock, flags);
	return result;
}
EXPORT_SYMBOL(snd_rawmidi_receive);

static long snd_rawmidi_kernel_read1(struct snd_rawmidi_substream *substream,
				     unsigned char __user *userbuf,
				     unsigned char *kernelbuf, long count)
{
	unsigned long flags;
	long result = 0, count1;
	struct snd_rawmidi_runtime *runtime = substream->runtime;
	unsigned long appl_ptr;
	int err = 0;

	spin_lock_irqsave(&runtime->lock, flags);
	snd_rawmidi_buffer_ref(runtime);
	while (count > 0 && runtime->avail) {
		count1 = runtime->buffer_size - runtime->appl_ptr;
		if (count1 > count)
			count1 = count;
		if (count1 > (int)runtime->avail)
			count1 = runtime->avail;

		/* update runtime->appl_ptr before unlocking for userbuf */
		appl_ptr = runtime->appl_ptr;
		runtime->appl_ptr += count1;
		runtime->appl_ptr %= runtime->buffer_size;
		runtime->avail -= count1;

		if (kernelbuf)
			memcpy(kernelbuf + result, runtime->buffer + appl_ptr, count1);
		if (userbuf) {
			spin_unlock_irqrestore(&runtime->lock, flags);
			if (copy_to_user(userbuf + result,
					 runtime->buffer + appl_ptr, count1))
				err = -EFAULT;
			spin_lock_irqsave(&runtime->lock, flags);
			if (err)
				goto out;
		}
		result += count1;
		count -= count1;
	}
<<<<<<< HEAD

	if (userbuf)
		mutex_unlock(&runtime->realloc_mutex);
=======
 out:
	snd_rawmidi_buffer_unref(runtime);
>>>>>>> 3efb1674
	spin_unlock_irqrestore(&runtime->lock, flags);
	return result > 0 ? result : err;
}

long snd_rawmidi_kernel_read(struct snd_rawmidi_substream *substream,
			     unsigned char *buf, long count)
{
	snd_rawmidi_input_trigger(substream, 1);
	return snd_rawmidi_kernel_read1(substream, NULL/*userbuf*/, buf, count);
}
EXPORT_SYMBOL(snd_rawmidi_kernel_read);

static ssize_t snd_rawmidi_read(struct file *file, char __user *buf, size_t count,
				loff_t *offset)
{
	long result;
	int count1;
	struct snd_rawmidi_file *rfile;
	struct snd_rawmidi_substream *substream;
	struct snd_rawmidi_runtime *runtime;

	rfile = file->private_data;
	substream = rfile->input;
	if (substream == NULL)
		return -EIO;
	runtime = substream->runtime;
	snd_rawmidi_input_trigger(substream, 1);
	result = 0;
	while (count > 0) {
		spin_lock_irq(&runtime->lock);
		while (!snd_rawmidi_ready(substream)) {
			wait_queue_t wait;
			if ((file->f_flags & O_NONBLOCK) != 0 || result > 0) {
				spin_unlock_irq(&runtime->lock);
				return result > 0 ? result : -EAGAIN;
			}
			init_waitqueue_entry(&wait, current);
			add_wait_queue(&runtime->sleep, &wait);
			set_current_state(TASK_INTERRUPTIBLE);
			spin_unlock_irq(&runtime->lock);
			schedule();
			remove_wait_queue(&runtime->sleep, &wait);
			if (rfile->rmidi->card->shutdown)
				return -ENODEV;
			if (signal_pending(current))
				return result > 0 ? result : -ERESTARTSYS;
			if (!runtime->avail)
				return result > 0 ? result : -EIO;
			spin_lock_irq(&runtime->lock);
		}
		spin_unlock_irq(&runtime->lock);
		count1 = snd_rawmidi_kernel_read1(substream,
						  (unsigned char __user *)buf,
						  NULL/*kernelbuf*/,
						  count);
		if (count1 < 0)
			return result > 0 ? result : count1;
		result += count1;
		buf += count1;
		count -= count1;
	}

	return result;
}

/**
 * snd_rawmidi_transmit_empty - check whether the output buffer is empty
 * @substream: the rawmidi substream
 *
 * Return: 1 if the internal output buffer is empty, 0 if not.
 */
int snd_rawmidi_transmit_empty(struct snd_rawmidi_substream *substream)
{
	struct snd_rawmidi_runtime *runtime = substream->runtime;
	int result;
	unsigned long flags;

	if (runtime->buffer == NULL) {
		rmidi_dbg(substream->rmidi,
			  "snd_rawmidi_transmit_empty: output is not active!!!\n");
		return 1;
	}
	spin_lock_irqsave(&runtime->lock, flags);
	result = runtime->avail >= runtime->buffer_size;
	spin_unlock_irqrestore(&runtime->lock, flags);
	return result;		
}
EXPORT_SYMBOL(snd_rawmidi_transmit_empty);

/**
 * __snd_rawmidi_transmit_peek - copy data from the internal buffer
 * @substream: the rawmidi substream
 * @buffer: the buffer pointer
 * @count: data size to transfer
 *
 * This is a variant of snd_rawmidi_transmit_peek() without spinlock.
 */
int __snd_rawmidi_transmit_peek(struct snd_rawmidi_substream *substream,
			      unsigned char *buffer, int count)
{
	int result, count1;
	struct snd_rawmidi_runtime *runtime = substream->runtime;

	if (runtime->buffer == NULL) {
		rmidi_dbg(substream->rmidi,
			  "snd_rawmidi_transmit_peek: output is not active!!!\n");
		return -EINVAL;
	}
	result = 0;
	if (runtime->avail >= runtime->buffer_size) {
		/* warning: lowlevel layer MUST trigger down the hardware */
		goto __skip;
	}
	if (count == 1) {	/* special case, faster code */
		*buffer = runtime->buffer[runtime->hw_ptr];
		result++;
	} else {
		count1 = runtime->buffer_size - runtime->hw_ptr;
		if (count1 > count)
			count1 = count;
		if (count1 > (int)(runtime->buffer_size - runtime->avail))
			count1 = runtime->buffer_size - runtime->avail;
		memcpy(buffer, runtime->buffer + runtime->hw_ptr, count1);
		count -= count1;
		result += count1;
		if (count > 0) {
			if (count > (int)(runtime->buffer_size - runtime->avail - count1))
				count = runtime->buffer_size - runtime->avail - count1;
			memcpy(buffer + count1, runtime->buffer, count);
			result += count;
		}
	}
      __skip:
	return result;
}
EXPORT_SYMBOL(__snd_rawmidi_transmit_peek);

/**
 * snd_rawmidi_transmit_peek - copy data from the internal buffer
 * @substream: the rawmidi substream
 * @buffer: the buffer pointer
 * @count: data size to transfer
 *
 * Copies data from the internal output buffer to the given buffer.
 *
 * Call this in the interrupt handler when the midi output is ready,
 * and call snd_rawmidi_transmit_ack() after the transmission is
 * finished.
 *
 * Return: The size of copied data, or a negative error code on failure.
 */
int snd_rawmidi_transmit_peek(struct snd_rawmidi_substream *substream,
			      unsigned char *buffer, int count)
{
	struct snd_rawmidi_runtime *runtime = substream->runtime;
	int result;
	unsigned long flags;

	spin_lock_irqsave(&runtime->lock, flags);
	result = __snd_rawmidi_transmit_peek(substream, buffer, count);
	spin_unlock_irqrestore(&runtime->lock, flags);
	return result;
}
EXPORT_SYMBOL(snd_rawmidi_transmit_peek);

/**
 * __snd_rawmidi_transmit_ack - acknowledge the transmission
 * @substream: the rawmidi substream
 * @count: the transferred count
 *
 * This is a variant of __snd_rawmidi_transmit_ack() without spinlock.
 */
int __snd_rawmidi_transmit_ack(struct snd_rawmidi_substream *substream, int count)
{
	struct snd_rawmidi_runtime *runtime = substream->runtime;

	if (runtime->buffer == NULL) {
		rmidi_dbg(substream->rmidi,
			  "snd_rawmidi_transmit_ack: output is not active!!!\n");
		return -EINVAL;
	}
	snd_BUG_ON(runtime->avail + count > runtime->buffer_size);
	runtime->hw_ptr += count;
	runtime->hw_ptr %= runtime->buffer_size;
	runtime->avail += count;
	substream->bytes += count;
	if (count > 0) {
		if (runtime->drain || snd_rawmidi_ready(substream))
			wake_up(&runtime->sleep);
	}
	return count;
}
EXPORT_SYMBOL(__snd_rawmidi_transmit_ack);

/**
 * snd_rawmidi_transmit_ack - acknowledge the transmission
 * @substream: the rawmidi substream
 * @count: the transferred count
 *
 * Advances the hardware pointer for the internal output buffer with
 * the given size and updates the condition.
 * Call after the transmission is finished.
 *
 * Return: The advanced size if successful, or a negative error code on failure.
 */
int snd_rawmidi_transmit_ack(struct snd_rawmidi_substream *substream, int count)
{
	struct snd_rawmidi_runtime *runtime = substream->runtime;
	int result;
	unsigned long flags;

	spin_lock_irqsave(&runtime->lock, flags);
	result = __snd_rawmidi_transmit_ack(substream, count);
	spin_unlock_irqrestore(&runtime->lock, flags);
	return result;
}
EXPORT_SYMBOL(snd_rawmidi_transmit_ack);

/**
 * snd_rawmidi_transmit - copy from the buffer to the device
 * @substream: the rawmidi substream
 * @buffer: the buffer pointer
 * @count: the data size to transfer
 * 
 * Copies data from the buffer to the device and advances the pointer.
 *
 * Return: The copied size if successful, or a negative error code on failure.
 */
int snd_rawmidi_transmit(struct snd_rawmidi_substream *substream,
			 unsigned char *buffer, int count)
{
	struct snd_rawmidi_runtime *runtime = substream->runtime;
	int result;
	unsigned long flags;

	spin_lock_irqsave(&runtime->lock, flags);
	if (!substream->opened)
		result = -EBADFD;
	else {
		count = __snd_rawmidi_transmit_peek(substream, buffer, count);
		if (count <= 0)
			result = count;
		else
			result = __snd_rawmidi_transmit_ack(substream, count);
	}
	spin_unlock_irqrestore(&runtime->lock, flags);
	return result;
}
EXPORT_SYMBOL(snd_rawmidi_transmit);

static long snd_rawmidi_kernel_write1(struct snd_rawmidi_substream *substream,
				      const unsigned char __user *userbuf,
				      const unsigned char *kernelbuf,
				      long count)
{
	unsigned long flags;
	long count1, result;
	struct snd_rawmidi_runtime *runtime = substream->runtime;
	unsigned long appl_ptr;

	if (!kernelbuf && !userbuf)
		return -EINVAL;
	if (snd_BUG_ON(!runtime->buffer))
		return -EINVAL;

	result = 0;
	spin_lock_irqsave(&runtime->lock, flags);
	if (substream->append) {
		if ((long)runtime->avail < count) {
			spin_unlock_irqrestore(&runtime->lock, flags);
			return -EAGAIN;
		}
	}
	snd_rawmidi_buffer_ref(runtime);
	while (count > 0 && runtime->avail > 0) {
		count1 = runtime->buffer_size - runtime->appl_ptr;
		if (count1 > count)
			count1 = count;
		if (count1 > (long)runtime->avail)
			count1 = runtime->avail;

		/* update runtime->appl_ptr before unlocking for userbuf */
		appl_ptr = runtime->appl_ptr;
		runtime->appl_ptr += count1;
		runtime->appl_ptr %= runtime->buffer_size;
		runtime->avail -= count1;

		if (kernelbuf)
			memcpy(runtime->buffer + appl_ptr,
			       kernelbuf + result, count1);
		else if (userbuf) {
			spin_unlock_irqrestore(&runtime->lock, flags);
			if (copy_from_user(runtime->buffer + appl_ptr,
					   userbuf + result, count1)) {
				spin_lock_irqsave(&runtime->lock, flags);
				result = result > 0 ? result : -EFAULT;
				goto __end;
			}
			spin_lock_irqsave(&runtime->lock, flags);
		}
		result += count1;
		count -= count1;
	}
      __end:
	count1 = runtime->avail < runtime->buffer_size;
	snd_rawmidi_buffer_unref(runtime);
	spin_unlock_irqrestore(&runtime->lock, flags);
	if (count1)
		snd_rawmidi_output_trigger(substream, 1);
	return result;
}

long snd_rawmidi_kernel_write(struct snd_rawmidi_substream *substream,
			      const unsigned char *buf, long count)
{
	return snd_rawmidi_kernel_write1(substream, NULL, buf, count);
}
EXPORT_SYMBOL(snd_rawmidi_kernel_write);

static ssize_t snd_rawmidi_write(struct file *file, const char __user *buf,
				 size_t count, loff_t *offset)
{
	long result, timeout;
	int count1;
	struct snd_rawmidi_file *rfile;
	struct snd_rawmidi_runtime *runtime;
	struct snd_rawmidi_substream *substream;

	rfile = file->private_data;
	substream = rfile->output;
	runtime = substream->runtime;
	/* we cannot put an atomic message to our buffer */
	if (substream->append && count > runtime->buffer_size)
		return -EIO;
	result = 0;
	while (count > 0) {
		spin_lock_irq(&runtime->lock);
		while (!snd_rawmidi_ready_append(substream, count)) {
			wait_queue_t wait;
			if (file->f_flags & O_NONBLOCK) {
				spin_unlock_irq(&runtime->lock);
				return result > 0 ? result : -EAGAIN;
			}
			init_waitqueue_entry(&wait, current);
			add_wait_queue(&runtime->sleep, &wait);
			set_current_state(TASK_INTERRUPTIBLE);
			spin_unlock_irq(&runtime->lock);
			timeout = schedule_timeout(30 * HZ);
			remove_wait_queue(&runtime->sleep, &wait);
			if (rfile->rmidi->card->shutdown)
				return -ENODEV;
			if (signal_pending(current))
				return result > 0 ? result : -ERESTARTSYS;
			if (!runtime->avail && !timeout)
				return result > 0 ? result : -EIO;
			spin_lock_irq(&runtime->lock);
		}
		spin_unlock_irq(&runtime->lock);
		count1 = snd_rawmidi_kernel_write1(substream, buf, NULL, count);
		if (count1 < 0)
			return result > 0 ? result : count1;
		result += count1;
		buf += count1;
		if ((size_t)count1 < count && (file->f_flags & O_NONBLOCK))
			break;
		count -= count1;
	}
	if (file->f_flags & O_DSYNC) {
		spin_lock_irq(&runtime->lock);
		while (runtime->avail != runtime->buffer_size) {
			wait_queue_t wait;
			unsigned int last_avail = runtime->avail;
			init_waitqueue_entry(&wait, current);
			add_wait_queue(&runtime->sleep, &wait);
			set_current_state(TASK_INTERRUPTIBLE);
			spin_unlock_irq(&runtime->lock);
			timeout = schedule_timeout(30 * HZ);
			remove_wait_queue(&runtime->sleep, &wait);
			if (signal_pending(current))
				return result > 0 ? result : -ERESTARTSYS;
			if (runtime->avail == last_avail && !timeout)
				return result > 0 ? result : -EIO;
			spin_lock_irq(&runtime->lock);
		}
		spin_unlock_irq(&runtime->lock);
	}
	return result;
}

static unsigned int snd_rawmidi_poll(struct file *file, poll_table * wait)
{
	struct snd_rawmidi_file *rfile;
	struct snd_rawmidi_runtime *runtime;
	unsigned int mask;

	rfile = file->private_data;
	if (rfile->input != NULL) {
		runtime = rfile->input->runtime;
		snd_rawmidi_input_trigger(rfile->input, 1);
		poll_wait(file, &runtime->sleep, wait);
	}
	if (rfile->output != NULL) {
		runtime = rfile->output->runtime;
		poll_wait(file, &runtime->sleep, wait);
	}
	mask = 0;
	if (rfile->input != NULL) {
		if (snd_rawmidi_ready(rfile->input))
			mask |= POLLIN | POLLRDNORM;
	}
	if (rfile->output != NULL) {
		if (snd_rawmidi_ready(rfile->output))
			mask |= POLLOUT | POLLWRNORM;
	}
	return mask;
}

/*
 */
#ifdef CONFIG_COMPAT
#include "rawmidi_compat.c"
#else
#define snd_rawmidi_ioctl_compat	NULL
#endif

/*

 */

static void snd_rawmidi_proc_info_read(struct snd_info_entry *entry,
				       struct snd_info_buffer *buffer)
{
	struct snd_rawmidi *rmidi;
	struct snd_rawmidi_substream *substream;
	struct snd_rawmidi_runtime *runtime;

	rmidi = entry->private_data;
	snd_iprintf(buffer, "%s\n\n", rmidi->name);
	mutex_lock(&rmidi->open_mutex);
	if (rmidi->info_flags & SNDRV_RAWMIDI_INFO_OUTPUT) {
		list_for_each_entry(substream,
				    &rmidi->streams[SNDRV_RAWMIDI_STREAM_OUTPUT].substreams,
				    list) {
			snd_iprintf(buffer,
				    "Output %d\n"
				    "  Tx bytes     : %lu\n",
				    substream->number,
				    (unsigned long) substream->bytes);
			if (substream->opened) {
				snd_iprintf(buffer,
				    "  Owner PID    : %d\n",
				    pid_vnr(substream->pid));
				runtime = substream->runtime;
				snd_iprintf(buffer,
				    "  Mode         : %s\n"
				    "  Buffer size  : %lu\n"
				    "  Avail        : %lu\n",
				    runtime->oss ? "OSS compatible" : "native",
				    (unsigned long) runtime->buffer_size,
				    (unsigned long) runtime->avail);
			}
		}
	}
	if (rmidi->info_flags & SNDRV_RAWMIDI_INFO_INPUT) {
		list_for_each_entry(substream,
				    &rmidi->streams[SNDRV_RAWMIDI_STREAM_INPUT].substreams,
				    list) {
			snd_iprintf(buffer,
				    "Input %d\n"
				    "  Rx bytes     : %lu\n",
				    substream->number,
				    (unsigned long) substream->bytes);
			if (substream->opened) {
				snd_iprintf(buffer,
					    "  Owner PID    : %d\n",
					    pid_vnr(substream->pid));
				runtime = substream->runtime;
				snd_iprintf(buffer,
					    "  Buffer size  : %lu\n"
					    "  Avail        : %lu\n"
					    "  Overruns     : %lu\n",
					    (unsigned long) runtime->buffer_size,
					    (unsigned long) runtime->avail,
					    (unsigned long) runtime->xruns);
			}
		}
	}
	mutex_unlock(&rmidi->open_mutex);
}

/*
 *  Register functions
 */

static const struct file_operations snd_rawmidi_f_ops =
{
	.owner =	THIS_MODULE,
	.read =		snd_rawmidi_read,
	.write =	snd_rawmidi_write,
	.open =		snd_rawmidi_open,
	.release =	snd_rawmidi_release,
	.llseek =	no_llseek,
	.poll =		snd_rawmidi_poll,
	.unlocked_ioctl =	snd_rawmidi_ioctl,
	.compat_ioctl =	snd_rawmidi_ioctl_compat,
};

static int snd_rawmidi_alloc_substreams(struct snd_rawmidi *rmidi,
					struct snd_rawmidi_str *stream,
					int direction,
					int count)
{
	struct snd_rawmidi_substream *substream;
	int idx;

	for (idx = 0; idx < count; idx++) {
		substream = kzalloc(sizeof(*substream), GFP_KERNEL);
		if (!substream)
			return -ENOMEM;
		substream->stream = direction;
		substream->number = idx;
		substream->rmidi = rmidi;
		substream->pstr = stream;
		list_add_tail(&substream->list, &stream->substreams);
		stream->substream_count++;
	}
	return 0;
}

static void release_rawmidi_device(struct device *dev)
{
	kfree(container_of(dev, struct snd_rawmidi, dev));
}

/**
 * snd_rawmidi_new - create a rawmidi instance
 * @card: the card instance
 * @id: the id string
 * @device: the device index
 * @output_count: the number of output streams
 * @input_count: the number of input streams
 * @rrawmidi: the pointer to store the new rawmidi instance
 *
 * Creates a new rawmidi instance.
 * Use snd_rawmidi_set_ops() to set the operators to the new instance.
 *
 * Return: Zero if successful, or a negative error code on failure.
 */
int snd_rawmidi_new(struct snd_card *card, char *id, int device,
		    int output_count, int input_count,
		    struct snd_rawmidi ** rrawmidi)
{
	struct snd_rawmidi *rmidi;
	int err;
	static struct snd_device_ops ops = {
		.dev_free = snd_rawmidi_dev_free,
		.dev_register = snd_rawmidi_dev_register,
		.dev_disconnect = snd_rawmidi_dev_disconnect,
	};

	if (snd_BUG_ON(!card))
		return -ENXIO;
	if (rrawmidi)
		*rrawmidi = NULL;
	rmidi = kzalloc(sizeof(*rmidi), GFP_KERNEL);
	if (!rmidi)
		return -ENOMEM;
	rmidi->card = card;
	rmidi->device = device;
	mutex_init(&rmidi->open_mutex);
	init_waitqueue_head(&rmidi->open_wait);
	INIT_LIST_HEAD(&rmidi->streams[SNDRV_RAWMIDI_STREAM_INPUT].substreams);
	INIT_LIST_HEAD(&rmidi->streams[SNDRV_RAWMIDI_STREAM_OUTPUT].substreams);

	if (id != NULL)
		strlcpy(rmidi->id, id, sizeof(rmidi->id));

	snd_device_initialize(&rmidi->dev, card);
	rmidi->dev.release = release_rawmidi_device;
	dev_set_name(&rmidi->dev, "midiC%iD%i", card->number, device);

	if ((err = snd_rawmidi_alloc_substreams(rmidi,
						&rmidi->streams[SNDRV_RAWMIDI_STREAM_INPUT],
						SNDRV_RAWMIDI_STREAM_INPUT,
						input_count)) < 0) {
		snd_rawmidi_free(rmidi);
		return err;
	}
	if ((err = snd_rawmidi_alloc_substreams(rmidi,
						&rmidi->streams[SNDRV_RAWMIDI_STREAM_OUTPUT],
						SNDRV_RAWMIDI_STREAM_OUTPUT,
						output_count)) < 0) {
		snd_rawmidi_free(rmidi);
		return err;
	}
	if ((err = snd_device_new(card, SNDRV_DEV_RAWMIDI, rmidi, &ops)) < 0) {
		snd_rawmidi_free(rmidi);
		return err;
	}
	if (rrawmidi)
		*rrawmidi = rmidi;
	return 0;
}
EXPORT_SYMBOL(snd_rawmidi_new);

static void snd_rawmidi_free_substreams(struct snd_rawmidi_str *stream)
{
	struct snd_rawmidi_substream *substream;

	while (!list_empty(&stream->substreams)) {
		substream = list_entry(stream->substreams.next, struct snd_rawmidi_substream, list);
		list_del(&substream->list);
		kfree(substream);
	}
}

static int snd_rawmidi_free(struct snd_rawmidi *rmidi)
{
	if (!rmidi)
		return 0;

	snd_info_free_entry(rmidi->proc_entry);
	rmidi->proc_entry = NULL;
	mutex_lock(&register_mutex);
	if (rmidi->ops && rmidi->ops->dev_unregister)
		rmidi->ops->dev_unregister(rmidi);
	mutex_unlock(&register_mutex);

	snd_rawmidi_free_substreams(&rmidi->streams[SNDRV_RAWMIDI_STREAM_INPUT]);
	snd_rawmidi_free_substreams(&rmidi->streams[SNDRV_RAWMIDI_STREAM_OUTPUT]);
	if (rmidi->private_free)
		rmidi->private_free(rmidi);
	put_device(&rmidi->dev);
	return 0;
}

static int snd_rawmidi_dev_free(struct snd_device *device)
{
	struct snd_rawmidi *rmidi = device->device_data;
	return snd_rawmidi_free(rmidi);
}

#if defined(CONFIG_SND_SEQUENCER) || (defined(MODULE) && defined(CONFIG_SND_SEQUENCER_MODULE))
static void snd_rawmidi_dev_seq_free(struct snd_seq_device *device)
{
	struct snd_rawmidi *rmidi = device->private_data;
	rmidi->seq_dev = NULL;
}
#endif

static int snd_rawmidi_dev_register(struct snd_device *device)
{
	int err;
	struct snd_info_entry *entry;
	char name[16];
	struct snd_rawmidi *rmidi = device->device_data;

	if (rmidi->device >= SNDRV_RAWMIDI_DEVICES)
		return -ENOMEM;
	mutex_lock(&register_mutex);
	if (snd_rawmidi_search(rmidi->card, rmidi->device)) {
		mutex_unlock(&register_mutex);
		return -EBUSY;
	}
	list_add_tail(&rmidi->list, &snd_rawmidi_devices);
	mutex_unlock(&register_mutex);
	err = snd_register_device(SNDRV_DEVICE_TYPE_RAWMIDI,
				  rmidi->card, rmidi->device,
				  &snd_rawmidi_f_ops, rmidi, &rmidi->dev);
	if (err < 0) {
		rmidi_err(rmidi, "unable to register\n");
		mutex_lock(&register_mutex);
		list_del(&rmidi->list);
		mutex_unlock(&register_mutex);
		return err;
	}
	if (rmidi->ops && rmidi->ops->dev_register &&
	    (err = rmidi->ops->dev_register(rmidi)) < 0) {
		snd_unregister_device(&rmidi->dev);
		mutex_lock(&register_mutex);
		list_del(&rmidi->list);
		mutex_unlock(&register_mutex);
		return err;
	}
#ifdef CONFIG_SND_OSSEMUL
	rmidi->ossreg = 0;
	if ((int)rmidi->device == midi_map[rmidi->card->number]) {
		if (snd_register_oss_device(SNDRV_OSS_DEVICE_TYPE_MIDI,
					    rmidi->card, 0, &snd_rawmidi_f_ops,
					    rmidi) < 0) {
			rmidi_err(rmidi,
				  "unable to register OSS rawmidi device %i:%i\n",
				  rmidi->card->number, 0);
		} else {
			rmidi->ossreg++;
#ifdef SNDRV_OSS_INFO_DEV_MIDI
			snd_oss_info_register(SNDRV_OSS_INFO_DEV_MIDI, rmidi->card->number, rmidi->name);
#endif
		}
	}
	if ((int)rmidi->device == amidi_map[rmidi->card->number]) {
		if (snd_register_oss_device(SNDRV_OSS_DEVICE_TYPE_MIDI,
					    rmidi->card, 1, &snd_rawmidi_f_ops,
					    rmidi) < 0) {
			rmidi_err(rmidi,
				  "unable to register OSS rawmidi device %i:%i\n",
				  rmidi->card->number, 1);
		} else {
			rmidi->ossreg++;
		}
	}
#endif /* CONFIG_SND_OSSEMUL */
	sprintf(name, "midi%d", rmidi->device);
	entry = snd_info_create_card_entry(rmidi->card, name, rmidi->card->proc_root);
	if (entry) {
		entry->private_data = rmidi;
		entry->c.text.read = snd_rawmidi_proc_info_read;
		if (snd_info_register(entry) < 0) {
			snd_info_free_entry(entry);
			entry = NULL;
		}
	}
	rmidi->proc_entry = entry;
#if defined(CONFIG_SND_SEQUENCER) || (defined(MODULE) && defined(CONFIG_SND_SEQUENCER_MODULE))
	if (!rmidi->ops || !rmidi->ops->dev_register) { /* own registration mechanism */
		if (snd_seq_device_new(rmidi->card, rmidi->device, SNDRV_SEQ_DEV_ID_MIDISYNTH, 0, &rmidi->seq_dev) >= 0) {
			rmidi->seq_dev->private_data = rmidi;
			rmidi->seq_dev->private_free = snd_rawmidi_dev_seq_free;
			sprintf(rmidi->seq_dev->name, "MIDI %d-%d", rmidi->card->number, rmidi->device);
			snd_device_register(rmidi->card, rmidi->seq_dev);
		}
	}
#endif
	return 0;
}

static int snd_rawmidi_dev_disconnect(struct snd_device *device)
{
	struct snd_rawmidi *rmidi = device->device_data;
	int dir;

	mutex_lock(&register_mutex);
	mutex_lock(&rmidi->open_mutex);
	wake_up(&rmidi->open_wait);
	list_del_init(&rmidi->list);
	for (dir = 0; dir < 2; dir++) {
		struct snd_rawmidi_substream *s;
		list_for_each_entry(s, &rmidi->streams[dir].substreams, list) {
			if (s->runtime)
				wake_up(&s->runtime->sleep);
		}
	}

#ifdef CONFIG_SND_OSSEMUL
	if (rmidi->ossreg) {
		if ((int)rmidi->device == midi_map[rmidi->card->number]) {
			snd_unregister_oss_device(SNDRV_OSS_DEVICE_TYPE_MIDI, rmidi->card, 0);
#ifdef SNDRV_OSS_INFO_DEV_MIDI
			snd_oss_info_unregister(SNDRV_OSS_INFO_DEV_MIDI, rmidi->card->number);
#endif
		}
		if ((int)rmidi->device == amidi_map[rmidi->card->number])
			snd_unregister_oss_device(SNDRV_OSS_DEVICE_TYPE_MIDI, rmidi->card, 1);
		rmidi->ossreg = 0;
	}
#endif /* CONFIG_SND_OSSEMUL */
	snd_unregister_device(&rmidi->dev);
	mutex_unlock(&rmidi->open_mutex);
	mutex_unlock(&register_mutex);
	return 0;
}

/**
 * snd_rawmidi_set_ops - set the rawmidi operators
 * @rmidi: the rawmidi instance
 * @stream: the stream direction, SNDRV_RAWMIDI_STREAM_XXX
 * @ops: the operator table
 *
 * Sets the rawmidi operators for the given stream direction.
 */
void snd_rawmidi_set_ops(struct snd_rawmidi *rmidi, int stream,
			 struct snd_rawmidi_ops *ops)
{
	struct snd_rawmidi_substream *substream;
	
	list_for_each_entry(substream, &rmidi->streams[stream].substreams, list)
		substream->ops = ops;
}
EXPORT_SYMBOL(snd_rawmidi_set_ops);

/*
 *  ENTRY functions
 */

static int __init alsa_rawmidi_init(void)
{

	snd_ctl_register_ioctl(snd_rawmidi_control_ioctl);
	snd_ctl_register_ioctl_compat(snd_rawmidi_control_ioctl);
#ifdef CONFIG_SND_OSSEMUL
	{ int i;
	/* check device map table */
	for (i = 0; i < SNDRV_CARDS; i++) {
		if (midi_map[i] < 0 || midi_map[i] >= SNDRV_RAWMIDI_DEVICES) {
			pr_err("ALSA: rawmidi: invalid midi_map[%d] = %d\n",
			       i, midi_map[i]);
			midi_map[i] = 0;
		}
		if (amidi_map[i] < 0 || amidi_map[i] >= SNDRV_RAWMIDI_DEVICES) {
			pr_err("ALSA: rawmidi: invalid amidi_map[%d] = %d\n",
			       i, amidi_map[i]);
			amidi_map[i] = 1;
		}
	}
	}
#endif /* CONFIG_SND_OSSEMUL */
	return 0;
}

static void __exit alsa_rawmidi_exit(void)
{
	snd_ctl_unregister_ioctl(snd_rawmidi_control_ioctl);
	snd_ctl_unregister_ioctl_compat(snd_rawmidi_control_ioctl);
}

module_init(alsa_rawmidi_init)
module_exit(alsa_rawmidi_exit)<|MERGE_RESOLUTION|>--- conflicted
+++ resolved
@@ -1009,14 +1009,8 @@
 		result += count1;
 		count -= count1;
 	}
-<<<<<<< HEAD
-
-	if (userbuf)
-		mutex_unlock(&runtime->realloc_mutex);
-=======
  out:
 	snd_rawmidi_buffer_unref(runtime);
->>>>>>> 3efb1674
 	spin_unlock_irqrestore(&runtime->lock, flags);
 	return result > 0 ? result : err;
 }
