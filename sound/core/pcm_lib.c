--- conflicted
+++ resolved
@@ -48,12 +48,9 @@
 #define STRING_LENGTH_OF_INT 12
 #define MAX_USR_CTRL_CNT 128
 
-<<<<<<< HEAD
-=======
 static int fill_silence_frames(struct snd_pcm_substream *substream,
 			       snd_pcm_uframes_t off, snd_pcm_uframes_t frames);
 
->>>>>>> 286cd8c7
 /*
  * fill ring buffer with silence
  * runtime->silence_start: starting pointer to silence area
@@ -2450,10 +2447,7 @@
 static void pcm_volume_ctl_private_free(struct snd_kcontrol *kcontrol)
 {
 	struct snd_pcm_volume *info = snd_kcontrol_chip(kcontrol);
-<<<<<<< HEAD
-=======
-
->>>>>>> 286cd8c7
+
 	info->pcm->streams[info->stream].vol_kctl = NULL;
 	kfree(info);
 }
@@ -2589,11 +2583,7 @@
 	kfree(knew.name);
 	return 0;
 }
-<<<<<<< HEAD
-EXPORT_SYMBOL_GPL(snd_pcm_add_volume_ctls);
-=======
 EXPORT_SYMBOL(snd_pcm_add_volume_ctls);
->>>>>>> 286cd8c7
 
 static int pcm_usr_ctl_info(struct snd_kcontrol *kcontrol,
 			    struct snd_ctl_elem_info *uinfo)
@@ -2608,10 +2598,7 @@
 static void pcm_usr_ctl_private_free(struct snd_kcontrol *kcontrol)
 {
 	struct snd_pcm_usr *info = snd_kcontrol_chip(kcontrol);
-<<<<<<< HEAD
-=======
-
->>>>>>> 286cd8c7
+
 	info->pcm->streams[info->stream].usr_kctl = NULL;
 	kfree(info);
 }
@@ -2643,16 +2630,9 @@
 	char *buf;
 
 	info = kzalloc(sizeof(*info), GFP_KERNEL);
-<<<<<<< HEAD
-	if (!info) {
-		pr_err("%s: snd_pcm_usr alloc failed\n", __func__);
-		return -ENOMEM;
-	}
-=======
 	if (!info)
 		return -ENOMEM;
 
->>>>>>> 286cd8c7
 	info->pcm = pcm;
 	info->stream = stream;
 	info->usr = usr;
