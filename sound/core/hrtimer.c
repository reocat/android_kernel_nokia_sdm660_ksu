/*
 * ALSA timer back-end using hrtimer
 * Copyright (C) 2008 Takashi Iwai
 *
 *   This program is free software; you can redistribute it and/or modify
 *   it under the terms of the GNU General Public License as published by
 *   the Free Software Foundation; either version 2 of the License, or
 *   (at your option) any later version.
 *
 *   This program is distributed in the hope that it will be useful,
 *   but WITHOUT ANY WARRANTY; without even the implied warranty of
 *   MERCHANTABILITY or FITNESS FOR A PARTICULAR PURPOSE.  See the
 *   GNU General Public License for more details.
 *
 *   You should have received a copy of the GNU General Public License
 *   along with this program; if not, write to the Free Software
 *   Foundation, Inc., 59 Temple Place, Suite 330, Boston, MA  02111-1307 USA
 *
 */

#include <linux/init.h>
#include <linux/slab.h>
#include <linux/module.h>
#include <linux/moduleparam.h>
#include <linux/hrtimer.h>
#include <sound/core.h>
#include <sound/timer.h>

MODULE_AUTHOR("Takashi Iwai <tiwai@suse.de>");
MODULE_DESCRIPTION("ALSA hrtimer backend");
MODULE_LICENSE("GPL");

MODULE_ALIAS("snd-timer-" __stringify(SNDRV_TIMER_GLOBAL_HRTIMER));

#define NANO_SEC	1000000000UL	/* 10^9 in sec */
static unsigned int resolution;

struct snd_hrtimer {
	struct snd_timer *timer;
	struct hrtimer hrt;
	bool in_callback;
};

static enum hrtimer_restart snd_hrtimer_callback(struct hrtimer *hrt)
{
	struct snd_hrtimer *stime = container_of(hrt, struct snd_hrtimer, hrt);
	struct snd_timer *t = stime->timer;
	ktime_t delta;
	unsigned long ticks;
	enum hrtimer_restart ret = HRTIMER_NORESTART;

	spin_lock(&t->lock);
	if (!t->running)
		goto out; /* fast path */
	stime->in_callback = true;
	ticks = t->sticks;
	spin_unlock(&t->lock);

	/* calculate the drift */
	delta = ktime_sub(hrt->base->get_time(), hrtimer_get_expires(hrt));
	if (delta > 0)
		ticks += ktime_divns(delta, ticks * resolution);

	snd_timer_interrupt(stime->timer, ticks);

	spin_lock(&t->lock);
	if (t->running) {
		hrtimer_add_expires_ns(hrt, t->sticks * resolution);
		ret = HRTIMER_RESTART;
	}

	stime->in_callback = false;
 out:
	spin_unlock(&t->lock);
	return ret;
}

static int snd_hrtimer_open(struct snd_timer *t)
{
	struct snd_hrtimer *stime;

	stime = kzalloc(sizeof(*stime), GFP_KERNEL);
	if (!stime)
		return -ENOMEM;
	hrtimer_init(&stime->hrt, CLOCK_MONOTONIC, HRTIMER_MODE_REL);
	stime->timer = t;
	stime->hrt.function = snd_hrtimer_callback;
	t->private_data = stime;
	return 0;
}

static int snd_hrtimer_close(struct snd_timer *t)
{
	struct snd_hrtimer *stime = t->private_data;

	if (stime) {
		spin_lock_irq(&t->lock);
		t->running = 0; /* just to be sure */
		stime->in_callback = 1; /* skip start/stop */
		spin_unlock_irq(&t->lock);

		hrtimer_cancel(&stime->hrt);
		kfree(stime);
		t->private_data = NULL;
	}
	return 0;
}

static int snd_hrtimer_start(struct snd_timer *t)
{
	struct snd_hrtimer *stime = t->private_data;

<<<<<<< HEAD
	atomic_set(&stime->running, 0);
	hrtimer_try_to_cancel(&stime->hrt);
=======
	if (stime->in_callback)
		return 0;
>>>>>>> 286cd8c7
	hrtimer_start(&stime->hrt, ns_to_ktime(t->sticks * resolution),
		      HRTIMER_MODE_REL);
	return 0;
}

static int snd_hrtimer_stop(struct snd_timer *t)
{
	struct snd_hrtimer *stime = t->private_data;
<<<<<<< HEAD
	atomic_set(&stime->running, 0);
=======

	if (stime->in_callback)
		return 0;
>>>>>>> 286cd8c7
	hrtimer_try_to_cancel(&stime->hrt);
	return 0;
}

static const struct snd_timer_hardware hrtimer_hw __initconst = {
	.flags =	SNDRV_TIMER_HW_AUTO | SNDRV_TIMER_HW_TASKLET,
	.open =		snd_hrtimer_open,
	.close =	snd_hrtimer_close,
	.start =	snd_hrtimer_start,
	.stop =		snd_hrtimer_stop,
};

/*
 * entry functions
 */

static struct snd_timer *mytimer;

static int __init snd_hrtimer_init(void)
{
	struct snd_timer *timer;
	int err;

	resolution = hrtimer_resolution;

	/* Create a new timer and set up the fields */
	err = snd_timer_global_new("hrtimer", SNDRV_TIMER_GLOBAL_HRTIMER,
				   &timer);
	if (err < 0)
		return err;

	timer->module = THIS_MODULE;
	strcpy(timer->name, "HR timer");
	timer->hw = hrtimer_hw;
	timer->hw.resolution = resolution;
	timer->hw.ticks = NANO_SEC / resolution;
	timer->max_instances = 100; /* lower the limit */

	err = snd_timer_global_register(timer);
	if (err < 0) {
		snd_timer_global_free(timer);
		return err;
	}
	mytimer = timer; /* remember this */

	return 0;
}

static void __exit snd_hrtimer_exit(void)
{
	if (mytimer) {
		snd_timer_global_free(mytimer);
		mytimer = NULL;
	}
}

module_init(snd_hrtimer_init);
module_exit(snd_hrtimer_exit);<|MERGE_RESOLUTION|>--- conflicted
+++ resolved
@@ -110,13 +110,8 @@
 {
 	struct snd_hrtimer *stime = t->private_data;
 
-<<<<<<< HEAD
-	atomic_set(&stime->running, 0);
-	hrtimer_try_to_cancel(&stime->hrt);
-=======
 	if (stime->in_callback)
 		return 0;
->>>>>>> 286cd8c7
 	hrtimer_start(&stime->hrt, ns_to_ktime(t->sticks * resolution),
 		      HRTIMER_MODE_REL);
 	return 0;
@@ -125,13 +120,9 @@
 static int snd_hrtimer_stop(struct snd_timer *t)
 {
 	struct snd_hrtimer *stime = t->private_data;
-<<<<<<< HEAD
-	atomic_set(&stime->running, 0);
-=======
 
 	if (stime->in_callback)
 		return 0;
->>>>>>> 286cd8c7
 	hrtimer_try_to_cancel(&stime->hrt);
 	return 0;
 }
