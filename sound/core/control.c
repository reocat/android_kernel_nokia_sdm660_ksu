/*
 *  Routines for driver control interface
 *  Copyright (c) by Jaroslav Kysela <perex@perex.cz>
 *
 *
 *   This program is free software; you can redistribute it and/or modify
 *   it under the terms of the GNU General Public License as published by
 *   the Free Software Foundation; either version 2 of the License, or
 *   (at your option) any later version.
 *
 *   This program is distributed in the hope that it will be useful,
 *   but WITHOUT ANY WARRANTY; without even the implied warranty of
 *   MERCHANTABILITY or FITNESS FOR A PARTICULAR PURPOSE.  See the
 *   GNU General Public License for more details.
 *
 *   You should have received a copy of the GNU General Public License
 *   along with this program; if not, write to the Free Software
 *   Foundation, Inc., 59 Temple Place, Suite 330, Boston, MA  02111-1307 USA
 *
 */

#include <linux/threads.h>
#include <linux/interrupt.h>
#include <linux/module.h>
#include <linux/slab.h>
#include <linux/vmalloc.h>
#include <linux/time.h>
#include <linux/mm.h>
#include <linux/sched/signal.h>
#include <sound/core.h>
#include <sound/minors.h>
#include <sound/info.h>
#include <sound/control.h>

/* max number of user-defined controls */
#define MAX_USER_CONTROLS	32
#define MAX_CONTROL_COUNT	1028

struct snd_kctl_ioctl {
	struct list_head list;		/* list of all ioctls */
	snd_kctl_ioctl_func_t fioctl;
};

static DECLARE_RWSEM(snd_ioctl_rwsem);
static LIST_HEAD(snd_control_ioctls);
#ifdef CONFIG_COMPAT
static LIST_HEAD(snd_control_compat_ioctls);
#endif

static int snd_ctl_open(struct inode *inode, struct file *file)
{
	unsigned long flags;
	struct snd_card *card;
	struct snd_ctl_file *ctl;
	int i, err;

	err = nonseekable_open(inode, file);
	if (err < 0)
		return err;

	card = snd_lookup_minor_data(iminor(inode), SNDRV_DEVICE_TYPE_CONTROL);
	if (!card) {
		err = -ENODEV;
		goto __error1;
	}
	err = snd_card_file_add(card, file);
	if (err < 0) {
		err = -ENODEV;
		goto __error1;
	}
	if (!try_module_get(card->module)) {
		err = -EFAULT;
		goto __error2;
	}
	ctl = kzalloc(sizeof(*ctl), GFP_KERNEL);
	if (ctl == NULL) {
		err = -ENOMEM;
		goto __error;
	}
	INIT_LIST_HEAD(&ctl->events);
	init_waitqueue_head(&ctl->change_sleep);
	spin_lock_init(&ctl->read_lock);
	ctl->card = card;
	for (i = 0; i < SND_CTL_SUBDEV_ITEMS; i++)
		ctl->preferred_subdevice[i] = -1;
	ctl->pid = get_pid(task_pid(current));
	file->private_data = ctl;
	write_lock_irqsave(&card->ctl_files_rwlock, flags);
	list_add_tail(&ctl->list, &card->ctl_files);
	write_unlock_irqrestore(&card->ctl_files_rwlock, flags);
	snd_card_unref(card);
	return 0;

      __error:
	module_put(card->module);
      __error2:
	snd_card_file_remove(card, file);
      __error1:
	if (card)
		snd_card_unref(card);
      	return err;
}

static void snd_ctl_empty_read_queue(struct snd_ctl_file * ctl)
{
	unsigned long flags;
	struct snd_kctl_event *cread;

	spin_lock_irqsave(&ctl->read_lock, flags);
	while (!list_empty(&ctl->events)) {
		cread = snd_kctl_event(ctl->events.next);
		list_del(&cread->list);
		kfree(cread);
	}
	spin_unlock_irqrestore(&ctl->read_lock, flags);
}

static int snd_ctl_release(struct inode *inode, struct file *file)
{
	unsigned long flags;
	struct snd_card *card;
	struct snd_ctl_file *ctl;
	struct snd_kcontrol *control;
	unsigned int idx;

	ctl = file->private_data;
	file->private_data = NULL;
	card = ctl->card;
	write_lock_irqsave(&card->ctl_files_rwlock, flags);
	list_del(&ctl->list);
	write_unlock_irqrestore(&card->ctl_files_rwlock, flags);
	down_write(&card->controls_rwsem);
	list_for_each_entry(control, &card->controls, list)
		for (idx = 0; idx < control->count; idx++)
			if (control->vd[idx].owner == ctl)
				control->vd[idx].owner = NULL;
	up_write(&card->controls_rwsem);
	snd_ctl_empty_read_queue(ctl);
	put_pid(ctl->pid);
	kfree(ctl);
	module_put(card->module);
	snd_card_file_remove(card, file);
	return 0;
}

/**
 * snd_ctl_notify - Send notification to user-space for a control change
 * @card: the card to send notification
 * @mask: the event mask, SNDRV_CTL_EVENT_*
 * @id: the ctl element id to send notification
 *
 * This function adds an event record with the given id and mask, appends
 * to the list and wakes up the user-space for notification.  This can be
 * called in the atomic context.
 */
void snd_ctl_notify(struct snd_card *card, unsigned int mask,
		    struct snd_ctl_elem_id *id)
{
	unsigned long flags;
	struct snd_ctl_file *ctl;
	struct snd_kctl_event *ev;

	if (snd_BUG_ON(!card || !id))
		return;
	if (card->shutdown)
		return;
	read_lock(&card->ctl_files_rwlock);
#if IS_ENABLED(CONFIG_SND_MIXER_OSS)
	card->mixer_oss_change_count++;
#endif
	list_for_each_entry(ctl, &card->ctl_files, list) {
		if (!ctl->subscribed)
			continue;
		spin_lock_irqsave(&ctl->read_lock, flags);
		list_for_each_entry(ev, &ctl->events, list) {
			if (ev->id.numid == id->numid) {
				ev->mask |= mask;
				goto _found;
			}
		}
		ev = kzalloc(sizeof(*ev), GFP_ATOMIC);
		if (ev) {
			ev->id = *id;
			ev->mask = mask;
			list_add_tail(&ev->list, &ctl->events);
		} else {
			dev_err(card->dev, "No memory available to allocate event\n");
		}
	_found:
		wake_up(&ctl->change_sleep);
		spin_unlock_irqrestore(&ctl->read_lock, flags);
		kill_fasync(&ctl->fasync, SIGIO, POLL_IN);
	}
	read_unlock(&card->ctl_files_rwlock);
}
EXPORT_SYMBOL(snd_ctl_notify);

/**
 * snd_ctl_new - create a new control instance with some elements
 * @kctl: the pointer to store new control instance
 * @count: the number of elements in this control
 * @access: the default access flags for elements in this control
 * @file: given when locking these elements
 *
 * Allocates a memory object for a new control instance. The instance has
 * elements as many as the given number (@count). Each element has given
 * access permissions (@access). Each element is locked when @file is given.
 *
 * Return: 0 on success, error code on failure
 */
static int snd_ctl_new(struct snd_kcontrol **kctl, unsigned int count,
		       unsigned int access, struct snd_ctl_file *file)
{
	unsigned int size;
	unsigned int idx;

	if (count == 0 || count > MAX_CONTROL_COUNT)
		return -EINVAL;

	size  = sizeof(struct snd_kcontrol);
	size += sizeof(struct snd_kcontrol_volatile) * count;

	*kctl = kzalloc(size, GFP_KERNEL);
	if (!*kctl)
		return -ENOMEM;

	for (idx = 0; idx < count; idx++) {
		(*kctl)->vd[idx].access = access;
		(*kctl)->vd[idx].owner = file;
	}
	(*kctl)->count = count;

	return 0;
}

/**
 * snd_ctl_new1 - create a control instance from the template
 * @ncontrol: the initialization record
 * @private_data: the private data to set
 *
 * Allocates a new struct snd_kcontrol instance and initialize from the given
 * template.  When the access field of ncontrol is 0, it's assumed as
 * READWRITE access. When the count field is 0, it's assumes as one.
 *
 * Return: The pointer of the newly generated instance, or %NULL on failure.
 */
struct snd_kcontrol *snd_ctl_new1(const struct snd_kcontrol_new *ncontrol,
				  void *private_data)
{
	struct snd_kcontrol *kctl;
	unsigned int count;
	unsigned int access;
	int err;

	if (snd_BUG_ON(!ncontrol || !ncontrol->info))
		return NULL;

	count = ncontrol->count;
	if (count == 0)
		count = 1;

	access = ncontrol->access;
	if (access == 0)
		access = SNDRV_CTL_ELEM_ACCESS_READWRITE;
	access &= (SNDRV_CTL_ELEM_ACCESS_READWRITE |
		   SNDRV_CTL_ELEM_ACCESS_VOLATILE |
		   SNDRV_CTL_ELEM_ACCESS_INACTIVE |
		   SNDRV_CTL_ELEM_ACCESS_TLV_READWRITE |
		   SNDRV_CTL_ELEM_ACCESS_TLV_COMMAND |
		   SNDRV_CTL_ELEM_ACCESS_TLV_CALLBACK);

	err = snd_ctl_new(&kctl, count, access, NULL);
	if (err < 0)
		return NULL;

	/* The 'numid' member is decided when calling snd_ctl_add(). */
	kctl->id.iface = ncontrol->iface;
	kctl->id.device = ncontrol->device;
	kctl->id.subdevice = ncontrol->subdevice;
	if (ncontrol->name) {
		strlcpy(kctl->id.name, ncontrol->name, sizeof(kctl->id.name));
		if (strcmp(ncontrol->name, kctl->id.name) != 0)
			pr_warn("ALSA: Control name '%s' truncated to '%s'\n",
				ncontrol->name, kctl->id.name);
	}
	kctl->id.index = ncontrol->index;

	kctl->info = ncontrol->info;
	kctl->get = ncontrol->get;
	kctl->put = ncontrol->put;
	kctl->tlv.p = ncontrol->tlv.p;

	kctl->private_value = ncontrol->private_value;
	kctl->private_data = private_data;

	return kctl;
}
EXPORT_SYMBOL(snd_ctl_new1);

/**
 * snd_ctl_free_one - release the control instance
 * @kcontrol: the control instance
 *
 * Releases the control instance created via snd_ctl_new()
 * or snd_ctl_new1().
 * Don't call this after the control was added to the card.
 */
void snd_ctl_free_one(struct snd_kcontrol *kcontrol)
{
	if (kcontrol) {
		if (kcontrol->private_free)
			kcontrol->private_free(kcontrol);
		kfree(kcontrol);
	}
}
EXPORT_SYMBOL(snd_ctl_free_one);

static bool snd_ctl_remove_numid_conflict(struct snd_card *card,
					  unsigned int count)
{
	struct snd_kcontrol *kctl;

	/* Make sure that the ids assigned to the control do not wrap around */
	if (card->last_numid >= UINT_MAX - count)
		card->last_numid = 0;

	list_for_each_entry(kctl, &card->controls, list) {
		if (kctl->id.numid < card->last_numid + 1 + count &&
		    kctl->id.numid + kctl->count > card->last_numid + 1) {
		    	card->last_numid = kctl->id.numid + kctl->count - 1;
			return true;
		}
	}
	return false;
}

static int snd_ctl_find_hole(struct snd_card *card, unsigned int count)
{
	unsigned int iter = 100000;

	while (snd_ctl_remove_numid_conflict(card, count)) {
		if (--iter == 0) {
			/* this situation is very unlikely */
			dev_err(card->dev, "unable to allocate new control numid\n");
			return -ENOMEM;
		}
	}
	return 0;
}

/* add a new kcontrol object; call with card->controls_rwsem locked */
static int __snd_ctl_add(struct snd_card *card, struct snd_kcontrol *kcontrol)
{
	struct snd_ctl_elem_id id;
	unsigned int idx;
	unsigned int count;

	id = kcontrol->id;
	if (id.index > UINT_MAX - kcontrol->count)
		return -EINVAL;

	if (snd_ctl_find_id(card, &id)) {
		dev_err(card->dev,
			"control %i:%i:%i:%s:%i is already present\n",
			id.iface, id.device, id.subdevice, id.name, id.index);
		return -EBUSY;
	}

	if (snd_ctl_find_hole(card, kcontrol->count) < 0)
		return -ENOMEM;

	list_add_tail(&kcontrol->list, &card->controls);
	card->controls_count += kcontrol->count;
	kcontrol->id.numid = card->last_numid + 1;
	card->last_numid += kcontrol->count;

	id = kcontrol->id;
	count = kcontrol->count;
	for (idx = 0; idx < count; idx++, id.index++, id.numid++)
		snd_ctl_notify(card, SNDRV_CTL_EVENT_MASK_ADD, &id);

	return 0;
}

/**
 * snd_ctl_add - add the control instance to the card
 * @card: the card instance
 * @kcontrol: the control instance to add
 *
 * Adds the control instance created via snd_ctl_new() or
 * snd_ctl_new1() to the given card. Assigns also an unique
 * numid used for fast search.
 *
 * It frees automatically the control which cannot be added.
 *
 * Return: Zero if successful, or a negative error code on failure.
 *
 */
int snd_ctl_add(struct snd_card *card, struct snd_kcontrol *kcontrol)
{
	int err = -EINVAL;

	if (! kcontrol)
		return err;
	if (snd_BUG_ON(!card || !kcontrol->info))
		goto error;

	down_write(&card->controls_rwsem);
	err = __snd_ctl_add(card, kcontrol);
	up_write(&card->controls_rwsem);
	if (err < 0)
		goto error;
	return 0;

 error:
	snd_ctl_free_one(kcontrol);
	return err;
}
EXPORT_SYMBOL(snd_ctl_add);

/**
 * snd_ctl_replace - replace the control instance of the card
 * @card: the card instance
 * @kcontrol: the control instance to replace
 * @add_on_replace: add the control if not already added
 *
 * Replaces the given control.  If the given control does not exist
 * and the add_on_replace flag is set, the control is added.  If the
 * control exists, it is destroyed first.
 *
 * It frees automatically the control which cannot be added or replaced.
 *
 * Return: Zero if successful, or a negative error code on failure.
 */
int snd_ctl_replace(struct snd_card *card, struct snd_kcontrol *kcontrol,
		    bool add_on_replace)
{
	struct snd_ctl_elem_id id;
	unsigned int count;
	unsigned int idx;
	struct snd_kcontrol *old;
	int ret;

	if (!kcontrol)
		return -EINVAL;
	if (snd_BUG_ON(!card || !kcontrol->info)) {
		ret = -EINVAL;
		goto error;
	}
	id = kcontrol->id;
	down_write(&card->controls_rwsem);
	old = snd_ctl_find_id(card, &id);
	if (!old) {
		if (add_on_replace)
			goto add;
		up_write(&card->controls_rwsem);
		ret = -EINVAL;
		goto error;
	}
	ret = snd_ctl_remove(card, old);
	if (ret < 0) {
		up_write(&card->controls_rwsem);
		goto error;
	}
add:
	if (snd_ctl_find_hole(card, kcontrol->count) < 0) {
		up_write(&card->controls_rwsem);
		ret = -ENOMEM;
		goto error;
	}
	list_add_tail(&kcontrol->list, &card->controls);
	card->controls_count += kcontrol->count;
	kcontrol->id.numid = card->last_numid + 1;
	card->last_numid += kcontrol->count;
	id = kcontrol->id;
	count = kcontrol->count;
	up_write(&card->controls_rwsem);
	for (idx = 0; idx < count; idx++, id.index++, id.numid++)
		snd_ctl_notify(card, SNDRV_CTL_EVENT_MASK_ADD, &id);
	return 0;

error:
	snd_ctl_free_one(kcontrol);
	return ret;
}
EXPORT_SYMBOL(snd_ctl_replace);

/**
 * snd_ctl_remove - remove the control from the card and release it
 * @card: the card instance
 * @kcontrol: the control instance to remove
 *
 * Removes the control from the card and then releases the instance.
 * You don't need to call snd_ctl_free_one(). You must be in
 * the write lock - down_write(&card->controls_rwsem).
 *
 * Return: 0 if successful, or a negative error code on failure.
 */
int snd_ctl_remove(struct snd_card *card, struct snd_kcontrol *kcontrol)
{
	struct snd_ctl_elem_id id;
	unsigned int idx;

	if (snd_BUG_ON(!card || !kcontrol))
		return -EINVAL;
	list_del(&kcontrol->list);
	card->controls_count -= kcontrol->count;
	id = kcontrol->id;
	for (idx = 0; idx < kcontrol->count; idx++, id.index++, id.numid++)
		snd_ctl_notify(card, SNDRV_CTL_EVENT_MASK_REMOVE, &id);
	snd_ctl_free_one(kcontrol);
	return 0;
}
EXPORT_SYMBOL(snd_ctl_remove);

/**
 * snd_ctl_remove_id - remove the control of the given id and release it
 * @card: the card instance
 * @id: the control id to remove
 *
 * Finds the control instance with the given id, removes it from the
 * card list and releases it.
 *
 * Return: 0 if successful, or a negative error code on failure.
 */
int snd_ctl_remove_id(struct snd_card *card, struct snd_ctl_elem_id *id)
{
	struct snd_kcontrol *kctl;
	int ret;

	down_write(&card->controls_rwsem);
	kctl = snd_ctl_find_id(card, id);
	if (kctl == NULL) {
		up_write(&card->controls_rwsem);
		return -ENOENT;
	}
	ret = snd_ctl_remove(card, kctl);
	up_write(&card->controls_rwsem);
	return ret;
}
EXPORT_SYMBOL(snd_ctl_remove_id);

/**
 * snd_ctl_remove_user_ctl - remove and release the unlocked user control
 * @file: active control handle
 * @id: the control id to remove
 *
 * Finds the control instance with the given id, removes it from the
 * card list and releases it.
 *
 * Return: 0 if successful, or a negative error code on failure.
 */
static int snd_ctl_remove_user_ctl(struct snd_ctl_file * file,
				   struct snd_ctl_elem_id *id)
{
	struct snd_card *card = file->card;
	struct snd_kcontrol *kctl;
	int idx, ret;

	down_write(&card->controls_rwsem);
	kctl = snd_ctl_find_id(card, id);
	if (kctl == NULL) {
		ret = -ENOENT;
		goto error;
	}
	if (!(kctl->vd[0].access & SNDRV_CTL_ELEM_ACCESS_USER)) {
		ret = -EINVAL;
		goto error;
	}
	for (idx = 0; idx < kctl->count; idx++)
		if (kctl->vd[idx].owner != NULL && kctl->vd[idx].owner != file) {
			ret = -EBUSY;
			goto error;
		}
	ret = snd_ctl_remove(card, kctl);
	if (ret < 0)
		goto error;
	card->user_ctl_count--;
error:
	up_write(&card->controls_rwsem);
	return ret;
}

/**
 * snd_ctl_activate_id - activate/inactivate the control of the given id
 * @card: the card instance
 * @id: the control id to activate/inactivate
 * @active: non-zero to activate
 *
 * Finds the control instance with the given id, and activate or
 * inactivate the control together with notification, if changed.
 * The given ID data is filled with full information.
 *
 * Return: 0 if unchanged, 1 if changed, or a negative error code on failure.
 */
int snd_ctl_activate_id(struct snd_card *card, struct snd_ctl_elem_id *id,
			int active)
{
	struct snd_kcontrol *kctl;
	struct snd_kcontrol_volatile *vd;
	unsigned int index_offset;
	int ret;

	down_write(&card->controls_rwsem);
	kctl = snd_ctl_find_id(card, id);
	if (kctl == NULL) {
		ret = -ENOENT;
		goto unlock;
	}
	index_offset = snd_ctl_get_ioff(kctl, id);
	vd = &kctl->vd[index_offset];
	ret = 0;
	if (active) {
		if (!(vd->access & SNDRV_CTL_ELEM_ACCESS_INACTIVE))
			goto unlock;
		vd->access &= ~SNDRV_CTL_ELEM_ACCESS_INACTIVE;
	} else {
		if (vd->access & SNDRV_CTL_ELEM_ACCESS_INACTIVE)
			goto unlock;
		vd->access |= SNDRV_CTL_ELEM_ACCESS_INACTIVE;
	}
	snd_ctl_build_ioff(id, kctl, index_offset);
	ret = 1;
 unlock:
	up_write(&card->controls_rwsem);
	if (ret > 0)
		snd_ctl_notify(card, SNDRV_CTL_EVENT_MASK_INFO, id);
	return ret;
}
EXPORT_SYMBOL_GPL(snd_ctl_activate_id);

/**
 * snd_ctl_rename_id - replace the id of a control on the card
 * @card: the card instance
 * @src_id: the old id
 * @dst_id: the new id
 *
 * Finds the control with the old id from the card, and replaces the
 * id with the new one.
 *
 * Return: Zero if successful, or a negative error code on failure.
 */
int snd_ctl_rename_id(struct snd_card *card, struct snd_ctl_elem_id *src_id,
		      struct snd_ctl_elem_id *dst_id)
{
	struct snd_kcontrol *kctl;

	down_write(&card->controls_rwsem);
	kctl = snd_ctl_find_id(card, src_id);
	if (kctl == NULL) {
		up_write(&card->controls_rwsem);
		return -ENOENT;
	}
	kctl->id = *dst_id;
	kctl->id.numid = card->last_numid + 1;
	card->last_numid += kctl->count;
	up_write(&card->controls_rwsem);
	return 0;
}
EXPORT_SYMBOL(snd_ctl_rename_id);

/**
 * snd_ctl_find_numid - find the control instance with the given number-id
 * @card: the card instance
 * @numid: the number-id to search
 *
 * Finds the control instance with the given number-id from the card.
 *
 * The caller must down card->controls_rwsem before calling this function
 * (if the race condition can happen).
 *
 * Return: The pointer of the instance if found, or %NULL if not.
 *
 */
struct snd_kcontrol *snd_ctl_find_numid(struct snd_card *card, unsigned int numid)
{
	struct snd_kcontrol *kctl;

	if (snd_BUG_ON(!card || !numid))
		return NULL;
	list_for_each_entry(kctl, &card->controls, list) {
		if (kctl->id.numid <= numid && kctl->id.numid + kctl->count > numid)
			return kctl;
	}
	return NULL;
}
EXPORT_SYMBOL(snd_ctl_find_numid);

/**
 * snd_ctl_find_id - find the control instance with the given id
 * @card: the card instance
 * @id: the id to search
 *
 * Finds the control instance with the given id from the card.
 *
 * The caller must down card->controls_rwsem before calling this function
 * (if the race condition can happen).
 *
 * Return: The pointer of the instance if found, or %NULL if not.
 *
 */
struct snd_kcontrol *snd_ctl_find_id(struct snd_card *card,
				     struct snd_ctl_elem_id *id)
{
	struct snd_kcontrol *kctl;

	if (snd_BUG_ON(!card || !id))
		return NULL;
	if (id->numid != 0)
		return snd_ctl_find_numid(card, id->numid);
	list_for_each_entry(kctl, &card->controls, list) {
		if (kctl->id.iface != id->iface)
			continue;
		if (kctl->id.device != id->device)
			continue;
		if (kctl->id.subdevice != id->subdevice)
			continue;
		if (strncmp(kctl->id.name, id->name, sizeof(kctl->id.name)))
			continue;
		if (kctl->id.index > id->index)
			continue;
		if (kctl->id.index + kctl->count <= id->index)
			continue;
		return kctl;
	}
	return NULL;
}
EXPORT_SYMBOL(snd_ctl_find_id);

static int snd_ctl_card_info(struct snd_card *card, struct snd_ctl_file * ctl,
			     unsigned int cmd, void __user *arg)
{
	struct snd_ctl_card_info *info;

	info = kzalloc(sizeof(*info), GFP_KERNEL);
	if (! info)
		return -ENOMEM;
	down_read(&snd_ioctl_rwsem);
	info->card = card->number;
	strlcpy(info->id, card->id, sizeof(info->id));
	strlcpy(info->driver, card->driver, sizeof(info->driver));
	strlcpy(info->name, card->shortname, sizeof(info->name));
	strlcpy(info->longname, card->longname, sizeof(info->longname));
	strlcpy(info->mixername, card->mixername, sizeof(info->mixername));
	strlcpy(info->components, card->components, sizeof(info->components));
	up_read(&snd_ioctl_rwsem);
	if (copy_to_user(arg, info, sizeof(struct snd_ctl_card_info))) {
		kfree(info);
		return -EFAULT;
	}
	kfree(info);
	return 0;
}

static int snd_ctl_elem_list(struct snd_card *card,
			     struct snd_ctl_elem_list __user *_list)
{
	struct snd_ctl_elem_list list;
	struct snd_kcontrol *kctl;
	struct snd_ctl_elem_id id;
	unsigned int offset, space, jidx;
	int err = 0;

	if (copy_from_user(&list, _list, sizeof(list)))
		return -EFAULT;
	offset = list.offset;
	space = list.space;

	down_read(&card->controls_rwsem);
	list.count = card->controls_count;
	list.used = 0;
	if (space > 0) {
		list_for_each_entry(kctl, &card->controls, list) {
			if (offset >= kctl->count) {
				offset -= kctl->count;
				continue;
			}
			for (jidx = offset; jidx < kctl->count; jidx++) {
				snd_ctl_build_ioff(&id, kctl, jidx);
				if (copy_to_user(list.pids + list.used, &id,
						 sizeof(id))) {
					err = -EFAULT;
					goto out;
				}
				list.used++;
				if (!--space)
					goto out;
			}
			offset = 0;
		}
	}
 out:
	up_read(&card->controls_rwsem);
	if (!err && copy_to_user(_list, &list, sizeof(list)))
		err = -EFAULT;
	return err;
}

static bool validate_element_member_dimension(struct snd_ctl_elem_info *info)
{
	unsigned int members;
	unsigned int i;

	if (info->dimen.d[0] == 0)
		return true;

	members = 1;
	for (i = 0; i < ARRAY_SIZE(info->dimen.d); ++i) {
		if (info->dimen.d[i] == 0)
			break;
		members *= info->dimen.d[i];

		/*
		 * info->count should be validated in advance, to guarantee
		 * calculation soundness.
		 */
		if (members > info->count)
			return false;
	}

	for (++i; i < ARRAY_SIZE(info->dimen.d); ++i) {
		if (info->dimen.d[i] > 0)
			return false;
	}

	return members == info->count;
}

static int snd_ctl_elem_info(struct snd_ctl_file *ctl,
			     struct snd_ctl_elem_info *info)
{
	struct snd_card *card = ctl->card;
	struct snd_kcontrol *kctl;
	struct snd_kcontrol_volatile *vd;
	unsigned int index_offset;
	int result;

	down_read(&card->controls_rwsem);
	kctl = snd_ctl_find_id(card, &info->id);
	if (kctl == NULL) {
		up_read(&card->controls_rwsem);
		return -ENOENT;
	}
#ifdef CONFIG_SND_DEBUG
	info->access = 0;
#endif
	result = kctl->info(kctl, info);
	if (result >= 0) {
		snd_BUG_ON(info->access);
		index_offset = snd_ctl_get_ioff(kctl, &info->id);
		vd = &kctl->vd[index_offset];
		snd_ctl_build_ioff(&info->id, kctl, index_offset);
		info->access = vd->access;
		if (vd->owner) {
			info->access |= SNDRV_CTL_ELEM_ACCESS_LOCK;
			if (vd->owner == ctl)
				info->access |= SNDRV_CTL_ELEM_ACCESS_OWNER;
			info->owner = pid_vnr(vd->owner->pid);
		} else {
			info->owner = -1;
		}
	}
	up_read(&card->controls_rwsem);
	return result;
}

static int snd_ctl_elem_info_user(struct snd_ctl_file *ctl,
				  struct snd_ctl_elem_info __user *_info)
{
	struct snd_ctl_elem_info info;
	int result;

	if (copy_from_user(&info, _info, sizeof(info)))
		return -EFAULT;
	result = snd_power_wait(ctl->card, SNDRV_CTL_POWER_D0);
	if (result < 0)
		return result;
	result = snd_ctl_elem_info(ctl, &info);
	if (result < 0)
		return result;
	if (copy_to_user(_info, &info, sizeof(info)))
		return -EFAULT;
	return result;
}

static int snd_ctl_elem_read(struct snd_card *card,
			     struct snd_ctl_elem_value *control)
{
	struct snd_kcontrol *kctl;
	struct snd_kcontrol_volatile *vd;
	unsigned int index_offset;

	kctl = snd_ctl_find_id(card, &control->id);
	if (kctl == NULL)
		return -ENOENT;

	index_offset = snd_ctl_get_ioff(kctl, &control->id);
	vd = &kctl->vd[index_offset];
	if (!(vd->access & SNDRV_CTL_ELEM_ACCESS_READ) || kctl->get == NULL)
		return -EPERM;

	snd_ctl_build_ioff(&control->id, kctl, index_offset);
	return kctl->get(kctl, control);
}

static int snd_ctl_elem_read_user(struct snd_card *card,
				  struct snd_ctl_elem_value __user *_control)
{
	struct snd_ctl_elem_value *control;
	int result;

	control = memdup_user(_control, sizeof(*control));
	if (IS_ERR(control))
		return PTR_ERR(control);

	result = snd_power_wait(card, SNDRV_CTL_POWER_D0);
	if (result < 0)
		goto error;

	down_read(&card->controls_rwsem);
	result = snd_ctl_elem_read(card, control);
	up_read(&card->controls_rwsem);
	if (result < 0)
		goto error;

	if (copy_to_user(_control, control, sizeof(*control)))
		result = -EFAULT;
 error:
	kfree(control);
	return result;
}

static int snd_ctl_elem_write(struct snd_card *card, struct snd_ctl_file *file,
			      struct snd_ctl_elem_value *control)
{
	struct snd_kcontrol *kctl;
	struct snd_kcontrol_volatile *vd;
	unsigned int index_offset;
	int result;

	kctl = snd_ctl_find_id(card, &control->id);
	if (kctl == NULL)
		return -ENOENT;

	index_offset = snd_ctl_get_ioff(kctl, &control->id);
	vd = &kctl->vd[index_offset];
	if (!(vd->access & SNDRV_CTL_ELEM_ACCESS_WRITE) || kctl->put == NULL ||
	    (file && vd->owner && vd->owner != file)) {
		return -EPERM;
	}

	snd_ctl_build_ioff(&control->id, kctl, index_offset);
	result = kctl->put(kctl, control);
	if (result < 0)
		return result;

	if (result > 0) {
		struct snd_ctl_elem_id id = control->id;
		snd_ctl_notify(card, SNDRV_CTL_EVENT_MASK_VALUE, &id);
	}

	return 0;
}

static int snd_ctl_elem_write_user(struct snd_ctl_file *file,
				   struct snd_ctl_elem_value __user *_control)
{
	struct snd_ctl_elem_value *control;
	struct snd_card *card;
	int result;

	control = memdup_user(_control, sizeof(*control));
	if (IS_ERR(control))
		return PTR_ERR(control);

	card = file->card;
	result = snd_power_wait(card, SNDRV_CTL_POWER_D0);
	if (result < 0)
		goto error;

	down_write(&card->controls_rwsem);
	result = snd_ctl_elem_write(card, file, control);
	up_write(&card->controls_rwsem);
	if (result < 0)
		goto error;

	if (copy_to_user(_control, control, sizeof(*control)))
		result = -EFAULT;
 error:
	kfree(control);
	return result;
}

static int snd_ctl_elem_lock(struct snd_ctl_file *file,
			     struct snd_ctl_elem_id __user *_id)
{
	struct snd_card *card = file->card;
	struct snd_ctl_elem_id id;
	struct snd_kcontrol *kctl;
	struct snd_kcontrol_volatile *vd;
	int result;

	if (copy_from_user(&id, _id, sizeof(id)))
		return -EFAULT;
	down_write(&card->controls_rwsem);
	kctl = snd_ctl_find_id(card, &id);
	if (kctl == NULL) {
		result = -ENOENT;
	} else {
		vd = &kctl->vd[snd_ctl_get_ioff(kctl, &id)];
		if (vd->owner != NULL)
			result = -EBUSY;
		else {
			vd->owner = file;
			result = 0;
		}
	}
	up_write(&card->controls_rwsem);
	return result;
}

static int snd_ctl_elem_unlock(struct snd_ctl_file *file,
			       struct snd_ctl_elem_id __user *_id)
{
	struct snd_card *card = file->card;
	struct snd_ctl_elem_id id;
	struct snd_kcontrol *kctl;
	struct snd_kcontrol_volatile *vd;
	int result;

	if (copy_from_user(&id, _id, sizeof(id)))
		return -EFAULT;
	down_write(&card->controls_rwsem);
	kctl = snd_ctl_find_id(card, &id);
	if (kctl == NULL) {
		result = -ENOENT;
	} else {
		vd = &kctl->vd[snd_ctl_get_ioff(kctl, &id)];
		if (vd->owner == NULL)
			result = -EINVAL;
		else if (vd->owner != file)
			result = -EPERM;
		else {
			vd->owner = NULL;
			result = 0;
		}
	}
	up_write(&card->controls_rwsem);
	return result;
}

struct user_element {
	struct snd_ctl_elem_info info;
	struct snd_card *card;
	char *elem_data;		/* element data */
	unsigned long elem_data_size;	/* size of element data in bytes */
	void *tlv_data;			/* TLV data */
	unsigned long tlv_data_size;	/* TLV data size */
	void *priv_data;		/* private data (like strings for enumerated type) */
};

static int snd_ctl_elem_user_info(struct snd_kcontrol *kcontrol,
				  struct snd_ctl_elem_info *uinfo)
{
	struct user_element *ue = kcontrol->private_data;
	unsigned int offset;

	offset = snd_ctl_get_ioff(kcontrol, &uinfo->id);
	*uinfo = ue->info;
	snd_ctl_build_ioff(&uinfo->id, kcontrol, offset);

	return 0;
}

static int snd_ctl_elem_user_enum_info(struct snd_kcontrol *kcontrol,
				       struct snd_ctl_elem_info *uinfo)
{
	struct user_element *ue = kcontrol->private_data;
	const char *names;
	unsigned int item;
	unsigned int offset;

	item = uinfo->value.enumerated.item;

	offset = snd_ctl_get_ioff(kcontrol, &uinfo->id);
	*uinfo = ue->info;
	snd_ctl_build_ioff(&uinfo->id, kcontrol, offset);

	item = min(item, uinfo->value.enumerated.items - 1);
	uinfo->value.enumerated.item = item;

	names = ue->priv_data;
	for (; item > 0; --item)
		names += strlen(names) + 1;
	strcpy(uinfo->value.enumerated.name, names);

	return 0;
}

static int snd_ctl_elem_user_get(struct snd_kcontrol *kcontrol,
				 struct snd_ctl_elem_value *ucontrol)
{
	struct user_element *ue = kcontrol->private_data;
	unsigned int size = ue->elem_data_size;
	char *src = ue->elem_data +
			snd_ctl_get_ioff(kcontrol, &ucontrol->id) * size;

	memcpy(&ucontrol->value, src, size);
	return 0;
}

static int snd_ctl_elem_user_put(struct snd_kcontrol *kcontrol,
				 struct snd_ctl_elem_value *ucontrol)
{
	int change;
	struct user_element *ue = kcontrol->private_data;
	unsigned int size = ue->elem_data_size;
	char *dst = ue->elem_data +
			snd_ctl_get_ioff(kcontrol, &ucontrol->id) * size;

	change = memcmp(&ucontrol->value, dst, size) != 0;
	if (change)
		memcpy(dst, &ucontrol->value, size);
	return change;
}

static int replace_user_tlv(struct snd_kcontrol *kctl, unsigned int __user *buf,
			    unsigned int size)
{
	struct user_element *ue = kctl->private_data;
	unsigned int *container;
	struct snd_ctl_elem_id id;
	unsigned int mask = 0;
	int i;
	int change;

	if (size > 1024 * 128)	/* sane value */
		return -EINVAL;

<<<<<<< HEAD
		new_data = memdup_user(tlv, size);
		if (IS_ERR(new_data))
			return PTR_ERR(new_data);
		mutex_lock(&ue->card->user_ctl_lock);
		change = ue->tlv_data_size != size;
		if (!change)
			change = memcmp(ue->tlv_data, new_data, size) != 0;
		kfree(ue->tlv_data);
		ue->tlv_data = new_data;
		ue->tlv_data_size = size;
		mutex_unlock(&ue->card->user_ctl_lock);
	} else {
		int ret = 0;
=======
	container = vmemdup_user(buf, size);
	if (IS_ERR(container))
		return PTR_ERR(container);
>>>>>>> 286cd8c7

	change = ue->tlv_data_size != size;
	if (!change)
		change = memcmp(ue->tlv_data, container, size) != 0;
	if (!change) {
		kvfree(container);
		return 0;
	}

	if (ue->tlv_data == NULL) {
		/* Now TLV data is available. */
		for (i = 0; i < kctl->count; ++i)
			kctl->vd[i].access |= SNDRV_CTL_ELEM_ACCESS_TLV_READ;
		mask = SNDRV_CTL_EVENT_MASK_INFO;
	}

	kvfree(ue->tlv_data);
	ue->tlv_data = container;
	ue->tlv_data_size = size;

	mask |= SNDRV_CTL_EVENT_MASK_TLV;
	for (i = 0; i < kctl->count; ++i) {
		snd_ctl_build_ioff(&id, kctl, i);
		snd_ctl_notify(ue->card, mask, &id);
	}

	return change;
}

static int read_user_tlv(struct snd_kcontrol *kctl, unsigned int __user *buf,
			 unsigned int size)
{
	struct user_element *ue = kctl->private_data;

	if (ue->tlv_data_size == 0 || ue->tlv_data == NULL)
		return -ENXIO;

	if (size < ue->tlv_data_size)
		return -ENOSPC;

	if (copy_to_user(buf, ue->tlv_data, ue->tlv_data_size))
		return -EFAULT;

	return 0;
}

static int snd_ctl_elem_user_tlv(struct snd_kcontrol *kctl, int op_flag,
				 unsigned int size, unsigned int __user *buf)
{
	if (op_flag == SNDRV_CTL_TLV_OP_WRITE)
		return replace_user_tlv(kctl, buf, size);
	else
		return read_user_tlv(kctl, buf, size);
}

static int snd_ctl_elem_init_enum_names(struct user_element *ue)
{
	char *names, *p;
	size_t buf_len, name_len;
	unsigned int i;
	const uintptr_t user_ptrval = ue->info.value.enumerated.names_ptr;

	if (ue->info.value.enumerated.names_length > 64 * 1024)
		return -EINVAL;

	names = vmemdup_user((const void __user *)user_ptrval,
		ue->info.value.enumerated.names_length);
	if (IS_ERR(names))
		return PTR_ERR(names);

	/* check that there are enough valid names */
	buf_len = ue->info.value.enumerated.names_length;
	p = names;
	for (i = 0; i < ue->info.value.enumerated.items; ++i) {
		name_len = strnlen(p, buf_len);
		if (name_len == 0 || name_len >= 64 || name_len == buf_len) {
			kvfree(names);
			return -EINVAL;
		}
		p += name_len + 1;
		buf_len -= name_len + 1;
	}

	ue->priv_data = names;
	ue->info.value.enumerated.names_ptr = 0;

	return 0;
}

static void snd_ctl_elem_user_free(struct snd_kcontrol *kcontrol)
{
	struct user_element *ue = kcontrol->private_data;

	kvfree(ue->tlv_data);
	kvfree(ue->priv_data);
	kfree(ue);
}

static int snd_ctl_elem_add(struct snd_ctl_file *file,
			    struct snd_ctl_elem_info *info, int replace)
{
	/* The capacity of struct snd_ctl_elem_value.value.*/
	static const unsigned int value_sizes[] = {
		[SNDRV_CTL_ELEM_TYPE_BOOLEAN]	= sizeof(long),
		[SNDRV_CTL_ELEM_TYPE_INTEGER]	= sizeof(long),
		[SNDRV_CTL_ELEM_TYPE_ENUMERATED] = sizeof(unsigned int),
		[SNDRV_CTL_ELEM_TYPE_BYTES]	= sizeof(unsigned char),
		[SNDRV_CTL_ELEM_TYPE_IEC958]	= sizeof(struct snd_aes_iec958),
		[SNDRV_CTL_ELEM_TYPE_INTEGER64] = sizeof(long long),
	};
	static const unsigned int max_value_counts[] = {
		[SNDRV_CTL_ELEM_TYPE_BOOLEAN]	= 128,
		[SNDRV_CTL_ELEM_TYPE_INTEGER]	= 128,
		[SNDRV_CTL_ELEM_TYPE_ENUMERATED] = 128,
		[SNDRV_CTL_ELEM_TYPE_BYTES]	= 512,
		[SNDRV_CTL_ELEM_TYPE_IEC958]	= 1,
		[SNDRV_CTL_ELEM_TYPE_INTEGER64] = 64,
	};
	struct snd_card *card = file->card;
	struct snd_kcontrol *kctl;
	unsigned int count;
	unsigned int access;
	long private_size;
	struct user_element *ue;
	unsigned int offset;
	int err;

	if (!*info->id.name)
		return -EINVAL;
	if (strnlen(info->id.name, sizeof(info->id.name)) >= sizeof(info->id.name))
		return -EINVAL;

	/* Delete a control to replace them if needed. */
	if (replace) {
		info->id.numid = 0;
		err = snd_ctl_remove_user_ctl(file, &info->id);
		if (err)
			return err;
	}

	/*
	 * The number of userspace controls are counted control by control,
	 * not element by element.
	 */
	if (card->user_ctl_count + 1 > MAX_USER_CONTROLS)
		return -ENOMEM;

	/* Check the number of elements for this userspace control. */
	count = info->owner;
	if (count == 0)
		count = 1;

	/* Arrange access permissions if needed. */
	access = info->access;
	if (access == 0)
		access = SNDRV_CTL_ELEM_ACCESS_READWRITE;
	access &= (SNDRV_CTL_ELEM_ACCESS_READWRITE |
		   SNDRV_CTL_ELEM_ACCESS_INACTIVE |
		   SNDRV_CTL_ELEM_ACCESS_TLV_WRITE);

	/* In initial state, nothing is available as TLV container. */
	if (access & SNDRV_CTL_ELEM_ACCESS_TLV_WRITE)
		access |= SNDRV_CTL_ELEM_ACCESS_TLV_CALLBACK;
	access |= SNDRV_CTL_ELEM_ACCESS_USER;

	/*
	 * Check information and calculate the size of data specific to
	 * this userspace control.
	 */
	if (info->type < SNDRV_CTL_ELEM_TYPE_BOOLEAN ||
	    info->type > SNDRV_CTL_ELEM_TYPE_INTEGER64)
		return -EINVAL;
	if (info->type == SNDRV_CTL_ELEM_TYPE_ENUMERATED &&
	    info->value.enumerated.items == 0)
		return -EINVAL;
	if (info->count < 1 ||
	    info->count > max_value_counts[info->type])
		return -EINVAL;
	if (!validate_element_member_dimension(info))
		return -EINVAL;
	private_size = value_sizes[info->type] * info->count;

	/*
	 * Keep memory object for this userspace control. After passing this
	 * code block, the instance should be freed by snd_ctl_free_one().
	 *
	 * Note that these elements in this control are locked.
	 */
	err = snd_ctl_new(&kctl, count, access, file);
	if (err < 0)
		return err;
	memcpy(&kctl->id, &info->id, sizeof(kctl->id));
	kctl->private_data = kzalloc(sizeof(struct user_element) + private_size * count,
				     GFP_KERNEL);
	if (kctl->private_data == NULL) {
		kfree(kctl);
		return -ENOMEM;
	}
	kctl->private_free = snd_ctl_elem_user_free;

	/* Set private data for this userspace control. */
	ue = (struct user_element *)kctl->private_data;
	ue->card = card;
	ue->info = *info;
	ue->info.access = 0;
	ue->elem_data = (char *)ue + sizeof(*ue);
	ue->elem_data_size = private_size;
	if (ue->info.type == SNDRV_CTL_ELEM_TYPE_ENUMERATED) {
		err = snd_ctl_elem_init_enum_names(ue);
		if (err < 0) {
			snd_ctl_free_one(kctl);
			return err;
		}
	}

	/* Set callback functions. */
	if (info->type == SNDRV_CTL_ELEM_TYPE_ENUMERATED)
		kctl->info = snd_ctl_elem_user_enum_info;
	else
		kctl->info = snd_ctl_elem_user_info;
	if (access & SNDRV_CTL_ELEM_ACCESS_READ)
		kctl->get = snd_ctl_elem_user_get;
	if (access & SNDRV_CTL_ELEM_ACCESS_WRITE)
		kctl->put = snd_ctl_elem_user_put;
	if (access & SNDRV_CTL_ELEM_ACCESS_TLV_WRITE)
		kctl->tlv.c = snd_ctl_elem_user_tlv;

	/* This function manage to free the instance on failure. */
	down_write(&card->controls_rwsem);
	err = __snd_ctl_add(card, kctl);
	if (err < 0) {
		snd_ctl_free_one(kctl);
		goto unlock;
	}
	offset = snd_ctl_get_ioff(kctl, &info->id);
	snd_ctl_build_ioff(&info->id, kctl, offset);
	/*
	 * Here we cannot fill any field for the number of elements added by
	 * this operation because there're no specific fields. The usage of
	 * 'owner' field for this purpose may cause any bugs to userspace
	 * applications because the field originally means PID of a process
	 * which locks the element.
	 */

	card->user_ctl_count++;

 unlock:
	up_write(&card->controls_rwsem);
	return err;
}

static int snd_ctl_elem_add_user(struct snd_ctl_file *file,
				 struct snd_ctl_elem_info __user *_info, int replace)
{
	struct snd_ctl_elem_info info;
	int err;

	if (copy_from_user(&info, _info, sizeof(info)))
		return -EFAULT;
	err = snd_ctl_elem_add(file, &info, replace);
	if (err < 0)
		return err;
	if (copy_to_user(_info, &info, sizeof(info))) {
		snd_ctl_remove_user_ctl(file, &info.id);
		return -EFAULT;
	}

	return 0;
}

static int snd_ctl_elem_remove(struct snd_ctl_file *file,
			       struct snd_ctl_elem_id __user *_id)
{
	struct snd_ctl_elem_id id;

	if (copy_from_user(&id, _id, sizeof(id)))
		return -EFAULT;
	return snd_ctl_remove_user_ctl(file, &id);
}

static int snd_ctl_subscribe_events(struct snd_ctl_file *file, int __user *ptr)
{
	int subscribe;
	if (get_user(subscribe, ptr))
		return -EFAULT;
	if (subscribe < 0) {
		subscribe = file->subscribed;
		if (put_user(subscribe, ptr))
			return -EFAULT;
		return 0;
	}
	if (subscribe) {
		file->subscribed = 1;
		return 0;
	} else if (file->subscribed) {
		snd_ctl_empty_read_queue(file);
		file->subscribed = 0;
	}
	return 0;
}

static int call_tlv_handler(struct snd_ctl_file *file, int op_flag,
			    struct snd_kcontrol *kctl,
			    struct snd_ctl_elem_id *id,
			    unsigned int __user *buf, unsigned int size)
{
	static const struct {
		int op;
		int perm;
	} pairs[] = {
		{SNDRV_CTL_TLV_OP_READ,  SNDRV_CTL_ELEM_ACCESS_TLV_READ},
		{SNDRV_CTL_TLV_OP_WRITE, SNDRV_CTL_ELEM_ACCESS_TLV_WRITE},
		{SNDRV_CTL_TLV_OP_CMD,   SNDRV_CTL_ELEM_ACCESS_TLV_COMMAND},
	};
	struct snd_kcontrol_volatile *vd = &kctl->vd[snd_ctl_get_ioff(kctl, id)];
	int i;

	/* Check support of the request for this element. */
	for (i = 0; i < ARRAY_SIZE(pairs); ++i) {
		if (op_flag == pairs[i].op && (vd->access & pairs[i].perm))
			break;
	}
	if (i == ARRAY_SIZE(pairs))
		return -ENXIO;

	if (kctl->tlv.c == NULL)
		return -ENXIO;

	/* Write and command operations are not allowed for locked element. */
	if (op_flag != SNDRV_CTL_TLV_OP_READ &&
	    vd->owner != NULL && vd->owner != file)
		return -EPERM;

	return kctl->tlv.c(kctl, op_flag, size, buf);
}

static int read_tlv_buf(struct snd_kcontrol *kctl, struct snd_ctl_elem_id *id,
			unsigned int __user *buf, unsigned int size)
{
	struct snd_kcontrol_volatile *vd = &kctl->vd[snd_ctl_get_ioff(kctl, id)];
	unsigned int len;

	if (!(vd->access & SNDRV_CTL_ELEM_ACCESS_TLV_READ))
		return -ENXIO;

	if (kctl->tlv.p == NULL)
		return -ENXIO;

	len = sizeof(unsigned int) * 2 + kctl->tlv.p[1];
	if (size < len)
		return -ENOMEM;

	if (copy_to_user(buf, kctl->tlv.p, len))
		return -EFAULT;

	return 0;
}

static int snd_ctl_tlv_ioctl(struct snd_ctl_file *file,
			     struct snd_ctl_tlv __user *buf,
                             int op_flag)
{
	struct snd_ctl_tlv header;
	unsigned int __user *container;
	unsigned int container_size;
	struct snd_kcontrol *kctl;
	struct snd_ctl_elem_id id;
	struct snd_kcontrol_volatile *vd;

	if (copy_from_user(&header, buf, sizeof(header)))
		return -EFAULT;

	/* In design of control core, numerical ID starts at 1. */
	if (header.numid == 0)
		return -EINVAL;
<<<<<<< HEAD
	if (!tlv.numid)
		return -EINVAL;
	down_read(&card->controls_rwsem);
	kctl = snd_ctl_find_numid(card, tlv.numid);
	if (kctl == NULL) {
		err = -ENOENT;
		goto __kctl_end;
	}
	if (kctl->tlv.p == NULL) {
		err = -ENXIO;
		goto __kctl_end;
	}
	vd = &kctl->vd[tlv.numid - kctl->id.numid];
	if ((op_flag == SNDRV_CTL_TLV_OP_READ &&
	     (vd->access & SNDRV_CTL_ELEM_ACCESS_TLV_READ) == 0) ||
	    (op_flag == SNDRV_CTL_TLV_OP_WRITE &&
	     (vd->access & SNDRV_CTL_ELEM_ACCESS_TLV_WRITE) == 0) ||
	    (op_flag == SNDRV_CTL_TLV_OP_CMD &&
	     (vd->access & SNDRV_CTL_ELEM_ACCESS_TLV_COMMAND) == 0)) {
	    	err = -ENXIO;
	    	goto __kctl_end;
	}
=======

	/* At least, container should include type and length fields.  */
	if (header.length < sizeof(unsigned int) * 2)
		return -EINVAL;
	container_size = header.length;
	container = buf->tlv;

	kctl = snd_ctl_find_numid(file->card, header.numid);
	if (kctl == NULL)
		return -ENOENT;

	/* Calculate index of the element in this set. */
	id = kctl->id;
	snd_ctl_build_ioff(&id, kctl, header.numid - id.numid);
	vd = &kctl->vd[snd_ctl_get_ioff(kctl, &id)];

>>>>>>> 286cd8c7
	if (vd->access & SNDRV_CTL_ELEM_ACCESS_TLV_CALLBACK) {
		return call_tlv_handler(file, op_flag, kctl, &id, container,
					container_size);
	} else {
		if (op_flag == SNDRV_CTL_TLV_OP_READ) {
			return read_tlv_buf(kctl, &id, container,
					    container_size);
		}
	}

	/* Not supported. */
	return -ENXIO;
}

static long snd_ctl_ioctl(struct file *file, unsigned int cmd, unsigned long arg)
{
	struct snd_ctl_file *ctl;
	struct snd_card *card;
	struct snd_kctl_ioctl *p;
	void __user *argp = (void __user *)arg;
	int __user *ip = argp;
	int err;

	ctl = file->private_data;
	card = ctl->card;
	if (snd_BUG_ON(!card))
		return -ENXIO;
	switch (cmd) {
	case SNDRV_CTL_IOCTL_PVERSION:
		return put_user(SNDRV_CTL_VERSION, ip) ? -EFAULT : 0;
	case SNDRV_CTL_IOCTL_CARD_INFO:
		return snd_ctl_card_info(card, ctl, cmd, argp);
	case SNDRV_CTL_IOCTL_ELEM_LIST:
		return snd_ctl_elem_list(card, argp);
	case SNDRV_CTL_IOCTL_ELEM_INFO:
		return snd_ctl_elem_info_user(ctl, argp);
	case SNDRV_CTL_IOCTL_ELEM_READ:
		return snd_ctl_elem_read_user(card, argp);
	case SNDRV_CTL_IOCTL_ELEM_WRITE:
		return snd_ctl_elem_write_user(ctl, argp);
	case SNDRV_CTL_IOCTL_ELEM_LOCK:
		return snd_ctl_elem_lock(ctl, argp);
	case SNDRV_CTL_IOCTL_ELEM_UNLOCK:
		return snd_ctl_elem_unlock(ctl, argp);
	case SNDRV_CTL_IOCTL_ELEM_ADD:
		return snd_ctl_elem_add_user(ctl, argp, 0);
	case SNDRV_CTL_IOCTL_ELEM_REPLACE:
		return snd_ctl_elem_add_user(ctl, argp, 1);
	case SNDRV_CTL_IOCTL_ELEM_REMOVE:
		return snd_ctl_elem_remove(ctl, argp);
	case SNDRV_CTL_IOCTL_SUBSCRIBE_EVENTS:
		return snd_ctl_subscribe_events(ctl, ip);
	case SNDRV_CTL_IOCTL_TLV_READ:
		down_read(&ctl->card->controls_rwsem);
		err = snd_ctl_tlv_ioctl(ctl, argp, SNDRV_CTL_TLV_OP_READ);
		up_read(&ctl->card->controls_rwsem);
		return err;
	case SNDRV_CTL_IOCTL_TLV_WRITE:
		down_write(&ctl->card->controls_rwsem);
		err = snd_ctl_tlv_ioctl(ctl, argp, SNDRV_CTL_TLV_OP_WRITE);
		up_write(&ctl->card->controls_rwsem);
		return err;
	case SNDRV_CTL_IOCTL_TLV_COMMAND:
		down_write(&ctl->card->controls_rwsem);
		err = snd_ctl_tlv_ioctl(ctl, argp, SNDRV_CTL_TLV_OP_CMD);
		up_write(&ctl->card->controls_rwsem);
		return err;
	case SNDRV_CTL_IOCTL_POWER:
		return -ENOPROTOOPT;
	case SNDRV_CTL_IOCTL_POWER_STATE:
#ifdef CONFIG_PM
		return put_user(card->power_state, ip) ? -EFAULT : 0;
#else
		return put_user(SNDRV_CTL_POWER_D0, ip) ? -EFAULT : 0;
#endif
	}
	down_read(&snd_ioctl_rwsem);
	list_for_each_entry(p, &snd_control_ioctls, list) {
		err = p->fioctl(card, ctl, cmd, arg);
		if (err != -ENOIOCTLCMD) {
			up_read(&snd_ioctl_rwsem);
			return err;
		}
	}
	up_read(&snd_ioctl_rwsem);
	dev_dbg(card->dev, "unknown ioctl = 0x%x\n", cmd);
	return -ENOTTY;
}

static ssize_t snd_ctl_read(struct file *file, char __user *buffer,
			    size_t count, loff_t * offset)
{
	struct snd_ctl_file *ctl;
	int err = 0;
	ssize_t result = 0;

	ctl = file->private_data;
	if (snd_BUG_ON(!ctl || !ctl->card))
		return -ENXIO;
	if (!ctl->subscribed)
		return -EBADFD;
	if (count < sizeof(struct snd_ctl_event))
		return -EINVAL;
	spin_lock_irq(&ctl->read_lock);
	while (count >= sizeof(struct snd_ctl_event)) {
		struct snd_ctl_event ev;
		struct snd_kctl_event *kev;
		while (list_empty(&ctl->events)) {
			wait_queue_entry_t wait;
			if ((file->f_flags & O_NONBLOCK) != 0 || result > 0) {
				err = -EAGAIN;
				goto __end_lock;
			}
			init_waitqueue_entry(&wait, current);
			add_wait_queue(&ctl->change_sleep, &wait);
			set_current_state(TASK_INTERRUPTIBLE);
			spin_unlock_irq(&ctl->read_lock);
			schedule();
			remove_wait_queue(&ctl->change_sleep, &wait);
			if (ctl->card->shutdown)
				return -ENODEV;
			if (signal_pending(current))
				return -ERESTARTSYS;
			spin_lock_irq(&ctl->read_lock);
		}
		kev = snd_kctl_event(ctl->events.next);
		ev.type = SNDRV_CTL_EVENT_ELEM;
		ev.data.elem.mask = kev->mask;
		ev.data.elem.id = kev->id;
		list_del(&kev->list);
		spin_unlock_irq(&ctl->read_lock);
		kfree(kev);
		if (copy_to_user(buffer, &ev, sizeof(struct snd_ctl_event))) {
			err = -EFAULT;
			goto __end;
		}
		spin_lock_irq(&ctl->read_lock);
		buffer += sizeof(struct snd_ctl_event);
		count -= sizeof(struct snd_ctl_event);
		result += sizeof(struct snd_ctl_event);
	}
      __end_lock:
	spin_unlock_irq(&ctl->read_lock);
      __end:
      	return result > 0 ? result : err;
}

static __poll_t snd_ctl_poll(struct file *file, poll_table * wait)
{
	__poll_t mask;
	struct snd_ctl_file *ctl;

	ctl = file->private_data;
	if (!ctl->subscribed)
		return 0;
	poll_wait(file, &ctl->change_sleep, wait);

	mask = 0;
	if (!list_empty(&ctl->events))
		mask |= EPOLLIN | EPOLLRDNORM;

	return mask;
}

/*
 * register the device-specific control-ioctls.
 * called from each device manager like pcm.c, hwdep.c, etc.
 */
static int _snd_ctl_register_ioctl(snd_kctl_ioctl_func_t fcn, struct list_head *lists)
{
	struct snd_kctl_ioctl *pn;

	pn = kzalloc(sizeof(struct snd_kctl_ioctl), GFP_KERNEL);
	if (pn == NULL)
		return -ENOMEM;
	pn->fioctl = fcn;
	down_write(&snd_ioctl_rwsem);
	list_add_tail(&pn->list, lists);
	up_write(&snd_ioctl_rwsem);
	return 0;
}

/**
 * snd_ctl_register_ioctl - register the device-specific control-ioctls
 * @fcn: ioctl callback function
 *
 * called from each device manager like pcm.c, hwdep.c, etc.
 */
int snd_ctl_register_ioctl(snd_kctl_ioctl_func_t fcn)
{
	return _snd_ctl_register_ioctl(fcn, &snd_control_ioctls);
}
EXPORT_SYMBOL(snd_ctl_register_ioctl);

#ifdef CONFIG_COMPAT
/**
 * snd_ctl_register_ioctl_compat - register the device-specific 32bit compat
 * control-ioctls
 * @fcn: ioctl callback function
 */
int snd_ctl_register_ioctl_compat(snd_kctl_ioctl_func_t fcn)
{
	return _snd_ctl_register_ioctl(fcn, &snd_control_compat_ioctls);
}
EXPORT_SYMBOL(snd_ctl_register_ioctl_compat);
#endif

/*
 * de-register the device-specific control-ioctls.
 */
static int _snd_ctl_unregister_ioctl(snd_kctl_ioctl_func_t fcn,
				     struct list_head *lists)
{
	struct snd_kctl_ioctl *p;

	if (snd_BUG_ON(!fcn))
		return -EINVAL;
	down_write(&snd_ioctl_rwsem);
	list_for_each_entry(p, lists, list) {
		if (p->fioctl == fcn) {
			list_del(&p->list);
			up_write(&snd_ioctl_rwsem);
			kfree(p);
			return 0;
		}
	}
	up_write(&snd_ioctl_rwsem);
	snd_BUG();
	return -EINVAL;
}

/**
 * snd_ctl_unregister_ioctl - de-register the device-specific control-ioctls
 * @fcn: ioctl callback function to unregister
 */
int snd_ctl_unregister_ioctl(snd_kctl_ioctl_func_t fcn)
{
	return _snd_ctl_unregister_ioctl(fcn, &snd_control_ioctls);
}
EXPORT_SYMBOL(snd_ctl_unregister_ioctl);

#ifdef CONFIG_COMPAT
/**
 * snd_ctl_unregister_ioctl - de-register the device-specific compat 32bit
 * control-ioctls
 * @fcn: ioctl callback function to unregister
 */
int snd_ctl_unregister_ioctl_compat(snd_kctl_ioctl_func_t fcn)
{
	return _snd_ctl_unregister_ioctl(fcn, &snd_control_compat_ioctls);
}
EXPORT_SYMBOL(snd_ctl_unregister_ioctl_compat);
#endif

static int snd_ctl_fasync(int fd, struct file * file, int on)
{
	struct snd_ctl_file *ctl;

	ctl = file->private_data;
	return fasync_helper(fd, file, on, &ctl->fasync);
}

/* return the preferred subdevice number if already assigned;
 * otherwise return -1
 */
int snd_ctl_get_preferred_subdevice(struct snd_card *card, int type)
{
	struct snd_ctl_file *kctl;
	int subdevice = -1;

	read_lock(&card->ctl_files_rwlock);
	list_for_each_entry(kctl, &card->ctl_files, list) {
		if (kctl->pid == task_pid(current)) {
			subdevice = kctl->preferred_subdevice[type];
			if (subdevice != -1)
				break;
		}
	}
	read_unlock(&card->ctl_files_rwlock);
	return subdevice;
}
EXPORT_SYMBOL_GPL(snd_ctl_get_preferred_subdevice);

/*
 * ioctl32 compat
 */
#ifdef CONFIG_COMPAT
#include "control_compat.c"
#else
#define snd_ctl_ioctl_compat	NULL
#endif

/*
 *  INIT PART
 */

static const struct file_operations snd_ctl_f_ops =
{
	.owner =	THIS_MODULE,
	.read =		snd_ctl_read,
	.open =		snd_ctl_open,
	.release =	snd_ctl_release,
	.llseek =	no_llseek,
	.poll =		snd_ctl_poll,
	.unlocked_ioctl =	snd_ctl_ioctl,
	.compat_ioctl =	snd_ctl_ioctl_compat,
	.fasync =	snd_ctl_fasync,
};

/*
 * registration of the control device
 */
static int snd_ctl_dev_register(struct snd_device *device)
{
	struct snd_card *card = device->device_data;

	return snd_register_device(SNDRV_DEVICE_TYPE_CONTROL, card, -1,
				   &snd_ctl_f_ops, card, &card->ctl_dev);
}

/*
 * disconnection of the control device
 */
static int snd_ctl_dev_disconnect(struct snd_device *device)
{
	struct snd_card *card = device->device_data;
	struct snd_ctl_file *ctl;

	read_lock(&card->ctl_files_rwlock);
	list_for_each_entry(ctl, &card->ctl_files, list) {
		wake_up(&ctl->change_sleep);
		kill_fasync(&ctl->fasync, SIGIO, POLL_ERR);
	}
	read_unlock(&card->ctl_files_rwlock);

	return snd_unregister_device(&card->ctl_dev);
}

/*
 * free all controls
 */
static int snd_ctl_dev_free(struct snd_device *device)
{
	struct snd_card *card = device->device_data;
	struct snd_kcontrol *control;

	down_write(&card->controls_rwsem);
	while (!list_empty(&card->controls)) {
		control = snd_kcontrol(card->controls.next);
		snd_ctl_remove(card, control);
	}
	up_write(&card->controls_rwsem);
	put_device(&card->ctl_dev);
	return 0;
}

/*
 * create control core:
 * called from init.c
 */
int snd_ctl_create(struct snd_card *card)
{
	static struct snd_device_ops ops = {
		.dev_free = snd_ctl_dev_free,
		.dev_register =	snd_ctl_dev_register,
		.dev_disconnect = snd_ctl_dev_disconnect,
	};
	int err;

	if (snd_BUG_ON(!card))
		return -ENXIO;
	if (snd_BUG_ON(card->number < 0 || card->number >= SNDRV_CARDS))
		return -ENXIO;

	snd_device_initialize(&card->ctl_dev, card);
	dev_set_name(&card->ctl_dev, "controlC%d", card->number);

	err = snd_device_new(card, SNDRV_DEV_CONTROL, card, &ops);
	if (err < 0)
		put_device(&card->ctl_dev);
	return err;
}

/*
 * Frequently used control callbacks/helpers
 */

/**
 * snd_ctl_boolean_mono_info - Helper function for a standard boolean info
 * callback with a mono channel
 * @kcontrol: the kcontrol instance
 * @uinfo: info to store
 *
 * This is a function that can be used as info callback for a standard
 * boolean control with a single mono channel.
 */
int snd_ctl_boolean_mono_info(struct snd_kcontrol *kcontrol,
			      struct snd_ctl_elem_info *uinfo)
{
	uinfo->type = SNDRV_CTL_ELEM_TYPE_BOOLEAN;
	uinfo->count = 1;
	uinfo->value.integer.min = 0;
	uinfo->value.integer.max = 1;
	return 0;
}
EXPORT_SYMBOL(snd_ctl_boolean_mono_info);

/**
 * snd_ctl_boolean_stereo_info - Helper function for a standard boolean info
 * callback with stereo two channels
 * @kcontrol: the kcontrol instance
 * @uinfo: info to store
 *
 * This is a function that can be used as info callback for a standard
 * boolean control with stereo two channels.
 */
int snd_ctl_boolean_stereo_info(struct snd_kcontrol *kcontrol,
				struct snd_ctl_elem_info *uinfo)
{
	uinfo->type = SNDRV_CTL_ELEM_TYPE_BOOLEAN;
	uinfo->count = 2;
	uinfo->value.integer.min = 0;
	uinfo->value.integer.max = 1;
	return 0;
}
EXPORT_SYMBOL(snd_ctl_boolean_stereo_info);

/**
 * snd_ctl_enum_info - fills the info structure for an enumerated control
 * @info: the structure to be filled
 * @channels: the number of the control's channels; often one
 * @items: the number of control values; also the size of @names
 * @names: an array containing the names of all control values
 *
 * Sets all required fields in @info to their appropriate values.
 * If the control's accessibility is not the default (readable and writable),
 * the caller has to fill @info->access.
 *
 * Return: Zero.
 */
int snd_ctl_enum_info(struct snd_ctl_elem_info *info, unsigned int channels,
		      unsigned int items, const char *const names[])
{
	info->type = SNDRV_CTL_ELEM_TYPE_ENUMERATED;
	info->count = channels;
	info->value.enumerated.items = items;
	if (!items)
		return 0;
	if (info->value.enumerated.item >= items)
		info->value.enumerated.item = items - 1;
	WARN(strlen(names[info->value.enumerated.item]) >= sizeof(info->value.enumerated.name),
	     "ALSA: too long item name '%s'\n",
	     names[info->value.enumerated.item]);
	strlcpy(info->value.enumerated.name,
		names[info->value.enumerated.item],
		sizeof(info->value.enumerated.name));
	return 0;
}
EXPORT_SYMBOL(snd_ctl_enum_info);<|MERGE_RESOLUTION|>--- conflicted
+++ resolved
@@ -1137,25 +1137,9 @@
 	if (size > 1024 * 128)	/* sane value */
 		return -EINVAL;
 
-<<<<<<< HEAD
-		new_data = memdup_user(tlv, size);
-		if (IS_ERR(new_data))
-			return PTR_ERR(new_data);
-		mutex_lock(&ue->card->user_ctl_lock);
-		change = ue->tlv_data_size != size;
-		if (!change)
-			change = memcmp(ue->tlv_data, new_data, size) != 0;
-		kfree(ue->tlv_data);
-		ue->tlv_data = new_data;
-		ue->tlv_data_size = size;
-		mutex_unlock(&ue->card->user_ctl_lock);
-	} else {
-		int ret = 0;
-=======
 	container = vmemdup_user(buf, size);
 	if (IS_ERR(container))
 		return PTR_ERR(container);
->>>>>>> 286cd8c7
 
 	change = ue->tlv_data_size != size;
 	if (!change)
@@ -1531,30 +1515,6 @@
 	/* In design of control core, numerical ID starts at 1. */
 	if (header.numid == 0)
 		return -EINVAL;
-<<<<<<< HEAD
-	if (!tlv.numid)
-		return -EINVAL;
-	down_read(&card->controls_rwsem);
-	kctl = snd_ctl_find_numid(card, tlv.numid);
-	if (kctl == NULL) {
-		err = -ENOENT;
-		goto __kctl_end;
-	}
-	if (kctl->tlv.p == NULL) {
-		err = -ENXIO;
-		goto __kctl_end;
-	}
-	vd = &kctl->vd[tlv.numid - kctl->id.numid];
-	if ((op_flag == SNDRV_CTL_TLV_OP_READ &&
-	     (vd->access & SNDRV_CTL_ELEM_ACCESS_TLV_READ) == 0) ||
-	    (op_flag == SNDRV_CTL_TLV_OP_WRITE &&
-	     (vd->access & SNDRV_CTL_ELEM_ACCESS_TLV_WRITE) == 0) ||
-	    (op_flag == SNDRV_CTL_TLV_OP_CMD &&
-	     (vd->access & SNDRV_CTL_ELEM_ACCESS_TLV_COMMAND) == 0)) {
-	    	err = -ENXIO;
-	    	goto __kctl_end;
-	}
-=======
 
 	/* At least, container should include type and length fields.  */
 	if (header.length < sizeof(unsigned int) * 2)
@@ -1571,7 +1531,6 @@
 	snd_ctl_build_ioff(&id, kctl, header.numid - id.numid);
 	vd = &kctl->vd[snd_ctl_get_ioff(kctl, &id)];
 
->>>>>>> 286cd8c7
 	if (vd->access & SNDRV_CTL_ELEM_ACCESS_TLV_CALLBACK) {
 		return call_tlv_handler(file, op_flag, kctl, &id, container,
 					container_size);
