--- conflicted
+++ resolved
@@ -1075,10 +1075,7 @@
 	substream->runtime = NULL;
 	if (substream->timer)
 		spin_unlock_irq(&substream->timer->lock);
-<<<<<<< HEAD
-=======
 	mutex_destroy(&runtime->buffer_mutex);
->>>>>>> 286cd8c7
 	kfree(runtime);
 	put_pid(substream->pid);
 	substream->pid = NULL;
@@ -1195,12 +1192,7 @@
 
 	pcm_call_notify(pcm, n_disconnect);
 	for (cidx = 0; cidx < 2; cidx++) {
-<<<<<<< HEAD
-		if (!pcm->internal)
-			snd_unregister_device(&pcm->streams[cidx].dev);
-=======
 		snd_unregister_device(&pcm->streams[cidx].dev);
->>>>>>> 286cd8c7
 		free_chmap(&pcm->streams[cidx]);
 	}
 	mutex_unlock(&pcm->open_mutex);
