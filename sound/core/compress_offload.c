--- conflicted
+++ resolved
@@ -735,8 +735,6 @@
 	return retval;
 }
 
-<<<<<<< HEAD
-=======
 static void error_delayed_work(struct work_struct *work)
 {
 	struct snd_compr_stream *stream;
@@ -776,85 +774,11 @@
 }
 EXPORT_SYMBOL_GPL(snd_compr_stop_error);
 
->>>>>>> 286cd8c7
 /* this fn is called without lock being held and we change stream states here
  * so while using the stream state auquire the lock but relase before invoking
  * DSP as the call will possibly take a while
  */
 static int snd_compr_drain(struct snd_compr_stream *stream)
-{
-	int retval;
-
-	mutex_lock(&stream->device->lock);
-	switch (stream->runtime->state) {
-	case SNDRV_PCM_STATE_OPEN:
-	case SNDRV_PCM_STATE_SETUP:
-	case SNDRV_PCM_STATE_PREPARED:
-	case SNDRV_PCM_STATE_PAUSED:
-<<<<<<< HEAD
-		retval = -EPERM;
-		goto ret;
-	case SNDRV_PCM_STATE_XRUN:
-		retval = -EPIPE;
-		goto ret;
-=======
-		mutex_unlock(&stream->device->lock);
-		return -EPERM;
-	case SNDRV_PCM_STATE_XRUN:
-		mutex_unlock(&stream->device->lock);
-		return -EPIPE;
->>>>>>> 286cd8c7
-	default:
-		break;
-	}
-	mutex_unlock(&stream->device->lock);
-<<<<<<< HEAD
-
-=======
->>>>>>> 286cd8c7
-	retval = stream->ops->trigger(stream, SND_COMPR_TRIGGER_DRAIN);
-	mutex_lock(&stream->device->lock);
-	if (!retval) {
-		stream->runtime->state = SNDRV_PCM_STATE_DRAINING;
-		wake_up(&stream->runtime->sleep);
-<<<<<<< HEAD
-=======
-		goto ret;
->>>>>>> 286cd8c7
-	}
-
-ret:
-	mutex_unlock(&stream->device->lock);
-	return retval;
-}
-
-static int snd_compr_next_track(struct snd_compr_stream *stream)
-{
-	int retval;
-
-	/* only a running stream can transition to next track */
-	if (stream->runtime->state != SNDRV_PCM_STATE_RUNNING)
-		return -EPERM;
-
-	/* next track doesn't have any meaning for capture streams */
-	if (stream->direction == SND_COMPRESS_CAPTURE)
-		return -EPERM;
-
-	/* you can signal next track if this is intended to be a gapless stream
-	 * and current track metadata is set
-	 */
-	if (stream->metadata_set == false)
-		return -EPERM;
-
-	retval = stream->ops->trigger(stream, SND_COMPR_TRIGGER_NEXT_TRACK);
-	if (retval != 0)
-		return retval;
-	stream->metadata_set = false;
-	stream->next_track = true;
-	return 0;
-}
-
-static int snd_compr_partial_drain(struct snd_compr_stream *stream)
 {
 	int retval;
 
@@ -873,14 +797,69 @@
 		break;
 	}
 	mutex_unlock(&stream->device->lock);
-
-<<<<<<< HEAD
-=======
+	retval = stream->ops->trigger(stream, SND_COMPR_TRIGGER_DRAIN);
+	mutex_lock(&stream->device->lock);
+	if (!retval) {
+		stream->runtime->state = SNDRV_PCM_STATE_DRAINING;
+		wake_up(&stream->runtime->sleep);
+		goto ret;
+	}
+
+ret:
+	mutex_unlock(&stream->device->lock);
+	return retval;
+}
+
+static int snd_compr_next_track(struct snd_compr_stream *stream)
+{
+	int retval;
+
+	/* only a running stream can transition to next track */
+	if (stream->runtime->state != SNDRV_PCM_STATE_RUNNING)
+		return -EPERM;
+
+	/* next track doesn't have any meaning for capture streams */
+	if (stream->direction == SND_COMPRESS_CAPTURE)
+		return -EPERM;
+
+	/* you can signal next track if this is intended to be a gapless stream
+	 * and current track metadata is set
+	 */
+	if (stream->metadata_set == false)
+		return -EPERM;
+
+	retval = stream->ops->trigger(stream, SND_COMPR_TRIGGER_NEXT_TRACK);
+	if (retval != 0)
+		return retval;
+	stream->metadata_set = false;
+	stream->next_track = true;
+	return 0;
+}
+
+static int snd_compr_partial_drain(struct snd_compr_stream *stream)
+{
+	int retval;
+
+	mutex_lock(&stream->device->lock);
+	switch (stream->runtime->state) {
+	case SNDRV_PCM_STATE_OPEN:
+	case SNDRV_PCM_STATE_SETUP:
+	case SNDRV_PCM_STATE_PREPARED:
+	case SNDRV_PCM_STATE_PAUSED:
+		mutex_unlock(&stream->device->lock);
+		return -EPERM;
+	case SNDRV_PCM_STATE_XRUN:
+		mutex_unlock(&stream->device->lock);
+		return -EPIPE;
+	default:
+		break;
+	}
+	mutex_unlock(&stream->device->lock);
+
 	/* partial drain doesn't have any meaning for capture streams */
 	if (stream->direction == SND_COMPRESS_CAPTURE)
 		return -EPERM;
 
->>>>>>> 286cd8c7
 	/* stream can be drained only when next track has been signalled */
 	if (stream->next_track == false)
 		return -EPERM;
@@ -889,7 +868,6 @@
 
 	stream->next_track = false;
 	return retval;
-<<<<<<< HEAD
 }
 
 static int snd_compr_set_next_track_param(struct snd_compr_stream *stream,
@@ -927,85 +905,11 @@
 		retval = snd_compr_get_caps(stream, arg);
 		break;
 
-	case _IOC_NR(SNDRV_COMPRESS_GET_CODEC_CAPS):
-		retval = snd_compr_get_codec_caps(stream, arg);
-		break;
-
-
-	case _IOC_NR(SNDRV_COMPRESS_TSTAMP):
-		retval = snd_compr_tstamp(stream, arg);
-		break;
-
-	case _IOC_NR(SNDRV_COMPRESS_AVAIL):
-		retval = snd_compr_ioctl_avail(stream, arg);
-		break;
-
-	/* drain and partial drain need special handling
-	 * we need to drop the locks here as the streams would get blocked on
-	 * the dsp to get drained. The locking would be handled in respective
-	 * function here
-	 */
-	case _IOC_NR(SNDRV_COMPRESS_DRAIN):
-		retval = snd_compr_drain(stream);
-		break;
-
-	case _IOC_NR(SNDRV_COMPRESS_PARTIAL_DRAIN):
-		retval = snd_compr_partial_drain(stream);
-		break;
-	}
-
-	return retval;
-=======
->>>>>>> 286cd8c7
-}
-
-static int snd_compr_set_next_track_param(struct snd_compr_stream *stream,
-		unsigned long arg)
-{
-	union snd_codec_options codec_options;
-	int retval;
-
-	/* set next track params when stream is running or has been setup */
-	if (stream->runtime->state != SNDRV_PCM_STATE_SETUP &&
-			stream->runtime->state != SNDRV_PCM_STATE_RUNNING)
-		return -EPERM;
-
-	if (copy_from_user(&codec_options, (void __user *)arg,
-				sizeof(codec_options)))
-		return -EFAULT;
-
-<<<<<<< HEAD
-	mutex_lock(&stream->device->lock);
-	switch (_IOC_NR(cmd)) {
-=======
-	retval = stream->ops->set_next_track_param(stream, &codec_options);
-	return retval;
-}
-
-static int snd_compress_simple_ioctls(struct file *file,
-				struct snd_compr_stream *stream,
-				unsigned int cmd, unsigned long arg)
-{
-	int retval = -ENOTTY;
-
-	switch (_IOC_NR(cmd)) {
-	case _IOC_NR(SNDRV_COMPRESS_IOCTL_VERSION):
-		retval = put_user(SNDRV_COMPRESS_VERSION,
-				(int __user *)arg) ? -EFAULT : 0;
-		break;
-
-	case _IOC_NR(SNDRV_COMPRESS_GET_CAPS):
-		retval = snd_compr_get_caps(stream, arg);
-		break;
-
->>>>>>> 286cd8c7
 #ifndef COMPR_CODEC_CAPS_OVERFLOW
 	case _IOC_NR(SNDRV_COMPRESS_GET_CODEC_CAPS):
 		retval = snd_compr_get_codec_caps(stream, arg);
 		break;
 #endif
-<<<<<<< HEAD
-=======
 
 	case _IOC_NR(SNDRV_COMPRESS_TSTAMP):
 		retval = snd_compr_tstamp(stream, arg);
@@ -1040,7 +944,6 @@
 
 	mutex_lock(&stream->device->lock);
 	switch (_IOC_NR(cmd)) {
->>>>>>> 286cd8c7
 	case _IOC_NR(SNDRV_COMPRESS_SET_PARAMS):
 		retval = snd_compr_set_params(stream, arg);
 		break;
@@ -1109,17 +1012,9 @@
 		.unlocked_ioctl = snd_compr_ioctl,
 #ifdef CONFIG_COMPAT
 		.compat_ioctl = snd_compr_ioctl_compat,
-<<<<<<< HEAD
-#else
-		.compat_ioctl   = snd_compr_ioctl,
-#endif
-		.mmap =           snd_compr_mmap,
-		.poll =           snd_compr_poll,
-=======
 #endif
 		.mmap =		snd_compr_mmap,
 		.poll =		snd_compr_poll,
->>>>>>> 286cd8c7
 };
 
 static int snd_compress_dev_register(struct snd_device *device)
@@ -1280,11 +1175,7 @@
 {
 	snd_device_free(card, compr);
 }
-<<<<<<< HEAD
-EXPORT_SYMBOL_GPL(snd_compress_free);
-=======
 EXPORT_SYMBOL(snd_compress_free);
->>>>>>> 286cd8c7
 
 static int snd_compress_add_device(struct snd_compr *device)
 {
