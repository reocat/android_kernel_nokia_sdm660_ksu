--- conflicted
+++ resolved
@@ -297,12 +297,8 @@
 	return plug_slave_size(plug, clt_frames, false);
 }
 
-<<<<<<< HEAD
-static int snd_pcm_plug_formats(struct snd_mask *mask, snd_pcm_format_t format)
-=======
 static int snd_pcm_plug_formats(const struct snd_mask *mask,
 				snd_pcm_format_t format)
->>>>>>> 286cd8c7
 {
 	struct snd_mask formats = *mask;
 	u64 linfmts = (SNDRV_PCM_FMTBIT_U8 | SNDRV_PCM_FMTBIT_S8 |
