/*
 *   ALSA sequencer Timer
 *   Copyright (c) 1998-1999 by Frank van de Pol <fvdpol@coil.demon.nl>
 *                              Jaroslav Kysela <perex@perex.cz>
 *
 *
 *   This program is free software; you can redistribute it and/or modify
 *   it under the terms of the GNU General Public License as published by
 *   the Free Software Foundation; either version 2 of the License, or
 *   (at your option) any later version.
 *
 *   This program is distributed in the hope that it will be useful,
 *   but WITHOUT ANY WARRANTY; without even the implied warranty of
 *   MERCHANTABILITY or FITNESS FOR A PARTICULAR PURPOSE.  See the
 *   GNU General Public License for more details.
 *
 *   You should have received a copy of the GNU General Public License
 *   along with this program; if not, write to the Free Software
 *   Foundation, Inc., 59 Temple Place, Suite 330, Boston, MA  02111-1307 USA
 *
 */

#include <sound/core.h>
#include <linux/slab.h>
#include "seq_timer.h"
#include "seq_queue.h"
#include "seq_info.h"

/* allowed sequencer timer frequencies, in Hz */
#define MIN_FREQUENCY		10
#define MAX_FREQUENCY		6250
#define DEFAULT_FREQUENCY	1000

#define SKEW_BASE	0x10000	/* 16bit shift */

static void snd_seq_timer_set_tick_resolution(struct snd_seq_timer *tmr)
{
	if (tmr->tempo < 1000000)
		tmr->tick.resolution = (tmr->tempo * 1000) / tmr->ppq;
	else {
		/* might overflow.. */
		unsigned int s;
		s = tmr->tempo % tmr->ppq;
		s = (s * 1000) / tmr->ppq;
		tmr->tick.resolution = (tmr->tempo / tmr->ppq) * 1000;
		tmr->tick.resolution += s;
	}
	if (tmr->tick.resolution <= 0)
		tmr->tick.resolution = 1;
	snd_seq_timer_update_tick(&tmr->tick, 0);
}

/* create new timer (constructor) */
struct snd_seq_timer *snd_seq_timer_new(void)
{
	struct snd_seq_timer *tmr;
	
	tmr = kzalloc(sizeof(*tmr), GFP_KERNEL);
	if (!tmr)
		return NULL;
	spin_lock_init(&tmr->lock);

	/* reset setup to defaults */
	snd_seq_timer_defaults(tmr);
	
	/* reset time */
	snd_seq_timer_reset(tmr);
	
	return tmr;
}

/* delete timer (destructor) */
void snd_seq_timer_delete(struct snd_seq_timer **tmr)
{
	struct snd_seq_timer *t = *tmr;
	*tmr = NULL;

	if (t == NULL) {
		pr_debug("ALSA: seq: snd_seq_timer_delete() called with NULL timer\n");
		return;
	}
	t->running = 0;

	/* reset time */
	snd_seq_timer_stop(t);
	snd_seq_timer_reset(t);

	kfree(t);
}

void snd_seq_timer_defaults(struct snd_seq_timer * tmr)
{
	unsigned long flags;

	spin_lock_irqsave(&tmr->lock, flags);
	/* setup defaults */
	tmr->ppq = 96;		/* 96 PPQ */
	tmr->tempo = 500000;	/* 120 BPM */
	snd_seq_timer_set_tick_resolution(tmr);
	tmr->running = 0;

	tmr->type = SNDRV_SEQ_TIMER_ALSA;
	tmr->alsa_id.dev_class = seq_default_timer_class;
	tmr->alsa_id.dev_sclass = seq_default_timer_sclass;
	tmr->alsa_id.card = seq_default_timer_card;
	tmr->alsa_id.device = seq_default_timer_device;
	tmr->alsa_id.subdevice = seq_default_timer_subdevice;
	tmr->preferred_resolution = seq_default_timer_resolution;

	tmr->skew = tmr->skew_base = SKEW_BASE;
	spin_unlock_irqrestore(&tmr->lock, flags);
}

static void seq_timer_reset(struct snd_seq_timer *tmr)
{
	/* reset time & songposition */
	tmr->cur_time.tv_sec = 0;
	tmr->cur_time.tv_nsec = 0;

	tmr->tick.cur_tick = 0;
	tmr->tick.fraction = 0;
}
<<<<<<< HEAD

void snd_seq_timer_reset(struct snd_seq_timer *tmr)
{
	unsigned long flags;

=======

void snd_seq_timer_reset(struct snd_seq_timer *tmr)
{
	unsigned long flags;

>>>>>>> 286cd8c7
	spin_lock_irqsave(&tmr->lock, flags);
	seq_timer_reset(tmr);
	spin_unlock_irqrestore(&tmr->lock, flags);
}


/* called by timer interrupt routine. the period time since previous invocation is passed */
static void snd_seq_timer_interrupt(struct snd_timer_instance *timeri,
				    unsigned long resolution,
				    unsigned long ticks)
{
	unsigned long flags;
	struct snd_seq_queue *q = timeri->callback_data;
	struct snd_seq_timer *tmr;

	if (q == NULL)
		return;
	tmr = q->timer;
	if (tmr == NULL)
		return;
	spin_lock_irqsave(&tmr->lock, flags);
	if (!tmr->running) {
		spin_unlock_irqrestore(&tmr->lock, flags);
		return;
	}

	resolution *= ticks;
	if (tmr->skew != tmr->skew_base) {
		/* FIXME: assuming skew_base = 0x10000 */
		resolution = (resolution >> 16) * tmr->skew +
			(((resolution & 0xffff) * tmr->skew) >> 16);
	}

	/* update timer */
	snd_seq_inc_time_nsec(&tmr->cur_time, resolution);

	/* calculate current tick */
	snd_seq_timer_update_tick(&tmr->tick, resolution);

	/* register actual time of this timer update */
	ktime_get_ts64(&tmr->last_update);

	spin_unlock_irqrestore(&tmr->lock, flags);

	/* check queues and dispatch events */
	snd_seq_check_queue(q, 1, 0);
}

/* set current tempo */
int snd_seq_timer_set_tempo(struct snd_seq_timer * tmr, int tempo)
{
	unsigned long flags;

	if (snd_BUG_ON(!tmr))
		return -EINVAL;
	if (tempo <= 0)
		return -EINVAL;
	spin_lock_irqsave(&tmr->lock, flags);
	if ((unsigned int)tempo != tmr->tempo) {
		tmr->tempo = tempo;
		snd_seq_timer_set_tick_resolution(tmr);
	}
	spin_unlock_irqrestore(&tmr->lock, flags);
	return 0;
}

/* set current tempo and ppq in a shot */
int snd_seq_timer_set_tempo_ppq(struct snd_seq_timer *tmr, int tempo, int ppq)
{
	int changed;
	unsigned long flags;

	if (snd_BUG_ON(!tmr))
		return -EINVAL;
	if (tempo <= 0 || ppq <= 0)
		return -EINVAL;
	spin_lock_irqsave(&tmr->lock, flags);
	if (tmr->running && (ppq != tmr->ppq)) {
		/* refuse to change ppq on running timers */
		/* because it will upset the song position (ticks) */
		spin_unlock_irqrestore(&tmr->lock, flags);
		pr_debug("ALSA: seq: cannot change ppq of a running timer\n");
		return -EBUSY;
	}
	changed = (tempo != tmr->tempo) || (ppq != tmr->ppq);
	tmr->tempo = tempo;
	tmr->ppq = ppq;
	if (changed)
		snd_seq_timer_set_tick_resolution(tmr);
	spin_unlock_irqrestore(&tmr->lock, flags);
	return 0;
}

/* set current tick position */
int snd_seq_timer_set_position_tick(struct snd_seq_timer *tmr,
				    snd_seq_tick_time_t position)
{
	unsigned long flags;

	if (snd_BUG_ON(!tmr))
		return -EINVAL;

	spin_lock_irqsave(&tmr->lock, flags);
	tmr->tick.cur_tick = position;
	tmr->tick.fraction = 0;
	spin_unlock_irqrestore(&tmr->lock, flags);
	return 0;
}

/* set current real-time position */
int snd_seq_timer_set_position_time(struct snd_seq_timer *tmr,
				    snd_seq_real_time_t position)
{
	unsigned long flags;

	if (snd_BUG_ON(!tmr))
		return -EINVAL;

	snd_seq_sanity_real_time(&position);
	spin_lock_irqsave(&tmr->lock, flags);
	tmr->cur_time = position;
	spin_unlock_irqrestore(&tmr->lock, flags);
	return 0;
}

/* set timer skew */
int snd_seq_timer_set_skew(struct snd_seq_timer *tmr, unsigned int skew,
			   unsigned int base)
{
	unsigned long flags;

	if (snd_BUG_ON(!tmr))
		return -EINVAL;

	/* FIXME */
	if (base != SKEW_BASE) {
		pr_debug("ALSA: seq: invalid skew base 0x%x\n", base);
		return -EINVAL;
	}
	spin_lock_irqsave(&tmr->lock, flags);
	tmr->skew = skew;
	spin_unlock_irqrestore(&tmr->lock, flags);
	return 0;
}

int snd_seq_timer_open(struct snd_seq_queue *q)
{
	struct snd_timer_instance *t;
	struct snd_seq_timer *tmr;
	char str[32];
	int err;

	tmr = q->timer;
	if (snd_BUG_ON(!tmr))
		return -EINVAL;
	if (tmr->timeri)
		return -EBUSY;
	sprintf(str, "sequencer queue %i", q->queue);
	if (tmr->type != SNDRV_SEQ_TIMER_ALSA)	/* standard ALSA timer */
		return -EINVAL;
	if (tmr->alsa_id.dev_class != SNDRV_TIMER_CLASS_SLAVE)
		tmr->alsa_id.dev_sclass = SNDRV_TIMER_SCLASS_SEQUENCER;
	err = snd_timer_open(&t, str, &tmr->alsa_id, q->queue);
	if (err < 0 && tmr->alsa_id.dev_class != SNDRV_TIMER_CLASS_SLAVE) {
		if (tmr->alsa_id.dev_class != SNDRV_TIMER_CLASS_GLOBAL ||
		    tmr->alsa_id.device != SNDRV_TIMER_GLOBAL_SYSTEM) {
			struct snd_timer_id tid;
			memset(&tid, 0, sizeof(tid));
			tid.dev_class = SNDRV_TIMER_CLASS_GLOBAL;
			tid.dev_sclass = SNDRV_TIMER_SCLASS_SEQUENCER;
			tid.card = -1;
			tid.device = SNDRV_TIMER_GLOBAL_SYSTEM;
			err = snd_timer_open(&t, str, &tid, q->queue);
		}
	}
	if (err < 0) {
		pr_err("ALSA: seq fatal error: cannot create timer (%i)\n", err);
		return err;
	}
	t->callback = snd_seq_timer_interrupt;
	t->callback_data = q;
	t->flags |= SNDRV_TIMER_IFLG_AUTO;
	spin_lock_irq(&tmr->lock);
	tmr->timeri = t;
	spin_unlock_irq(&tmr->lock);
	return 0;
}

int snd_seq_timer_close(struct snd_seq_queue *q)
{
	struct snd_seq_timer *tmr;
	struct snd_timer_instance *t;
	
	tmr = q->timer;
	if (snd_BUG_ON(!tmr))
		return -EINVAL;
	spin_lock_irq(&tmr->lock);
	t = tmr->timeri;
	tmr->timeri = NULL;
	spin_unlock_irq(&tmr->lock);
	if (t)
		snd_timer_close(t);
	return 0;
}

static int seq_timer_stop(struct snd_seq_timer *tmr)
{
	if (! tmr->timeri)
		return -EINVAL;
	if (!tmr->running)
		return 0;
	tmr->running = 0;
	snd_timer_pause(tmr->timeri);
	return 0;
}

int snd_seq_timer_stop(struct snd_seq_timer *tmr)
{
	unsigned long flags;
	int err;

	spin_lock_irqsave(&tmr->lock, flags);
	err = seq_timer_stop(tmr);
	spin_unlock_irqrestore(&tmr->lock, flags);
	return err;
}

static int initialize_timer(struct snd_seq_timer *tmr)
{
	struct snd_timer *t;
	unsigned long freq;

	t = tmr->timeri->timer;
	if (!t)
		return -EINVAL;

	freq = tmr->preferred_resolution;
	if (!freq)
		freq = DEFAULT_FREQUENCY;
	else if (freq < MIN_FREQUENCY)
		freq = MIN_FREQUENCY;
	else if (freq > MAX_FREQUENCY)
		freq = MAX_FREQUENCY;

	tmr->ticks = 1;
	if (!(t->hw.flags & SNDRV_TIMER_HW_SLAVE)) {
		unsigned long r = snd_timer_resolution(tmr->timeri);
		if (r) {
			tmr->ticks = (unsigned int)(1000000000uL / (r * freq));
			if (! tmr->ticks)
				tmr->ticks = 1;
		}
	}
	tmr->initialized = 1;
	return 0;
}

static int seq_timer_start(struct snd_seq_timer *tmr)
{
	if (! tmr->timeri)
		return -EINVAL;
	if (tmr->running)
		seq_timer_stop(tmr);
	seq_timer_reset(tmr);
	if (initialize_timer(tmr) < 0)
		return -EINVAL;
	snd_timer_start(tmr->timeri, tmr->ticks);
	tmr->running = 1;
	ktime_get_ts64(&tmr->last_update);
	return 0;
}

int snd_seq_timer_start(struct snd_seq_timer *tmr)
{
	unsigned long flags;
	int err;

	spin_lock_irqsave(&tmr->lock, flags);
	err = seq_timer_start(tmr);
	spin_unlock_irqrestore(&tmr->lock, flags);
	return err;
}

static int seq_timer_continue(struct snd_seq_timer *tmr)
{
	if (! tmr->timeri)
		return -EINVAL;
	if (tmr->running)
		return -EBUSY;
	if (! tmr->initialized) {
		seq_timer_reset(tmr);
		if (initialize_timer(tmr) < 0)
			return -EINVAL;
	}
	snd_timer_start(tmr->timeri, tmr->ticks);
	tmr->running = 1;
	ktime_get_ts64(&tmr->last_update);
	return 0;
}

int snd_seq_timer_continue(struct snd_seq_timer *tmr)
{
	unsigned long flags;
	int err;

	spin_lock_irqsave(&tmr->lock, flags);
	err = seq_timer_continue(tmr);
	spin_unlock_irqrestore(&tmr->lock, flags);
	return err;
}

/* return current 'real' time. use timeofday() to get better granularity. */
snd_seq_real_time_t snd_seq_timer_get_cur_time(struct snd_seq_timer *tmr,
					       bool adjust_ktime)
{
	snd_seq_real_time_t cur_time;
	unsigned long flags;

	spin_lock_irqsave(&tmr->lock, flags);
	cur_time = tmr->cur_time;
	if (adjust_ktime && tmr->running) {
<<<<<<< HEAD
		struct timeval tm;
		int usec;
		do_gettimeofday(&tm);
		usec = (int)(tm.tv_usec - tmr->last_update.tv_usec);
		if (usec < 0) {
			cur_time.tv_nsec += (1000000 + usec) * 1000;
			cur_time.tv_sec += tm.tv_sec - tmr->last_update.tv_sec - 1;
		} else {
			cur_time.tv_nsec += usec * 1000;
			cur_time.tv_sec += tm.tv_sec - tmr->last_update.tv_sec;
		}
=======
		struct timespec64 tm;

		ktime_get_ts64(&tm);
		tm = timespec64_sub(tm, tmr->last_update);
		cur_time.tv_nsec += tm.tv_nsec;
		cur_time.tv_sec += tm.tv_sec;
>>>>>>> 286cd8c7
		snd_seq_sanity_real_time(&cur_time);
	}
	spin_unlock_irqrestore(&tmr->lock, flags);
	return cur_time;	
}

/* TODO: use interpolation on tick queue (will only be useful for very
 high PPQ values) */
snd_seq_tick_time_t snd_seq_timer_get_cur_tick(struct snd_seq_timer *tmr)
{
	snd_seq_tick_time_t cur_tick;
	unsigned long flags;

	spin_lock_irqsave(&tmr->lock, flags);
	cur_tick = tmr->tick.cur_tick;
	spin_unlock_irqrestore(&tmr->lock, flags);
	return cur_tick;
}


#ifdef CONFIG_SND_PROC_FS
/* exported to seq_info.c */
void snd_seq_info_timer_read(struct snd_info_entry *entry,
			     struct snd_info_buffer *buffer)
{
	int idx;
	struct snd_seq_queue *q;
	struct snd_seq_timer *tmr;
	struct snd_timer_instance *ti;
	unsigned long resolution;
	
	for (idx = 0; idx < SNDRV_SEQ_MAX_QUEUES; idx++) {
		q = queueptr(idx);
		if (q == NULL)
			continue;
		mutex_lock(&q->timer_mutex);
		tmr = q->timer;
		if (!tmr)
			goto unlock;
		ti = tmr->timeri;
		if (!ti)
			goto unlock;
		snd_iprintf(buffer, "Timer for queue %i : %s\n", q->queue, ti->timer->name);
		resolution = snd_timer_resolution(ti) * tmr->ticks;
		snd_iprintf(buffer, "  Period time : %lu.%09lu\n", resolution / 1000000000, resolution % 1000000000);
		snd_iprintf(buffer, "  Skew : %u / %u\n", tmr->skew, tmr->skew_base);
unlock:
		mutex_unlock(&q->timer_mutex);
		queuefree(q);
 	}
}
#endif /* CONFIG_SND_PROC_FS */
<|MERGE_RESOLUTION|>--- conflicted
+++ resolved
@@ -120,19 +120,11 @@
 	tmr->tick.cur_tick = 0;
 	tmr->tick.fraction = 0;
 }
-<<<<<<< HEAD
 
 void snd_seq_timer_reset(struct snd_seq_timer *tmr)
 {
 	unsigned long flags;
 
-=======
-
-void snd_seq_timer_reset(struct snd_seq_timer *tmr)
-{
-	unsigned long flags;
-
->>>>>>> 286cd8c7
 	spin_lock_irqsave(&tmr->lock, flags);
 	seq_timer_reset(tmr);
 	spin_unlock_irqrestore(&tmr->lock, flags);
@@ -454,26 +446,12 @@
 	spin_lock_irqsave(&tmr->lock, flags);
 	cur_time = tmr->cur_time;
 	if (adjust_ktime && tmr->running) {
-<<<<<<< HEAD
-		struct timeval tm;
-		int usec;
-		do_gettimeofday(&tm);
-		usec = (int)(tm.tv_usec - tmr->last_update.tv_usec);
-		if (usec < 0) {
-			cur_time.tv_nsec += (1000000 + usec) * 1000;
-			cur_time.tv_sec += tm.tv_sec - tmr->last_update.tv_sec - 1;
-		} else {
-			cur_time.tv_nsec += usec * 1000;
-			cur_time.tv_sec += tm.tv_sec - tmr->last_update.tv_sec;
-		}
-=======
 		struct timespec64 tm;
 
 		ktime_get_ts64(&tm);
 		tm = timespec64_sub(tm, tmr->last_update);
 		cur_time.tv_nsec += tm.tv_nsec;
 		cur_time.tv_sec += tm.tv_sec;
->>>>>>> 286cd8c7
 		snd_seq_sanity_real_time(&cur_time);
 	}
 	spin_unlock_irqrestore(&tmr->lock, flags);
