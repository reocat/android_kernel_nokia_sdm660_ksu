--- conflicted
+++ resolved
@@ -1258,13 +1258,8 @@
 		return -EINVAL;
 
 	/* fill the info fields */
-<<<<<<< HEAD
-	if (client_info.name[0])
-		strscpy(client->name, client_info.name, sizeof(client->name));
-=======
 	if (client_info->name[0])
 		strscpy(client->name, client_info->name, sizeof(client->name));
->>>>>>> 286cd8c7
 
 	client->filter = client_info->filter;
 	client->event_lost = client_info->event_lost;
@@ -1283,12 +1278,6 @@
 	struct snd_seq_client_port *port;
 	struct snd_seq_port_callback *callback;
 	int port_idx;
-<<<<<<< HEAD
-
-	if (copy_from_user(&info, arg, sizeof(info)))
-		return -EFAULT;
-=======
->>>>>>> 286cd8c7
 
 	/* it is not allowed to create the port for an another client */
 	if (info->addr.client != client->number)
@@ -1298,11 +1287,7 @@
 	if (port == NULL)
 		return -ENOMEM;
 
-<<<<<<< HEAD
-	if (client->type == USER_CLIENT && info.kernel) {
-=======
 	if (client->type == USER_CLIENT && info->kernel) {
->>>>>>> 286cd8c7
 		port_idx = port->addr.port;
 		snd_seq_port_unlock(port);
 		snd_seq_delete_port(client, port_idx);
@@ -1327,12 +1312,6 @@
 	snd_seq_set_port_info(port, info);
 	snd_seq_system_client_ev_port_start(port->addr.client, port->addr.port);
 	snd_seq_port_unlock(port);
-<<<<<<< HEAD
-
-	if (copy_to_user(arg, &info, sizeof(info)))
-		return -EFAULT;
-=======
->>>>>>> 286cd8c7
 
 	return 0;
 }
@@ -1544,20 +1523,10 @@
 /* CREATE_QUEUE ioctl() */
 static int snd_seq_ioctl_create_queue(struct snd_seq_client *client, void *arg)
 {
-<<<<<<< HEAD
-	struct snd_seq_queue_info info;
-	struct snd_seq_queue *q;
-
-	if (copy_from_user(&info, arg, sizeof(info)))
-		return -EFAULT;
-
-	q = snd_seq_queue_alloc(client->number, info.locked, info.flags);
-=======
 	struct snd_seq_queue_info *info = arg;
 	struct snd_seq_queue *q;
 
 	q = snd_seq_queue_alloc(client->number, info->locked, info->flags);
->>>>>>> 286cd8c7
 	if (IS_ERR(q))
 		return PTR_ERR(q);
 
@@ -1566,20 +1535,10 @@
 	info->owner = q->owner;
 
 	/* set queue name */
-<<<<<<< HEAD
-	if (! info.name[0])
-		snprintf(info.name, sizeof(info.name), "Queue-%d", q->queue);
-	strscpy(q->name, info.name, sizeof(q->name));
-	snd_use_lock_free(&q->use_lock);
-
-	if (copy_to_user(arg, &info, sizeof(info)))
-		return -EFAULT;
-=======
 	if (!info->name[0])
 		snprintf(info->name, sizeof(info->name), "Queue-%d", q->queue);
 	strscpy(q->name, info->name, sizeof(q->name));
 	snd_use_lock_free(&q->use_lock);
->>>>>>> 286cd8c7
 
 	return 0;
 }
@@ -1640,11 +1599,7 @@
 		queuefree(q);
 		return -EPERM;
 	}
-<<<<<<< HEAD
-	strscpy(q->name, info.name, sizeof(q->name));
-=======
 	strscpy(q->name, info->name, sizeof(q->name));
->>>>>>> 286cd8c7
 	queuefree(q);
 
 	return 0;
@@ -1685,13 +1640,8 @@
 	tmr = queue->timer;
 	status->events = queue->tickq->cells + queue->timeq->cells;
 
-<<<<<<< HEAD
-	status.time = snd_seq_timer_get_cur_time(tmr, true);
-	status.tick = snd_seq_timer_get_cur_tick(tmr);
-=======
 	status->time = snd_seq_timer_get_cur_time(tmr, true);
 	status->tick = snd_seq_timer_get_cur_tick(tmr);
->>>>>>> 286cd8c7
 
 	status->running = tmr->running;
 
@@ -1864,15 +1814,9 @@
 	info->output_free = info->output_pool;
 	info->output_free = snd_seq_unused_cells(cptr->pool);
 	if (cptr->type == USER_CLIENT) {
-<<<<<<< HEAD
-		info.input_pool = cptr->data.user.fifo_pool_size;
-		info.input_free = info.input_pool;
-		info.input_free = snd_seq_fifo_unused_cells(cptr->data.user.fifo);
-=======
 		info->input_pool = cptr->data.user.fifo_pool_size;
 		info->input_free = info->input_pool;
 		info->input_free = snd_seq_fifo_unused_cells(cptr->data.user.fifo);
->>>>>>> 286cd8c7
 	} else {
 		info->input_pool = 0;
 		info->input_free = 0;
@@ -1901,10 +1845,6 @@
 				return -EBUSY;
 			/* remove all existing cells */
 			snd_seq_pool_mark_closing(client->pool);
-<<<<<<< HEAD
-			snd_seq_queue_client_leave_cells(client->number);
-=======
->>>>>>> 286cd8c7
 			snd_seq_pool_done(client->pool);
 		}
 		client->pool->size = info->output_pool;
@@ -2184,20 +2124,6 @@
 
 	memset(&buf, 0, sizeof(buf));
 
-<<<<<<< HEAD
-static long snd_seq_ioctl(struct file *file, unsigned int cmd, unsigned long arg)
-{
-	struct snd_seq_client *client = file->private_data;
-	long ret;
-
-	if (snd_BUG_ON(!client))
-		return -ENXIO;
-		
-	mutex_lock(&client->ioctl_mutex);
-	ret = snd_seq_do_ioctl(client, cmd, (void __user *) arg);
-	mutex_unlock(&client->ioctl_mutex);
-	return ret;
-=======
 	/*
 	 * All of ioctl commands for ALSA sequencer get an argument of size
 	 * within 13 bits. We can safely pick up the size from the command.
@@ -2221,7 +2147,6 @@
 	}
 
 	return err;
->>>>>>> 286cd8c7
 }
 
 #ifdef CONFIG_COMPAT
