/*********************************************************************
 *
 * Linux multisound pinnacle/fiji driver for ALSA.
 *
 * 2002/06/30 Karsten Wiese:
 *	for now this is only used to build a pinnacle / fiji driver.
 *	the OSS parent of this code is designed to also support
 *	the multisound classic via the file msnd_classic.c.
 *	to make it easier for some brave heart to implemt classic
 *	support in alsa, i left all the MSND_CLASSIC tokens in this file.
 *	but for now this untested & undone.
 *
 *
 * ripped from linux kernel 2.4.18 by Karsten Wiese.
 *
 * the following is a copy of the 2.4.18 OSS FREE file-heading comment:
 *
 * Turtle Beach MultiSound Sound Card Driver for Linux
 * msnd_pinnacle.c / msnd_classic.c
 *
 * -- If MSND_CLASSIC is defined:
 *
 *     -> driver for Turtle Beach Classic/Monterey/Tahiti
 *
 * -- Else
 *
 *     -> driver for Turtle Beach Pinnacle/Fiji
 *
 * 12-3-2000  Modified IO port validation  Steve Sycamore
 *
 * Copyright (C) 1998 Andrew Veliath
 *
 * This program is free software; you can redistribute it and/or modify
 * it under the terms of the GNU General Public License as published by
 * the Free Software Foundation; either version 2 of the License, or
 * (at your option) any later version.
 *
 * This program is distributed in the hope that it will be useful,
 * but WITHOUT ANY WARRANTY; without even the implied warranty of
 * MERCHANTABILITY or FITNESS FOR A PARTICULAR PURPOSE.  See the
 * GNU General Public License for more details.
 *
 * You should have received a copy of the GNU General Public License
 * along with this program; if not, write to the Free Software
 * Foundation, Inc., 675 Mass Ave, Cambridge, MA 02139, USA.
 *
 ********************************************************************/

#include <linux/kernel.h>
#include <linux/module.h>
#include <linux/interrupt.h>
#include <linux/types.h>
#include <linux/delay.h>
#include <linux/ioport.h>
#include <linux/firmware.h>
#include <linux/isa.h>
#include <linux/isapnp.h>
#include <linux/irq.h>
#include <linux/io.h>

#include <sound/core.h>
#include <sound/initval.h>
#include <sound/asound.h>
#include <sound/pcm.h>
#include <sound/mpu401.h>

#ifdef MSND_CLASSIC
# ifndef __alpha__
#  define SLOWIO
# endif
#endif
#include "msnd.h"
#ifdef MSND_CLASSIC
#  include "msnd_classic.h"
#  define LOGNAME			"msnd_classic"
#  define DEV_NAME			"msnd-classic"
#else
#  include "msnd_pinnacle.h"
#  define LOGNAME			"snd_msnd_pinnacle"
#  define DEV_NAME			"msnd-pinnacle"
#endif

static void set_default_audio_parameters(struct snd_msnd *chip)
{
	chip->play_sample_size = snd_pcm_format_width(DEFSAMPLESIZE);
	chip->play_sample_rate = DEFSAMPLERATE;
	chip->play_channels = DEFCHANNELS;
	chip->capture_sample_size = snd_pcm_format_width(DEFSAMPLESIZE);
	chip->capture_sample_rate = DEFSAMPLERATE;
	chip->capture_channels = DEFCHANNELS;
}

static void snd_msnd_eval_dsp_msg(struct snd_msnd *chip, u16 wMessage)
{
	switch (HIBYTE(wMessage)) {
	case HIMT_PLAY_DONE: {
		if (chip->banksPlayed < 3)
			snd_printdd("%08X: HIMT_PLAY_DONE: %i\n",
				(unsigned)jiffies, LOBYTE(wMessage));

		if (chip->last_playbank == LOBYTE(wMessage)) {
			snd_printdd("chip.last_playbank == LOBYTE(wMessage)\n");
			break;
		}
		chip->banksPlayed++;

		if (test_bit(F_WRITING, &chip->flags))
			snd_msnd_DAPQ(chip, 0);

		chip->last_playbank = LOBYTE(wMessage);
		chip->playDMAPos += chip->play_period_bytes;
		if (chip->playDMAPos > chip->playLimit)
			chip->playDMAPos = 0;
		snd_pcm_period_elapsed(chip->playback_substream);

		break;
	}
	case HIMT_RECORD_DONE:
		if (chip->last_recbank == LOBYTE(wMessage))
			break;
		chip->last_recbank = LOBYTE(wMessage);
		chip->captureDMAPos += chip->capturePeriodBytes;
		if (chip->captureDMAPos > (chip->captureLimit))
			chip->captureDMAPos = 0;

		if (test_bit(F_READING, &chip->flags))
			snd_msnd_DARQ(chip, chip->last_recbank);

		snd_pcm_period_elapsed(chip->capture_substream);
		break;

	case HIMT_DSP:
		switch (LOBYTE(wMessage)) {
#ifndef MSND_CLASSIC
		case HIDSP_PLAY_UNDER:
#endif
		case HIDSP_INT_PLAY_UNDER:
			snd_printd(KERN_WARNING LOGNAME ": Play underflow %i\n",
				chip->banksPlayed);
			if (chip->banksPlayed > 2)
				clear_bit(F_WRITING, &chip->flags);
			break;

		case HIDSP_INT_RECORD_OVER:
			snd_printd(KERN_WARNING LOGNAME ": Record overflow\n");
			clear_bit(F_READING, &chip->flags);
			break;

		default:
			snd_printd(KERN_WARNING LOGNAME
				   ": DSP message %d 0x%02x\n",
				   LOBYTE(wMessage), LOBYTE(wMessage));
			break;
		}
		break;

	case HIMT_MIDI_IN_UCHAR:
		if (chip->msndmidi_mpu)
			snd_msndmidi_input_read(chip->msndmidi_mpu);
		break;

	default:
		snd_printd(KERN_WARNING LOGNAME ": HIMT message %d 0x%02x\n",
			   HIBYTE(wMessage), HIBYTE(wMessage));
		break;
	}
}

static irqreturn_t snd_msnd_interrupt(int irq, void *dev_id)
{
	struct snd_msnd *chip = dev_id;
<<<<<<< HEAD
	void *pwDSPQData = chip->mappedbase + DSPQ_DATA_BUFF;
=======
	void __iomem *pwDSPQData = chip->mappedbase + DSPQ_DATA_BUFF;
>>>>>>> 286cd8c7
	u16 head, tail, size;

	/* Send ack to DSP */
	/* inb(chip->io + HP_RXL); */

	/* Evaluate queued DSP messages */
	head = readw(chip->DSPQ + JQS_wHead);
	tail = readw(chip->DSPQ + JQS_wTail);
	size = readw(chip->DSPQ + JQS_wSize);
	if (head > size || tail > size)
		goto out;
	while (head != tail) {
		snd_msnd_eval_dsp_msg(chip, readw(pwDSPQData + 2 * head));
		if (++head > size)
			head = 0;
		writew(head, chip->DSPQ + JQS_wHead);
	}
 out:
	/* Send ack to DSP */
	inb(chip->io + HP_RXL);
	return IRQ_HANDLED;
}


static int snd_msnd_reset_dsp(long io, unsigned char *info)
{
	int timeout = 100;

	outb(HPDSPRESET_ON, io + HP_DSPR);
	msleep(1);
#ifndef MSND_CLASSIC
	if (info)
		*info = inb(io + HP_INFO);
#endif
	outb(HPDSPRESET_OFF, io + HP_DSPR);
	msleep(1);
	while (timeout-- > 0) {
		if (inb(io + HP_CVR) == HP_CVR_DEF)
			return 0;
		msleep(1);
	}
	snd_printk(KERN_ERR LOGNAME ": Cannot reset DSP\n");

	return -EIO;
}

static int snd_msnd_probe(struct snd_card *card)
{
	struct snd_msnd *chip = card->private_data;
	unsigned char info;
#ifndef MSND_CLASSIC
	char *xv, *rev = NULL;
	char *pin = "TB Pinnacle", *fiji = "TB Fiji";
	char *pinfiji = "TB Pinnacle/Fiji";
#endif

	if (!request_region(chip->io, DSP_NUMIO, "probing")) {
		snd_printk(KERN_ERR LOGNAME ": I/O port conflict\n");
		return -ENODEV;
	}

	if (snd_msnd_reset_dsp(chip->io, &info) < 0) {
		release_region(chip->io, DSP_NUMIO);
		return -ENODEV;
	}

#ifdef MSND_CLASSIC
	strcpy(card->shortname, "Classic/Tahiti/Monterey");
	strcpy(card->longname, "Turtle Beach Multisound");
	printk(KERN_INFO LOGNAME ": %s, "
	       "I/O 0x%lx-0x%lx, IRQ %d, memory mapped to 0x%lX-0x%lX\n",
	       card->shortname,
	       chip->io, chip->io + DSP_NUMIO - 1,
	       chip->irq,
	       chip->base, chip->base + 0x7fff);
#else
	switch (info >> 4) {
	case 0xf:
		xv = "<= 1.15";
		break;
	case 0x1:
		xv = "1.18/1.2";
		break;
	case 0x2:
		xv = "1.3";
		break;
	case 0x3:
		xv = "1.4";
		break;
	default:
		xv = "unknown";
		break;
	}

	switch (info & 0x7) {
	case 0x0:
		rev = "I";
		strcpy(card->shortname, pin);
		break;
	case 0x1:
		rev = "F";
		strcpy(card->shortname, pin);
		break;
	case 0x2:
		rev = "G";
		strcpy(card->shortname, pin);
		break;
	case 0x3:
		rev = "H";
		strcpy(card->shortname, pin);
		break;
	case 0x4:
		rev = "E";
		strcpy(card->shortname, fiji);
		break;
	case 0x5:
		rev = "C";
		strcpy(card->shortname, fiji);
		break;
	case 0x6:
		rev = "D";
		strcpy(card->shortname, fiji);
		break;
	case 0x7:
		rev = "A-B (Fiji) or A-E (Pinnacle)";
		strcpy(card->shortname, pinfiji);
		break;
	}
	strcpy(card->longname, "Turtle Beach Multisound Pinnacle");
	printk(KERN_INFO LOGNAME ": %s revision %s, Xilinx version %s, "
	       "I/O 0x%lx-0x%lx, IRQ %d, memory mapped to 0x%lX-0x%lX\n",
	       card->shortname,
	       rev, xv,
	       chip->io, chip->io + DSP_NUMIO - 1,
	       chip->irq,
	       chip->base, chip->base + 0x7fff);
#endif

	release_region(chip->io, DSP_NUMIO);
	return 0;
}

static int snd_msnd_init_sma(struct snd_msnd *chip)
{
	static int initted;
	u16 mastVolLeft, mastVolRight;
	unsigned long flags;

#ifdef MSND_CLASSIC
	outb(chip->memid, chip->io + HP_MEMM);
#endif
	outb(HPBLKSEL_0, chip->io + HP_BLKS);
	/* Motorola 56k shared memory base */
	chip->SMA = chip->mappedbase + SMA_STRUCT_START;

	if (initted) {
		mastVolLeft = readw(chip->SMA + SMA_wCurrMastVolLeft);
		mastVolRight = readw(chip->SMA + SMA_wCurrMastVolRight);
	} else
		mastVolLeft = mastVolRight = 0;
	memset_io(chip->mappedbase, 0, 0x8000);

	/* Critical section: bank 1 access */
	spin_lock_irqsave(&chip->lock, flags);
	outb(HPBLKSEL_1, chip->io + HP_BLKS);
	memset_io(chip->mappedbase, 0, 0x8000);
	outb(HPBLKSEL_0, chip->io + HP_BLKS);
	spin_unlock_irqrestore(&chip->lock, flags);

	/* Digital audio play queue */
	chip->DAPQ = chip->mappedbase + DAPQ_OFFSET;
	snd_msnd_init_queue(chip->DAPQ, DAPQ_DATA_BUFF, DAPQ_BUFF_SIZE);

	/* Digital audio record queue */
	chip->DARQ = chip->mappedbase + DARQ_OFFSET;
	snd_msnd_init_queue(chip->DARQ, DARQ_DATA_BUFF, DARQ_BUFF_SIZE);

	/* MIDI out queue */
	chip->MODQ = chip->mappedbase + MODQ_OFFSET;
	snd_msnd_init_queue(chip->MODQ, MODQ_DATA_BUFF, MODQ_BUFF_SIZE);

	/* MIDI in queue */
	chip->MIDQ = chip->mappedbase + MIDQ_OFFSET;
	snd_msnd_init_queue(chip->MIDQ, MIDQ_DATA_BUFF, MIDQ_BUFF_SIZE);

	/* DSP -> host message queue */
	chip->DSPQ = chip->mappedbase + DSPQ_OFFSET;
	snd_msnd_init_queue(chip->DSPQ, DSPQ_DATA_BUFF, DSPQ_BUFF_SIZE);

	/* Setup some DSP values */
#ifndef MSND_CLASSIC
	writew(1, chip->SMA + SMA_wCurrPlayFormat);
	writew(chip->play_sample_size, chip->SMA + SMA_wCurrPlaySampleSize);
	writew(chip->play_channels, chip->SMA + SMA_wCurrPlayChannels);
	writew(chip->play_sample_rate, chip->SMA + SMA_wCurrPlaySampleRate);
#endif
	writew(chip->play_sample_rate, chip->SMA + SMA_wCalFreqAtoD);
	writew(mastVolLeft, chip->SMA + SMA_wCurrMastVolLeft);
	writew(mastVolRight, chip->SMA + SMA_wCurrMastVolRight);
#ifndef MSND_CLASSIC
	writel(0x00010000, chip->SMA + SMA_dwCurrPlayPitch);
	writel(0x00000001, chip->SMA + SMA_dwCurrPlayRate);
#endif
	writew(0x303, chip->SMA + SMA_wCurrInputTagBits);

	initted = 1;

	return 0;
}


static int upload_dsp_code(struct snd_card *card)
{
	struct snd_msnd *chip = card->private_data;
	const struct firmware *init_fw = NULL, *perm_fw = NULL;
	int err;

	outb(HPBLKSEL_0, chip->io + HP_BLKS);

	err = request_firmware(&init_fw, INITCODEFILE, card->dev);
	if (err < 0) {
		printk(KERN_ERR LOGNAME ": Error loading " INITCODEFILE);
		goto cleanup1;
	}
	err = request_firmware(&perm_fw, PERMCODEFILE, card->dev);
	if (err < 0) {
		printk(KERN_ERR LOGNAME ": Error loading " PERMCODEFILE);
		goto cleanup;
	}

	memcpy_toio(chip->mappedbase, perm_fw->data, perm_fw->size);
	if (snd_msnd_upload_host(chip, init_fw->data, init_fw->size) < 0) {
		printk(KERN_WARNING LOGNAME ": Error uploading to DSP\n");
		err = -ENODEV;
		goto cleanup;
	}
	printk(KERN_INFO LOGNAME ": DSP firmware uploaded\n");
	err = 0;

cleanup:
	release_firmware(perm_fw);
cleanup1:
	release_firmware(init_fw);
	return err;
}

#ifdef MSND_CLASSIC
static void reset_proteus(struct snd_msnd *chip)
{
	outb(HPPRORESET_ON, chip->io + HP_PROR);
	msleep(TIME_PRO_RESET);
	outb(HPPRORESET_OFF, chip->io + HP_PROR);
	msleep(TIME_PRO_RESET_DONE);
}
#endif

static int snd_msnd_initialize(struct snd_card *card)
{
	struct snd_msnd *chip = card->private_data;
	int err, timeout;

#ifdef MSND_CLASSIC
	outb(HPWAITSTATE_0, chip->io + HP_WAIT);
	outb(HPBITMODE_16, chip->io + HP_BITM);

	reset_proteus(chip);
#endif
	err = snd_msnd_init_sma(chip);
	if (err < 0) {
		printk(KERN_WARNING LOGNAME ": Cannot initialize SMA\n");
		return err;
	}

	err = snd_msnd_reset_dsp(chip->io, NULL);
	if (err < 0)
		return err;

	err = upload_dsp_code(card);
	if (err < 0) {
		printk(KERN_WARNING LOGNAME ": Cannot upload DSP code\n");
		return err;
	}

	timeout = 200;

	while (readw(chip->mappedbase)) {
		msleep(1);
		if (!timeout--) {
			snd_printd(KERN_ERR LOGNAME ": DSP reset timeout\n");
			return -EIO;
		}
	}

	snd_msndmix_setup(chip);
	return 0;
}

static int snd_msnd_dsp_full_reset(struct snd_card *card)
{
	struct snd_msnd *chip = card->private_data;
	int rv;

	if (test_bit(F_RESETTING, &chip->flags) || ++chip->nresets > 10)
		return 0;

	set_bit(F_RESETTING, &chip->flags);
	snd_msnd_dsp_halt(chip, NULL);	/* Unconditionally halt */

	rv = snd_msnd_initialize(card);
	if (rv)
		printk(KERN_WARNING LOGNAME ": DSP reset failed\n");
	snd_msndmix_force_recsrc(chip, 0);
	clear_bit(F_RESETTING, &chip->flags);
	return rv;
}

static int snd_msnd_dev_free(struct snd_device *device)
{
	snd_printdd("snd_msnd_chip_free()\n");
	return 0;
}

static int snd_msnd_send_dsp_cmd_chk(struct snd_msnd *chip, u8 cmd)
{
	if (snd_msnd_send_dsp_cmd(chip, cmd) == 0)
		return 0;
	snd_msnd_dsp_full_reset(chip->card);
	return snd_msnd_send_dsp_cmd(chip, cmd);
}

static int snd_msnd_calibrate_adc(struct snd_msnd *chip, u16 srate)
{
	snd_printdd("snd_msnd_calibrate_adc(%i)\n", srate);
	writew(srate, chip->SMA + SMA_wCalFreqAtoD);
	if (chip->calibrate_signal == 0)
		writew(readw(chip->SMA + SMA_wCurrHostStatusFlags)
		       | 0x0001, chip->SMA + SMA_wCurrHostStatusFlags);
	else
		writew(readw(chip->SMA + SMA_wCurrHostStatusFlags)
		       & ~0x0001, chip->SMA + SMA_wCurrHostStatusFlags);
	if (snd_msnd_send_word(chip, 0, 0, HDEXAR_CAL_A_TO_D) == 0 &&
	    snd_msnd_send_dsp_cmd_chk(chip, HDEX_AUX_REQ) == 0) {
		schedule_timeout_interruptible(msecs_to_jiffies(333));
		return 0;
	}
	printk(KERN_WARNING LOGNAME ": ADC calibration failed\n");
	return -EIO;
}

/*
 * ALSA callback function, called when attempting to open the MIDI device.
 */
static int snd_msnd_mpu401_open(struct snd_mpu401 *mpu)
{
	snd_msnd_enable_irq(mpu->private_data);
	snd_msnd_send_dsp_cmd(mpu->private_data, HDEX_MIDI_IN_START);
	return 0;
}

static void snd_msnd_mpu401_close(struct snd_mpu401 *mpu)
{
	snd_msnd_send_dsp_cmd(mpu->private_data, HDEX_MIDI_IN_STOP);
	snd_msnd_disable_irq(mpu->private_data);
}

static long mpu_io[SNDRV_CARDS] = SNDRV_DEFAULT_PORT;
static int mpu_irq[SNDRV_CARDS] = SNDRV_DEFAULT_IRQ;

static int snd_msnd_attach(struct snd_card *card)
{
	struct snd_msnd *chip = card->private_data;
	int err;
	static struct snd_device_ops ops = {
		.dev_free =      snd_msnd_dev_free,
		};

	err = request_irq(chip->irq, snd_msnd_interrupt, 0, card->shortname,
			  chip);
	if (err < 0) {
		printk(KERN_ERR LOGNAME ": Couldn't grab IRQ %d\n", chip->irq);
		return err;
	}
	if (request_region(chip->io, DSP_NUMIO, card->shortname) == NULL) {
		free_irq(chip->irq, chip);
		return -EBUSY;
	}

	if (!request_mem_region(chip->base, BUFFSIZE, card->shortname)) {
		printk(KERN_ERR LOGNAME
			": unable to grab memory region 0x%lx-0x%lx\n",
			chip->base, chip->base + BUFFSIZE - 1);
		release_region(chip->io, DSP_NUMIO);
		free_irq(chip->irq, chip);
		return -EBUSY;
	}
	chip->mappedbase = ioremap_nocache(chip->base, 0x8000);
	if (!chip->mappedbase) {
		printk(KERN_ERR LOGNAME
			": unable to map memory region 0x%lx-0x%lx\n",
			chip->base, chip->base + BUFFSIZE - 1);
		err = -EIO;
		goto err_release_region;
	}

	err = snd_msnd_dsp_full_reset(card);
	if (err < 0)
		goto err_release_region;

	/* Register device */
	err = snd_device_new(card, SNDRV_DEV_LOWLEVEL, chip, &ops);
	if (err < 0)
		goto err_release_region;

	err = snd_msnd_pcm(card, 0);
	if (err < 0) {
		printk(KERN_ERR LOGNAME ": error creating new PCM device\n");
		goto err_release_region;
	}

	err = snd_msndmix_new(card);
	if (err < 0) {
		printk(KERN_ERR LOGNAME ": error creating new Mixer device\n");
		goto err_release_region;
	}


	if (mpu_io[0] != SNDRV_AUTO_PORT) {
		struct snd_mpu401 *mpu;

		err = snd_mpu401_uart_new(card, 0, MPU401_HW_MPU401,
					  mpu_io[0],
					  MPU401_MODE_INPUT |
					  MPU401_MODE_OUTPUT,
					  mpu_irq[0],
					  &chip->rmidi);
		if (err < 0) {
			printk(KERN_ERR LOGNAME
				": error creating new Midi device\n");
			goto err_release_region;
		}
		mpu = chip->rmidi->private_data;

		mpu->open_input = snd_msnd_mpu401_open;
		mpu->close_input = snd_msnd_mpu401_close;
		mpu->private_data = chip;
	}

	disable_irq(chip->irq);
	snd_msnd_calibrate_adc(chip, chip->play_sample_rate);
	snd_msndmix_force_recsrc(chip, 0);

	err = snd_card_register(card);
	if (err < 0)
		goto err_release_region;

	return 0;

err_release_region:
	iounmap(chip->mappedbase);
	release_mem_region(chip->base, BUFFSIZE);
	release_region(chip->io, DSP_NUMIO);
	free_irq(chip->irq, chip);
	return err;
}


static void snd_msnd_unload(struct snd_card *card)
{
	struct snd_msnd *chip = card->private_data;

	iounmap(chip->mappedbase);
	release_mem_region(chip->base, BUFFSIZE);
	release_region(chip->io, DSP_NUMIO);
	free_irq(chip->irq, chip);
	snd_card_free(card);
}

#ifndef MSND_CLASSIC

/* Pinnacle/Fiji Logical Device Configuration */

static int snd_msnd_write_cfg(int cfg, int reg, int value)
{
	outb(reg, cfg);
	outb(value, cfg + 1);
	if (value != inb(cfg + 1)) {
		printk(KERN_ERR LOGNAME ": snd_msnd_write_cfg: I/O error\n");
		return -EIO;
	}
	return 0;
}

static int snd_msnd_write_cfg_io0(int cfg, int num, u16 io)
{
	if (snd_msnd_write_cfg(cfg, IREG_LOGDEVICE, num))
		return -EIO;
	if (snd_msnd_write_cfg(cfg, IREG_IO0_BASEHI, HIBYTE(io)))
		return -EIO;
	if (snd_msnd_write_cfg(cfg, IREG_IO0_BASELO, LOBYTE(io)))
		return -EIO;
	return 0;
}

static int snd_msnd_write_cfg_io1(int cfg, int num, u16 io)
{
	if (snd_msnd_write_cfg(cfg, IREG_LOGDEVICE, num))
		return -EIO;
	if (snd_msnd_write_cfg(cfg, IREG_IO1_BASEHI, HIBYTE(io)))
		return -EIO;
	if (snd_msnd_write_cfg(cfg, IREG_IO1_BASELO, LOBYTE(io)))
		return -EIO;
	return 0;
}

static int snd_msnd_write_cfg_irq(int cfg, int num, u16 irq)
{
	if (snd_msnd_write_cfg(cfg, IREG_LOGDEVICE, num))
		return -EIO;
	if (snd_msnd_write_cfg(cfg, IREG_IRQ_NUMBER, LOBYTE(irq)))
		return -EIO;
	if (snd_msnd_write_cfg(cfg, IREG_IRQ_TYPE, IRQTYPE_EDGE))
		return -EIO;
	return 0;
}

static int snd_msnd_write_cfg_mem(int cfg, int num, int mem)
{
	u16 wmem;

	mem >>= 8;
	wmem = (u16)(mem & 0xfff);
	if (snd_msnd_write_cfg(cfg, IREG_LOGDEVICE, num))
		return -EIO;
	if (snd_msnd_write_cfg(cfg, IREG_MEMBASEHI, HIBYTE(wmem)))
		return -EIO;
	if (snd_msnd_write_cfg(cfg, IREG_MEMBASELO, LOBYTE(wmem)))
		return -EIO;
	if (wmem && snd_msnd_write_cfg(cfg, IREG_MEMCONTROL,
				       MEMTYPE_HIADDR | MEMTYPE_16BIT))
		return -EIO;
	return 0;
}

static int snd_msnd_activate_logical(int cfg, int num)
{
	if (snd_msnd_write_cfg(cfg, IREG_LOGDEVICE, num))
		return -EIO;
	if (snd_msnd_write_cfg(cfg, IREG_ACTIVATE, LD_ACTIVATE))
		return -EIO;
	return 0;
}

static int snd_msnd_write_cfg_logical(int cfg, int num, u16 io0,
				      u16 io1, u16 irq, int mem)
{
	if (snd_msnd_write_cfg(cfg, IREG_LOGDEVICE, num))
		return -EIO;
	if (snd_msnd_write_cfg_io0(cfg, num, io0))
		return -EIO;
	if (snd_msnd_write_cfg_io1(cfg, num, io1))
		return -EIO;
	if (snd_msnd_write_cfg_irq(cfg, num, irq))
		return -EIO;
	if (snd_msnd_write_cfg_mem(cfg, num, mem))
		return -EIO;
	if (snd_msnd_activate_logical(cfg, num))
		return -EIO;
	return 0;
}

static int snd_msnd_pinnacle_cfg_reset(int cfg)
{
	int i;

	/* Reset devices if told to */
	printk(KERN_INFO LOGNAME ": Resetting all devices\n");
	for (i = 0; i < 4; ++i)
		if (snd_msnd_write_cfg_logical(cfg, i, 0, 0, 0, 0))
			return -EIO;

	return 0;
}
#endif

static int index[SNDRV_CARDS] = SNDRV_DEFAULT_IDX;	/* Index 0-MAX */
static char *id[SNDRV_CARDS] = SNDRV_DEFAULT_STR;	/* ID for this card */

module_param_array(index, int, NULL, 0444);
MODULE_PARM_DESC(index, "Index value for msnd_pinnacle soundcard.");
module_param_array(id, charp, NULL, 0444);
MODULE_PARM_DESC(id, "ID string for msnd_pinnacle soundcard.");

static long io[SNDRV_CARDS] = SNDRV_DEFAULT_PORT;
static int irq[SNDRV_CARDS] = SNDRV_DEFAULT_IRQ;
static long mem[SNDRV_CARDS] = SNDRV_DEFAULT_PORT;

#ifndef MSND_CLASSIC
static long cfg[SNDRV_CARDS] = SNDRV_DEFAULT_PORT;

/* Extra Peripheral Configuration (Default: Disable) */
static long ide_io0[SNDRV_CARDS] = SNDRV_DEFAULT_PORT;
static long ide_io1[SNDRV_CARDS] = SNDRV_DEFAULT_PORT;
static int ide_irq[SNDRV_CARDS] = SNDRV_DEFAULT_IRQ;

static long joystick_io[SNDRV_CARDS] = SNDRV_DEFAULT_PORT;
/* If we have the digital daugherboard... */
static int digital[SNDRV_CARDS];

/* Extra Peripheral Configuration */
static int reset[SNDRV_CARDS];
#endif

static int write_ndelay[SNDRV_CARDS] = { [0 ... (SNDRV_CARDS-1)] = 1 };

static int calibrate_signal;

#ifdef CONFIG_PNP
static bool isapnp[SNDRV_CARDS] = SNDRV_DEFAULT_ENABLE_PNP;
module_param_array(isapnp, bool, NULL, 0444);
MODULE_PARM_DESC(isapnp, "ISA PnP detection for specified soundcard.");
#define has_isapnp(x) isapnp[x]
#else
#define has_isapnp(x) 0
#endif

MODULE_AUTHOR("Karsten Wiese <annabellesgarden@yahoo.de>");
MODULE_DESCRIPTION("Turtle Beach " LONGNAME " Linux Driver");
MODULE_LICENSE("GPL");
MODULE_FIRMWARE(INITCODEFILE);
MODULE_FIRMWARE(PERMCODEFILE);

module_param_hw_array(io, long, ioport, NULL, 0444);
MODULE_PARM_DESC(io, "IO port #");
module_param_hw_array(irq, int, irq, NULL, 0444);
module_param_hw_array(mem, long, iomem, NULL, 0444);
module_param_array(write_ndelay, int, NULL, 0444);
module_param(calibrate_signal, int, 0444);
#ifndef MSND_CLASSIC
module_param_array(digital, int, NULL, 0444);
module_param_hw_array(cfg, long, ioport, NULL, 0444);
module_param_array(reset, int, NULL, 0444);
module_param_hw_array(mpu_io, long, ioport, NULL, 0444);
module_param_hw_array(mpu_irq, int, irq, NULL, 0444);
module_param_hw_array(ide_io0, long, ioport, NULL, 0444);
module_param_hw_array(ide_io1, long, ioport, NULL, 0444);
module_param_hw_array(ide_irq, int, irq, NULL, 0444);
module_param_hw_array(joystick_io, long, ioport, NULL, 0444);
#endif


static int snd_msnd_isa_match(struct device *pdev, unsigned int i)
{
	if (io[i] == SNDRV_AUTO_PORT)
		return 0;

	if (irq[i] == SNDRV_AUTO_PORT || mem[i] == SNDRV_AUTO_PORT) {
		printk(KERN_WARNING LOGNAME ": io, irq and mem must be set\n");
		return 0;
	}

#ifdef MSND_CLASSIC
	if (!(io[i] == 0x290 ||
	      io[i] == 0x260 ||
	      io[i] == 0x250 ||
	      io[i] == 0x240 ||
	      io[i] == 0x230 ||
	      io[i] == 0x220 ||
	      io[i] == 0x210 ||
	      io[i] == 0x3e0)) {
		printk(KERN_ERR LOGNAME ": \"io\" - DSP I/O base must be set "
			" to 0x210, 0x220, 0x230, 0x240, 0x250, 0x260, 0x290, "
			"or 0x3E0\n");
		return 0;
	}
#else
	if (io[i] < 0x100 || io[i] > 0x3e0 || (io[i] % 0x10) != 0) {
		printk(KERN_ERR LOGNAME
			": \"io\" - DSP I/O base must within the range 0x100 "
			"to 0x3E0 and must be evenly divisible by 0x10\n");
		return 0;
	}
#endif /* MSND_CLASSIC */

	if (!(irq[i] == 5 ||
	      irq[i] == 7 ||
	      irq[i] == 9 ||
	      irq[i] == 10 ||
	      irq[i] == 11 ||
	      irq[i] == 12)) {
		printk(KERN_ERR LOGNAME
			": \"irq\" - must be set to 5, 7, 9, 10, 11 or 12\n");
		return 0;
	}

	if (!(mem[i] == 0xb0000 ||
	      mem[i] == 0xc8000 ||
	      mem[i] == 0xd0000 ||
	      mem[i] == 0xd8000 ||
	      mem[i] == 0xe0000 ||
	      mem[i] == 0xe8000)) {
		printk(KERN_ERR LOGNAME ": \"mem\" - must be set to "
		       "0xb0000, 0xc8000, 0xd0000, 0xd8000, 0xe0000 or "
		       "0xe8000\n");
		return 0;
	}

#ifndef MSND_CLASSIC
	if (cfg[i] == SNDRV_AUTO_PORT) {
		printk(KERN_INFO LOGNAME ": Assuming PnP mode\n");
	} else if (cfg[i] != 0x250 && cfg[i] != 0x260 && cfg[i] != 0x270) {
		printk(KERN_INFO LOGNAME
			": Config port must be 0x250, 0x260 or 0x270 "
			"(or unspecified for PnP mode)\n");
		return 0;
	}
#endif /* MSND_CLASSIC */

	return 1;
}

static int snd_msnd_isa_probe(struct device *pdev, unsigned int idx)
{
	int err;
	struct snd_card *card;
	struct snd_msnd *chip;

	if (has_isapnp(idx)
#ifndef MSND_CLASSIC
	    || cfg[idx] == SNDRV_AUTO_PORT
#endif
	    ) {
		printk(KERN_INFO LOGNAME ": Assuming PnP mode\n");
		return -ENODEV;
	}

	err = snd_card_new(pdev, index[idx], id[idx], THIS_MODULE,
			   sizeof(struct snd_msnd), &card);
	if (err < 0)
		return err;

	chip = card->private_data;
	chip->card = card;

#ifdef MSND_CLASSIC
	switch (irq[idx]) {
	case 5:
		chip->irqid = HPIRQ_5; break;
	case 7:
		chip->irqid = HPIRQ_7; break;
	case 9:
		chip->irqid = HPIRQ_9; break;
	case 10:
		chip->irqid = HPIRQ_10; break;
	case 11:
		chip->irqid = HPIRQ_11; break;
	case 12:
		chip->irqid = HPIRQ_12; break;
	}

	switch (mem[idx]) {
	case 0xb0000:
		chip->memid = HPMEM_B000; break;
	case 0xc8000:
		chip->memid = HPMEM_C800; break;
	case 0xd0000:
		chip->memid = HPMEM_D000; break;
	case 0xd8000:
		chip->memid = HPMEM_D800; break;
	case 0xe0000:
		chip->memid = HPMEM_E000; break;
	case 0xe8000:
		chip->memid = HPMEM_E800; break;
	}
#else
	printk(KERN_INFO LOGNAME ": Non-PnP mode: configuring at port 0x%lx\n",
			cfg[idx]);

	if (!request_region(cfg[idx], 2, "Pinnacle/Fiji Config")) {
		printk(KERN_ERR LOGNAME ": Config port 0x%lx conflict\n",
			   cfg[idx]);
		snd_card_free(card);
		return -EIO;
	}
	if (reset[idx])
		if (snd_msnd_pinnacle_cfg_reset(cfg[idx])) {
			err = -EIO;
			goto cfg_error;
		}

	/* DSP */
	err = snd_msnd_write_cfg_logical(cfg[idx], 0,
					 io[idx], 0,
					 irq[idx], mem[idx]);

	if (err)
		goto cfg_error;

	/* The following are Pinnacle specific */

	/* MPU */
	if (mpu_io[idx] != SNDRV_AUTO_PORT
	    && mpu_irq[idx] != SNDRV_AUTO_IRQ) {
		printk(KERN_INFO LOGNAME
		       ": Configuring MPU to I/O 0x%lx IRQ %d\n",
		       mpu_io[idx], mpu_irq[idx]);
		err = snd_msnd_write_cfg_logical(cfg[idx], 1,
						 mpu_io[idx], 0,
						 mpu_irq[idx], 0);

		if (err)
			goto cfg_error;
	}

	/* IDE */
	if (ide_io0[idx] != SNDRV_AUTO_PORT
	    && ide_io1[idx] != SNDRV_AUTO_PORT
	    && ide_irq[idx] != SNDRV_AUTO_IRQ) {
		printk(KERN_INFO LOGNAME
		       ": Configuring IDE to I/O 0x%lx, 0x%lx IRQ %d\n",
		       ide_io0[idx], ide_io1[idx], ide_irq[idx]);
		err = snd_msnd_write_cfg_logical(cfg[idx], 2,
						 ide_io0[idx], ide_io1[idx],
						 ide_irq[idx], 0);

		if (err)
			goto cfg_error;
	}

	/* Joystick */
	if (joystick_io[idx] != SNDRV_AUTO_PORT) {
		printk(KERN_INFO LOGNAME
		       ": Configuring joystick to I/O 0x%lx\n",
		       joystick_io[idx]);
		err = snd_msnd_write_cfg_logical(cfg[idx], 3,
						 joystick_io[idx], 0,
						 0, 0);

		if (err)
			goto cfg_error;
	}
	release_region(cfg[idx], 2);

#endif /* MSND_CLASSIC */

	set_default_audio_parameters(chip);
#ifdef MSND_CLASSIC
	chip->type = msndClassic;
#else
	chip->type = msndPinnacle;
#endif
	chip->io = io[idx];
	chip->irq = irq[idx];
	chip->base = mem[idx];

	chip->calibrate_signal = calibrate_signal ? 1 : 0;
	chip->recsrc = 0;
	chip->dspq_data_buff = DSPQ_DATA_BUFF;
	chip->dspq_buff_size = DSPQ_BUFF_SIZE;
	if (write_ndelay[idx])
		clear_bit(F_DISABLE_WRITE_NDELAY, &chip->flags);
	else
		set_bit(F_DISABLE_WRITE_NDELAY, &chip->flags);
#ifndef MSND_CLASSIC
	if (digital[idx])
		set_bit(F_HAVEDIGITAL, &chip->flags);
#endif
	spin_lock_init(&chip->lock);
	err = snd_msnd_probe(card);
	if (err < 0) {
		printk(KERN_ERR LOGNAME ": Probe failed\n");
		snd_card_free(card);
		return err;
	}

	err = snd_msnd_attach(card);
	if (err < 0) {
		printk(KERN_ERR LOGNAME ": Attach failed\n");
		snd_card_free(card);
		return err;
	}
	dev_set_drvdata(pdev, card);

	return 0;

#ifndef MSND_CLASSIC
cfg_error:
	release_region(cfg[idx], 2);
	snd_card_free(card);
	return err;
#endif
}

static int snd_msnd_isa_remove(struct device *pdev, unsigned int dev)
{
	snd_msnd_unload(dev_get_drvdata(pdev));
	return 0;
}

static struct isa_driver snd_msnd_driver = {
	.match		= snd_msnd_isa_match,
	.probe		= snd_msnd_isa_probe,
	.remove		= snd_msnd_isa_remove,
	/* FIXME: suspend, resume */
	.driver		= {
		.name	= DEV_NAME
	},
};

#ifdef CONFIG_PNP
static int snd_msnd_pnp_detect(struct pnp_card_link *pcard,
			       const struct pnp_card_device_id *pid)
{
	static int idx;
	struct pnp_dev *pnp_dev;
	struct pnp_dev *mpu_dev;
	struct snd_card *card;
	struct snd_msnd *chip;
	int ret;

	for ( ; idx < SNDRV_CARDS; idx++) {
		if (has_isapnp(idx))
			break;
	}
	if (idx >= SNDRV_CARDS)
		return -ENODEV;

	/*
	 * Check that we still have room for another sound card ...
	 */
	pnp_dev = pnp_request_card_device(pcard, pid->devs[0].id, NULL);
	if (!pnp_dev)
		return -ENODEV;

	mpu_dev = pnp_request_card_device(pcard, pid->devs[1].id, NULL);
	if (!mpu_dev)
		return -ENODEV;

	if (!pnp_is_active(pnp_dev) && pnp_activate_dev(pnp_dev) < 0) {
		printk(KERN_INFO "msnd_pinnacle: device is inactive\n");
		return -EBUSY;
	}

	if (!pnp_is_active(mpu_dev) && pnp_activate_dev(mpu_dev) < 0) {
		printk(KERN_INFO "msnd_pinnacle: MPU device is inactive\n");
		return -EBUSY;
	}

	/*
	 * Create a new ALSA sound card entry, in anticipation
	 * of detecting our hardware ...
	 */
	ret = snd_card_new(&pcard->card->dev,
			   index[idx], id[idx], THIS_MODULE,
			   sizeof(struct snd_msnd), &card);
	if (ret < 0)
		return ret;

	chip = card->private_data;
	chip->card = card;

	/*
	 * Read the correct parameters off the ISA PnP bus ...
	 */
	io[idx] = pnp_port_start(pnp_dev, 0);
	irq[idx] = pnp_irq(pnp_dev, 0);
	mem[idx] = pnp_mem_start(pnp_dev, 0);
	mpu_io[idx] = pnp_port_start(mpu_dev, 0);
	mpu_irq[idx] = pnp_irq(mpu_dev, 0);

	set_default_audio_parameters(chip);
#ifdef MSND_CLASSIC
	chip->type = msndClassic;
#else
	chip->type = msndPinnacle;
#endif
	chip->io = io[idx];
	chip->irq = irq[idx];
	chip->base = mem[idx];

	chip->calibrate_signal = calibrate_signal ? 1 : 0;
	chip->recsrc = 0;
	chip->dspq_data_buff = DSPQ_DATA_BUFF;
	chip->dspq_buff_size = DSPQ_BUFF_SIZE;
	if (write_ndelay[idx])
		clear_bit(F_DISABLE_WRITE_NDELAY, &chip->flags);
	else
		set_bit(F_DISABLE_WRITE_NDELAY, &chip->flags);
#ifndef MSND_CLASSIC
	if (digital[idx])
		set_bit(F_HAVEDIGITAL, &chip->flags);
#endif
	spin_lock_init(&chip->lock);
	ret = snd_msnd_probe(card);
	if (ret < 0) {
		printk(KERN_ERR LOGNAME ": Probe failed\n");
		goto _release_card;
	}

	ret = snd_msnd_attach(card);
	if (ret < 0) {
		printk(KERN_ERR LOGNAME ": Attach failed\n");
		goto _release_card;
	}

	pnp_set_card_drvdata(pcard, card);
	++idx;
	return 0;

_release_card:
	snd_card_free(card);
	return ret;
}

static void snd_msnd_pnp_remove(struct pnp_card_link *pcard)
{
	snd_msnd_unload(pnp_get_card_drvdata(pcard));
	pnp_set_card_drvdata(pcard, NULL);
}

static int isa_registered;
static int pnp_registered;

static const struct pnp_card_device_id msnd_pnpids[] = {
	/* Pinnacle PnP */
	{ .id = "BVJ0440", .devs = { { "TBS0000" }, { "TBS0001" } } },
	{ .id = "" }	/* end */
};

MODULE_DEVICE_TABLE(pnp_card, msnd_pnpids);

static struct pnp_card_driver msnd_pnpc_driver = {
	.flags = PNP_DRIVER_RES_DO_NOT_CHANGE,
	.name = "msnd_pinnacle",
	.id_table = msnd_pnpids,
	.probe = snd_msnd_pnp_detect,
	.remove = snd_msnd_pnp_remove,
};
#endif /* CONFIG_PNP */

static int __init snd_msnd_init(void)
{
	int err;

	err = isa_register_driver(&snd_msnd_driver, SNDRV_CARDS);
#ifdef CONFIG_PNP
	if (!err)
		isa_registered = 1;

	err = pnp_register_card_driver(&msnd_pnpc_driver);
	if (!err)
		pnp_registered = 1;

	if (isa_registered)
		err = 0;
#endif
	return err;
}

static void __exit snd_msnd_exit(void)
{
#ifdef CONFIG_PNP
	if (pnp_registered)
		pnp_unregister_card_driver(&msnd_pnpc_driver);
	if (isa_registered)
#endif
		isa_unregister_driver(&snd_msnd_driver);
}

module_init(snd_msnd_init);
module_exit(snd_msnd_exit);
<|MERGE_RESOLUTION|>--- conflicted
+++ resolved
@@ -169,11 +169,7 @@
 static irqreturn_t snd_msnd_interrupt(int irq, void *dev_id)
 {
 	struct snd_msnd *chip = dev_id;
-<<<<<<< HEAD
-	void *pwDSPQData = chip->mappedbase + DSPQ_DATA_BUFF;
-=======
 	void __iomem *pwDSPQData = chip->mappedbase + DSPQ_DATA_BUFF;
->>>>>>> 286cd8c7
 	u16 head, tail, size;
 
 	/* Send ack to DSP */
