/*
 *  Copyright (c) by Jaroslav Kysela <perex@perex.cz>
 *  Copyright (c) 2009 by Krzysztof Helt
 *  Routines for control of MPU-401 in UART mode
 *
 *  MPU-401 supports UART mode which is not capable generate transmit
 *  interrupts thus output is done via polling. Also, if irq < 0, then
 *  input is done also via polling. Do not expect good performance.
 *
 *
 *   This program is free software; you can redistribute it and/or modify
 *   it under the terms of the GNU General Public License as published by
 *   the Free Software Foundation; either version 2 of the License, or
 *   (at your option) any later version.
 *
 *   This program is distributed in the hope that it will be useful,
 *   but WITHOUT ANY WARRANTY; without even the implied warranty of
 *   MERCHANTABILITY or FITNESS FOR A PARTICULAR PURPOSE.  See the
 *   GNU General Public License for more details.
 *
 *   You should have received a copy of the GNU General Public License
 *   along with this program; if not, write to the Free Software
 *   Foundation, Inc., 59 Temple Place, Suite 330, Boston, MA  02111-1307 USA
 *
 */

#include <linux/io.h>
#include <linux/slab.h>
#include <linux/delay.h>
#include <linux/ioport.h>
#include <linux/errno.h>
#include <linux/export.h>
#include <sound/core.h>
#include <sound/rawmidi.h>

#include "msnd.h"

#define MSNDMIDI_MODE_BIT_INPUT		0
#define MSNDMIDI_MODE_BIT_OUTPUT		1
#define MSNDMIDI_MODE_BIT_INPUT_TRIGGER	2
#define MSNDMIDI_MODE_BIT_OUTPUT_TRIGGER	3

struct snd_msndmidi {
	struct snd_msnd *dev;

	unsigned long mode;		/* MSNDMIDI_MODE_XXXX */

	struct snd_rawmidi_substream *substream_input;

	spinlock_t input_lock;
};

/*
 * input/output open/close - protected by open_mutex in rawmidi.c
 */
static int snd_msndmidi_input_open(struct snd_rawmidi_substream *substream)
{
	struct snd_msndmidi *mpu;

	snd_printdd("snd_msndmidi_input_open()\n");

	mpu = substream->rmidi->private_data;

	mpu->substream_input = substream;

	snd_msnd_enable_irq(mpu->dev);

	snd_msnd_send_dsp_cmd(mpu->dev, HDEX_MIDI_IN_START);
	set_bit(MSNDMIDI_MODE_BIT_INPUT, &mpu->mode);
	return 0;
}

static int snd_msndmidi_input_close(struct snd_rawmidi_substream *substream)
{
	struct snd_msndmidi *mpu;

	mpu = substream->rmidi->private_data;
	snd_msnd_send_dsp_cmd(mpu->dev, HDEX_MIDI_IN_STOP);
	clear_bit(MSNDMIDI_MODE_BIT_INPUT, &mpu->mode);
	mpu->substream_input = NULL;
	snd_msnd_disable_irq(mpu->dev);
	return 0;
}

static void snd_msndmidi_input_drop(struct snd_msndmidi *mpu)
{
	u16 tail;

	tail = readw(mpu->dev->MIDQ + JQS_wTail);
	writew(tail, mpu->dev->MIDQ + JQS_wHead);
}

/*
 * trigger input
 */
static void snd_msndmidi_input_trigger(struct snd_rawmidi_substream *substream,
					int up)
{
	unsigned long flags;
	struct snd_msndmidi *mpu;

	snd_printdd("snd_msndmidi_input_trigger(, %i)\n", up);

	mpu = substream->rmidi->private_data;
	spin_lock_irqsave(&mpu->input_lock, flags);
	if (up) {
		if (!test_and_set_bit(MSNDMIDI_MODE_BIT_INPUT_TRIGGER,
				      &mpu->mode))
			snd_msndmidi_input_drop(mpu);
	} else {
		clear_bit(MSNDMIDI_MODE_BIT_INPUT_TRIGGER, &mpu->mode);
	}
	spin_unlock_irqrestore(&mpu->input_lock, flags);
	if (up)
		snd_msndmidi_input_read(mpu);
}

void snd_msndmidi_input_read(void *mpuv)
{
	unsigned long flags;
	struct snd_msndmidi *mpu = mpuv;
<<<<<<< HEAD
	void *pwMIDQData = mpu->dev->mappedbase + MIDQ_DATA_BUFF;
=======
	void __iomem *pwMIDQData = mpu->dev->mappedbase + MIDQ_DATA_BUFF;
>>>>>>> 286cd8c7
	u16 head, tail, size;

	spin_lock_irqsave(&mpu->input_lock, flags);
	head = readw(mpu->dev->MIDQ + JQS_wHead);
	tail = readw(mpu->dev->MIDQ + JQS_wTail);
	size = readw(mpu->dev->MIDQ + JQS_wSize);
	if (head > size || tail > size)
		goto out;
	while (head != tail) {
		unsigned char val = readw(pwMIDQData + 2 * head);

		if (test_bit(MSNDMIDI_MODE_BIT_INPUT_TRIGGER, &mpu->mode))
			snd_rawmidi_receive(mpu->substream_input, &val, 1);
		if (++head > size)
			head = 0;
		writew(head, mpu->dev->MIDQ + JQS_wHead);
	}
 out:
	spin_unlock_irqrestore(&mpu->input_lock, flags);
}
EXPORT_SYMBOL(snd_msndmidi_input_read);

static const struct snd_rawmidi_ops snd_msndmidi_input = {
	.open =		snd_msndmidi_input_open,
	.close =	snd_msndmidi_input_close,
	.trigger =	snd_msndmidi_input_trigger,
};

static void snd_msndmidi_free(struct snd_rawmidi *rmidi)
{
	struct snd_msndmidi *mpu = rmidi->private_data;
	kfree(mpu);
}

int snd_msndmidi_new(struct snd_card *card, int device)
{
	struct snd_msnd *chip = card->private_data;
	struct snd_msndmidi *mpu;
	struct snd_rawmidi *rmidi;
	int err;

	err = snd_rawmidi_new(card, "MSND-MIDI", device, 1, 1, &rmidi);
	if (err < 0)
		return err;
	mpu = kzalloc(sizeof(*mpu), GFP_KERNEL);
	if (mpu == NULL) {
		snd_device_free(card, rmidi);
		return -ENOMEM;
	}
	mpu->dev = chip;
	chip->msndmidi_mpu = mpu;
	rmidi->private_data = mpu;
	rmidi->private_free = snd_msndmidi_free;
	spin_lock_init(&mpu->input_lock);
	strcpy(rmidi->name, "MSND MIDI");
	snd_rawmidi_set_ops(rmidi, SNDRV_RAWMIDI_STREAM_INPUT,
			    &snd_msndmidi_input);
	rmidi->info_flags |= SNDRV_RAWMIDI_INFO_INPUT;
	return 0;
}<|MERGE_RESOLUTION|>--- conflicted
+++ resolved
@@ -119,11 +119,7 @@
 {
 	unsigned long flags;
 	struct snd_msndmidi *mpu = mpuv;
-<<<<<<< HEAD
-	void *pwMIDQData = mpu->dev->mappedbase + MIDQ_DATA_BUFF;
-=======
 	void __iomem *pwMIDQData = mpu->dev->mappedbase + MIDQ_DATA_BUFF;
->>>>>>> 286cd8c7
 	u16 head, tail, size;
 
 	spin_lock_irqsave(&mpu->input_lock, flags);
