--- conflicted
+++ resolved
@@ -1689,11 +1689,7 @@
 		goto err_assert_reset;
 	}
 
-<<<<<<< HEAD
-	card = sun4i_codec_create_card(&pdev->dev);
-=======
 	card = quirks->create_card(&pdev->dev);
->>>>>>> 286cd8c7
 	if (IS_ERR(card)) {
 		ret = PTR_ERR(card);
 		dev_err(&pdev->dev, "Failed to create our card\n");
