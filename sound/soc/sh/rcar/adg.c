--- conflicted
+++ resolved
@@ -436,13 +436,9 @@
 	struct device_node *np = dev->of_node;
 	struct property *prop;
 	u32 ckr, rbgx, rbga, rbgb;
-<<<<<<< HEAD
-	u32 rate, req_rate = 0, div;
-=======
 	u32 rate, div;
 #define REQ_SIZE 2
 	u32 req_rate[REQ_SIZE] = {};
->>>>>>> 286cd8c7
 	uint32_t count = 0;
 	unsigned long req_48kHz_rate, req_441kHz_rate;
 	int i, req_size;
