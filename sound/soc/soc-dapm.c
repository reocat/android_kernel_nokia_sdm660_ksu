// SPDX-License-Identifier: GPL-2.0+
//
// soc-dapm.c  --  ALSA SoC Dynamic Audio Power Management
//
// Copyright 2005 Wolfson Microelectronics PLC.
// Author: Liam Girdwood <lrg@slimlogic.co.uk>
//
//  Features:
//    o Changes power status of internal codec blocks depending on the
//      dynamic configuration of codec internal audio paths and active
//      DACs/ADCs.
//    o Platform power domain - can support external components i.e. amps and
//      mic/headphone insertion events.
//    o Automatic Mic Bias support
//    o Jack insertion power event initiation - e.g. hp insertion will enable
//      sinks, dacs, etc
//    o Delayed power down of audio subsystem to reduce pops between a quick
//      device reopen.

#include <linux/module.h>
#include <linux/moduleparam.h>
#include <linux/init.h>
#include <linux/async.h>
#include <linux/delay.h>
#include <linux/pm.h>
#include <linux/bitops.h>
#include <linux/platform_device.h>
#include <linux/jiffies.h>
#include <linux/debugfs.h>
#include <linux/pm_runtime.h>
#include <linux/regulator/consumer.h>
#include <linux/pinctrl/consumer.h>
#include <linux/clk.h>
#include <linux/slab.h>
#include <sound/core.h>
#include <sound/pcm.h>
#include <sound/pcm_params.h>
#include <sound/soc.h>
#include <sound/initval.h>

#include <trace/events/asoc.h>

#define DAPM_UPDATE_STAT(widget, val) widget->dapm->card->dapm_stats.val++;

#define SND_SOC_DAPM_DIR_REVERSE(x) ((x == SND_SOC_DAPM_DIR_IN) ? \
	SND_SOC_DAPM_DIR_OUT : SND_SOC_DAPM_DIR_IN)

#define snd_soc_dapm_for_each_direction(dir) \
	for ((dir) = SND_SOC_DAPM_DIR_IN; (dir) <= SND_SOC_DAPM_DIR_OUT; \
		(dir)++)

static int snd_soc_dapm_add_path(struct snd_soc_dapm_context *dapm,
	struct snd_soc_dapm_widget *wsource, struct snd_soc_dapm_widget *wsink,
	const char *control,
	int (*connected)(struct snd_soc_dapm_widget *source,
			 struct snd_soc_dapm_widget *sink));

struct snd_soc_dapm_widget *
snd_soc_dapm_new_control(struct snd_soc_dapm_context *dapm,
			 const struct snd_soc_dapm_widget *widget);

struct snd_soc_dapm_widget *
snd_soc_dapm_new_control_unlocked(struct snd_soc_dapm_context *dapm,
			 const struct snd_soc_dapm_widget *widget);

/* dapm power sequences - make this per codec in the future */
static int dapm_up_seq[] = {
	[snd_soc_dapm_pre] = 0,
	[snd_soc_dapm_regulator_supply] = 1,
	[snd_soc_dapm_pinctrl] = 1,
	[snd_soc_dapm_clock_supply] = 1,
	[snd_soc_dapm_supply] = 2,
	[snd_soc_dapm_micbias] = 3,
	[snd_soc_dapm_vmid] = 3,
	[snd_soc_dapm_dai_link] = 2,
	[snd_soc_dapm_dai_in] = 4,
	[snd_soc_dapm_dai_out] = 4,
	[snd_soc_dapm_adc] = 4,
	[snd_soc_dapm_mic] = 5,
	[snd_soc_dapm_siggen] = 5,
	[snd_soc_dapm_input] = 5,
	[snd_soc_dapm_output] = 5,
	[snd_soc_dapm_mux] = 6,
	[snd_soc_dapm_demux] = 6,
	[snd_soc_dapm_dac] = 7,
	[snd_soc_dapm_switch] = 8,
	[snd_soc_dapm_mixer] = 8,
	[snd_soc_dapm_mixer_named_ctl] = 8,
	[snd_soc_dapm_pga] = 9,
	[snd_soc_dapm_aif_in] = 9,
	[snd_soc_dapm_aif_out] = 9,
<<<<<<< HEAD
=======
	[snd_soc_dapm_buffer] = 9,
	[snd_soc_dapm_scheduler] = 9,
	[snd_soc_dapm_effect] = 9,
	[snd_soc_dapm_src] = 9,
	[snd_soc_dapm_asrc] = 9,
	[snd_soc_dapm_encoder] = 9,
	[snd_soc_dapm_decoder] = 9,
>>>>>>> 286cd8c7
	[snd_soc_dapm_out_drv] = 11,
	[snd_soc_dapm_hp] = 11,
	[snd_soc_dapm_spk] = 11,
	[snd_soc_dapm_line] = 11,
	[snd_soc_dapm_sink] = 11,
	[snd_soc_dapm_kcontrol] = 12,
	[snd_soc_dapm_post] = 13,
};

static int dapm_down_seq[] = {
	[snd_soc_dapm_pre] = 0,
	[snd_soc_dapm_kcontrol] = 1,
	[snd_soc_dapm_aif_in] = 2,
	[snd_soc_dapm_aif_out] = 2,
	[snd_soc_dapm_adc] = 5,
	[snd_soc_dapm_hp] = 3,
	[snd_soc_dapm_spk] = 3,
	[snd_soc_dapm_line] = 3,
	[snd_soc_dapm_out_drv] = 3,
	[snd_soc_dapm_sink] = 3,
	[snd_soc_dapm_pga] = 4,
	[snd_soc_dapm_buffer] = 4,
	[snd_soc_dapm_scheduler] = 4,
	[snd_soc_dapm_effect] = 4,
	[snd_soc_dapm_src] = 4,
	[snd_soc_dapm_asrc] = 4,
	[snd_soc_dapm_encoder] = 4,
	[snd_soc_dapm_decoder] = 4,
	[snd_soc_dapm_switch] = 5,
	[snd_soc_dapm_mixer_named_ctl] = 5,
	[snd_soc_dapm_mixer] = 5,
	[snd_soc_dapm_dac] = 6,
	[snd_soc_dapm_mic] = 7,
	[snd_soc_dapm_siggen] = 7,
	[snd_soc_dapm_input] = 7,
	[snd_soc_dapm_output] = 7,
	[snd_soc_dapm_micbias] = 8,
	[snd_soc_dapm_vmid] = 8,
	[snd_soc_dapm_mux] = 9,
	[snd_soc_dapm_demux] = 9,
	[snd_soc_dapm_dai_in] = 10,
	[snd_soc_dapm_dai_out] = 10,
	[snd_soc_dapm_dai_link] = 11,
	[snd_soc_dapm_supply] = 12,
	[snd_soc_dapm_clock_supply] = 13,
	[snd_soc_dapm_pinctrl] = 13,
	[snd_soc_dapm_regulator_supply] = 13,
	[snd_soc_dapm_post] = 14,
};

static void dapm_assert_locked(struct snd_soc_dapm_context *dapm)
{
	if (dapm->card && dapm->card->instantiated)
		lockdep_assert_held(&dapm->card->dapm_mutex);
}

static void pop_wait(u32 pop_time)
{
	if (pop_time)
		schedule_timeout_uninterruptible(msecs_to_jiffies(pop_time));
}

static void pop_dbg(struct device *dev, u32 pop_time, const char *fmt, ...)
{
	va_list args;
	char *buf;

	if (!pop_time)
		return;

	buf = kmalloc(PAGE_SIZE, GFP_KERNEL);
	if (buf == NULL)
		return;

	va_start(args, fmt);
	vsnprintf(buf, PAGE_SIZE, fmt, args);
	dev_info(dev, "%s", buf);
	va_end(args);

	kfree(buf);
}

static bool dapm_dirty_widget(struct snd_soc_dapm_widget *w)
{
	return !list_empty(&w->dirty);
}

static void dapm_mark_dirty(struct snd_soc_dapm_widget *w, const char *reason)
{
	dapm_assert_locked(w->dapm);

	if (!dapm_dirty_widget(w)) {
		dev_vdbg(w->dapm->dev, "Marking %s dirty due to %s\n",
			 w->name, reason);
		list_add_tail(&w->dirty, &w->dapm->card->dapm_dirty);
	}
}

/*
 * Common implementation for dapm_widget_invalidate_input_paths() and
 * dapm_widget_invalidate_output_paths(). The function is inlined since the
 * combined size of the two specialized functions is only marginally larger then
 * the size of the generic function and at the same time the fast path of the
 * specialized functions is significantly smaller than the generic function.
 */
static __always_inline void dapm_widget_invalidate_paths(
	struct snd_soc_dapm_widget *w, enum snd_soc_dapm_direction dir)
{
	enum snd_soc_dapm_direction rdir = SND_SOC_DAPM_DIR_REVERSE(dir);
	struct snd_soc_dapm_widget *node;
	struct snd_soc_dapm_path *p;
	LIST_HEAD(list);

	dapm_assert_locked(w->dapm);

	if (w->endpoints[dir] == -1)
		return;

	list_add_tail(&w->work_list, &list);
	w->endpoints[dir] = -1;

	list_for_each_entry(w, &list, work_list) {
		snd_soc_dapm_widget_for_each_path(w, dir, p) {
			if (p->is_supply || p->weak || !p->connect)
				continue;
			node = p->node[rdir];
			if (node->endpoints[dir] != -1) {
				node->endpoints[dir] = -1;
				list_add_tail(&node->work_list, &list);
			}
		}
	}
}

/*
 * dapm_widget_invalidate_input_paths() - Invalidate the cached number of
 *  input paths
 * @w: The widget for which to invalidate the cached number of input paths
 *
 * Resets the cached number of inputs for the specified widget and all widgets
 * that can be reached via outcoming paths from the widget.
 *
 * This function must be called if the number of output paths for a widget might
 * have changed. E.g. if the source state of a widget changes or a path is added
 * or activated with the widget as the sink.
 */
static void dapm_widget_invalidate_input_paths(struct snd_soc_dapm_widget *w)
{
	dapm_widget_invalidate_paths(w, SND_SOC_DAPM_DIR_IN);
}

/*
 * dapm_widget_invalidate_output_paths() - Invalidate the cached number of
 *  output paths
 * @w: The widget for which to invalidate the cached number of output paths
 *
 * Resets the cached number of outputs for the specified widget and all widgets
 * that can be reached via incoming paths from the widget.
 *
 * This function must be called if the number of output paths for a widget might
 * have changed. E.g. if the sink state of a widget changes or a path is added
 * or activated with the widget as the source.
 */
static void dapm_widget_invalidate_output_paths(struct snd_soc_dapm_widget *w)
{
	dapm_widget_invalidate_paths(w, SND_SOC_DAPM_DIR_OUT);
}

/*
 * dapm_path_invalidate() - Invalidates the cached number of inputs and outputs
 *  for the widgets connected to a path
 * @p: The path to invalidate
 *
 * Resets the cached number of inputs for the sink of the path and the cached
 * number of outputs for the source of the path.
 *
 * This function must be called when a path is added, removed or the connected
 * state changes.
 */
static void dapm_path_invalidate(struct snd_soc_dapm_path *p)
{
	/*
	 * Weak paths or supply paths do not influence the number of input or
	 * output paths of their neighbors.
	 */
	if (p->weak || p->is_supply)
		return;

	/*
	 * The number of connected endpoints is the sum of the number of
	 * connected endpoints of all neighbors. If a node with 0 connected
	 * endpoints is either connected or disconnected that sum won't change,
	 * so there is no need to re-check the path.
	 */
	if (p->source->endpoints[SND_SOC_DAPM_DIR_IN] != 0)
		dapm_widget_invalidate_input_paths(p->sink);
	if (p->sink->endpoints[SND_SOC_DAPM_DIR_OUT] != 0)
		dapm_widget_invalidate_output_paths(p->source);
}

void dapm_mark_endpoints_dirty(struct snd_soc_card *card)
{
	struct snd_soc_dapm_widget *w;

	mutex_lock(&card->dapm_mutex);

	list_for_each_entry(w, &card->widgets, list) {
		if (w->ignore_suspend)
			continue;
		if (w->is_ep) {
			dapm_mark_dirty(w, "Rechecking endpoints");
			if (w->is_ep & SND_SOC_DAPM_EP_SINK)
				dapm_widget_invalidate_output_paths(w);
			if (w->is_ep & SND_SOC_DAPM_EP_SOURCE)
				dapm_widget_invalidate_input_paths(w);
		}
	}

	mutex_unlock(&card->dapm_mutex);
}
EXPORT_SYMBOL_GPL(dapm_mark_endpoints_dirty);

/* create a new dapm widget */
static inline struct snd_soc_dapm_widget *dapm_cnew_widget(
	const struct snd_soc_dapm_widget *_widget)
{
	return kmemdup(_widget, sizeof(*_widget), GFP_KERNEL);
}

struct dapm_kcontrol_data {
	unsigned int value;
	struct snd_soc_dapm_widget *widget;
	struct list_head paths;
	struct snd_soc_dapm_widget_list *wlist;
};

static int dapm_kcontrol_data_alloc(struct snd_soc_dapm_widget *widget,
	struct snd_kcontrol *kcontrol, const char *ctrl_name)
{
	struct dapm_kcontrol_data *data;
	struct soc_mixer_control *mc;
	struct soc_enum *e;
	const char *name;
	int ret;

	data = kzalloc(sizeof(*data), GFP_KERNEL);
	if (!data)
		return -ENOMEM;

	INIT_LIST_HEAD(&data->paths);

	switch (widget->id) {
	case snd_soc_dapm_switch:
	case snd_soc_dapm_mixer:
	case snd_soc_dapm_mixer_named_ctl:
		mc = (struct soc_mixer_control *)kcontrol->private_value;

		if (mc->autodisable && snd_soc_volsw_is_stereo(mc))
			dev_warn(widget->dapm->dev,
				 "ASoC: Unsupported stereo autodisable control '%s'\n",
				 ctrl_name);

		if (mc->autodisable) {
			struct snd_soc_dapm_widget template;

			name = kasprintf(GFP_KERNEL, "%s %s", ctrl_name,
					 "Autodisable");
			if (!name) {
				ret = -ENOMEM;
				goto err_data;
			}

			memset(&template, 0, sizeof(template));
			template.reg = mc->reg;
			template.mask = (1 << fls(mc->max)) - 1;
			template.shift = mc->shift;
			if (mc->invert)
				template.off_val = mc->max;
			else
				template.off_val = 0;
			template.on_val = template.off_val;
			template.id = snd_soc_dapm_kcontrol;
			template.name = name;

			data->value = template.on_val;

			data->widget =
				snd_soc_dapm_new_control_unlocked(widget->dapm,
				&template);
			kfree(name);
			if (IS_ERR(data->widget)) {
				ret = PTR_ERR(data->widget);
				goto err_data;
			}
			if (!data->widget) {
				ret = -ENOMEM;
				goto err_data;
			}
		}
		break;
	case snd_soc_dapm_demux:
	case snd_soc_dapm_mux:
		e = (struct soc_enum *)kcontrol->private_value;

		if (e->autodisable) {
			struct snd_soc_dapm_widget template;

			name = kasprintf(GFP_KERNEL, "%s %s", ctrl_name,
					 "Autodisable");
			if (!name) {
				ret = -ENOMEM;
				goto err_data;
			}

			memset(&template, 0, sizeof(template));
			template.reg = e->reg;
			template.mask = e->mask;
			template.shift = e->shift_l;
			template.off_val = snd_soc_enum_item_to_val(e, 0);
			template.on_val = template.off_val;
			template.id = snd_soc_dapm_kcontrol;
			template.name = name;

			data->value = template.on_val;

			data->widget = snd_soc_dapm_new_control_unlocked(
						widget->dapm, &template);
			kfree(name);
			if (IS_ERR(data->widget)) {
				ret = PTR_ERR(data->widget);
				goto err_data;
			}
			if (!data->widget) {
				ret = -ENOMEM;
				goto err_data;
			}

			snd_soc_dapm_add_path(widget->dapm, data->widget,
					      widget, NULL, NULL);
		}
		break;
	default:
		break;
	}

	kcontrol->private_data = data;

	return 0;

err_data:
	kfree(data);
	return ret;
}

static void dapm_kcontrol_free(struct snd_kcontrol *kctl)
{
	struct dapm_kcontrol_data *data = snd_kcontrol_chip(kctl);

	list_del(&data->paths);
	kfree(data->wlist);
	kfree(data);
}

struct snd_soc_dapm_widget_list *dapm_kcontrol_get_wlist(
	const struct snd_kcontrol *kcontrol)
{
	struct dapm_kcontrol_data *data = snd_kcontrol_chip(kcontrol);

	return data->wlist;
}
EXPORT_SYMBOL(dapm_kcontrol_get_wlist);

static int dapm_kcontrol_add_widget(struct snd_kcontrol *kcontrol,
	struct snd_soc_dapm_widget *widget)
{
	struct dapm_kcontrol_data *data = snd_kcontrol_chip(kcontrol);
	struct snd_soc_dapm_widget_list *new_wlist;
	unsigned int n;

	if (data->wlist)
		n = data->wlist->num_widgets + 1;
	else
		n = 1;

	new_wlist = krealloc(data->wlist,
			sizeof(*new_wlist) + sizeof(widget) * n, GFP_KERNEL);
	if (!new_wlist)
		return -ENOMEM;

	new_wlist->widgets[n - 1] = widget;
	new_wlist->num_widgets = n;

	data->wlist = new_wlist;

	return 0;
}

static void dapm_kcontrol_add_path(const struct snd_kcontrol *kcontrol,
	struct snd_soc_dapm_path *path)
{
	struct dapm_kcontrol_data *data = snd_kcontrol_chip(kcontrol);

	list_add_tail(&path->list_kcontrol, &data->paths);
}

static bool dapm_kcontrol_is_powered(const struct snd_kcontrol *kcontrol)
{
	struct dapm_kcontrol_data *data = snd_kcontrol_chip(kcontrol);

	if (!data->widget)
		return true;

	return data->widget->power;
}

static struct list_head *dapm_kcontrol_get_path_list(
	const struct snd_kcontrol *kcontrol)
{
	struct dapm_kcontrol_data *data = snd_kcontrol_chip(kcontrol);

	return &data->paths;
}

#define dapm_kcontrol_for_each_path(path, kcontrol) \
	list_for_each_entry(path, dapm_kcontrol_get_path_list(kcontrol), \
		list_kcontrol)

unsigned int dapm_kcontrol_get_value(const struct snd_kcontrol *kcontrol)
{
	struct dapm_kcontrol_data *data = snd_kcontrol_chip(kcontrol);

	return data->value;
}
EXPORT_SYMBOL_GPL(dapm_kcontrol_get_value);

static bool dapm_kcontrol_set_value(const struct snd_kcontrol *kcontrol,
	unsigned int value)
{
	struct dapm_kcontrol_data *data = snd_kcontrol_chip(kcontrol);

	if (data->value == value)
		return false;

	if (data->widget) {
		switch (dapm_kcontrol_get_wlist(kcontrol)->widgets[0]->id) {
		case snd_soc_dapm_switch:
		case snd_soc_dapm_mixer:
		case snd_soc_dapm_mixer_named_ctl:
			data->widget->on_val = value & data->widget->mask;
			break;
		case snd_soc_dapm_demux:
		case snd_soc_dapm_mux:
			data->widget->on_val = value >> data->widget->shift;
			break;
		default:
			data->widget->on_val = value;
			break;
		}
	}

	data->value = value;

	return true;
}

/**
 * snd_soc_dapm_kcontrol_widget() - Returns the widget associated to a
 *   kcontrol
 * @kcontrol: The kcontrol
 */
struct snd_soc_dapm_widget *snd_soc_dapm_kcontrol_widget(
				struct snd_kcontrol *kcontrol)
{
	return dapm_kcontrol_get_wlist(kcontrol)->widgets[0];
}
EXPORT_SYMBOL_GPL(snd_soc_dapm_kcontrol_widget);

/**
 * snd_soc_dapm_kcontrol_dapm() - Returns the dapm context associated to a
 *  kcontrol
 * @kcontrol: The kcontrol
 *
 * Note: This function must only be used on kcontrols that are known to have
 * been registered for a CODEC. Otherwise the behaviour is undefined.
 */
struct snd_soc_dapm_context *snd_soc_dapm_kcontrol_dapm(
	struct snd_kcontrol *kcontrol)
{
	return dapm_kcontrol_get_wlist(kcontrol)->widgets[0]->dapm;
}
EXPORT_SYMBOL_GPL(snd_soc_dapm_kcontrol_dapm);

static void dapm_reset(struct snd_soc_card *card)
{
	struct snd_soc_dapm_widget *w;

	lockdep_assert_held(&card->dapm_mutex);

	memset(&card->dapm_stats, 0, sizeof(card->dapm_stats));

	list_for_each_entry(w, &card->widgets, list) {
		w->new_power = w->power;
		w->power_checked = false;
	}
}

static const char *soc_dapm_prefix(struct snd_soc_dapm_context *dapm)
{
	if (!dapm->component)
		return NULL;
	return dapm->component->name_prefix;
}

static int soc_dapm_read(struct snd_soc_dapm_context *dapm, int reg,
	unsigned int *value)
{
	if (!dapm->component)
		return -EIO;
	return snd_soc_component_read(dapm->component, reg, value);
}

static int soc_dapm_update_bits(struct snd_soc_dapm_context *dapm,
	int reg, unsigned int mask, unsigned int value)
{
	if (!dapm->component)
		return -EIO;
	return snd_soc_component_update_bits(dapm->component, reg,
					     mask, value);
}

static int soc_dapm_test_bits(struct snd_soc_dapm_context *dapm,
	int reg, unsigned int mask, unsigned int value)
{
	if (!dapm->component)
		return -EIO;
	return snd_soc_component_test_bits(dapm->component, reg, mask, value);
}

static void soc_dapm_async_complete(struct snd_soc_dapm_context *dapm)
{
	if (dapm->component)
		snd_soc_component_async_complete(dapm->component);
}

static struct snd_soc_dapm_widget *
dapm_wcache_lookup(struct snd_soc_dapm_wcache *wcache, const char *name)
{
	struct snd_soc_dapm_widget *w = wcache->widget;
	struct list_head *wlist;
	const int depth = 2;
	int i = 0;

	if (w) {
		wlist = &w->dapm->card->widgets;

		list_for_each_entry_from(w, wlist, list) {
			if (!strcmp(name, w->name))
				return w;

			if (++i == depth)
				break;
		}
	}

	return NULL;
}

static inline void dapm_wcache_update(struct snd_soc_dapm_wcache *wcache,
				      struct snd_soc_dapm_widget *w)
{
	wcache->widget = w;
}

/**
 * snd_soc_dapm_force_bias_level() - Sets the DAPM bias level
 * @dapm: The DAPM context for which to set the level
 * @level: The level to set
 *
 * Forces the DAPM bias level to a specific state. It will call the bias level
 * callback of DAPM context with the specified level. This will even happen if
 * the context is already at the same level. Furthermore it will not go through
 * the normal bias level sequencing, meaning any intermediate states between the
 * current and the target state will not be entered.
 *
 * Note that the change in bias level is only temporary and the next time
 * snd_soc_dapm_sync() is called the state will be set to the level as
 * determined by the DAPM core. The function is mainly intended to be used to
 * used during probe or resume from suspend to power up the device so
 * initialization can be done, before the DAPM core takes over.
 */
int snd_soc_dapm_force_bias_level(struct snd_soc_dapm_context *dapm,
	enum snd_soc_bias_level level)
{
	int ret = 0;

	if (dapm->set_bias_level)
		ret = dapm->set_bias_level(dapm, level);

	if (ret == 0)
		dapm->bias_level = level;

	return ret;
}
EXPORT_SYMBOL_GPL(snd_soc_dapm_force_bias_level);

/**
 * snd_soc_dapm_set_bias_level - set the bias level for the system
 * @dapm: DAPM context
 * @level: level to configure
 *
 * Configure the bias (power) levels for the SoC audio device.
 *
 * Returns 0 for success else error.
 */
static int snd_soc_dapm_set_bias_level(struct snd_soc_dapm_context *dapm,
				       enum snd_soc_bias_level level)
{
	struct snd_soc_card *card = dapm->card;
	int ret = 0;

	trace_snd_soc_bias_level_start(card, level);

	if (card && card->set_bias_level)
		ret = card->set_bias_level(card, dapm, level);
	if (ret != 0)
		goto out;

	if (!card || dapm != &card->dapm)
		ret = snd_soc_dapm_force_bias_level(dapm, level);

	if (ret != 0)
		goto out;

	if (card && card->set_bias_level_post)
		ret = card->set_bias_level_post(card, dapm, level);
out:
	trace_snd_soc_bias_level_done(card, level);

	return ret;
}

/* connect mux widget to its interconnecting audio paths */
static int dapm_connect_mux(struct snd_soc_dapm_context *dapm,
	struct snd_soc_dapm_path *path, const char *control_name,
	struct snd_soc_dapm_widget *w)
{
	const struct snd_kcontrol_new *kcontrol = &w->kcontrol_news[0];
	struct soc_enum *e = (struct soc_enum *)kcontrol->private_value;
	unsigned int val, item;
	int i;

	if (e->reg != SND_SOC_NOPM) {
		soc_dapm_read(dapm, e->reg, &val);
		val = (val >> e->shift_l) & e->mask;
		item = snd_soc_enum_val_to_item(e, val);
	} else {
		/* since a virtual mux has no backing registers to
		 * decide which path to connect, it will try to match
		 * with the first enumeration.  This is to ensure
		 * that the default mux choice (the first) will be
		 * correctly powered up during initialization.
		 */
		item = 0;
	}

	i = match_string(e->texts, e->items, control_name);
	if (i < 0)
		return -ENODEV;

	path->name = e->texts[i];
	path->connect = (i == item);
	return 0;

}

/* set up initial codec paths */
static void dapm_set_mixer_path_status(struct snd_soc_dapm_path *p, int i,
				       int nth_path)
{
	struct soc_mixer_control *mc = (struct soc_mixer_control *)
		p->sink->kcontrol_news[i].private_value;
	unsigned int reg = mc->reg;
	unsigned int shift = mc->shift;
	unsigned int max = mc->max;
	unsigned int mask = (1 << fls(max)) - 1;
	unsigned int invert = mc->invert;
	unsigned int val = 0;

	if (reg != SND_SOC_NOPM) {
		soc_dapm_read(p->sink->dapm, reg, &val);
		/*
		 * The nth_path argument allows this function to know
		 * which path of a kcontrol it is setting the initial
		 * status for. Ideally this would support any number
		 * of paths and channels. But since kcontrols only come
		 * in mono and stereo variants, we are limited to 2
		 * channels.
		 *
		 * The following code assumes for stereo controls the
		 * first path is the left channel, and all remaining
		 * paths are the right channel.
		 */
		if (snd_soc_volsw_is_stereo(mc) && nth_path > 0) {
			if (reg != mc->rreg)
				soc_dapm_read(p->sink->dapm, mc->rreg, &val);
			val = (val >> mc->rshift) & mask;
		} else {
			val = (val >> shift) & mask;
		}
		if (invert)
			val = max - val;
		p->connect = !!val;
	} else {
		/* since a virtual mixer has no backing registers to
		 * decide which path to connect, it will try to match
		 * with initial state.  This is to ensure
		 * that the default mixer choice will be
		 * correctly powered up during initialization.
		 */
		p->connect = invert;
	}
}

/* connect mixer widget to its interconnecting audio paths */
static int dapm_connect_mixer(struct snd_soc_dapm_context *dapm,
	struct snd_soc_dapm_path *path, const char *control_name)
{
	int i, nth_path = 0;

	/* search for mixer kcontrol */
	for (i = 0; i < path->sink->num_kcontrols; i++) {
		if (!strcmp(control_name, path->sink->kcontrol_news[i].name)) {
			path->name = path->sink->kcontrol_news[i].name;
			dapm_set_mixer_path_status(path, i, nth_path++);
			return 0;
		}
	}
	return -ENODEV;
}

static int dapm_is_shared_kcontrol(struct snd_soc_dapm_context *dapm,
	struct snd_soc_dapm_widget *kcontrolw,
	const struct snd_kcontrol_new *kcontrol_new,
	struct snd_kcontrol **kcontrol)
{
	struct snd_soc_dapm_widget *w;
	int i;

	*kcontrol = NULL;

	list_for_each_entry(w, &dapm->card->widgets, list) {
		if (w == kcontrolw || w->dapm != kcontrolw->dapm)
			continue;
		for (i = 0; i < w->num_kcontrols; i++) {
			if (&w->kcontrol_news[i] == kcontrol_new) {
				if (w->kcontrols)
					*kcontrol = w->kcontrols[i];
				return 1;
			}
		}
	}

	return 0;
}

/*
 * Determine if a kcontrol is shared. If it is, look it up. If it isn't,
 * create it. Either way, add the widget into the control's widget list
 */
static int dapm_create_or_share_kcontrol(struct snd_soc_dapm_widget *w,
	int kci)
{
	struct snd_soc_dapm_context *dapm = w->dapm;
	struct snd_card *card = dapm->card->snd_card;
	const char *prefix;
	size_t prefix_len;
	int shared;
	struct snd_kcontrol *kcontrol;
	bool wname_in_long_name, kcname_in_long_name;
	char *long_name = NULL;
	const char *name;
	int ret = 0;

	prefix = soc_dapm_prefix(dapm);
	if (prefix)
		prefix_len = strlen(prefix) + 1;
	else
		prefix_len = 0;

	shared = dapm_is_shared_kcontrol(dapm, w, &w->kcontrol_news[kci],
					 &kcontrol);

	if (!kcontrol) {
		if (shared) {
			wname_in_long_name = false;
			kcname_in_long_name = true;
		} else {
			switch (w->id) {
			case snd_soc_dapm_switch:
			case snd_soc_dapm_mixer:
			case snd_soc_dapm_pga:
			case snd_soc_dapm_out_drv:
				wname_in_long_name = true;
				kcname_in_long_name = true;
				break;
			case snd_soc_dapm_mixer_named_ctl:
				wname_in_long_name = false;
				kcname_in_long_name = true;
				break;
			case snd_soc_dapm_demux:
			case snd_soc_dapm_mux:
				wname_in_long_name = true;
				kcname_in_long_name = false;
				break;
			default:
				return -EINVAL;
			}
		}

		if (wname_in_long_name && kcname_in_long_name) {
			/*
			 * The control will get a prefix from the control
			 * creation process but we're also using the same
			 * prefix for widgets so cut the prefix off the
			 * front of the widget name.
			 */
			long_name = kasprintf(GFP_KERNEL, "%s %s",
				 w->name + prefix_len,
				 w->kcontrol_news[kci].name);
			if (long_name == NULL)
				return -ENOMEM;

			name = long_name;
		} else if (wname_in_long_name) {
			long_name = NULL;
			name = w->name + prefix_len;
		} else {
			long_name = NULL;
			name = w->kcontrol_news[kci].name;
		}

		kcontrol = snd_soc_cnew(&w->kcontrol_news[kci], NULL, name,
					prefix);
		if (!kcontrol) {
			ret = -ENOMEM;
			goto exit_free;
		}

		kcontrol->private_free = dapm_kcontrol_free;

		ret = dapm_kcontrol_data_alloc(w, kcontrol, name);
		if (ret) {
			snd_ctl_free_one(kcontrol);
			goto exit_free;
		}

		ret = snd_ctl_add(card, kcontrol);
		if (ret < 0) {
			dev_err(dapm->dev,
				"ASoC: failed to add widget %s dapm kcontrol %s: %d\n",
				w->name, name, ret);
			goto exit_free;
		}
	}

	ret = dapm_kcontrol_add_widget(kcontrol, w);
	if (ret == 0)
		w->kcontrols[kci] = kcontrol;

exit_free:
	kfree(long_name);

	return ret;
}

/* create new dapm mixer control */
static int dapm_new_mixer(struct snd_soc_dapm_widget *w)
{
	int i, ret;
	struct snd_soc_dapm_path *path;
	struct dapm_kcontrol_data *data;

	/* add kcontrol */
	for (i = 0; i < w->num_kcontrols; i++) {
		/* match name */
		snd_soc_dapm_widget_for_each_source_path(w, path) {
			/* mixer/mux paths name must match control name */
			if (path->name != (char *)w->kcontrol_news[i].name)
				continue;

			if (!w->kcontrols[i]) {
				ret = dapm_create_or_share_kcontrol(w, i);
				if (ret < 0)
					return ret;
			}

			dapm_kcontrol_add_path(w->kcontrols[i], path);

			data = snd_kcontrol_chip(w->kcontrols[i]);
			if (data->widget)
				snd_soc_dapm_add_path(data->widget->dapm,
						      data->widget,
						      path->source,
						      NULL, NULL);
		}
	}

	return 0;
}

/* create new dapm mux control */
static int dapm_new_mux(struct snd_soc_dapm_widget *w)
{
	struct snd_soc_dapm_context *dapm = w->dapm;
	enum snd_soc_dapm_direction dir;
	struct snd_soc_dapm_path *path;
	const char *type;
	int ret;

	switch (w->id) {
	case snd_soc_dapm_mux:
		dir = SND_SOC_DAPM_DIR_OUT;
		type = "mux";
		break;
	case snd_soc_dapm_demux:
		dir = SND_SOC_DAPM_DIR_IN;
		type = "demux";
		break;
	default:
		return -EINVAL;
	}

	if (w->num_kcontrols != 1) {
		dev_err(dapm->dev,
			"ASoC: %s %s has incorrect number of controls\n", type,
			w->name);
		return -EINVAL;
	}

	if (list_empty(&w->edges[dir])) {
		dev_err(dapm->dev, "ASoC: %s %s has no paths\n", type, w->name);
		return -EINVAL;
	}

	ret = dapm_create_or_share_kcontrol(w, 0);
	if (ret < 0)
		return ret;

	snd_soc_dapm_widget_for_each_path(w, dir, path) {
		if (path->name)
			dapm_kcontrol_add_path(w->kcontrols[0], path);
	}

	return 0;
}

/* create new dapm volume control */
static int dapm_new_pga(struct snd_soc_dapm_widget *w)
{
	int i, ret;

	for (i = 0; i < w->num_kcontrols; i++) {
		ret = dapm_create_or_share_kcontrol(w, i);
		if (ret < 0)
			return ret;
	}

	return 0;
}

/* create new dapm dai link control */
static int dapm_new_dai_link(struct snd_soc_dapm_widget *w)
{
	int i, ret;
	struct snd_kcontrol *kcontrol;
	struct snd_soc_dapm_context *dapm = w->dapm;
	struct snd_card *card = dapm->card->snd_card;

	/* create control for links with > 1 config */
	if (w->num_params <= 1)
		return 0;

	/* add kcontrol */
	for (i = 0; i < w->num_kcontrols; i++) {
		kcontrol = snd_soc_cnew(&w->kcontrol_news[i], w,
					w->name, NULL);
		ret = snd_ctl_add(card, kcontrol);
		if (ret < 0) {
			dev_err(dapm->dev,
				"ASoC: failed to add widget %s dapm kcontrol %s: %d\n",
				w->name, w->kcontrol_news[i].name, ret);
			return ret;
		}
		kcontrol->private_data = w;
		w->kcontrols[i] = kcontrol;
	}

	return 0;
}

/* We implement power down on suspend by checking the power state of
 * the ALSA card - when we are suspending the ALSA state for the card
 * is set to D3.
 */
static int snd_soc_dapm_suspend_check(struct snd_soc_dapm_widget *widget)
{
	int level = snd_power_get_state(widget->dapm->card->snd_card);

	switch (level) {
	case SNDRV_CTL_POWER_D3hot:
	case SNDRV_CTL_POWER_D3cold:
		if (widget->ignore_suspend)
			dev_dbg(widget->dapm->dev, "ASoC: %s ignoring suspend\n",
				widget->name);
		return widget->ignore_suspend;
	default:
		return 1;
	}
}

static int dapm_widget_list_create(struct snd_soc_dapm_widget_list **list,
	struct list_head *widgets)
{
	struct snd_soc_dapm_widget *w;
	struct list_head *it;
	unsigned int size = 0;
	unsigned int i = 0;

	list_for_each(it, widgets)
		size++;

	*list = kzalloc(struct_size(*list, widgets, size), GFP_KERNEL);
	if (*list == NULL)
		return -ENOMEM;

	list_for_each_entry(w, widgets, work_list)
		(*list)->widgets[i++] = w;

	(*list)->num_widgets = i;

	return 0;
}

/*
 * Common implementation for is_connected_output_ep() and
 * is_connected_input_ep(). The function is inlined since the combined size of
 * the two specialized functions is only marginally larger then the size of the
 * generic function and at the same time the fast path of the specialized
 * functions is significantly smaller than the generic function.
 */
static __always_inline int is_connected_ep(struct snd_soc_dapm_widget *widget,
	struct list_head *list, enum snd_soc_dapm_direction dir,
	int (*fn)(struct snd_soc_dapm_widget *, struct list_head *,
		  bool (*custom_stop_condition)(struct snd_soc_dapm_widget *,
						enum snd_soc_dapm_direction)),
	bool (*custom_stop_condition)(struct snd_soc_dapm_widget *,
				      enum snd_soc_dapm_direction))
{
	enum snd_soc_dapm_direction rdir = SND_SOC_DAPM_DIR_REVERSE(dir);
	struct snd_soc_dapm_path *path;
	int con = 0;

	if (widget->endpoints[dir] >= 0)
		return widget->endpoints[dir];

	DAPM_UPDATE_STAT(widget, path_checks);

	/* do we need to add this widget to the list ? */
	if (list)
		list_add_tail(&widget->work_list, list);

	if (custom_stop_condition && custom_stop_condition(widget, dir)) {
		list = NULL;
		custom_stop_condition = NULL;
	}

	if ((widget->is_ep & SND_SOC_DAPM_DIR_TO_EP(dir)) && widget->connected) {
		widget->endpoints[dir] = snd_soc_dapm_suspend_check(widget);
		return widget->endpoints[dir];
	}

	snd_soc_dapm_widget_for_each_path(widget, rdir, path) {
		DAPM_UPDATE_STAT(widget, neighbour_checks);

		if (path->weak || path->is_supply)
			continue;

		if (path->walking)
			return 1;

		trace_snd_soc_dapm_path(widget, dir, path);

		if (path->connect) {
			path->walking = 1;
			con += fn(path->node[dir], list, custom_stop_condition);
			path->walking = 0;
		}
	}

	widget->endpoints[dir] = con;

	return con;
}

/*
 * Recursively check for a completed path to an active or physically connected
 * output widget. Returns number of complete paths.
 *
 * Optionally, can be supplied with a function acting as a stopping condition.
 * This function takes the dapm widget currently being examined and the walk
 * direction as an arguments, it should return true if widgets from that point
 * in the graph onwards should not be added to the widget list.
 */
static int is_connected_output_ep(struct snd_soc_dapm_widget *widget,
	struct list_head *list,
	bool (*custom_stop_condition)(struct snd_soc_dapm_widget *i,
				      enum snd_soc_dapm_direction))
{
	return is_connected_ep(widget, list, SND_SOC_DAPM_DIR_OUT,
			is_connected_output_ep, custom_stop_condition);
}

/*
 * Recursively check for a completed path to an active or physically connected
 * input widget. Returns number of complete paths.
 *
 * Optionally, can be supplied with a function acting as a stopping condition.
 * This function takes the dapm widget currently being examined and the walk
 * direction as an arguments, it should return true if the walk should be
 * stopped and false otherwise.
 */
static int is_connected_input_ep(struct snd_soc_dapm_widget *widget,
	struct list_head *list,
	bool (*custom_stop_condition)(struct snd_soc_dapm_widget *i,
				      enum snd_soc_dapm_direction))
{
	return is_connected_ep(widget, list, SND_SOC_DAPM_DIR_IN,
			is_connected_input_ep, custom_stop_condition);
}

/**
 * snd_soc_dapm_get_connected_widgets - query audio path and it's widgets.
 * @dai: the soc DAI.
 * @stream: stream direction.
 * @list: list of active widgets for this stream.
 * @custom_stop_condition: (optional) a function meant to stop the widget graph
 *                         walk based on custom logic.
 *
 * Queries DAPM graph as to whether a valid audio stream path exists for
 * the initial stream specified by name. This takes into account
 * current mixer and mux kcontrol settings. Creates list of valid widgets.
 *
 * Optionally, can be supplied with a function acting as a stopping condition.
 * This function takes the dapm widget currently being examined and the walk
 * direction as an arguments, it should return true if the walk should be
 * stopped and false otherwise.
 *
 * Returns the number of valid paths or negative error.
 */
int snd_soc_dapm_dai_get_connected_widgets(struct snd_soc_dai *dai, int stream,
	struct snd_soc_dapm_widget_list **list,
	bool (*custom_stop_condition)(struct snd_soc_dapm_widget *,
				      enum snd_soc_dapm_direction))
{
	struct snd_soc_card *card = dai->component->card;
	struct snd_soc_dapm_widget *w;
	LIST_HEAD(widgets);
	int paths;
	int ret;

	mutex_lock_nested(&card->dapm_mutex, SND_SOC_DAPM_CLASS_RUNTIME);

	/*
	 * For is_connected_{output,input}_ep fully discover the graph we need
	 * to reset the cached number of inputs and outputs.
	 */
	list_for_each_entry(w, &card->widgets, list) {
		w->endpoints[SND_SOC_DAPM_DIR_IN] = -1;
		w->endpoints[SND_SOC_DAPM_DIR_OUT] = -1;
	}

	if (stream == SNDRV_PCM_STREAM_PLAYBACK)
		paths = is_connected_output_ep(dai->playback_widget, &widgets,
				custom_stop_condition);
	else
		paths = is_connected_input_ep(dai->capture_widget, &widgets,
				custom_stop_condition);

	/* Drop starting point */
	list_del(widgets.next);

	ret = dapm_widget_list_create(list, &widgets);
	if (ret)
		paths = ret;

	trace_snd_soc_dapm_connected(paths, stream);
	mutex_unlock(&card->dapm_mutex);

	return paths;
}

/*
 * Handler for regulator supply widget.
 */
int dapm_regulator_event(struct snd_soc_dapm_widget *w,
		   struct snd_kcontrol *kcontrol, int event)
{
	int ret;

	soc_dapm_async_complete(w->dapm);

	if (SND_SOC_DAPM_EVENT_ON(event)) {
		if (w->on_val & SND_SOC_DAPM_REGULATOR_BYPASS) {
			ret = regulator_allow_bypass(w->regulator, false);
			if (ret != 0)
				dev_warn(w->dapm->dev,
					 "ASoC: Failed to unbypass %s: %d\n",
					 w->name, ret);
		}

		return regulator_enable(w->regulator);
	} else {
		if (w->on_val & SND_SOC_DAPM_REGULATOR_BYPASS) {
			ret = regulator_allow_bypass(w->regulator, true);
			if (ret != 0)
				dev_warn(w->dapm->dev,
					 "ASoC: Failed to bypass %s: %d\n",
					 w->name, ret);
		}

		return regulator_disable_deferred(w->regulator, w->shift);
	}
}
EXPORT_SYMBOL_GPL(dapm_regulator_event);

/*
 * Handler for pinctrl widget.
 */
int dapm_pinctrl_event(struct snd_soc_dapm_widget *w,
		       struct snd_kcontrol *kcontrol, int event)
{
	struct snd_soc_dapm_pinctrl_priv *priv = w->priv;
	struct pinctrl *p = w->pinctrl;
	struct pinctrl_state *s;

	if (!p || !priv)
		return -EIO;

	if (SND_SOC_DAPM_EVENT_ON(event))
		s = pinctrl_lookup_state(p, priv->active_state);
	else
		s = pinctrl_lookup_state(p, priv->sleep_state);

	if (IS_ERR(s))
		return PTR_ERR(s);

	return pinctrl_select_state(p, s);
}
EXPORT_SYMBOL_GPL(dapm_pinctrl_event);

/*
 * Handler for clock supply widget.
 */
int dapm_clock_event(struct snd_soc_dapm_widget *w,
		   struct snd_kcontrol *kcontrol, int event)
{
	if (!w->clk)
		return -EIO;

	soc_dapm_async_complete(w->dapm);

#ifdef CONFIG_HAVE_CLK
	if (SND_SOC_DAPM_EVENT_ON(event)) {
		return clk_prepare_enable(w->clk);
	} else {
		clk_disable_unprepare(w->clk);
		return 0;
	}
#endif
	return 0;
}
EXPORT_SYMBOL_GPL(dapm_clock_event);

static int dapm_widget_power_check(struct snd_soc_dapm_widget *w)
{
	if (w->power_checked)
		return w->new_power;

	if (w->force)
		w->new_power = 1;
	else
		w->new_power = w->power_check(w);

	w->power_checked = true;

	return w->new_power;
}

/* Generic check to see if a widget should be powered. */
static int dapm_generic_check_power(struct snd_soc_dapm_widget *w)
{
	int in, out;

	DAPM_UPDATE_STAT(w, power_checks);

	in = is_connected_input_ep(w, NULL, NULL);
	out = is_connected_output_ep(w, NULL, NULL);
	return out != 0 && in != 0;
}

/* Check to see if a power supply is needed */
static int dapm_supply_check_power(struct snd_soc_dapm_widget *w)
{
	struct snd_soc_dapm_path *path;

	DAPM_UPDATE_STAT(w, power_checks);

	/* Check if one of our outputs is connected */
	snd_soc_dapm_widget_for_each_sink_path(w, path) {
		DAPM_UPDATE_STAT(w, neighbour_checks);

		if (path->weak)
			continue;

		if (path->connected &&
		    !path->connected(path->source, path->sink))
			continue;

		if (dapm_widget_power_check(path->sink))
			return 1;
	}

	return 0;
}

static int dapm_always_on_check_power(struct snd_soc_dapm_widget *w)
{
	return w->connected;
}

static int dapm_seq_compare(struct snd_soc_dapm_widget *a,
			    struct snd_soc_dapm_widget *b,
			    bool power_up)
{
	int *sort;

	if (power_up)
		sort = dapm_up_seq;
	else
		sort = dapm_down_seq;

	if (sort[a->id] != sort[b->id])
		return sort[a->id] - sort[b->id];
	if (a->subseq != b->subseq) {
		if (power_up)
			return a->subseq - b->subseq;
		else
			return b->subseq - a->subseq;
	}
	if (a->reg != b->reg)
		return a->reg - b->reg;
	if (a->dapm != b->dapm)
		return (unsigned long)a->dapm - (unsigned long)b->dapm;

	return 0;
}

/* Insert a widget in order into a DAPM power sequence. */
static void dapm_seq_insert(struct snd_soc_dapm_widget *new_widget,
			    struct list_head *list,
			    bool power_up)
{
	struct snd_soc_dapm_widget *w;

	list_for_each_entry(w, list, power_list)
		if (dapm_seq_compare(new_widget, w, power_up) < 0) {
			list_add_tail(&new_widget->power_list, &w->power_list);
			return;
		}

	list_add_tail(&new_widget->power_list, list);
}

static void dapm_seq_check_event(struct snd_soc_card *card,
				 struct snd_soc_dapm_widget *w, int event)
{
	const char *ev_name;
	int power, ret;

	switch (event) {
	case SND_SOC_DAPM_PRE_PMU:
		ev_name = "PRE_PMU";
		power = 1;
		break;
	case SND_SOC_DAPM_POST_PMU:
		ev_name = "POST_PMU";
		power = 1;
		break;
	case SND_SOC_DAPM_PRE_PMD:
		ev_name = "PRE_PMD";
		power = 0;
		break;
	case SND_SOC_DAPM_POST_PMD:
		ev_name = "POST_PMD";
		power = 0;
		break;
	case SND_SOC_DAPM_WILL_PMU:
		ev_name = "WILL_PMU";
		power = 1;
		break;
	case SND_SOC_DAPM_WILL_PMD:
		ev_name = "WILL_PMD";
		power = 0;
		break;
	default:
		WARN(1, "Unknown event %d\n", event);
		return;
	}

	if (w->new_power != power)
		return;

	if (w->event && (w->event_flags & event)) {
		pop_dbg(w->dapm->dev, card->pop_time, "pop test : %s %s\n",
			w->name, ev_name);
		soc_dapm_async_complete(w->dapm);
		trace_snd_soc_dapm_widget_event_start(w, event);
		ret = w->event(w, NULL, event);
		trace_snd_soc_dapm_widget_event_done(w, event);
		if (ret < 0)
			dev_err(w->dapm->dev, "ASoC: %s: %s event failed: %d\n",
			       ev_name, w->name, ret);
	}
}

/* Apply the coalesced changes from a DAPM sequence */
static void dapm_seq_run_coalesced(struct snd_soc_card *card,
				   struct list_head *pending)
{
	struct snd_soc_dapm_context *dapm;
	struct snd_soc_dapm_widget *w;
	int reg;
	unsigned int value = 0;
	unsigned int mask = 0;

	w = list_first_entry(pending, struct snd_soc_dapm_widget, power_list);
	reg = w->reg;
	dapm = w->dapm;

	list_for_each_entry(w, pending, power_list) {
		WARN_ON(reg != w->reg || dapm != w->dapm);
		w->power = w->new_power;

		mask |= w->mask << w->shift;
		if (w->power)
			value |= w->on_val << w->shift;
		else
			value |= w->off_val << w->shift;

		pop_dbg(dapm->dev, card->pop_time,
			"pop test : Queue %s: reg=0x%x, 0x%x/0x%x\n",
			w->name, reg, value, mask);

		/* Check for events */
		dapm_seq_check_event(card, w, SND_SOC_DAPM_PRE_PMU);
		dapm_seq_check_event(card, w, SND_SOC_DAPM_PRE_PMD);
	}

	if (reg >= 0) {
		/* Any widget will do, they should all be updating the
		 * same register.
		 */

		pop_dbg(dapm->dev, card->pop_time,
			"pop test : Applying 0x%x/0x%x to %x in %dms\n",
			value, mask, reg, card->pop_time);
		pop_wait(card->pop_time);
		soc_dapm_update_bits(dapm, reg, mask, value);
	}

	list_for_each_entry(w, pending, power_list) {
		dapm_seq_check_event(card, w, SND_SOC_DAPM_POST_PMU);
		dapm_seq_check_event(card, w, SND_SOC_DAPM_POST_PMD);
	}
}

/* Apply a DAPM power sequence.
 *
 * We walk over a pre-sorted list of widgets to apply power to.  In
 * order to minimise the number of writes to the device required
 * multiple widgets will be updated in a single write where possible.
 * Currently anything that requires more than a single write is not
 * handled.
 */
static void dapm_seq_run(struct snd_soc_card *card,
	struct list_head *list, int event, bool power_up)
{
	struct snd_soc_dapm_widget *w, *n;
	struct snd_soc_dapm_context *d;
	LIST_HEAD(pending);
	int cur_sort = -1;
	int cur_subseq = -1;
	int cur_reg = SND_SOC_NOPM;
	struct snd_soc_dapm_context *cur_dapm = NULL;
	int ret, i;
	int *sort;

	if (power_up)
		sort = dapm_up_seq;
	else
		sort = dapm_down_seq;

	list_for_each_entry_safe(w, n, list, power_list) {
		ret = 0;

		/* Do we need to apply any queued changes? */
		if (sort[w->id] != cur_sort || w->reg != cur_reg ||
		    w->dapm != cur_dapm || w->subseq != cur_subseq) {
			if (cur_dapm && !list_empty(&pending))
				dapm_seq_run_coalesced(card, &pending);

			if (cur_dapm && cur_dapm->seq_notifier) {
				for (i = 0; i < ARRAY_SIZE(dapm_up_seq); i++)
					if (sort[i] == cur_sort)
						cur_dapm->seq_notifier(cur_dapm,
								       i,
								       cur_subseq);
			}

			if (cur_dapm && w->dapm != cur_dapm)
				soc_dapm_async_complete(cur_dapm);

			INIT_LIST_HEAD(&pending);
			cur_sort = -1;
			cur_subseq = INT_MIN;
			cur_reg = SND_SOC_NOPM;
			cur_dapm = NULL;
		}

		switch (w->id) {
		case snd_soc_dapm_pre:
			if (!w->event)
				continue;

			if (event == SND_SOC_DAPM_STREAM_START)
				ret = w->event(w,
					       NULL, SND_SOC_DAPM_PRE_PMU);
			else if (event == SND_SOC_DAPM_STREAM_STOP)
				ret = w->event(w,
					       NULL, SND_SOC_DAPM_PRE_PMD);
			break;

		case snd_soc_dapm_post:
			if (!w->event)
				continue;

			if (event == SND_SOC_DAPM_STREAM_START)
				ret = w->event(w,
					       NULL, SND_SOC_DAPM_POST_PMU);
			else if (event == SND_SOC_DAPM_STREAM_STOP)
				ret = w->event(w,
					       NULL, SND_SOC_DAPM_POST_PMD);
			break;

		default:
			/* Queue it up for application */
			cur_sort = sort[w->id];
			cur_subseq = w->subseq;
			cur_reg = w->reg;
			cur_dapm = w->dapm;
			list_move(&w->power_list, &pending);
			break;
		}

<<<<<<< HEAD
		/* Add this debug log to keep track of widgets being
		 * powered-up and powered-down */
=======
		/*
		 * Add this debug log to keep track of widgets being
		 * powered-up and powered-down.
		 */
>>>>>>> 286cd8c7
		dev_dbg(w->dapm->dev, "dapm: powering %s widget %s\n",
			power_up ? "up" : "down", w->name);

		if (ret < 0)
			dev_err(w->dapm->dev,
				"ASoC: Failed to apply widget power: %d\n", ret);
	}

	if (cur_dapm && !list_empty(&pending))
		dapm_seq_run_coalesced(card, &pending);

	if (cur_dapm && cur_dapm->seq_notifier) {
		for (i = 0; i < ARRAY_SIZE(dapm_up_seq); i++)
			if (sort[i] == cur_sort)
				cur_dapm->seq_notifier(cur_dapm,
						       i, cur_subseq);
	}

	list_for_each_entry(d, &card->dapm_list, list) {
		soc_dapm_async_complete(d);
	}
}

static void dapm_widget_update(struct snd_soc_card *card)
{
	struct snd_soc_dapm_update *update = card->update;
	struct snd_soc_dapm_widget_list *wlist;
	struct snd_soc_dapm_widget *w = NULL;
	unsigned int wi;
	int ret;

	if (!update || !dapm_kcontrol_is_powered(update->kcontrol))
		return;

	wlist = dapm_kcontrol_get_wlist(update->kcontrol);

	for (wi = 0; wi < wlist->num_widgets; wi++) {
		w = wlist->widgets[wi];

		if (w->event && (w->event_flags & SND_SOC_DAPM_PRE_REG)) {
			ret = w->event(w, update->kcontrol, SND_SOC_DAPM_PRE_REG);
			if (ret != 0)
				dev_err(w->dapm->dev, "ASoC: %s DAPM pre-event failed: %d\n",
					   w->name, ret);
		}
	}

	if (!w)
		return;

	ret = soc_dapm_update_bits(w->dapm, update->reg, update->mask,
		update->val);
	if (ret < 0)
		dev_err(w->dapm->dev, "ASoC: %s DAPM update failed: %d\n",
			w->name, ret);

	if (update->has_second_set) {
		ret = soc_dapm_update_bits(w->dapm, update->reg2,
					   update->mask2, update->val2);
		if (ret < 0)
			dev_err(w->dapm->dev,
				"ASoC: %s DAPM update failed: %d\n",
				w->name, ret);
	}

	for (wi = 0; wi < wlist->num_widgets; wi++) {
		w = wlist->widgets[wi];

		if (w->event && (w->event_flags & SND_SOC_DAPM_POST_REG)) {
			ret = w->event(w, update->kcontrol, SND_SOC_DAPM_POST_REG);
			if (ret != 0)
				dev_err(w->dapm->dev, "ASoC: %s DAPM post-event failed: %d\n",
					   w->name, ret);
		}
	}
}

/* Async callback run prior to DAPM sequences - brings to _PREPARE if
 * they're changing state.
 */
static void dapm_pre_sequence_async(void *data, async_cookie_t cookie)
{
	struct snd_soc_dapm_context *d = data;
	int ret;

	/* If we're off and we're not supposed to go into STANDBY */
	if (d->bias_level == SND_SOC_BIAS_OFF &&
	    d->target_bias_level != SND_SOC_BIAS_OFF) {
		if (d->dev)
			pm_runtime_get_sync(d->dev);

		ret = snd_soc_dapm_set_bias_level(d, SND_SOC_BIAS_STANDBY);
		if (ret != 0)
			dev_err(d->dev,
				"ASoC: Failed to turn on bias: %d\n", ret);
	}

	/* Prepare for a transition to ON or away from ON */
	if ((d->target_bias_level == SND_SOC_BIAS_ON &&
	     d->bias_level != SND_SOC_BIAS_ON) ||
	    (d->target_bias_level != SND_SOC_BIAS_ON &&
	     d->bias_level == SND_SOC_BIAS_ON)) {
		ret = snd_soc_dapm_set_bias_level(d, SND_SOC_BIAS_PREPARE);
		if (ret != 0)
			dev_err(d->dev,
				"ASoC: Failed to prepare bias: %d\n", ret);
	}
}

/* Async callback run prior to DAPM sequences - brings to their final
 * state.
 */
static void dapm_post_sequence_async(void *data, async_cookie_t cookie)
{
	struct snd_soc_dapm_context *d = data;
	int ret;

	/* If we just powered the last thing off drop to standby bias */
	if (d->bias_level == SND_SOC_BIAS_PREPARE &&
	    (d->target_bias_level == SND_SOC_BIAS_STANDBY ||
	     d->target_bias_level == SND_SOC_BIAS_OFF)) {
		ret = snd_soc_dapm_set_bias_level(d, SND_SOC_BIAS_STANDBY);
		if (ret != 0)
			dev_err(d->dev, "ASoC: Failed to apply standby bias: %d\n",
				ret);
	}

	/* If we're in standby and can support bias off then do that */
	if (d->bias_level == SND_SOC_BIAS_STANDBY &&
	    d->target_bias_level == SND_SOC_BIAS_OFF) {
		ret = snd_soc_dapm_set_bias_level(d, SND_SOC_BIAS_OFF);
		if (ret != 0)
			dev_err(d->dev, "ASoC: Failed to turn off bias: %d\n",
				ret);

		if (d->dev)
			pm_runtime_put(d->dev);
	}

	/* If we just powered up then move to active bias */
	if (d->bias_level == SND_SOC_BIAS_PREPARE &&
	    d->target_bias_level == SND_SOC_BIAS_ON) {
		ret = snd_soc_dapm_set_bias_level(d, SND_SOC_BIAS_ON);
		if (ret != 0)
			dev_err(d->dev, "ASoC: Failed to apply active bias: %d\n",
				ret);
	}
}

static void dapm_widget_set_peer_power(struct snd_soc_dapm_widget *peer,
				       bool power, bool connect)
{
	/* If a connection is being made or broken then that update
	 * will have marked the peer dirty, otherwise the widgets are
	 * not connected and this update has no impact. */
	if (!connect)
		return;

	/* If the peer is already in the state we're moving to then we
	 * won't have an impact on it. */
	if (power != peer->power)
		dapm_mark_dirty(peer, "peer state change");
}

static void dapm_widget_set_power(struct snd_soc_dapm_widget *w, bool power,
				  struct list_head *up_list,
				  struct list_head *down_list)
{
	struct snd_soc_dapm_path *path;

	if (w->power == power)
		return;

	trace_snd_soc_dapm_widget_power(w, power);

	/* If we changed our power state perhaps our neigbours changed
	 * also.
	 */
	snd_soc_dapm_widget_for_each_source_path(w, path)
		dapm_widget_set_peer_power(path->source, power, path->connect);

	/* Supplies can't affect their outputs, only their inputs */
	if (!w->is_supply) {
		snd_soc_dapm_widget_for_each_sink_path(w, path)
			dapm_widget_set_peer_power(path->sink, power,
						   path->connect);
	}

	if (power)
		dapm_seq_insert(w, up_list, true);
	else
		dapm_seq_insert(w, down_list, false);
}

static void dapm_power_one_widget(struct snd_soc_dapm_widget *w,
				  struct list_head *up_list,
				  struct list_head *down_list)
{
	int power;

	switch (w->id) {
	case snd_soc_dapm_pre:
		dapm_seq_insert(w, down_list, false);
		break;
	case snd_soc_dapm_post:
		dapm_seq_insert(w, up_list, true);
		break;

	default:
		power = dapm_widget_power_check(w);

		dapm_widget_set_power(w, power, up_list, down_list);
		break;
	}
}

static bool dapm_idle_bias_off(struct snd_soc_dapm_context *dapm)
{
	if (dapm->idle_bias_off)
		return true;

	switch (snd_power_get_state(dapm->card->snd_card)) {
	case SNDRV_CTL_POWER_D3hot:
	case SNDRV_CTL_POWER_D3cold:
		return dapm->suspend_bias_off;
	default:
		break;
	}

	return false;
}

/*
 * Scan each dapm widget for complete audio path.
 * A complete path is a route that has valid endpoints i.e.:-
 *
 *  o DAC to output pin.
 *  o Input pin to ADC.
 *  o Input pin to Output pin (bypass, sidetone)
 *  o DAC to ADC (loopback).
 */
static int dapm_power_widgets(struct snd_soc_card *card, int event)
{
	struct snd_soc_dapm_widget *w;
	struct snd_soc_dapm_context *d;
	LIST_HEAD(up_list);
	LIST_HEAD(down_list);
	ASYNC_DOMAIN_EXCLUSIVE(async_domain);
	enum snd_soc_bias_level bias;
	struct snd_soc_platform *p;
	struct snd_soc_codec *c;

	lockdep_assert_held(&card->dapm_mutex);

	trace_snd_soc_dapm_start(card);
	mutex_lock(&card->dapm_power_mutex);

	list_for_each_entry(d, &card->dapm_list, list) {
		if (dapm_idle_bias_off(d))
			d->target_bias_level = SND_SOC_BIAS_OFF;
		else
			d->target_bias_level = SND_SOC_BIAS_STANDBY;
	}

	dapm_reset(card);

	/* Check which widgets we need to power and store them in
	 * lists indicating if they should be powered up or down.  We
	 * only check widgets that have been flagged as dirty but note
	 * that new widgets may be added to the dirty list while we
	 * iterate.
	 */
	list_for_each_entry(w, &card->dapm_dirty, dirty) {
		dapm_power_one_widget(w, &up_list, &down_list);
	}

	list_for_each_entry(w, &card->widgets, list) {
		switch (w->id) {
		case snd_soc_dapm_pre:
		case snd_soc_dapm_post:
			/* These widgets always need to be powered */
			break;
		default:
			list_del_init(&w->dirty);
			break;
		}

		if (w->new_power) {
			d = w->dapm;

			/* Supplies and micbiases only bring the
			 * context up to STANDBY as unless something
			 * else is active and passing audio they
			 * generally don't require full power.  Signal
			 * generators are virtual pins and have no
			 * power impact themselves.
			 */
			switch (w->id) {
			case snd_soc_dapm_siggen:
			case snd_soc_dapm_vmid:
				break;
			case snd_soc_dapm_supply:
			case snd_soc_dapm_regulator_supply:
			case snd_soc_dapm_pinctrl:
			case snd_soc_dapm_clock_supply:
			case snd_soc_dapm_micbias:
				if (d->target_bias_level < SND_SOC_BIAS_STANDBY)
					d->target_bias_level = SND_SOC_BIAS_STANDBY;
				break;
			default:
				d->target_bias_level = SND_SOC_BIAS_ON;
				break;
			}
		}

	}

	/* Force all contexts in the card to the same bias state if
	 * they're not ground referenced.
	 */
	bias = SND_SOC_BIAS_OFF;
	list_for_each_entry(d, &card->dapm_list, list)
		if (d->target_bias_level > bias)
			bias = d->target_bias_level;
	list_for_each_entry(d, &card->dapm_list, list)
		if (!dapm_idle_bias_off(d))
			d->target_bias_level = bias;

	trace_snd_soc_dapm_walk_done(card);

	/* Run card bias changes at first */
	dapm_pre_sequence_async(&card->dapm, 0);
	/* Run other bias changes in parallel */
	list_for_each_entry(d, &card->dapm_list, list) {
<<<<<<< HEAD
		p = snd_soc_dapm_to_platform(d);
		c = snd_soc_dapm_to_codec(d);
		if ((d != &card->dapm) && (c || p))
=======
		if (d != &card->dapm && d->bias_level != d->target_bias_level)
>>>>>>> 286cd8c7
			async_schedule_domain(dapm_pre_sequence_async, d,
						&async_domain);
	}
	async_synchronize_full_domain(&async_domain);

	list_for_each_entry(w, &down_list, power_list) {
		dapm_seq_check_event(card, w, SND_SOC_DAPM_WILL_PMD);
	}

	list_for_each_entry(w, &up_list, power_list) {
		dapm_seq_check_event(card, w, SND_SOC_DAPM_WILL_PMU);
	}

	/* Power down widgets first; try to avoid amplifying pops. */
	dapm_seq_run(card, &down_list, event, false);

	dapm_widget_update(card);

	/* Now power up. */
	dapm_seq_run(card, &up_list, event, true);

	/* Run all the bias changes in parallel */
	list_for_each_entry(d, &card->dapm_list, list) {
<<<<<<< HEAD
		p = snd_soc_dapm_to_platform(d);
		c = snd_soc_dapm_to_codec(d);
		if ((d != &card->dapm) && (c || p))
=======
		if (d != &card->dapm && d->bias_level != d->target_bias_level)
>>>>>>> 286cd8c7
			async_schedule_domain(dapm_post_sequence_async, d,
						&async_domain);
	}
	async_synchronize_full_domain(&async_domain);
	/* Run card bias changes at last */
	dapm_post_sequence_async(&card->dapm, 0);

	/* do we need to notify any clients that DAPM event is complete */
	list_for_each_entry(d, &card->dapm_list, list) {
		if (d->stream_event)
			d->stream_event(d, event);
	}

	pop_dbg(card->dev, card->pop_time,
		"DAPM sequencing finished, waiting %dms\n", card->pop_time);
	pop_wait(card->pop_time);
	mutex_unlock(&card->dapm_power_mutex);

	trace_snd_soc_dapm_done(card);

	return 0;
}

#ifdef CONFIG_DEBUG_FS
static ssize_t dapm_widget_power_read_file(struct file *file,
					   char __user *user_buf,
					   size_t count, loff_t *ppos)
{
	struct snd_soc_dapm_widget *w = file->private_data;
	struct snd_soc_card *card = w->dapm->card;
	enum snd_soc_dapm_direction dir, rdir;
	char *buf;
	int in, out;
	ssize_t ret;
	struct snd_soc_dapm_path *p = NULL;

	buf = kmalloc(PAGE_SIZE, GFP_KERNEL);
	if (!buf)
		return -ENOMEM;

	mutex_lock(&card->dapm_mutex);

	/* Supply widgets are not handled by is_connected_{input,output}_ep() */
	if (w->is_supply) {
		in = 0;
		out = 0;
	} else {
		in = is_connected_input_ep(w, NULL, NULL);
		out = is_connected_output_ep(w, NULL, NULL);
	}

	ret = scnprintf(buf, PAGE_SIZE, "%s: %s%s  in %d out %d",
		       w->name, w->power ? "On" : "Off",
		       w->force ? " (forced)" : "", in, out);

	if (w->reg >= 0)
		ret += scnprintf(buf + ret, PAGE_SIZE - ret,
				" - R%d(0x%x) mask 0x%x",
				w->reg, w->reg, w->mask << w->shift);

	ret += scnprintf(buf + ret, PAGE_SIZE - ret, "\n");

	if (w->sname)
		ret += scnprintf(buf + ret, PAGE_SIZE - ret, " stream %s %s\n",
				w->sname,
				w->active ? "active" : "inactive");

	snd_soc_dapm_for_each_direction(dir) {
		rdir = SND_SOC_DAPM_DIR_REVERSE(dir);
		snd_soc_dapm_widget_for_each_path(w, dir, p) {
			if (p->connected && !p->connected(p->source, p->sink))
				continue;

			if (!p->connect)
				continue;

			ret += scnprintf(buf + ret, PAGE_SIZE - ret,
					" %s  \"%s\" \"%s\"\n",
					(rdir == SND_SOC_DAPM_DIR_IN) ? "in" : "out",
					p->name ? p->name : "static",
					p->node[rdir]->name);
		}
	}

	mutex_unlock(&card->dapm_mutex);

	ret = simple_read_from_buffer(user_buf, count, ppos, buf, ret);

	kfree(buf);
	return ret;
}

static const struct file_operations dapm_widget_power_fops = {
	.open = simple_open,
	.read = dapm_widget_power_read_file,
	.llseek = default_llseek,
};

static ssize_t dapm_bias_read_file(struct file *file, char __user *user_buf,
				   size_t count, loff_t *ppos)
{
	struct snd_soc_dapm_context *dapm = file->private_data;
	char *level;

	switch (dapm->bias_level) {
	case SND_SOC_BIAS_ON:
		level = "On\n";
		break;
	case SND_SOC_BIAS_PREPARE:
		level = "Prepare\n";
		break;
	case SND_SOC_BIAS_STANDBY:
		level = "Standby\n";
		break;
	case SND_SOC_BIAS_OFF:
		level = "Off\n";
		break;
	default:
		WARN(1, "Unknown bias_level %d\n", dapm->bias_level);
		level = "Unknown\n";
		break;
	}

	return simple_read_from_buffer(user_buf, count, ppos, level,
				       strlen(level));
}

static const struct file_operations dapm_bias_fops = {
	.open = simple_open,
	.read = dapm_bias_read_file,
	.llseek = default_llseek,
};

void snd_soc_dapm_debugfs_init(struct snd_soc_dapm_context *dapm,
	struct dentry *parent)
{
	struct dentry *d;

	if (!parent || IS_ERR(parent))
		return;

	dapm->debugfs_dapm = debugfs_create_dir("dapm", parent);

	if (IS_ERR(dapm->debugfs_dapm)) {
		dev_warn(dapm->dev,
			 "ASoC: Failed to create DAPM debugfs directory %ld\n",
			 PTR_ERR(dapm->debugfs_dapm));
		return;
	}

	d = debugfs_create_file("bias_level", 0444,
				dapm->debugfs_dapm, dapm,
				&dapm_bias_fops);
	if (IS_ERR(d))
		dev_warn(dapm->dev,
			 "ASoC: Failed to create bias level debugfs file: %ld\n",
			 PTR_ERR(d));
}

static void dapm_debugfs_add_widget(struct snd_soc_dapm_widget *w)
{
	struct snd_soc_dapm_context *dapm = w->dapm;
	struct dentry *d;

	if (!dapm->debugfs_dapm || !w->name)
		return;

	d = debugfs_create_file(w->name, 0444,
				dapm->debugfs_dapm, w,
				&dapm_widget_power_fops);
	if (IS_ERR(d))
		dev_warn(w->dapm->dev,
			 "ASoC: Failed to create %s debugfs file: %ld\n",
			 w->name, PTR_ERR(d));
}

static void dapm_debugfs_cleanup(struct snd_soc_dapm_context *dapm)
{
	debugfs_remove_recursive(dapm->debugfs_dapm);
}

#else
void snd_soc_dapm_debugfs_init(struct snd_soc_dapm_context *dapm,
	struct dentry *parent)
{
}

static inline void dapm_debugfs_add_widget(struct snd_soc_dapm_widget *w)
{
}

static inline void dapm_debugfs_cleanup(struct snd_soc_dapm_context *dapm)
{
}

#endif

/*
 * soc_dapm_connect_path() - Connects or disconnects a path
 * @path: The path to update
 * @connect: The new connect state of the path. True if the path is connected,
 *  false if it is disconnected.
 * @reason: The reason why the path changed (for debugging only)
 */
static void soc_dapm_connect_path(struct snd_soc_dapm_path *path,
	bool connect, const char *reason)
{
	if (path->connect == connect)
		return;

	path->connect = connect;
	dapm_mark_dirty(path->source, reason);
	dapm_mark_dirty(path->sink, reason);
	dapm_path_invalidate(path);
}

/* test and update the power status of a mux widget */
static int soc_dapm_mux_update_power(struct snd_soc_card *card,
				 struct snd_kcontrol *kcontrol, int mux, struct soc_enum *e)
{
	struct snd_soc_dapm_path *path;
	int found = 0;
	bool connect;

	lockdep_assert_held(&card->dapm_mutex);

	/* find dapm widget path assoc with kcontrol */
	dapm_kcontrol_for_each_path(path, kcontrol) {
		found = 1;
		/* we now need to match the string in the enum to the path */
		if (!(strcmp(path->name, e->texts[mux])))
			connect = true;
		else
			connect = false;

		soc_dapm_connect_path(path, connect, "mux update");
	}

	if (found)
		dapm_power_widgets(card, SND_SOC_DAPM_STREAM_NOP);

	return found;
}

int snd_soc_dapm_mux_update_power(struct snd_soc_dapm_context *dapm,
	struct snd_kcontrol *kcontrol, int mux, struct soc_enum *e,
	struct snd_soc_dapm_update *update)
{
	struct snd_soc_card *card = dapm->card;
	int ret;

	mutex_lock_nested(&card->dapm_mutex, SND_SOC_DAPM_CLASS_RUNTIME);
	card->update = update;
	ret = soc_dapm_mux_update_power(card, kcontrol, mux, e);
	card->update = NULL;
	mutex_unlock(&card->dapm_mutex);
	if (ret > 0)
		soc_dpcm_runtime_update(card);
	return ret;
}
EXPORT_SYMBOL_GPL(snd_soc_dapm_mux_update_power);

/* test and update the power status of a mixer or switch widget */
static int soc_dapm_mixer_update_power(struct snd_soc_card *card,
				       struct snd_kcontrol *kcontrol,
				       int connect, int rconnect)
{
	struct snd_soc_dapm_path *path;
	int found = 0;

	lockdep_assert_held(&card->dapm_mutex);

	/* find dapm widget path assoc with kcontrol */
	dapm_kcontrol_for_each_path(path, kcontrol) {
		/*
		 * Ideally this function should support any number of
		 * paths and channels. But since kcontrols only come
		 * in mono and stereo variants, we are limited to 2
		 * channels.
		 *
		 * The following code assumes for stereo controls the
		 * first path (when 'found == 0') is the left channel,
		 * and all remaining paths (when 'found == 1') are the
		 * right channel.
		 *
		 * A stereo control is signified by a valid 'rconnect'
		 * value, either 0 for unconnected, or >= 0 for connected.
		 * This is chosen instead of using snd_soc_volsw_is_stereo,
		 * so that the behavior of snd_soc_dapm_mixer_update_power
		 * doesn't change even when the kcontrol passed in is
		 * stereo.
		 *
		 * It passes 'connect' as the path connect status for
		 * the left channel, and 'rconnect' for the right
		 * channel.
		 */
		if (found && rconnect >= 0)
			soc_dapm_connect_path(path, rconnect, "mixer update");
		else
			soc_dapm_connect_path(path, connect, "mixer update");
		found = 1;
	}

	if (found)
		dapm_power_widgets(card, SND_SOC_DAPM_STREAM_NOP);

	return found;
}

int snd_soc_dapm_mixer_update_power(struct snd_soc_dapm_context *dapm,
	struct snd_kcontrol *kcontrol, int connect,
	struct snd_soc_dapm_update *update)
{
	struct snd_soc_card *card = dapm->card;
	int ret;

	mutex_lock_nested(&card->dapm_mutex, SND_SOC_DAPM_CLASS_RUNTIME);
	card->update = update;
	ret = soc_dapm_mixer_update_power(card, kcontrol, connect, -1);
	card->update = NULL;
	mutex_unlock(&card->dapm_mutex);
	if (ret > 0)
		soc_dpcm_runtime_update(card);
	return ret;
}
EXPORT_SYMBOL_GPL(snd_soc_dapm_mixer_update_power);

static ssize_t dapm_widget_show_component(struct snd_soc_component *cmpnt,
	char *buf)
{
	struct snd_soc_dapm_context *dapm = snd_soc_component_get_dapm(cmpnt);
	struct snd_soc_dapm_widget *w;
	int count = 0;
	char *state = "not set";

	/* card won't be set for the dummy component, as a spot fix
	 * we're checking for that case specifically here but in future
	 * we will ensure that the dummy component looks like others.
	 */
	if (!cmpnt->card)
		return 0;

	list_for_each_entry(w, &cmpnt->card->widgets, list) {
		if (w->dapm != dapm)
			continue;

		/* only display widgets that burn power */
		switch (w->id) {
		case snd_soc_dapm_hp:
		case snd_soc_dapm_mic:
		case snd_soc_dapm_spk:
		case snd_soc_dapm_line:
		case snd_soc_dapm_micbias:
		case snd_soc_dapm_dac:
		case snd_soc_dapm_adc:
		case snd_soc_dapm_pga:
		case snd_soc_dapm_out_drv:
		case snd_soc_dapm_mixer:
		case snd_soc_dapm_mixer_named_ctl:
		case snd_soc_dapm_supply:
		case snd_soc_dapm_regulator_supply:
		case snd_soc_dapm_pinctrl:
		case snd_soc_dapm_clock_supply:
			if (w->name)
				count += sprintf(buf + count, "%s: %s\n",
					w->name, w->power ? "On":"Off");
		break;
		default:
		break;
		}
	}

	switch (snd_soc_dapm_get_bias_level(dapm)) {
	case SND_SOC_BIAS_ON:
		state = "On";
		break;
	case SND_SOC_BIAS_PREPARE:
		state = "Prepare";
		break;
	case SND_SOC_BIAS_STANDBY:
		state = "Standby";
		break;
	case SND_SOC_BIAS_OFF:
		state = "Off";
		break;
	}
	count += sprintf(buf + count, "PM State: %s\n", state);

	return count;
}

/* show dapm widget status in sys fs */
static ssize_t dapm_widget_show(struct device *dev,
	struct device_attribute *attr, char *buf)
{
	struct snd_soc_pcm_runtime *rtd = dev_get_drvdata(dev);
	int i, count = 0;

	mutex_lock(&rtd->card->dapm_mutex);

	for (i = 0; i < rtd->num_codecs; i++) {
		struct snd_soc_component *cmpnt = rtd->codec_dais[i]->component;

		count += dapm_widget_show_component(cmpnt, buf + count);
	}

	mutex_unlock(&rtd->card->dapm_mutex);

	return count;
}

static DEVICE_ATTR_RO(dapm_widget);

struct attribute *soc_dapm_dev_attrs[] = {
	&dev_attr_dapm_widget.attr,
	NULL
};

static void dapm_free_path(struct snd_soc_dapm_path *path)
{
	list_del(&path->list_node[SND_SOC_DAPM_DIR_IN]);
	list_del(&path->list_node[SND_SOC_DAPM_DIR_OUT]);
	list_del(&path->list_kcontrol);
	list_del(&path->list);
	kfree(path);
}

void snd_soc_dapm_free_widget(struct snd_soc_dapm_widget *w)
{
	struct snd_soc_dapm_path *p, *next_p;
	enum snd_soc_dapm_direction dir;

	list_del(&w->list);
	list_del(&w->dirty);
	/*
	 * remove source and sink paths associated to this widget.
	 * While removing the path, remove reference to it from both
	 * source and sink widgets so that path is removed only once.
	 */
	snd_soc_dapm_for_each_direction(dir) {
		snd_soc_dapm_widget_for_each_path_safe(w, dir, p, next_p)
			dapm_free_path(p);
	}

	kfree(w->kcontrols);
	kfree_const(w->name);
	kfree(w);
}

void snd_soc_dapm_reset_cache(struct snd_soc_dapm_context *dapm)
{
	dapm->path_sink_cache.widget = NULL;
	dapm->path_source_cache.widget = NULL;
}

/* free all dapm widgets and resources */
static void dapm_free_widgets(struct snd_soc_dapm_context *dapm)
{
	struct snd_soc_dapm_widget *w, *next_w;

	list_for_each_entry_safe(w, next_w, &dapm->card->widgets, list) {
		if (w->dapm != dapm)
			continue;
		snd_soc_dapm_free_widget(w);
	}
	snd_soc_dapm_reset_cache(dapm);
}

static struct snd_soc_dapm_widget *dapm_find_widget(
			struct snd_soc_dapm_context *dapm, const char *pin,
			bool search_other_contexts)
{
	struct snd_soc_dapm_widget *w;
	struct snd_soc_dapm_widget *fallback = NULL;

	list_for_each_entry(w, &dapm->card->widgets, list) {
		if (!strcmp(w->name, pin)) {
			if (w->dapm == dapm)
				return w;
			else
				fallback = w;
		}
	}

	if (search_other_contexts)
		return fallback;

	return NULL;
}

/*
 * set the DAPM pin status:
 * returns 1 when the value has been updated, 0 when unchanged, or a negative
 * error code; called from kcontrol put callback
 */
static int __snd_soc_dapm_set_pin(struct snd_soc_dapm_context *dapm,
				  const char *pin, int status)
{
	struct snd_soc_dapm_widget *w = dapm_find_widget(dapm, pin, true);
	int ret = 0;

	dapm_assert_locked(dapm);

	if (!w) {
		dev_err(dapm->dev, "ASoC: DAPM unknown pin %s\n", pin);
		return -EINVAL;
	}

	if (w->connected != status) {
		dapm_mark_dirty(w, "pin configuration");
		dapm_widget_invalidate_input_paths(w);
		dapm_widget_invalidate_output_paths(w);
		ret = 1;
	}

	w->connected = status;
	if (status == 0)
		w->force = 0;

	return ret;
}

/*
 * similar as __snd_soc_dapm_set_pin(), but returns 0 when successful;
 * called from several API functions below
 */
static int snd_soc_dapm_set_pin(struct snd_soc_dapm_context *dapm,
				const char *pin, int status)
{
	int ret = __snd_soc_dapm_set_pin(dapm, pin, status);

	return ret < 0 ? ret : 0;
}

/**
 * snd_soc_dapm_sync_unlocked - scan and power dapm paths
 * @dapm: DAPM context
 *
 * Walks all dapm audio paths and powers widgets according to their
 * stream or path usage.
 *
 * Requires external locking.
 *
 * Returns 0 for success.
 */
int snd_soc_dapm_sync_unlocked(struct snd_soc_dapm_context *dapm)
{
	/*
	 * Suppress early reports (eg, jacks syncing their state) to avoid
	 * silly DAPM runs during card startup.
	 */
	if (!dapm->card || !dapm->card->instantiated)
		return 0;

	return dapm_power_widgets(dapm->card, SND_SOC_DAPM_STREAM_NOP);
}
EXPORT_SYMBOL_GPL(snd_soc_dapm_sync_unlocked);

/**
 * snd_soc_dapm_sync - scan and power dapm paths
 * @dapm: DAPM context
 *
 * Walks all dapm audio paths and powers widgets according to their
 * stream or path usage.
 *
 * Returns 0 for success.
 */
int snd_soc_dapm_sync(struct snd_soc_dapm_context *dapm)
{
	int ret;

	mutex_lock_nested(&dapm->card->dapm_mutex, SND_SOC_DAPM_CLASS_RUNTIME);
	ret = snd_soc_dapm_sync_unlocked(dapm);
	mutex_unlock(&dapm->card->dapm_mutex);
	return ret;
}
EXPORT_SYMBOL_GPL(snd_soc_dapm_sync);

/*
 * dapm_update_widget_flags() - Re-compute widget sink and source flags
 * @w: The widget for which to update the flags
 *
 * Some widgets have a dynamic category which depends on which neighbors they
 * are connected to. This function update the category for these widgets.
 *
 * This function must be called whenever a path is added or removed to a widget.
 */
static void dapm_update_widget_flags(struct snd_soc_dapm_widget *w)
{
	enum snd_soc_dapm_direction dir;
	struct snd_soc_dapm_path *p;
	unsigned int ep;

	switch (w->id) {
	case snd_soc_dapm_input:
		/* On a fully routed card an input is never a source */
		if (w->dapm->card->fully_routed)
			return;
		ep = SND_SOC_DAPM_EP_SOURCE;
		snd_soc_dapm_widget_for_each_source_path(w, p) {
			if (p->source->id == snd_soc_dapm_micbias ||
				p->source->id == snd_soc_dapm_mic ||
				p->source->id == snd_soc_dapm_line ||
				p->source->id == snd_soc_dapm_output) {
					ep = 0;
					break;
			}
		}
		break;
	case snd_soc_dapm_output:
		/* On a fully routed card a output is never a sink */
		if (w->dapm->card->fully_routed)
			return;
		ep = SND_SOC_DAPM_EP_SINK;
		snd_soc_dapm_widget_for_each_sink_path(w, p) {
			if (p->sink->id == snd_soc_dapm_spk ||
				p->sink->id == snd_soc_dapm_hp ||
				p->sink->id == snd_soc_dapm_line ||
				p->sink->id == snd_soc_dapm_input) {
					ep = 0;
					break;
			}
		}
		break;
	case snd_soc_dapm_line:
		ep = 0;
		snd_soc_dapm_for_each_direction(dir) {
			if (!list_empty(&w->edges[dir]))
				ep |= SND_SOC_DAPM_DIR_TO_EP(dir);
		}
		break;
	default:
		return;
	}

	w->is_ep = ep;
}

static int snd_soc_dapm_check_dynamic_path(struct snd_soc_dapm_context *dapm,
	struct snd_soc_dapm_widget *source, struct snd_soc_dapm_widget *sink,
	const char *control)
{
	bool dynamic_source = false;
	bool dynamic_sink = false;

	if (!control)
		return 0;

	switch (source->id) {
	case snd_soc_dapm_demux:
		dynamic_source = true;
		break;
	default:
		break;
	}

	switch (sink->id) {
	case snd_soc_dapm_mux:
	case snd_soc_dapm_switch:
	case snd_soc_dapm_mixer:
	case snd_soc_dapm_mixer_named_ctl:
		dynamic_sink = true;
		break;
	default:
		break;
	}

	if (dynamic_source && dynamic_sink) {
		dev_err(dapm->dev,
			"Direct connection between demux and mixer/mux not supported for path %s -> [%s] -> %s\n",
			source->name, control, sink->name);
		return -EINVAL;
	} else if (!dynamic_source && !dynamic_sink) {
		dev_err(dapm->dev,
			"Control not supported for path %s -> [%s] -> %s\n",
			source->name, control, sink->name);
		return -EINVAL;
	}

	return 0;
}

static int snd_soc_dapm_add_path(struct snd_soc_dapm_context *dapm,
	struct snd_soc_dapm_widget *wsource, struct snd_soc_dapm_widget *wsink,
	const char *control,
	int (*connected)(struct snd_soc_dapm_widget *source,
			 struct snd_soc_dapm_widget *sink))
{
	struct snd_soc_dapm_widget *widgets[2];
	enum snd_soc_dapm_direction dir;
	struct snd_soc_dapm_path *path;
	int ret;

	if (wsink->is_supply && !wsource->is_supply) {
		dev_err(dapm->dev,
			"Connecting non-supply widget to supply widget is not supported (%s -> %s)\n",
			wsource->name, wsink->name);
		return -EINVAL;
	}

	if (connected && !wsource->is_supply) {
		dev_err(dapm->dev,
			"connected() callback only supported for supply widgets (%s -> %s)\n",
			wsource->name, wsink->name);
		return -EINVAL;
	}

	if (wsource->is_supply && control) {
		dev_err(dapm->dev,
			"Conditional paths are not supported for supply widgets (%s -> [%s] -> %s)\n",
			wsource->name, control, wsink->name);
		return -EINVAL;
	}

	ret = snd_soc_dapm_check_dynamic_path(dapm, wsource, wsink, control);
	if (ret)
		return ret;

	path = kzalloc(sizeof(struct snd_soc_dapm_path), GFP_KERNEL);
	if (!path)
		return -ENOMEM;

	path->node[SND_SOC_DAPM_DIR_IN] = wsource;
	path->node[SND_SOC_DAPM_DIR_OUT] = wsink;
	widgets[SND_SOC_DAPM_DIR_IN] = wsource;
	widgets[SND_SOC_DAPM_DIR_OUT] = wsink;

	path->connected = connected;
	INIT_LIST_HEAD(&path->list);
	INIT_LIST_HEAD(&path->list_kcontrol);

	if (wsource->is_supply || wsink->is_supply)
		path->is_supply = 1;

	/* connect static paths */
	if (control == NULL) {
		path->connect = 1;
	} else {
		switch (wsource->id) {
		case snd_soc_dapm_demux:
			ret = dapm_connect_mux(dapm, path, control, wsource);
			if (ret)
				goto err;
			break;
		default:
			break;
		}

		switch (wsink->id) {
		case snd_soc_dapm_mux:
			ret = dapm_connect_mux(dapm, path, control, wsink);
			if (ret != 0)
				goto err;
			break;
		case snd_soc_dapm_switch:
		case snd_soc_dapm_mixer:
		case snd_soc_dapm_mixer_named_ctl:
			ret = dapm_connect_mixer(dapm, path, control);
			if (ret != 0)
				goto err;
			break;
		default:
			break;
		}
	}

	list_add(&path->list, &dapm->card->paths);
	snd_soc_dapm_for_each_direction(dir)
		list_add(&path->list_node[dir], &widgets[dir]->edges[dir]);

	snd_soc_dapm_for_each_direction(dir) {
		dapm_update_widget_flags(widgets[dir]);
		dapm_mark_dirty(widgets[dir], "Route added");
	}

	dapm_path_invalidate(path);

	return 0;
err:
	kfree(path);
	return ret;
}

static int snd_soc_dapm_add_route(struct snd_soc_dapm_context *dapm,
				  const struct snd_soc_dapm_route *route)
{
	struct snd_soc_dapm_widget *wsource = NULL, *wsink = NULL, *w;
	struct snd_soc_dapm_widget *wtsource = NULL, *wtsink = NULL;
	const char *sink;
	const char *source;
	char prefixed_sink[80];
	char prefixed_source[80];
	const char *prefix;
	int ret;

	prefix = soc_dapm_prefix(dapm);
	if (prefix) {
		snprintf(prefixed_sink, sizeof(prefixed_sink), "%s %s",
			 prefix, route->sink);
		sink = prefixed_sink;
		snprintf(prefixed_source, sizeof(prefixed_source), "%s %s",
			 prefix, route->source);
		source = prefixed_source;
	} else {
		sink = route->sink;
		source = route->source;
	}

	wsource = dapm_wcache_lookup(&dapm->path_source_cache, source);
	wsink = dapm_wcache_lookup(&dapm->path_sink_cache, sink);

	if (wsink && wsource)
		goto skip_search;

	/*
	 * find src and dest widgets over all widgets but favor a widget from
	 * current DAPM context
	 */
	list_for_each_entry(w, &dapm->card->widgets, list) {
		if (!wsink && !(strcmp(w->name, sink))) {
			wtsink = w;
			if (w->dapm == dapm) {
				wsink = w;
				if (wsource)
					break;
			}
			continue;
		}
		if (!wsource && !(strcmp(w->name, source))) {
			wtsource = w;
			if (w->dapm == dapm) {
				wsource = w;
				if (wsink)
					break;
			}
		}
	}
	/* use widget from another DAPM context if not found from this */
	if (!wsink)
		wsink = wtsink;
	if (!wsource)
		wsource = wtsource;

	if (wsource == NULL) {
		dev_err(dapm->dev, "ASoC: no source widget found for %s\n",
			route->source);
		return -ENODEV;
	}
	if (wsink == NULL) {
		dev_err(dapm->dev, "ASoC: no sink widget found for %s\n",
			route->sink);
		return -ENODEV;
	}

skip_search:
	dapm_wcache_update(&dapm->path_sink_cache, wsink);
	dapm_wcache_update(&dapm->path_source_cache, wsource);

	ret = snd_soc_dapm_add_path(dapm, wsource, wsink, route->control,
		route->connected);
	if (ret)
		goto err;

	return 0;
err:
	dev_warn(dapm->dev, "ASoC: no dapm match for %s --> %s --> %s\n",
		 source, route->control, sink);
	return ret;
}

static int snd_soc_dapm_del_route(struct snd_soc_dapm_context *dapm,
				  const struct snd_soc_dapm_route *route)
{
	struct snd_soc_dapm_widget *wsource, *wsink;
	struct snd_soc_dapm_path *path, *p;
	const char *sink;
	const char *source;
	char prefixed_sink[80];
	char prefixed_source[80];
	const char *prefix;

	if (route->control) {
		dev_err(dapm->dev,
			"ASoC: Removal of routes with controls not supported\n");
		return -EINVAL;
	}

	prefix = soc_dapm_prefix(dapm);
	if (prefix) {
		snprintf(prefixed_sink, sizeof(prefixed_sink), "%s %s",
			 prefix, route->sink);
		sink = prefixed_sink;
		snprintf(prefixed_source, sizeof(prefixed_source), "%s %s",
			 prefix, route->source);
		source = prefixed_source;
	} else {
		sink = route->sink;
		source = route->source;
	}

	path = NULL;
	list_for_each_entry(p, &dapm->card->paths, list) {
		if (strcmp(p->source->name, source) != 0)
			continue;
		if (strcmp(p->sink->name, sink) != 0)
			continue;
		path = p;
		break;
	}

	if (path) {
		wsource = path->source;
		wsink = path->sink;

		dapm_mark_dirty(wsource, "Route removed");
		dapm_mark_dirty(wsink, "Route removed");
		if (path->connect)
			dapm_path_invalidate(path);

		dapm_free_path(path);

		/* Update any path related flags */
		dapm_update_widget_flags(wsource);
		dapm_update_widget_flags(wsink);
	} else {
		dev_warn(dapm->dev, "ASoC: Route %s->%s does not exist\n",
			 source, sink);
	}

	return 0;
}

/**
 * snd_soc_dapm_add_routes - Add routes between DAPM widgets
 * @dapm: DAPM context
 * @route: audio routes
 * @num: number of routes
 *
 * Connects 2 dapm widgets together via a named audio path. The sink is
 * the widget receiving the audio signal, whilst the source is the sender
 * of the audio signal.
 *
 * Returns 0 for success else error. On error all resources can be freed
 * with a call to snd_soc_card_free().
 */
int snd_soc_dapm_add_routes(struct snd_soc_dapm_context *dapm,
			    const struct snd_soc_dapm_route *route, int num)
{
	int i, r, ret = 0;

	mutex_lock_nested(&dapm->card->dapm_mutex, SND_SOC_DAPM_CLASS_RUNTIME);
	for (i = 0; i < num; i++) {
		r = snd_soc_dapm_add_route(dapm, route);
		if (r < 0) {
			dev_err(dapm->dev, "ASoC: Failed to add route %s -> %s -> %s\n",
				route->source,
				route->control ? route->control : "direct",
				route->sink);
			ret = r;
		}
		route++;
	}
	mutex_unlock(&dapm->card->dapm_mutex);

	return ret;
}
EXPORT_SYMBOL_GPL(snd_soc_dapm_add_routes);

/**
 * snd_soc_dapm_del_routes - Remove routes between DAPM widgets
 * @dapm: DAPM context
 * @route: audio routes
 * @num: number of routes
 *
 * Removes routes from the DAPM context.
 */
int snd_soc_dapm_del_routes(struct snd_soc_dapm_context *dapm,
			    const struct snd_soc_dapm_route *route, int num)
{
	int i;

	mutex_lock_nested(&dapm->card->dapm_mutex, SND_SOC_DAPM_CLASS_RUNTIME);
	for (i = 0; i < num; i++) {
		snd_soc_dapm_del_route(dapm, route);
		route++;
	}
	mutex_unlock(&dapm->card->dapm_mutex);

	return 0;
}
EXPORT_SYMBOL_GPL(snd_soc_dapm_del_routes);

static int snd_soc_dapm_weak_route(struct snd_soc_dapm_context *dapm,
				   const struct snd_soc_dapm_route *route)
{
	struct snd_soc_dapm_widget *source = dapm_find_widget(dapm,
							      route->source,
							      true);
	struct snd_soc_dapm_widget *sink = dapm_find_widget(dapm,
							    route->sink,
							    true);
	struct snd_soc_dapm_path *path;
	int count = 0;

	if (!source) {
		dev_err(dapm->dev, "ASoC: Unable to find source %s for weak route\n",
			route->source);
		return -ENODEV;
	}

	if (!sink) {
		dev_err(dapm->dev, "ASoC: Unable to find sink %s for weak route\n",
			route->sink);
		return -ENODEV;
	}

	if (route->control || route->connected)
		dev_warn(dapm->dev, "ASoC: Ignoring control for weak route %s->%s\n",
			 route->source, route->sink);

	snd_soc_dapm_widget_for_each_sink_path(source, path) {
		if (path->sink == sink) {
			path->weak = 1;
			count++;
		}
	}

	if (count == 0)
		dev_err(dapm->dev, "ASoC: No path found for weak route %s->%s\n",
			route->source, route->sink);
	if (count > 1)
		dev_warn(dapm->dev, "ASoC: %d paths found for weak route %s->%s\n",
			 count, route->source, route->sink);

	return 0;
}

/**
 * snd_soc_dapm_weak_routes - Mark routes between DAPM widgets as weak
 * @dapm: DAPM context
 * @route: audio routes
 * @num: number of routes
 *
 * Mark existing routes matching those specified in the passed array
 * as being weak, meaning that they are ignored for the purpose of
 * power decisions.  The main intended use case is for sidetone paths
 * which couple audio between other independent paths if they are both
 * active in order to make the combination work better at the user
 * level but which aren't intended to be "used".
 *
 * Note that CODEC drivers should not use this as sidetone type paths
 * can frequently also be used as bypass paths.
 */
int snd_soc_dapm_weak_routes(struct snd_soc_dapm_context *dapm,
			     const struct snd_soc_dapm_route *route, int num)
{
	int i, err;
	int ret = 0;

	mutex_lock_nested(&dapm->card->dapm_mutex, SND_SOC_DAPM_CLASS_INIT);
	for (i = 0; i < num; i++) {
		err = snd_soc_dapm_weak_route(dapm, route);
		if (err)
			ret = err;
		route++;
	}
	mutex_unlock(&dapm->card->dapm_mutex);

	return ret;
}
EXPORT_SYMBOL_GPL(snd_soc_dapm_weak_routes);

/**
 * snd_soc_dapm_new_widgets - add new dapm widgets
 * @card: card to be checked for new dapm widgets
 *
 * Checks the codec for any new dapm widgets and creates them if found.
 *
 * Returns 0 for success.
 */
int snd_soc_dapm_new_widgets(struct snd_soc_card *card)
{
	struct snd_soc_dapm_widget *w;
	unsigned int val;

	mutex_lock_nested(&card->dapm_mutex, SND_SOC_DAPM_CLASS_INIT);

	list_for_each_entry(w, &card->widgets, list)
	{
		if (w->new)
			continue;

		if (w->num_kcontrols) {
			w->kcontrols = kcalloc(w->num_kcontrols,
						sizeof(struct snd_kcontrol *),
						GFP_KERNEL);
			if (!w->kcontrols) {
				mutex_unlock(&card->dapm_mutex);
				return -ENOMEM;
			}
		}

		switch(w->id) {
		case snd_soc_dapm_switch:
		case snd_soc_dapm_mixer:
		case snd_soc_dapm_mixer_named_ctl:
			dapm_new_mixer(w);
			break;
		case snd_soc_dapm_mux:
		case snd_soc_dapm_demux:
			dapm_new_mux(w);
			break;
		case snd_soc_dapm_pga:
		case snd_soc_dapm_out_drv:
			dapm_new_pga(w);
			break;
		case snd_soc_dapm_dai_link:
			dapm_new_dai_link(w);
			break;
		default:
			break;
		}

		/* Read the initial power state from the device */
		if (w->reg >= 0) {
			soc_dapm_read(w->dapm, w->reg, &val);
			val = val >> w->shift;
			val &= w->mask;
			if (val == w->on_val)
				w->power = 1;
		}

		w->new = 1;

		dapm_mark_dirty(w, "new widget");
		dapm_debugfs_add_widget(w);
	}

	dapm_power_widgets(card, SND_SOC_DAPM_STREAM_NOP);
	mutex_unlock(&card->dapm_mutex);
	return 0;
}
EXPORT_SYMBOL_GPL(snd_soc_dapm_new_widgets);

/**
 * snd_soc_dapm_get_volsw - dapm mixer get callback
 * @kcontrol: mixer control
 * @ucontrol: control element information
 *
 * Callback to get the value of a dapm mixer control.
 *
 * Returns 0 for success.
 */
int snd_soc_dapm_get_volsw(struct snd_kcontrol *kcontrol,
	struct snd_ctl_elem_value *ucontrol)
{
	struct snd_soc_dapm_context *dapm = snd_soc_dapm_kcontrol_dapm(kcontrol);
	struct snd_soc_card *card = dapm->card;
	struct soc_mixer_control *mc =
		(struct soc_mixer_control *)kcontrol->private_value;
	int reg = mc->reg;
	unsigned int shift = mc->shift;
	int max = mc->max;
	unsigned int width = fls(max);
	unsigned int mask = (1 << fls(max)) - 1;
	unsigned int invert = mc->invert;
	unsigned int reg_val, val, rval = 0;
	int ret = 0;

	mutex_lock_nested(&card->dapm_mutex, SND_SOC_DAPM_CLASS_RUNTIME);
	if (dapm_kcontrol_is_powered(kcontrol) && reg != SND_SOC_NOPM) {
		ret = soc_dapm_read(dapm, reg, &reg_val);
		val = (reg_val >> shift) & mask;

		if (ret == 0 && reg != mc->rreg)
			ret = soc_dapm_read(dapm, mc->rreg, &reg_val);

		if (snd_soc_volsw_is_stereo(mc))
			rval = (reg_val >> mc->rshift) & mask;
	} else {
		reg_val = dapm_kcontrol_get_value(kcontrol);
		val = reg_val & mask;

		if (snd_soc_volsw_is_stereo(mc))
			rval = (reg_val >> width) & mask;
	}
	mutex_unlock(&card->dapm_mutex);

	if (ret)
		return ret;

	if (invert)
		ucontrol->value.integer.value[0] = max - val;
	else
		ucontrol->value.integer.value[0] = val;

	if (snd_soc_volsw_is_stereo(mc)) {
		if (invert)
			ucontrol->value.integer.value[1] = max - rval;
		else
			ucontrol->value.integer.value[1] = rval;
	}

	return ret;
}
EXPORT_SYMBOL_GPL(snd_soc_dapm_get_volsw);

/**
 * snd_soc_dapm_put_volsw - dapm mixer set callback
 * @kcontrol: mixer control
 * @ucontrol: control element information
 *
 * Callback to set the value of a dapm mixer control.
 *
 * Returns 0 for success.
 */
int snd_soc_dapm_put_volsw(struct snd_kcontrol *kcontrol,
	struct snd_ctl_elem_value *ucontrol)
{
	struct snd_soc_dapm_context *dapm = snd_soc_dapm_kcontrol_dapm(kcontrol);
	struct snd_soc_card *card = dapm->card;
	struct soc_mixer_control *mc =
		(struct soc_mixer_control *)kcontrol->private_value;
	int reg = mc->reg;
	unsigned int shift = mc->shift;
	int max = mc->max;
	unsigned int width = fls(max);
	unsigned int mask = (1 << width) - 1;
	unsigned int invert = mc->invert;
	unsigned int val, rval = 0;
	int connect, rconnect = -1, change, reg_change = 0;
	struct snd_soc_dapm_update update = {};
	int ret = 0;

	val = (ucontrol->value.integer.value[0] & mask);
	connect = !!val;

	if (invert)
		val = max - val;

	if (snd_soc_volsw_is_stereo(mc)) {
		rval = (ucontrol->value.integer.value[1] & mask);
		rconnect = !!rval;
		if (invert)
			rval = max - rval;
	}

	mutex_lock_nested(&card->dapm_mutex, SND_SOC_DAPM_CLASS_RUNTIME);

	/* This assumes field width < (bits in unsigned int / 2) */
	if (width > sizeof(unsigned int) * 8 / 2)
		dev_warn(dapm->dev,
			 "ASoC: control %s field width limit exceeded\n",
			 kcontrol->id.name);
	change = dapm_kcontrol_set_value(kcontrol, val | (rval << width));

	if (reg != SND_SOC_NOPM) {
		val = val << shift;
		rval = rval << mc->rshift;

		reg_change = soc_dapm_test_bits(dapm, reg, mask << shift, val);

		if (snd_soc_volsw_is_stereo(mc))
			reg_change |= soc_dapm_test_bits(dapm, mc->rreg,
							 mask << mc->rshift,
							 rval);
	}

	if (change || reg_change) {
		if (reg_change) {
			if (snd_soc_volsw_is_stereo(mc)) {
				update.has_second_set = true;
				update.reg2 = mc->rreg;
				update.mask2 = mask << mc->rshift;
				update.val2 = rval;
			}
			update.kcontrol = kcontrol;
			update.reg = reg;
			update.mask = mask << shift;
			update.val = val;
			card->update = &update;
		}

		ret = soc_dapm_mixer_update_power(card, kcontrol, connect,
						  rconnect);

		card->update = NULL;
	}

	mutex_unlock(&card->dapm_mutex);

	if (ret > 0)
		soc_dpcm_runtime_update(card);

	return change;
}
EXPORT_SYMBOL_GPL(snd_soc_dapm_put_volsw);

/**
 * snd_soc_dapm_get_enum_double - dapm enumerated double mixer get callback
 * @kcontrol: mixer control
 * @ucontrol: control element information
 *
 * Callback to get the value of a dapm enumerated double mixer control.
 *
 * Returns 0 for success.
 */
int snd_soc_dapm_get_enum_double(struct snd_kcontrol *kcontrol,
	struct snd_ctl_elem_value *ucontrol)
{
	struct snd_soc_dapm_context *dapm = snd_soc_dapm_kcontrol_dapm(kcontrol);
	struct snd_soc_card *card = dapm->card;
	struct soc_enum *e = (struct soc_enum *)kcontrol->private_value;
	unsigned int reg_val, val;

	mutex_lock_nested(&card->dapm_mutex, SND_SOC_DAPM_CLASS_RUNTIME);
	if (e->reg != SND_SOC_NOPM && dapm_kcontrol_is_powered(kcontrol)) {
		int ret = soc_dapm_read(dapm, e->reg, &reg_val);
		if (ret) {
			mutex_unlock(&card->dapm_mutex);
			return ret;
		}
	} else {
		reg_val = dapm_kcontrol_get_value(kcontrol);
	}
	mutex_unlock(&card->dapm_mutex);

	val = (reg_val >> e->shift_l) & e->mask;
	ucontrol->value.enumerated.item[0] = snd_soc_enum_val_to_item(e, val);
	if (e->shift_l != e->shift_r) {
		val = (reg_val >> e->shift_r) & e->mask;
		val = snd_soc_enum_val_to_item(e, val);
		ucontrol->value.enumerated.item[1] = val;
	}

	return 0;
}
EXPORT_SYMBOL_GPL(snd_soc_dapm_get_enum_double);

/**
 * snd_soc_dapm_put_enum_double - dapm enumerated double mixer set callback
 * @kcontrol: mixer control
 * @ucontrol: control element information
 *
 * Callback to set the value of a dapm enumerated double mixer control.
 *
 * Returns 0 for success.
 */
int snd_soc_dapm_put_enum_double(struct snd_kcontrol *kcontrol,
	struct snd_ctl_elem_value *ucontrol)
{
	struct snd_soc_dapm_context *dapm = snd_soc_dapm_kcontrol_dapm(kcontrol);
	struct snd_soc_card *card = dapm->card;
	struct soc_enum *e = (struct soc_enum *)kcontrol->private_value;
	unsigned int *item = ucontrol->value.enumerated.item;
	unsigned int val, change, reg_change = 0;
	unsigned int mask;
	struct snd_soc_dapm_update update = {};
	int ret = 0;

	if (item[0] >= e->items)
		return -EINVAL;

	val = snd_soc_enum_item_to_val(e, item[0]) << e->shift_l;
	mask = e->mask << e->shift_l;
	if (e->shift_l != e->shift_r) {
		if (item[1] > e->items)
			return -EINVAL;
		val |= snd_soc_enum_item_to_val(e, item[1]) << e->shift_r;
		mask |= e->mask << e->shift_r;
	}

	mutex_lock_nested(&card->dapm_mutex, SND_SOC_DAPM_CLASS_RUNTIME);

	change = dapm_kcontrol_set_value(kcontrol, val);

	if (e->reg != SND_SOC_NOPM)
		reg_change = soc_dapm_test_bits(dapm, e->reg, mask, val);

	if (change || reg_change) {
		if (reg_change) {
			update.kcontrol = kcontrol;
			update.reg = e->reg;
			update.mask = mask;
			update.val = val;
			card->update = &update;
		}

		ret = soc_dapm_mux_update_power(card, kcontrol, item[0], e);

		card->update = NULL;
	}

	mutex_unlock(&card->dapm_mutex);

	if (ret > 0)
		soc_dpcm_runtime_update(card);

	return change;
}
EXPORT_SYMBOL_GPL(snd_soc_dapm_put_enum_double);

/**
 * snd_soc_dapm_info_pin_switch - Info for a pin switch
 *
 * @kcontrol: mixer control
 * @uinfo: control element information
 *
 * Callback to provide information about a pin switch control.
 */
int snd_soc_dapm_info_pin_switch(struct snd_kcontrol *kcontrol,
				 struct snd_ctl_elem_info *uinfo)
{
	uinfo->type = SNDRV_CTL_ELEM_TYPE_BOOLEAN;
	uinfo->count = 1;
	uinfo->value.integer.min = 0;
	uinfo->value.integer.max = 1;

	return 0;
}
EXPORT_SYMBOL_GPL(snd_soc_dapm_info_pin_switch);

/**
 * snd_soc_dapm_get_pin_switch - Get information for a pin switch
 *
 * @kcontrol: mixer control
 * @ucontrol: Value
 */
int snd_soc_dapm_get_pin_switch(struct snd_kcontrol *kcontrol,
				struct snd_ctl_elem_value *ucontrol)
{
	struct snd_soc_card *card = snd_kcontrol_chip(kcontrol);
	const char *pin = (const char *)kcontrol->private_value;

	mutex_lock_nested(&card->dapm_mutex, SND_SOC_DAPM_CLASS_RUNTIME);

	ucontrol->value.integer.value[0] =
		snd_soc_dapm_get_pin_status(&card->dapm, pin);

	mutex_unlock(&card->dapm_mutex);

	return 0;
}
EXPORT_SYMBOL_GPL(snd_soc_dapm_get_pin_switch);

/**
 * snd_soc_dapm_put_pin_switch - Set information for a pin switch
 *
 * @kcontrol: mixer control
 * @ucontrol: Value
 */
int snd_soc_dapm_put_pin_switch(struct snd_kcontrol *kcontrol,
				struct snd_ctl_elem_value *ucontrol)
{
	struct snd_soc_card *card = snd_kcontrol_chip(kcontrol);
	const char *pin = (const char *)kcontrol->private_value;
	int ret;

	mutex_lock_nested(&card->dapm_mutex, SND_SOC_DAPM_CLASS_RUNTIME);
	ret = __snd_soc_dapm_set_pin(&card->dapm, pin,
				     !!ucontrol->value.integer.value[0]);
	mutex_unlock(&card->dapm_mutex);

	snd_soc_dapm_sync(&card->dapm);
	return ret;
}
EXPORT_SYMBOL_GPL(snd_soc_dapm_put_pin_switch);

struct snd_soc_dapm_widget *
snd_soc_dapm_new_control(struct snd_soc_dapm_context *dapm,
	const struct snd_soc_dapm_widget *widget)
{
	struct snd_soc_dapm_widget *w;

	mutex_lock_nested(&dapm->card->dapm_mutex, SND_SOC_DAPM_CLASS_RUNTIME);
	w = snd_soc_dapm_new_control_unlocked(dapm, widget);
	/* Do not nag about probe deferrals */
	if (IS_ERR(w)) {
		int ret = PTR_ERR(w);

		if (ret != -EPROBE_DEFER)
			dev_err(dapm->dev,
				"ASoC: Failed to create DAPM control %s (%d)\n",
				widget->name, ret);
		goto out_unlock;
	}
	if (!w)
		dev_err(dapm->dev,
			"ASoC: Failed to create DAPM control %s\n",
			widget->name);

out_unlock:
	mutex_unlock(&dapm->card->dapm_mutex);
	return w;
}
EXPORT_SYMBOL_GPL(snd_soc_dapm_new_control);

struct snd_soc_dapm_widget *
snd_soc_dapm_new_control_unlocked(struct snd_soc_dapm_context *dapm,
			 const struct snd_soc_dapm_widget *widget)
{
	enum snd_soc_dapm_direction dir;
	struct snd_soc_dapm_widget *w;
	const char *prefix;
	int ret;

	if ((w = dapm_cnew_widget(widget)) == NULL)
		return NULL;

	switch (w->id) {
	case snd_soc_dapm_regulator_supply:
		w->regulator = devm_regulator_get(dapm->dev, w->name);
		if (IS_ERR(w->regulator)) {
			ret = PTR_ERR(w->regulator);
			if (ret == -EPROBE_DEFER)
				return ERR_PTR(ret);
			dev_err(dapm->dev, "ASoC: Failed to request %s: %d\n",
				w->name, ret);
			return NULL;
		}

		if (w->on_val & SND_SOC_DAPM_REGULATOR_BYPASS) {
			ret = regulator_allow_bypass(w->regulator, true);
			if (ret != 0)
				dev_warn(w->dapm->dev,
					 "ASoC: Failed to bypass %s: %d\n",
					 w->name, ret);
		}
		break;
	case snd_soc_dapm_pinctrl:
		w->pinctrl = devm_pinctrl_get(dapm->dev);
		if (IS_ERR(w->pinctrl)) {
			ret = PTR_ERR(w->pinctrl);
			if (ret == -EPROBE_DEFER)
				return ERR_PTR(ret);
			dev_err(dapm->dev, "ASoC: Failed to request %s: %d\n",
				w->name, ret);
			return NULL;
		}
		break;
	case snd_soc_dapm_clock_supply:
#ifdef CONFIG_CLKDEV_LOOKUP
		w->clk = devm_clk_get(dapm->dev, w->name);
		if (IS_ERR(w->clk)) {
			ret = PTR_ERR(w->clk);
			if (ret == -EPROBE_DEFER)
				return ERR_PTR(ret);
			dev_err(dapm->dev, "ASoC: Failed to request %s: %d\n",
				w->name, ret);
			return NULL;
		}
#else
		return NULL;
#endif
		break;
	default:
		break;
	}

	prefix = soc_dapm_prefix(dapm);
	if (prefix)
		w->name = kasprintf(GFP_KERNEL, "%s %s", prefix, widget->name);
	else
		w->name = kstrdup_const(widget->name, GFP_KERNEL);
	if (w->name == NULL) {
		kfree(w);
		return NULL;
	}

	switch (w->id) {
	case snd_soc_dapm_mic:
		w->is_ep = SND_SOC_DAPM_EP_SOURCE;
		w->power_check = dapm_generic_check_power;
		break;
	case snd_soc_dapm_input:
		if (!dapm->card->fully_routed)
			w->is_ep = SND_SOC_DAPM_EP_SOURCE;
		w->power_check = dapm_generic_check_power;
		break;
	case snd_soc_dapm_spk:
	case snd_soc_dapm_hp:
		w->is_ep = SND_SOC_DAPM_EP_SINK;
		w->power_check = dapm_generic_check_power;
		break;
	case snd_soc_dapm_output:
		if (!dapm->card->fully_routed)
			w->is_ep = SND_SOC_DAPM_EP_SINK;
		w->power_check = dapm_generic_check_power;
		break;
	case snd_soc_dapm_vmid:
	case snd_soc_dapm_siggen:
		w->is_ep = SND_SOC_DAPM_EP_SOURCE;
		w->power_check = dapm_always_on_check_power;
		break;
	case snd_soc_dapm_sink:
		w->is_ep = SND_SOC_DAPM_EP_SINK;
		w->power_check = dapm_always_on_check_power;
		break;

	case snd_soc_dapm_mux:
	case snd_soc_dapm_demux:
	case snd_soc_dapm_switch:
	case snd_soc_dapm_mixer:
	case snd_soc_dapm_mixer_named_ctl:
	case snd_soc_dapm_adc:
	case snd_soc_dapm_aif_out:
	case snd_soc_dapm_dac:
	case snd_soc_dapm_aif_in:
	case snd_soc_dapm_pga:
	case snd_soc_dapm_out_drv:
	case snd_soc_dapm_micbias:
	case snd_soc_dapm_line:
	case snd_soc_dapm_dai_link:
	case snd_soc_dapm_dai_out:
	case snd_soc_dapm_dai_in:
		w->power_check = dapm_generic_check_power;
		break;
	case snd_soc_dapm_supply:
	case snd_soc_dapm_regulator_supply:
	case snd_soc_dapm_pinctrl:
	case snd_soc_dapm_clock_supply:
	case snd_soc_dapm_kcontrol:
		w->is_supply = 1;
		w->power_check = dapm_supply_check_power;
		break;
	default:
		w->power_check = dapm_always_on_check_power;
		break;
	}

	w->dapm = dapm;
	INIT_LIST_HEAD(&w->list);
	INIT_LIST_HEAD(&w->dirty);
	list_add_tail(&w->list, &dapm->card->widgets);

	snd_soc_dapm_for_each_direction(dir) {
		INIT_LIST_HEAD(&w->edges[dir]);
		w->endpoints[dir] = -1;
	}

	/* machine layer sets up unconnected pins and insertions */
	w->connected = 1;
	return w;
}

/**
 * snd_soc_dapm_new_controls - create new dapm controls
 * @dapm: DAPM context
 * @widget: widget array
 * @num: number of widgets
 *
 * Creates new DAPM controls based upon the templates.
 *
 * Returns 0 for success else error.
 */
int snd_soc_dapm_new_controls(struct snd_soc_dapm_context *dapm,
	const struct snd_soc_dapm_widget *widget,
	int num)
{
	struct snd_soc_dapm_widget *w;
	int i;
	int ret = 0;

	mutex_lock_nested(&dapm->card->dapm_mutex, SND_SOC_DAPM_CLASS_INIT);
	for (i = 0; i < num; i++) {
		w = snd_soc_dapm_new_control_unlocked(dapm, widget);
		if (IS_ERR(w)) {
			ret = PTR_ERR(w);
			/* Do not nag about probe deferrals */
			if (ret == -EPROBE_DEFER)
				break;
			dev_err(dapm->dev,
				"ASoC: Failed to create DAPM control %s (%d)\n",
				widget->name, ret);
			break;
		}
		if (!w) {
			dev_err(dapm->dev,
				"ASoC: Failed to create DAPM control %s\n",
				widget->name);
			ret = -ENOMEM;
			break;
		}
		widget++;
	}
	mutex_unlock(&dapm->card->dapm_mutex);
	return ret;
}
EXPORT_SYMBOL_GPL(snd_soc_dapm_new_controls);

static int snd_soc_dai_link_event(struct snd_soc_dapm_widget *w,
				  struct snd_kcontrol *kcontrol, int event)
{
	struct snd_soc_dapm_path *source_p, *sink_p;
	struct snd_soc_dai *source, *sink;
	struct snd_soc_pcm_runtime *rtd = w->priv;
	const struct snd_soc_pcm_stream *config = w->params + w->params_select;
	struct snd_pcm_substream substream;
	struct snd_pcm_hw_params *params = NULL;
	struct snd_pcm_runtime *runtime = NULL;
	unsigned int fmt;
	int ret = 0;

	if (WARN_ON(!config) ||
	    WARN_ON(list_empty(&w->edges[SND_SOC_DAPM_DIR_OUT]) ||
		    list_empty(&w->edges[SND_SOC_DAPM_DIR_IN])))
		return -EINVAL;

	/* We only support a single source and sink, pick the first */
	source_p = list_first_entry(&w->edges[SND_SOC_DAPM_DIR_OUT],
				    struct snd_soc_dapm_path,
				    list_node[SND_SOC_DAPM_DIR_OUT]);
	sink_p = list_first_entry(&w->edges[SND_SOC_DAPM_DIR_IN],
				    struct snd_soc_dapm_path,
				    list_node[SND_SOC_DAPM_DIR_IN]);

	source = source_p->source->priv;
	sink = sink_p->sink->priv;

	/* Be a little careful as we don't want to overflow the mask array */
	if (config->formats) {
		fmt = ffs(config->formats) - 1;
	} else {
		dev_warn(w->dapm->dev, "ASoC: Invalid format %llx specified\n",
			 config->formats);
		fmt = 0;
	}

	/* Currently very limited parameter selection */
	params = kzalloc(sizeof(*params), GFP_KERNEL);
	if (!params) {
		ret = -ENOMEM;
		goto out;
	}
	snd_mask_set(hw_param_mask(params, SNDRV_PCM_HW_PARAM_FORMAT), fmt);

	hw_param_interval(params, SNDRV_PCM_HW_PARAM_RATE)->min =
		config->rate_min;
	hw_param_interval(params, SNDRV_PCM_HW_PARAM_RATE)->max =
		config->rate_max;

	hw_param_interval(params, SNDRV_PCM_HW_PARAM_CHANNELS)->min
		= config->channels_min;
	hw_param_interval(params, SNDRV_PCM_HW_PARAM_CHANNELS)->max
		= config->channels_max;

	memset(&substream, 0, sizeof(substream));

	/* Allocate a dummy snd_pcm_runtime for startup() and other ops() */
	runtime = kzalloc(sizeof(*runtime), GFP_KERNEL);
	if (!runtime) {
		ret = -ENOMEM;
		goto out;
	}
	substream.runtime = runtime;
	substream.private_data = rtd;

	switch (event) {
	case SND_SOC_DAPM_PRE_PMU:
		substream.stream = SNDRV_PCM_STREAM_CAPTURE;
		if (source->driver->ops->startup) {
			ret = source->driver->ops->startup(&substream, source);
			if (ret < 0) {
				dev_err(source->dev,
					"ASoC: startup() failed: %d\n", ret);
				goto out;
			}
			source->active++;
		}
		ret = soc_dai_hw_params(&substream, params, source);
		if (ret < 0)
			goto out;

		substream.stream = SNDRV_PCM_STREAM_PLAYBACK;
		if (sink->driver->ops->startup) {
			ret = sink->driver->ops->startup(&substream, sink);
			if (ret < 0) {
				dev_err(sink->dev,
					"ASoC: startup() failed: %d\n", ret);
				goto out;
			}
			sink->active++;
		}
		ret = soc_dai_hw_params(&substream, params, sink);
		if (ret < 0)
			goto out;
		break;

	case SND_SOC_DAPM_POST_PMU:
		ret = snd_soc_dai_digital_mute(sink, 0,
					       SNDRV_PCM_STREAM_PLAYBACK);
		if (ret != 0 && ret != -ENOTSUPP)
			dev_warn(sink->dev, "ASoC: Failed to unmute: %d\n", ret);
		ret = 0;
		break;

	case SND_SOC_DAPM_PRE_PMD:
		ret = snd_soc_dai_digital_mute(sink, 1,
					       SNDRV_PCM_STREAM_PLAYBACK);
		if (ret != 0 && ret != -ENOTSUPP)
			dev_warn(sink->dev, "ASoC: Failed to mute: %d\n", ret);
		ret = 0;

		source->active--;
		if (source->driver->ops->shutdown) {
			substream.stream = SNDRV_PCM_STREAM_CAPTURE;
			source->driver->ops->shutdown(&substream, source);
		}

		sink->active--;
		if (sink->driver->ops->shutdown) {
			substream.stream = SNDRV_PCM_STREAM_PLAYBACK;
			sink->driver->ops->shutdown(&substream, sink);
		}
		break;

	default:
		WARN(1, "Unknown event %d\n", event);
		ret = -EINVAL;
	}

out:
	kfree(runtime);
	kfree(params);
	return ret;
}

static int snd_soc_dapm_dai_link_get(struct snd_kcontrol *kcontrol,
			  struct snd_ctl_elem_value *ucontrol)
{
	struct snd_soc_dapm_widget *w = snd_kcontrol_chip(kcontrol);

	ucontrol->value.enumerated.item[0] = w->params_select;

	return 0;
}

static int snd_soc_dapm_dai_link_put(struct snd_kcontrol *kcontrol,
			  struct snd_ctl_elem_value *ucontrol)
{
	struct snd_soc_dapm_widget *w = snd_kcontrol_chip(kcontrol);

	/* Can't change the config when widget is already powered */
	if (w->power)
		return -EBUSY;

	if (ucontrol->value.enumerated.item[0] == w->params_select)
		return 0;

	if (ucontrol->value.enumerated.item[0] >= w->num_params)
		return -EINVAL;

	w->params_select = ucontrol->value.enumerated.item[0];

	return 1;
}

static void
snd_soc_dapm_free_kcontrol(struct snd_soc_card *card,
			unsigned long *private_value,
			int num_params,
			const char **w_param_text)
{
	int count;

	devm_kfree(card->dev, (void *)*private_value);

	if (!w_param_text)
		return;

	for (count = 0 ; count < num_params; count++)
		devm_kfree(card->dev, (void *)w_param_text[count]);
	devm_kfree(card->dev, w_param_text);
}

static struct snd_kcontrol_new *
snd_soc_dapm_alloc_kcontrol(struct snd_soc_card *card,
			char *link_name,
			const struct snd_soc_pcm_stream *params,
			int num_params, const char **w_param_text,
			unsigned long *private_value)
{
	struct soc_enum w_param_enum[] = {
		SOC_ENUM_SINGLE(0, 0, 0, NULL),
	};
	struct snd_kcontrol_new kcontrol_dai_link[] = {
		SOC_ENUM_EXT(NULL, w_param_enum[0],
			     snd_soc_dapm_dai_link_get,
			     snd_soc_dapm_dai_link_put),
	};
	struct snd_kcontrol_new *kcontrol_news;
	const struct snd_soc_pcm_stream *config = params;
	int count;

	for (count = 0 ; count < num_params; count++) {
		if (!config->stream_name) {
			dev_warn(card->dapm.dev,
				"ASoC: anonymous config %d for dai link %s\n",
				count, link_name);
			w_param_text[count] =
				devm_kasprintf(card->dev, GFP_KERNEL,
					       "Anonymous Configuration %d",
					       count);
		} else {
			w_param_text[count] = devm_kmemdup(card->dev,
						config->stream_name,
						strlen(config->stream_name) + 1,
						GFP_KERNEL);
		}
		if (!w_param_text[count])
			goto outfree_w_param;
		config++;
	}

	w_param_enum[0].items = num_params;
	w_param_enum[0].texts = w_param_text;

	*private_value =
		(unsigned long) devm_kmemdup(card->dev,
			(void *)(kcontrol_dai_link[0].private_value),
			sizeof(struct soc_enum), GFP_KERNEL);
	if (!*private_value) {
		dev_err(card->dev, "ASoC: Failed to create control for %s widget\n",
			link_name);
		goto outfree_w_param;
	}
	kcontrol_dai_link[0].private_value = *private_value;
	/* duplicate kcontrol_dai_link on heap so that memory persists */
	kcontrol_news = devm_kmemdup(card->dev, &kcontrol_dai_link[0],
					sizeof(struct snd_kcontrol_new),
					GFP_KERNEL);
	if (!kcontrol_news) {
		dev_err(card->dev, "ASoC: Failed to create control for %s widget\n",
			link_name);
		goto outfree_w_param;
	}
	return kcontrol_news;

outfree_w_param:
	snd_soc_dapm_free_kcontrol(card, private_value, num_params, w_param_text);
	return NULL;
}

int snd_soc_dapm_new_pcm(struct snd_soc_card *card,
			 struct snd_soc_pcm_runtime *rtd,
			 const struct snd_soc_pcm_stream *params,
			 unsigned int num_params,
			 struct snd_soc_dapm_widget *source,
			 struct snd_soc_dapm_widget *sink)
{
	struct snd_soc_dapm_widget template;
	struct snd_soc_dapm_widget *w;
	const char **w_param_text;
	unsigned long private_value;
	char *link_name;
	int ret;

	link_name = devm_kasprintf(card->dev, GFP_KERNEL, "%s-%s",
				   source->name, sink->name);
	if (!link_name)
		return -ENOMEM;

	memset(&template, 0, sizeof(template));
	template.reg = SND_SOC_NOPM;
	template.id = snd_soc_dapm_dai_link;
	template.name = link_name;
	template.event = snd_soc_dai_link_event;
	template.event_flags = SND_SOC_DAPM_PRE_PMU | SND_SOC_DAPM_POST_PMU |
		SND_SOC_DAPM_PRE_PMD;
	template.kcontrol_news = NULL;

	/* allocate memory for control, only in case of multiple configs */
	if (num_params > 1) {
		w_param_text = devm_kcalloc(card->dev, num_params,
					sizeof(char *), GFP_KERNEL);
		if (!w_param_text) {
			ret = -ENOMEM;
			goto param_fail;
		}

		template.num_kcontrols = 1;
		template.kcontrol_news =
					snd_soc_dapm_alloc_kcontrol(card,
						link_name, params, num_params,
						w_param_text, &private_value);
		if (!template.kcontrol_news) {
			ret = -ENOMEM;
			goto param_fail;
		}
	} else {
		w_param_text = NULL;
	}
	dev_dbg(card->dev, "ASoC: adding %s widget\n", link_name);

	w = snd_soc_dapm_new_control_unlocked(&card->dapm, &template);
	if (IS_ERR(w)) {
		ret = PTR_ERR(w);
		/* Do not nag about probe deferrals */
		if (ret != -EPROBE_DEFER)
			dev_err(card->dev,
				"ASoC: Failed to create %s widget (%d)\n",
				link_name, ret);
		goto outfree_kcontrol_news;
	}
	if (!w) {
		dev_err(card->dev, "ASoC: Failed to create %s widget\n",
			link_name);
		ret = -ENOMEM;
		goto outfree_kcontrol_news;
	}

	w->params = params;
	w->num_params = num_params;
	w->priv = rtd;

	ret = snd_soc_dapm_add_path(&card->dapm, source, w, NULL, NULL);
	if (ret)
		goto outfree_w;
	return snd_soc_dapm_add_path(&card->dapm, w, sink, NULL, NULL);

outfree_w:
	devm_kfree(card->dev, w);
outfree_kcontrol_news:
	devm_kfree(card->dev, (void *)template.kcontrol_news);
	snd_soc_dapm_free_kcontrol(card, &private_value, num_params, w_param_text);
param_fail:
	devm_kfree(card->dev, link_name);
	return ret;
}

int snd_soc_dapm_new_dai_widgets(struct snd_soc_dapm_context *dapm,
				 struct snd_soc_dai *dai)
{
	struct snd_soc_dapm_widget template;
	struct snd_soc_dapm_widget *w;

	WARN_ON(dapm->dev != dai->dev);

	memset(&template, 0, sizeof(template));
	template.reg = SND_SOC_NOPM;

	if (dai->driver->playback.stream_name) {
		template.id = snd_soc_dapm_dai_in;
		template.name = dai->driver->playback.stream_name;
		template.sname = dai->driver->playback.stream_name;

		dev_dbg(dai->dev, "ASoC: adding %s widget\n",
			template.name);

		w = snd_soc_dapm_new_control_unlocked(dapm, &template);
		if (IS_ERR(w)) {
			int ret = PTR_ERR(w);

			/* Do not nag about probe deferrals */
			if (ret != -EPROBE_DEFER)
				dev_err(dapm->dev,
				"ASoC: Failed to create %s widget (%d)\n",
				dai->driver->playback.stream_name, ret);
			return ret;
		}
		if (!w) {
			dev_err(dapm->dev, "ASoC: Failed to create %s widget\n",
				dai->driver->playback.stream_name);
			return -ENOMEM;
		}

		w->priv = dai;
		dai->playback_widget = w;
	}

	if (dai->driver->capture.stream_name) {
		template.id = snd_soc_dapm_dai_out;
		template.name = dai->driver->capture.stream_name;
		template.sname = dai->driver->capture.stream_name;

		dev_dbg(dai->dev, "ASoC: adding %s widget\n",
			template.name);

		w = snd_soc_dapm_new_control_unlocked(dapm, &template);
		if (IS_ERR(w)) {
			int ret = PTR_ERR(w);

			/* Do not nag about probe deferrals */
			if (ret != -EPROBE_DEFER)
				dev_err(dapm->dev,
				"ASoC: Failed to create %s widget (%d)\n",
				dai->driver->playback.stream_name, ret);
			return ret;
		}
		if (!w) {
			dev_err(dapm->dev, "ASoC: Failed to create %s widget\n",
				dai->driver->capture.stream_name);
			return -ENOMEM;
		}

		w->priv = dai;
		dai->capture_widget = w;
	}

	return 0;
}

int snd_soc_dapm_link_dai_widgets(struct snd_soc_card *card)
{
	struct snd_soc_dapm_widget *dai_w, *w;
	struct snd_soc_dapm_widget *src, *sink;
	struct snd_soc_dai *dai;

	/* For each DAI widget... */
	list_for_each_entry(dai_w, &card->widgets, list) {
		switch (dai_w->id) {
		case snd_soc_dapm_dai_in:
		case snd_soc_dapm_dai_out:
			break;
		default:
			continue;
		}

		/* let users know there is no DAI to link */
		if (!dai_w->priv) {
			dev_dbg(card->dev, "dai widget %s has no DAI\n",
				dai_w->name);
			continue;
		}

		dai = dai_w->priv;

		/* ...find all widgets with the same stream and link them */
		list_for_each_entry(w, &card->widgets, list) {
			if (w->dapm != dai_w->dapm)
				continue;

			switch (w->id) {
			case snd_soc_dapm_dai_in:
			case snd_soc_dapm_dai_out:
				continue;
			default:
				break;
			}

			if (!w->sname || !strstr(w->sname, dai_w->sname))
				continue;

			if (dai_w->id == snd_soc_dapm_dai_in) {
				src = dai_w;
				sink = w;
			} else {
				src = w;
				sink = dai_w;
			}
			dev_dbg(dai->dev, "%s -> %s\n", src->name, sink->name);
			snd_soc_dapm_add_path(w->dapm, src, sink, NULL, NULL);
		}
	}

	return 0;
}

static void dapm_connect_dai_link_widgets(struct snd_soc_card *card,
					  struct snd_soc_pcm_runtime *rtd)
{
	struct snd_soc_dai *cpu_dai = rtd->cpu_dai;
	struct snd_soc_dapm_widget *sink, *source;
	int i;

	for (i = 0; i < rtd->num_codecs; i++) {
		struct snd_soc_dai *codec_dai = rtd->codec_dais[i];

		if (!cpu_dai->component->codec)
			continue;

		/* connect BE DAI playback if widgets are valid */
		if (codec_dai->playback_widget && cpu_dai->playback_widget) {
			source = cpu_dai->playback_widget;
			sink = codec_dai->playback_widget;
			dev_dbg(rtd->dev, "connected DAI link %s:%s -> %s:%s\n",
				cpu_dai->component->name, source->name,
				codec_dai->component->name, sink->name);

			snd_soc_dapm_add_path(&card->dapm, source, sink,
				NULL, NULL);
		}

		/* connect BE DAI capture if widgets are valid */
		if (codec_dai->capture_widget && cpu_dai->capture_widget) {
			source = codec_dai->capture_widget;
			sink = cpu_dai->capture_widget;
			dev_dbg(rtd->dev, "connected DAI link %s:%s -> %s:%s\n",
				codec_dai->component->name, source->name,
				cpu_dai->component->name, sink->name);

			snd_soc_dapm_add_path(&card->dapm, source, sink,
				NULL, NULL);
		}
	}
}

static void soc_dapm_dai_stream_event(struct snd_soc_dai *dai, int stream,
	int event)
{
	struct snd_soc_dapm_widget *w;
	unsigned int ep;

	if (stream == SNDRV_PCM_STREAM_PLAYBACK)
		w = dai->playback_widget;
	else
		w = dai->capture_widget;

	if (w) {
		dapm_mark_dirty(w, "stream event");

		if (w->id == snd_soc_dapm_dai_in) {
			ep = SND_SOC_DAPM_EP_SOURCE;
			dapm_widget_invalidate_input_paths(w);
		} else {
			ep = SND_SOC_DAPM_EP_SINK;
			dapm_widget_invalidate_output_paths(w);
		}

		switch (event) {
		case SND_SOC_DAPM_STREAM_START:
			w->active = 1;
			w->is_ep = ep;
			break;
		case SND_SOC_DAPM_STREAM_STOP:
			w->active = 0;
			w->is_ep = 0;
			break;
		case SND_SOC_DAPM_STREAM_SUSPEND:
		case SND_SOC_DAPM_STREAM_RESUME:
		case SND_SOC_DAPM_STREAM_PAUSE_PUSH:
		case SND_SOC_DAPM_STREAM_PAUSE_RELEASE:
			break;
		}
	}
}

void snd_soc_dapm_connect_dai_link_widgets(struct snd_soc_card *card)
{
	struct snd_soc_pcm_runtime *rtd;

	/* for each BE DAI link... */
	list_for_each_entry(rtd, &card->rtd_list, list)  {
		/*
		 * dynamic FE links have no fixed DAI mapping.
		 * CODEC<->CODEC links have no direct connection.
		 */
		if (rtd->dai_link->dynamic || rtd->dai_link->params ||
		    rtd->dai_link->dynamic_be)
			continue;

		dapm_connect_dai_link_widgets(card, rtd);
	}
}

static void soc_dapm_stream_event(struct snd_soc_pcm_runtime *rtd, int stream,
	int event)
{
	int i;

	soc_dapm_dai_stream_event(rtd->cpu_dai, stream, event);
	for (i = 0; i < rtd->num_codecs; i++)
		soc_dapm_dai_stream_event(rtd->codec_dais[i], stream, event);

	dapm_power_widgets(rtd->card, event);
}

/**
 * snd_soc_dapm_stream_event - send a stream event to the dapm core
 * @rtd: PCM runtime data
 * @stream: stream name
 * @event: stream event
 *
 * Sends a stream event to the dapm core. The core then makes any
 * necessary widget power changes.
 *
 * Returns 0 for success else error.
 */
void snd_soc_dapm_stream_event(struct snd_soc_pcm_runtime *rtd, int stream,
			      int event)
{
	struct snd_soc_card *card = rtd->card;

	mutex_lock_nested(&card->dapm_mutex, SND_SOC_DAPM_CLASS_RUNTIME);
	soc_dapm_stream_event(rtd, stream, event);
	mutex_unlock(&card->dapm_mutex);
}

/**
 * snd_soc_dapm_enable_pin_unlocked - enable pin.
 * @dapm: DAPM context
 * @pin: pin name
 *
 * Enables input/output pin and its parents or children widgets iff there is
 * a valid audio route and active audio stream.
 *
 * Requires external locking.
 *
 * NOTE: snd_soc_dapm_sync() needs to be called after this for DAPM to
 * do any widget power switching.
 */
int snd_soc_dapm_enable_pin_unlocked(struct snd_soc_dapm_context *dapm,
				   const char *pin)
{
	return snd_soc_dapm_set_pin(dapm, pin, 1);
}
EXPORT_SYMBOL_GPL(snd_soc_dapm_enable_pin_unlocked);

/**
 * snd_soc_dapm_enable_pin - enable pin.
 * @dapm: DAPM context
 * @pin: pin name
 *
 * Enables input/output pin and its parents or children widgets iff there is
 * a valid audio route and active audio stream.
 *
 * NOTE: snd_soc_dapm_sync() needs to be called after this for DAPM to
 * do any widget power switching.
 */
int snd_soc_dapm_enable_pin(struct snd_soc_dapm_context *dapm, const char *pin)
{
	int ret;

	mutex_lock_nested(&dapm->card->dapm_mutex, SND_SOC_DAPM_CLASS_RUNTIME);

	ret = snd_soc_dapm_set_pin(dapm, pin, 1);

	mutex_unlock(&dapm->card->dapm_mutex);

	return ret;
}
EXPORT_SYMBOL_GPL(snd_soc_dapm_enable_pin);

/**
 * snd_soc_dapm_force_enable_pin_unlocked - force a pin to be enabled
 * @dapm: DAPM context
 * @pin: pin name
 *
 * Enables input/output pin regardless of any other state.  This is
 * intended for use with microphone bias supplies used in microphone
 * jack detection.
 *
 * Requires external locking.
 *
 * NOTE: snd_soc_dapm_sync() needs to be called after this for DAPM to
 * do any widget power switching.
 */
int snd_soc_dapm_force_enable_pin_unlocked(struct snd_soc_dapm_context *dapm,
					 const char *pin)
{
	struct snd_soc_dapm_widget *w = dapm_find_widget(dapm, pin, true);

	if (!w) {
		dev_err(dapm->dev, "ASoC: unknown pin %s\n", pin);
		return -EINVAL;
	}

	dev_dbg(w->dapm->dev, "ASoC: force enable pin %s\n", pin);
	if (!w->connected) {
		/*
		 * w->force does not affect the number of input or output paths,
		 * so we only have to recheck if w->connected is changed
		 */
		dapm_widget_invalidate_input_paths(w);
		dapm_widget_invalidate_output_paths(w);
		w->connected = 1;
	}
	w->force = 1;
	dapm_mark_dirty(w, "force enable");

	return 0;
}
EXPORT_SYMBOL_GPL(snd_soc_dapm_force_enable_pin_unlocked);

/**
 * snd_soc_dapm_force_enable_pin - force a pin to be enabled
 * @dapm: DAPM context
 * @pin: pin name
 *
 * Enables input/output pin regardless of any other state.  This is
 * intended for use with microphone bias supplies used in microphone
 * jack detection.
 *
 * NOTE: snd_soc_dapm_sync() needs to be called after this for DAPM to
 * do any widget power switching.
 */
int snd_soc_dapm_force_enable_pin(struct snd_soc_dapm_context *dapm,
				  const char *pin)
{
	int ret;

	mutex_lock_nested(&dapm->card->dapm_mutex, SND_SOC_DAPM_CLASS_RUNTIME);

	ret = snd_soc_dapm_force_enable_pin_unlocked(dapm, pin);

	mutex_unlock(&dapm->card->dapm_mutex);

	return ret;
}
EXPORT_SYMBOL_GPL(snd_soc_dapm_force_enable_pin);

/**
 * snd_soc_dapm_disable_pin_unlocked - disable pin.
 * @dapm: DAPM context
 * @pin: pin name
 *
 * Disables input/output pin and its parents or children widgets.
 *
 * Requires external locking.
 *
 * NOTE: snd_soc_dapm_sync() needs to be called after this for DAPM to
 * do any widget power switching.
 */
int snd_soc_dapm_disable_pin_unlocked(struct snd_soc_dapm_context *dapm,
				    const char *pin)
{
	return snd_soc_dapm_set_pin(dapm, pin, 0);
}
EXPORT_SYMBOL_GPL(snd_soc_dapm_disable_pin_unlocked);

/**
 * snd_soc_dapm_disable_pin - disable pin.
 * @dapm: DAPM context
 * @pin: pin name
 *
 * Disables input/output pin and its parents or children widgets.
 *
 * NOTE: snd_soc_dapm_sync() needs to be called after this for DAPM to
 * do any widget power switching.
 */
int snd_soc_dapm_disable_pin(struct snd_soc_dapm_context *dapm,
			     const char *pin)
{
	int ret;

	mutex_lock_nested(&dapm->card->dapm_mutex, SND_SOC_DAPM_CLASS_RUNTIME);

	ret = snd_soc_dapm_set_pin(dapm, pin, 0);

	mutex_unlock(&dapm->card->dapm_mutex);

	return ret;
}
EXPORT_SYMBOL_GPL(snd_soc_dapm_disable_pin);

/**
 * snd_soc_dapm_nc_pin_unlocked - permanently disable pin.
 * @dapm: DAPM context
 * @pin: pin name
 *
 * Marks the specified pin as being not connected, disabling it along
 * any parent or child widgets.  At present this is identical to
 * snd_soc_dapm_disable_pin() but in future it will be extended to do
 * additional things such as disabling controls which only affect
 * paths through the pin.
 *
 * Requires external locking.
 *
 * NOTE: snd_soc_dapm_sync() needs to be called after this for DAPM to
 * do any widget power switching.
 */
int snd_soc_dapm_nc_pin_unlocked(struct snd_soc_dapm_context *dapm,
			       const char *pin)
{
	return snd_soc_dapm_set_pin(dapm, pin, 0);
}
EXPORT_SYMBOL_GPL(snd_soc_dapm_nc_pin_unlocked);

/**
 * snd_soc_dapm_nc_pin - permanently disable pin.
 * @dapm: DAPM context
 * @pin: pin name
 *
 * Marks the specified pin as being not connected, disabling it along
 * any parent or child widgets.  At present this is identical to
 * snd_soc_dapm_disable_pin() but in future it will be extended to do
 * additional things such as disabling controls which only affect
 * paths through the pin.
 *
 * NOTE: snd_soc_dapm_sync() needs to be called after this for DAPM to
 * do any widget power switching.
 */
int snd_soc_dapm_nc_pin(struct snd_soc_dapm_context *dapm, const char *pin)
{
	int ret;

	mutex_lock_nested(&dapm->card->dapm_mutex, SND_SOC_DAPM_CLASS_RUNTIME);

	ret = snd_soc_dapm_set_pin(dapm, pin, 0);

	mutex_unlock(&dapm->card->dapm_mutex);

	return ret;
}
EXPORT_SYMBOL_GPL(snd_soc_dapm_nc_pin);

/**
 * snd_soc_dapm_get_pin_status - get audio pin status
 * @dapm: DAPM context
 * @pin: audio signal pin endpoint (or start point)
 *
 * Get audio pin status - connected or disconnected.
 *
 * Returns 1 for connected otherwise 0.
 */
int snd_soc_dapm_get_pin_status(struct snd_soc_dapm_context *dapm,
				const char *pin)
{
	struct snd_soc_dapm_widget *w = dapm_find_widget(dapm, pin, true);

	if (w)
		return w->connected;

	return 0;
}
EXPORT_SYMBOL_GPL(snd_soc_dapm_get_pin_status);

/**
 * snd_soc_dapm_ignore_suspend - ignore suspend status for DAPM endpoint
 * @dapm: DAPM context
 * @pin: audio signal pin endpoint (or start point)
 *
 * Mark the given endpoint or pin as ignoring suspend.  When the
 * system is disabled a path between two endpoints flagged as ignoring
 * suspend will not be disabled.  The path must already be enabled via
 * normal means at suspend time, it will not be turned on if it was not
 * already enabled.
 */
int snd_soc_dapm_ignore_suspend(struct snd_soc_dapm_context *dapm,
				const char *pin)
{
	struct snd_soc_dapm_widget *w = dapm_find_widget(dapm, pin, false);

	if (!w) {
		dev_err(dapm->dev, "ASoC: unknown pin %s\n", pin);
		return -EINVAL;
	}

	w->ignore_suspend = 1;

	return 0;
}
EXPORT_SYMBOL_GPL(snd_soc_dapm_ignore_suspend);

/**
 * snd_soc_dapm_free - free dapm resources
 * @dapm: DAPM context
 *
 * Free all dapm widgets and resources.
 */
void snd_soc_dapm_free(struct snd_soc_dapm_context *dapm)
{
	dapm_debugfs_cleanup(dapm);
	dapm_free_widgets(dapm);
	list_del(&dapm->list);
}
EXPORT_SYMBOL_GPL(snd_soc_dapm_free);

static void soc_dapm_shutdown_dapm(struct snd_soc_dapm_context *dapm)
{
	struct snd_soc_card *card = dapm->card;
	struct snd_soc_dapm_widget *w;
	LIST_HEAD(down_list);
	int powerdown = 0;

	mutex_lock(&card->dapm_mutex);

	list_for_each_entry(w, &dapm->card->widgets, list) {
		if (w->dapm != dapm)
			continue;
		if (w->power) {
			dapm_seq_insert(w, &down_list, false);
			w->new_power = 0;
			powerdown = 1;
		}
	}

	/* If there were no widgets to power down we're already in
	 * standby.
	 */
	if (powerdown) {
		if (dapm->bias_level == SND_SOC_BIAS_ON)
			snd_soc_dapm_set_bias_level(dapm,
						    SND_SOC_BIAS_PREPARE);
		dapm_seq_run(card, &down_list, 0, false);
		if (dapm->bias_level == SND_SOC_BIAS_PREPARE)
			snd_soc_dapm_set_bias_level(dapm,
						    SND_SOC_BIAS_STANDBY);
	}

	mutex_unlock(&card->dapm_mutex);
}

/*
 * snd_soc_dapm_shutdown - callback for system shutdown
 */
void snd_soc_dapm_shutdown(struct snd_soc_card *card)
{
	struct snd_soc_dapm_context *dapm;

	list_for_each_entry(dapm, &card->dapm_list, list) {
		if (dapm != &card->dapm) {
			soc_dapm_shutdown_dapm(dapm);
			if (dapm->bias_level == SND_SOC_BIAS_STANDBY)
				snd_soc_dapm_set_bias_level(dapm,
							    SND_SOC_BIAS_OFF);
		}
	}

	soc_dapm_shutdown_dapm(&card->dapm);
	if (card->dapm.bias_level == SND_SOC_BIAS_STANDBY)
		snd_soc_dapm_set_bias_level(&card->dapm,
					    SND_SOC_BIAS_OFF);
}

/* Module information */
MODULE_AUTHOR("Liam Girdwood, lrg@slimlogic.co.uk");
MODULE_DESCRIPTION("Dynamic Audio Power Management core for ALSA SoC");
MODULE_LICENSE("GPL");<|MERGE_RESOLUTION|>--- conflicted
+++ resolved
@@ -89,8 +89,6 @@
 	[snd_soc_dapm_pga] = 9,
 	[snd_soc_dapm_aif_in] = 9,
 	[snd_soc_dapm_aif_out] = 9,
-<<<<<<< HEAD
-=======
 	[snd_soc_dapm_buffer] = 9,
 	[snd_soc_dapm_scheduler] = 9,
 	[snd_soc_dapm_effect] = 9,
@@ -98,7 +96,6 @@
 	[snd_soc_dapm_asrc] = 9,
 	[snd_soc_dapm_encoder] = 9,
 	[snd_soc_dapm_decoder] = 9,
->>>>>>> 286cd8c7
 	[snd_soc_dapm_out_drv] = 11,
 	[snd_soc_dapm_hp] = 11,
 	[snd_soc_dapm_spk] = 11,
@@ -1673,15 +1670,10 @@
 			break;
 		}
 
-<<<<<<< HEAD
-		/* Add this debug log to keep track of widgets being
-		 * powered-up and powered-down */
-=======
 		/*
 		 * Add this debug log to keep track of widgets being
 		 * powered-up and powered-down.
 		 */
->>>>>>> 286cd8c7
 		dev_dbg(w->dapm->dev, "dapm: powering %s widget %s\n",
 			power_up ? "up" : "down", w->name);
 
@@ -2016,13 +2008,7 @@
 	dapm_pre_sequence_async(&card->dapm, 0);
 	/* Run other bias changes in parallel */
 	list_for_each_entry(d, &card->dapm_list, list) {
-<<<<<<< HEAD
-		p = snd_soc_dapm_to_platform(d);
-		c = snd_soc_dapm_to_codec(d);
-		if ((d != &card->dapm) && (c || p))
-=======
 		if (d != &card->dapm && d->bias_level != d->target_bias_level)
->>>>>>> 286cd8c7
 			async_schedule_domain(dapm_pre_sequence_async, d,
 						&async_domain);
 	}
@@ -2046,13 +2032,7 @@
 
 	/* Run all the bias changes in parallel */
 	list_for_each_entry(d, &card->dapm_list, list) {
-<<<<<<< HEAD
-		p = snd_soc_dapm_to_platform(d);
-		c = snd_soc_dapm_to_codec(d);
-		if ((d != &card->dapm) && (c || p))
-=======
 		if (d != &card->dapm && d->bias_level != d->target_bias_level)
->>>>>>> 286cd8c7
 			async_schedule_domain(dapm_post_sequence_async, d,
 						&async_domain);
 	}
