/*
 * ALSA SoC TWL4030 codec driver
 *
 * Author:      Steve Sakoman, <steve@sakoman.com>
 *
 * This program is free software; you can redistribute it and/or
 * modify it under the terms of the GNU General Public License
 * version 2 as published by the Free Software Foundation.
 *
 * This program is distributed in the hope that it will be useful, but
 * WITHOUT ANY WARRANTY; without even the implied warranty of
 * MERCHANTABILITY or FITNESS FOR A PARTICULAR PURPOSE.  See the GNU
 * General Public License for more details.
 *
 * You should have received a copy of the GNU General Public License
 * along with this program; if not, write to the Free Software
 * Foundation, Inc., 51 Franklin St, Fifth Floor, Boston, MA
 * 02110-1301 USA
 *
 */

#include <linux/module.h>
#include <linux/moduleparam.h>
#include <linux/init.h>
#include <linux/delay.h>
#include <linux/pm.h>
#include <linux/i2c.h>
#include <linux/platform_device.h>
#include <linux/of.h>
#include <linux/of_gpio.h>
#include <linux/mfd/twl.h>
#include <linux/slab.h>
#include <linux/gpio.h>
#include <sound/core.h>
#include <sound/pcm.h>
#include <sound/pcm_params.h>
#include <sound/soc.h>
#include <sound/initval.h>
#include <sound/tlv.h>

/* Register descriptions are here */
#include <linux/mfd/twl4030-audio.h>

/* TWL4030 PMBR1 Register */
#define TWL4030_PMBR1_REG		0x0D
/* TWL4030 PMBR1 Register GPIO6 mux bits */
#define TWL4030_GPIO6_PWM0_MUTE(value)	((value & 0x03) << 2)

#define TWL4030_CACHEREGNUM	(TWL4030_REG_MISC_SET_2 + 1)

/* codec private data */
struct twl4030_priv {
	unsigned int codec_powered;

	/* reference counts of AIF/APLL users */
	unsigned int apll_enabled;

	struct snd_pcm_substream *master_substream;
	struct snd_pcm_substream *slave_substream;

	unsigned int configured;
	unsigned int rate;
	unsigned int sample_bits;
	unsigned int channels;

	unsigned int sysclk;

	/* Output (with associated amp) states */
	u8 hsl_enabled, hsr_enabled;
	u8 earpiece_enabled;
	u8 predrivel_enabled, predriver_enabled;
	u8 carkitl_enabled, carkitr_enabled;
	u8 ctl_cache[TWL4030_REG_PRECKR_CTL - TWL4030_REG_EAR_CTL + 1];

	struct twl4030_codec_data *pdata;
};

static void tw4030_init_ctl_cache(struct twl4030_priv *twl4030)
{
	int i;
	u8 byte;

	for (i = TWL4030_REG_EAR_CTL; i <= TWL4030_REG_PRECKR_CTL; i++) {
		twl_i2c_read_u8(TWL4030_MODULE_AUDIO_VOICE, &byte, i);
		twl4030->ctl_cache[i - TWL4030_REG_EAR_CTL] = byte;
	}
}

static unsigned int twl4030_read(struct snd_soc_component *component, unsigned int reg)
{
	struct twl4030_priv *twl4030 = snd_soc_component_get_drvdata(component);
	u8 value = 0;

	if (reg >= TWL4030_CACHEREGNUM)
		return -EIO;

	switch (reg) {
	case TWL4030_REG_EAR_CTL:
	case TWL4030_REG_PREDL_CTL:
	case TWL4030_REG_PREDR_CTL:
	case TWL4030_REG_PRECKL_CTL:
	case TWL4030_REG_PRECKR_CTL:
	case TWL4030_REG_HS_GAIN_SET:
		value = twl4030->ctl_cache[reg - TWL4030_REG_EAR_CTL];
		break;
	default:
		twl_i2c_read_u8(TWL4030_MODULE_AUDIO_VOICE, &value, reg);
		break;
	}

	return value;
}

static bool twl4030_can_write_to_chip(struct twl4030_priv *twl4030,
				      unsigned int reg)
{
	bool write_to_reg = false;

	/* Decide if the given register can be written */
	switch (reg) {
	case TWL4030_REG_EAR_CTL:
		if (twl4030->earpiece_enabled)
			write_to_reg = true;
		break;
	case TWL4030_REG_PREDL_CTL:
		if (twl4030->predrivel_enabled)
			write_to_reg = true;
		break;
	case TWL4030_REG_PREDR_CTL:
		if (twl4030->predriver_enabled)
			write_to_reg = true;
		break;
	case TWL4030_REG_PRECKL_CTL:
		if (twl4030->carkitl_enabled)
			write_to_reg = true;
		break;
	case TWL4030_REG_PRECKR_CTL:
		if (twl4030->carkitr_enabled)
			write_to_reg = true;
		break;
	case TWL4030_REG_HS_GAIN_SET:
		if (twl4030->hsl_enabled || twl4030->hsr_enabled)
			write_to_reg = true;
		break;
	default:
		/* All other register can be written */
		write_to_reg = true;
		break;
	}

	return write_to_reg;
}

static int twl4030_write(struct snd_soc_component *component, unsigned int reg,
			 unsigned int value)
{
	struct twl4030_priv *twl4030 = snd_soc_component_get_drvdata(component);

	/* Update the ctl cache */
	switch (reg) {
	case TWL4030_REG_EAR_CTL:
	case TWL4030_REG_PREDL_CTL:
	case TWL4030_REG_PREDR_CTL:
	case TWL4030_REG_PRECKL_CTL:
	case TWL4030_REG_PRECKR_CTL:
	case TWL4030_REG_HS_GAIN_SET:
		twl4030->ctl_cache[reg - TWL4030_REG_EAR_CTL] = value;
		break;
	default:
		break;
	}

	if (twl4030_can_write_to_chip(twl4030, reg))
		return twl_i2c_write_u8(TWL4030_MODULE_AUDIO_VOICE, value, reg);

	return 0;
}

static inline void twl4030_wait_ms(int time)
{
	if (time < 60) {
		time *= 1000;
		usleep_range(time, time + 500);
	} else {
		msleep(time);
	}
}

static void twl4030_codec_enable(struct snd_soc_component *component, int enable)
{
	struct twl4030_priv *twl4030 = snd_soc_component_get_drvdata(component);
	int mode;

	if (enable == twl4030->codec_powered)
		return;

	if (enable)
		mode = twl4030_audio_enable_resource(TWL4030_AUDIO_RES_POWER);
	else
		mode = twl4030_audio_disable_resource(TWL4030_AUDIO_RES_POWER);

	if (mode >= 0)
		twl4030->codec_powered = enable;

	/* REVISIT: this delay is present in TI sample drivers */
	/* but there seems to be no TRM requirement for it     */
	udelay(10);
}

static void twl4030_setup_pdata_of(struct twl4030_codec_data *pdata,
				   struct device_node *node)
{
	int value;

	of_property_read_u32(node, "ti,digimic_delay",
			     &pdata->digimic_delay);
	of_property_read_u32(node, "ti,ramp_delay_value",
			     &pdata->ramp_delay_value);
	of_property_read_u32(node, "ti,offset_cncl_path",
			     &pdata->offset_cncl_path);
	if (!of_property_read_u32(node, "ti,hs_extmute", &value))
		pdata->hs_extmute = value;

	pdata->hs_extmute_gpio = of_get_named_gpio(node,
						   "ti,hs_extmute_gpio", 0);
	if (gpio_is_valid(pdata->hs_extmute_gpio))
		pdata->hs_extmute = 1;
}

static struct twl4030_codec_data *twl4030_get_pdata(struct snd_soc_component *component)
{
	struct twl4030_codec_data *pdata = dev_get_platdata(component->dev);
	struct device_node *twl4030_codec_node = NULL;

<<<<<<< HEAD
	twl4030_codec_node = of_get_child_by_name(codec->dev->parent->of_node,
=======
	twl4030_codec_node = of_get_child_by_name(component->dev->parent->of_node,
>>>>>>> 286cd8c7
						  "codec");

	if (!pdata && twl4030_codec_node) {
		pdata = devm_kzalloc(component->dev,
				     sizeof(struct twl4030_codec_data),
				     GFP_KERNEL);
		if (!pdata) {
<<<<<<< HEAD
			dev_err(codec->dev, "Can not allocate memory\n");
=======
>>>>>>> 286cd8c7
			of_node_put(twl4030_codec_node);
			return NULL;
		}
		twl4030_setup_pdata_of(pdata, twl4030_codec_node);
		of_node_put(twl4030_codec_node);
	}

	return pdata;
}

static void twl4030_init_chip(struct snd_soc_component *component)
{
	struct twl4030_codec_data *pdata;
	struct twl4030_priv *twl4030 = snd_soc_component_get_drvdata(component);
	u8 reg, byte;
	int i = 0;

	pdata = twl4030_get_pdata(component);

	if (pdata && pdata->hs_extmute) {
		if (gpio_is_valid(pdata->hs_extmute_gpio)) {
			int ret;

			if (!pdata->hs_extmute_gpio)
				dev_warn(component->dev,
					"Extmute GPIO is 0 is this correct?\n");

			ret = gpio_request_one(pdata->hs_extmute_gpio,
					       GPIOF_OUT_INIT_LOW,
					       "hs_extmute");
			if (ret) {
				dev_err(component->dev,
					"Failed to get hs_extmute GPIO\n");
				pdata->hs_extmute_gpio = -1;
			}
		} else {
			u8 pin_mux;

			/* Set TWL4030 GPIO6 as EXTMUTE signal */
			twl_i2c_read_u8(TWL4030_MODULE_INTBR, &pin_mux,
					TWL4030_PMBR1_REG);
			pin_mux &= ~TWL4030_GPIO6_PWM0_MUTE(0x03);
			pin_mux |= TWL4030_GPIO6_PWM0_MUTE(0x02);
			twl_i2c_write_u8(TWL4030_MODULE_INTBR, pin_mux,
					 TWL4030_PMBR1_REG);
		}
	}

	/* Initialize the local ctl register cache */
	tw4030_init_ctl_cache(twl4030);

	/* anti-pop when changing analog gain */
	reg = twl4030_read(component, TWL4030_REG_MISC_SET_1);
	twl4030_write(component, TWL4030_REG_MISC_SET_1,
		      reg | TWL4030_SMOOTH_ANAVOL_EN);

	twl4030_write(component, TWL4030_REG_OPTION,
		      TWL4030_ATXL1_EN | TWL4030_ATXR1_EN |
		      TWL4030_ARXL2_EN | TWL4030_ARXR2_EN);

	/* REG_ARXR2_APGA_CTL reset according to the TRM: 0dB, DA_EN */
	twl4030_write(component, TWL4030_REG_ARXR2_APGA_CTL, 0x32);

	/* Machine dependent setup */
	if (!pdata)
		return;

	twl4030->pdata = pdata;

	reg = twl4030_read(component, TWL4030_REG_HS_POPN_SET);
	reg &= ~TWL4030_RAMP_DELAY;
	reg |= (pdata->ramp_delay_value << 2);
	twl4030_write(component, TWL4030_REG_HS_POPN_SET, reg);

	/* initiate offset cancellation */
	twl4030_codec_enable(component, 1);

	reg = twl4030_read(component, TWL4030_REG_ANAMICL);
	reg &= ~TWL4030_OFFSET_CNCL_SEL;
	reg |= pdata->offset_cncl_path;
	twl4030_write(component, TWL4030_REG_ANAMICL,
		      reg | TWL4030_CNCL_OFFSET_START);

	/*
	 * Wait for offset cancellation to complete.
	 * Since this takes a while, do not slam the i2c.
	 * Start polling the status after ~20ms.
	 */
	msleep(20);
	do {
		usleep_range(1000, 2000);
		twl_set_regcache_bypass(TWL4030_MODULE_AUDIO_VOICE, true);
		twl_i2c_read_u8(TWL4030_MODULE_AUDIO_VOICE, &byte,
				TWL4030_REG_ANAMICL);
		twl_set_regcache_bypass(TWL4030_MODULE_AUDIO_VOICE, false);
	} while ((i++ < 100) &&
		 ((byte & TWL4030_CNCL_OFFSET_START) ==
		  TWL4030_CNCL_OFFSET_START));

	twl4030_codec_enable(component, 0);
}

static void twl4030_apll_enable(struct snd_soc_component *component, int enable)
{
	struct twl4030_priv *twl4030 = snd_soc_component_get_drvdata(component);

	if (enable) {
		twl4030->apll_enabled++;
		if (twl4030->apll_enabled == 1)
			twl4030_audio_enable_resource(
							TWL4030_AUDIO_RES_APLL);
	} else {
		twl4030->apll_enabled--;
		if (!twl4030->apll_enabled)
			twl4030_audio_disable_resource(
							TWL4030_AUDIO_RES_APLL);
	}
}

/* Earpiece */
static const struct snd_kcontrol_new twl4030_dapm_earpiece_controls[] = {
	SOC_DAPM_SINGLE("Voice", TWL4030_REG_EAR_CTL, 0, 1, 0),
	SOC_DAPM_SINGLE("AudioL1", TWL4030_REG_EAR_CTL, 1, 1, 0),
	SOC_DAPM_SINGLE("AudioL2", TWL4030_REG_EAR_CTL, 2, 1, 0),
	SOC_DAPM_SINGLE("AudioR1", TWL4030_REG_EAR_CTL, 3, 1, 0),
};

/* PreDrive Left */
static const struct snd_kcontrol_new twl4030_dapm_predrivel_controls[] = {
	SOC_DAPM_SINGLE("Voice", TWL4030_REG_PREDL_CTL, 0, 1, 0),
	SOC_DAPM_SINGLE("AudioL1", TWL4030_REG_PREDL_CTL, 1, 1, 0),
	SOC_DAPM_SINGLE("AudioL2", TWL4030_REG_PREDL_CTL, 2, 1, 0),
	SOC_DAPM_SINGLE("AudioR2", TWL4030_REG_PREDL_CTL, 3, 1, 0),
};

/* PreDrive Right */
static const struct snd_kcontrol_new twl4030_dapm_predriver_controls[] = {
	SOC_DAPM_SINGLE("Voice", TWL4030_REG_PREDR_CTL, 0, 1, 0),
	SOC_DAPM_SINGLE("AudioR1", TWL4030_REG_PREDR_CTL, 1, 1, 0),
	SOC_DAPM_SINGLE("AudioR2", TWL4030_REG_PREDR_CTL, 2, 1, 0),
	SOC_DAPM_SINGLE("AudioL2", TWL4030_REG_PREDR_CTL, 3, 1, 0),
};

/* Headset Left */
static const struct snd_kcontrol_new twl4030_dapm_hsol_controls[] = {
	SOC_DAPM_SINGLE("Voice", TWL4030_REG_HS_SEL, 0, 1, 0),
	SOC_DAPM_SINGLE("AudioL1", TWL4030_REG_HS_SEL, 1, 1, 0),
	SOC_DAPM_SINGLE("AudioL2", TWL4030_REG_HS_SEL, 2, 1, 0),
};

/* Headset Right */
static const struct snd_kcontrol_new twl4030_dapm_hsor_controls[] = {
	SOC_DAPM_SINGLE("Voice", TWL4030_REG_HS_SEL, 3, 1, 0),
	SOC_DAPM_SINGLE("AudioR1", TWL4030_REG_HS_SEL, 4, 1, 0),
	SOC_DAPM_SINGLE("AudioR2", TWL4030_REG_HS_SEL, 5, 1, 0),
};

/* Carkit Left */
static const struct snd_kcontrol_new twl4030_dapm_carkitl_controls[] = {
	SOC_DAPM_SINGLE("Voice", TWL4030_REG_PRECKL_CTL, 0, 1, 0),
	SOC_DAPM_SINGLE("AudioL1", TWL4030_REG_PRECKL_CTL, 1, 1, 0),
	SOC_DAPM_SINGLE("AudioL2", TWL4030_REG_PRECKL_CTL, 2, 1, 0),
};

/* Carkit Right */
static const struct snd_kcontrol_new twl4030_dapm_carkitr_controls[] = {
	SOC_DAPM_SINGLE("Voice", TWL4030_REG_PRECKR_CTL, 0, 1, 0),
	SOC_DAPM_SINGLE("AudioR1", TWL4030_REG_PRECKR_CTL, 1, 1, 0),
	SOC_DAPM_SINGLE("AudioR2", TWL4030_REG_PRECKR_CTL, 2, 1, 0),
};

/* Handsfree Left */
static const char *twl4030_handsfreel_texts[] =
		{"Voice", "AudioL1", "AudioL2", "AudioR2"};

static SOC_ENUM_SINGLE_DECL(twl4030_handsfreel_enum,
			    TWL4030_REG_HFL_CTL, 0,
			    twl4030_handsfreel_texts);

static const struct snd_kcontrol_new twl4030_dapm_handsfreel_control =
SOC_DAPM_ENUM("Route", twl4030_handsfreel_enum);

/* Handsfree Left virtual mute */
static const struct snd_kcontrol_new twl4030_dapm_handsfreelmute_control =
	SOC_DAPM_SINGLE_VIRT("Switch", 1);

/* Handsfree Right */
static const char *twl4030_handsfreer_texts[] =
		{"Voice", "AudioR1", "AudioR2", "AudioL2"};

static SOC_ENUM_SINGLE_DECL(twl4030_handsfreer_enum,
			    TWL4030_REG_HFR_CTL, 0,
			    twl4030_handsfreer_texts);

static const struct snd_kcontrol_new twl4030_dapm_handsfreer_control =
SOC_DAPM_ENUM("Route", twl4030_handsfreer_enum);

/* Handsfree Right virtual mute */
static const struct snd_kcontrol_new twl4030_dapm_handsfreermute_control =
	SOC_DAPM_SINGLE_VIRT("Switch", 1);

/* Vibra */
/* Vibra audio path selection */
static const char *twl4030_vibra_texts[] =
		{"AudioL1", "AudioR1", "AudioL2", "AudioR2"};

static SOC_ENUM_SINGLE_DECL(twl4030_vibra_enum,
			    TWL4030_REG_VIBRA_CTL, 2,
			    twl4030_vibra_texts);

static const struct snd_kcontrol_new twl4030_dapm_vibra_control =
SOC_DAPM_ENUM("Route", twl4030_vibra_enum);

/* Vibra path selection: local vibrator (PWM) or audio driven */
static const char *twl4030_vibrapath_texts[] =
		{"Local vibrator", "Audio"};

static SOC_ENUM_SINGLE_DECL(twl4030_vibrapath_enum,
			    TWL4030_REG_VIBRA_CTL, 4,
			    twl4030_vibrapath_texts);

static const struct snd_kcontrol_new twl4030_dapm_vibrapath_control =
SOC_DAPM_ENUM("Route", twl4030_vibrapath_enum);

/* Left analog microphone selection */
static const struct snd_kcontrol_new twl4030_dapm_analoglmic_controls[] = {
	SOC_DAPM_SINGLE("Main Mic Capture Switch",
			TWL4030_REG_ANAMICL, 0, 1, 0),
	SOC_DAPM_SINGLE("Headset Mic Capture Switch",
			TWL4030_REG_ANAMICL, 1, 1, 0),
	SOC_DAPM_SINGLE("AUXL Capture Switch",
			TWL4030_REG_ANAMICL, 2, 1, 0),
	SOC_DAPM_SINGLE("Carkit Mic Capture Switch",
			TWL4030_REG_ANAMICL, 3, 1, 0),
};

/* Right analog microphone selection */
static const struct snd_kcontrol_new twl4030_dapm_analogrmic_controls[] = {
	SOC_DAPM_SINGLE("Sub Mic Capture Switch", TWL4030_REG_ANAMICR, 0, 1, 0),
	SOC_DAPM_SINGLE("AUXR Capture Switch", TWL4030_REG_ANAMICR, 2, 1, 0),
};

/* TX1 L/R Analog/Digital microphone selection */
static const char *twl4030_micpathtx1_texts[] =
		{"Analog", "Digimic0"};

static SOC_ENUM_SINGLE_DECL(twl4030_micpathtx1_enum,
			    TWL4030_REG_ADCMICSEL, 0,
			    twl4030_micpathtx1_texts);

static const struct snd_kcontrol_new twl4030_dapm_micpathtx1_control =
SOC_DAPM_ENUM("Route", twl4030_micpathtx1_enum);

/* TX2 L/R Analog/Digital microphone selection */
static const char *twl4030_micpathtx2_texts[] =
		{"Analog", "Digimic1"};

static SOC_ENUM_SINGLE_DECL(twl4030_micpathtx2_enum,
			    TWL4030_REG_ADCMICSEL, 2,
			    twl4030_micpathtx2_texts);

static const struct snd_kcontrol_new twl4030_dapm_micpathtx2_control =
SOC_DAPM_ENUM("Route", twl4030_micpathtx2_enum);

/* Analog bypass for AudioR1 */
static const struct snd_kcontrol_new twl4030_dapm_abypassr1_control =
	SOC_DAPM_SINGLE("Switch", TWL4030_REG_ARXR1_APGA_CTL, 2, 1, 0);

/* Analog bypass for AudioL1 */
static const struct snd_kcontrol_new twl4030_dapm_abypassl1_control =
	SOC_DAPM_SINGLE("Switch", TWL4030_REG_ARXL1_APGA_CTL, 2, 1, 0);

/* Analog bypass for AudioR2 */
static const struct snd_kcontrol_new twl4030_dapm_abypassr2_control =
	SOC_DAPM_SINGLE("Switch", TWL4030_REG_ARXR2_APGA_CTL, 2, 1, 0);

/* Analog bypass for AudioL2 */
static const struct snd_kcontrol_new twl4030_dapm_abypassl2_control =
	SOC_DAPM_SINGLE("Switch", TWL4030_REG_ARXL2_APGA_CTL, 2, 1, 0);

/* Analog bypass for Voice */
static const struct snd_kcontrol_new twl4030_dapm_abypassv_control =
	SOC_DAPM_SINGLE("Switch", TWL4030_REG_VDL_APGA_CTL, 2, 1, 0);

/* Digital bypass gain, mute instead of -30dB */
static const DECLARE_TLV_DB_RANGE(twl4030_dapm_dbypass_tlv,
	0, 1, TLV_DB_SCALE_ITEM(-3000, 600, 1),
	2, 3, TLV_DB_SCALE_ITEM(-2400, 0, 0),
	4, 7, TLV_DB_SCALE_ITEM(-1800, 600, 0)
);

/* Digital bypass left (TX1L -> RX2L) */
static const struct snd_kcontrol_new twl4030_dapm_dbypassl_control =
	SOC_DAPM_SINGLE_TLV("Volume",
			TWL4030_REG_ATX2ARXPGA, 3, 7, 0,
			twl4030_dapm_dbypass_tlv);

/* Digital bypass right (TX1R -> RX2R) */
static const struct snd_kcontrol_new twl4030_dapm_dbypassr_control =
	SOC_DAPM_SINGLE_TLV("Volume",
			TWL4030_REG_ATX2ARXPGA, 0, 7, 0,
			twl4030_dapm_dbypass_tlv);

/*
 * Voice Sidetone GAIN volume control:
 * from -51 to -10 dB in 1 dB steps (mute instead of -51 dB)
 */
static DECLARE_TLV_DB_SCALE(twl4030_dapm_dbypassv_tlv, -5100, 100, 1);

/* Digital bypass voice: sidetone (VUL -> VDL)*/
static const struct snd_kcontrol_new twl4030_dapm_dbypassv_control =
	SOC_DAPM_SINGLE_TLV("Volume",
			TWL4030_REG_VSTPGA, 0, 0x29, 0,
			twl4030_dapm_dbypassv_tlv);

/*
 * Output PGA builder:
 * Handle the muting and unmuting of the given output (turning off the
 * amplifier associated with the output pin)
 * On mute bypass the reg_cache and write 0 to the register
 * On unmute: restore the register content from the reg_cache
 * Outputs handled in this way:  Earpiece, PreDrivL/R, CarkitL/R
 */
#define TWL4030_OUTPUT_PGA(pin_name, reg, mask)				\
static int pin_name##pga_event(struct snd_soc_dapm_widget *w,		\
			       struct snd_kcontrol *kcontrol, int event) \
{									\
	struct snd_soc_component *component = snd_soc_dapm_to_component(w->dapm);	\
	struct twl4030_priv *twl4030 = snd_soc_component_get_drvdata(component); \
									\
	switch (event) {						\
	case SND_SOC_DAPM_POST_PMU:					\
		twl4030->pin_name##_enabled = 1;			\
		twl4030_write(component, reg, twl4030_read(component, reg));	\
		break;							\
	case SND_SOC_DAPM_POST_PMD:					\
		twl4030->pin_name##_enabled = 0;			\
		twl_i2c_write_u8(TWL4030_MODULE_AUDIO_VOICE, 0, reg);	\
		break;							\
	}								\
	return 0;							\
}

TWL4030_OUTPUT_PGA(earpiece, TWL4030_REG_EAR_CTL, TWL4030_EAR_GAIN);
TWL4030_OUTPUT_PGA(predrivel, TWL4030_REG_PREDL_CTL, TWL4030_PREDL_GAIN);
TWL4030_OUTPUT_PGA(predriver, TWL4030_REG_PREDR_CTL, TWL4030_PREDR_GAIN);
TWL4030_OUTPUT_PGA(carkitl, TWL4030_REG_PRECKL_CTL, TWL4030_PRECKL_GAIN);
TWL4030_OUTPUT_PGA(carkitr, TWL4030_REG_PRECKR_CTL, TWL4030_PRECKR_GAIN);

static void handsfree_ramp(struct snd_soc_component *component, int reg, int ramp)
{
	unsigned char hs_ctl;

	hs_ctl = twl4030_read(component, reg);

	if (ramp) {
		/* HF ramp-up */
		hs_ctl |= TWL4030_HF_CTL_REF_EN;
		twl4030_write(component, reg, hs_ctl);
		udelay(10);
		hs_ctl |= TWL4030_HF_CTL_RAMP_EN;
		twl4030_write(component, reg, hs_ctl);
		udelay(40);
		hs_ctl |= TWL4030_HF_CTL_LOOP_EN;
		hs_ctl |= TWL4030_HF_CTL_HB_EN;
		twl4030_write(component, reg, hs_ctl);
	} else {
		/* HF ramp-down */
		hs_ctl &= ~TWL4030_HF_CTL_LOOP_EN;
		hs_ctl &= ~TWL4030_HF_CTL_HB_EN;
		twl4030_write(component, reg, hs_ctl);
		hs_ctl &= ~TWL4030_HF_CTL_RAMP_EN;
		twl4030_write(component, reg, hs_ctl);
		udelay(40);
		hs_ctl &= ~TWL4030_HF_CTL_REF_EN;
		twl4030_write(component, reg, hs_ctl);
	}
}

static int handsfreelpga_event(struct snd_soc_dapm_widget *w,
			       struct snd_kcontrol *kcontrol, int event)
{
	struct snd_soc_component *component = snd_soc_dapm_to_component(w->dapm);

	switch (event) {
	case SND_SOC_DAPM_POST_PMU:
		handsfree_ramp(component, TWL4030_REG_HFL_CTL, 1);
		break;
	case SND_SOC_DAPM_POST_PMD:
		handsfree_ramp(component, TWL4030_REG_HFL_CTL, 0);
		break;
	}
	return 0;
}

static int handsfreerpga_event(struct snd_soc_dapm_widget *w,
			       struct snd_kcontrol *kcontrol, int event)
{
	struct snd_soc_component *component = snd_soc_dapm_to_component(w->dapm);

	switch (event) {
	case SND_SOC_DAPM_POST_PMU:
		handsfree_ramp(component, TWL4030_REG_HFR_CTL, 1);
		break;
	case SND_SOC_DAPM_POST_PMD:
		handsfree_ramp(component, TWL4030_REG_HFR_CTL, 0);
		break;
	}
	return 0;
}

static int vibramux_event(struct snd_soc_dapm_widget *w,
			  struct snd_kcontrol *kcontrol, int event)
{
	struct snd_soc_component *component = snd_soc_dapm_to_component(w->dapm);

	twl4030_write(component, TWL4030_REG_VIBRA_SET, 0xff);
	return 0;
}

static int apll_event(struct snd_soc_dapm_widget *w,
		      struct snd_kcontrol *kcontrol, int event)
{
	struct snd_soc_component *component = snd_soc_dapm_to_component(w->dapm);

	switch (event) {
	case SND_SOC_DAPM_PRE_PMU:
		twl4030_apll_enable(component, 1);
		break;
	case SND_SOC_DAPM_POST_PMD:
		twl4030_apll_enable(component, 0);
		break;
	}
	return 0;
}

static int aif_event(struct snd_soc_dapm_widget *w,
		     struct snd_kcontrol *kcontrol, int event)
{
	struct snd_soc_component *component = snd_soc_dapm_to_component(w->dapm);
	u8 audio_if;

	audio_if = twl4030_read(component, TWL4030_REG_AUDIO_IF);
	switch (event) {
	case SND_SOC_DAPM_PRE_PMU:
		/* Enable AIF */
		/* enable the PLL before we use it to clock the DAI */
		twl4030_apll_enable(component, 1);

		twl4030_write(component, TWL4030_REG_AUDIO_IF,
			      audio_if | TWL4030_AIF_EN);
		break;
	case SND_SOC_DAPM_POST_PMD:
		/* disable the DAI before we stop it's source PLL */
		twl4030_write(component, TWL4030_REG_AUDIO_IF,
			      audio_if &  ~TWL4030_AIF_EN);
		twl4030_apll_enable(component, 0);
		break;
	}
	return 0;
}

static void headset_ramp(struct snd_soc_component *component, int ramp)
{
	unsigned char hs_gain, hs_pop;
	struct twl4030_priv *twl4030 = snd_soc_component_get_drvdata(component);
	struct twl4030_codec_data *pdata = twl4030->pdata;
	/* Base values for ramp delay calculation: 2^19 - 2^26 */
	unsigned int ramp_base[] = {524288, 1048576, 2097152, 4194304,
				    8388608, 16777216, 33554432, 67108864};
	unsigned int delay;

	hs_gain = twl4030_read(component, TWL4030_REG_HS_GAIN_SET);
	hs_pop = twl4030_read(component, TWL4030_REG_HS_POPN_SET);
	delay = (ramp_base[(hs_pop & TWL4030_RAMP_DELAY) >> 2] /
		twl4030->sysclk) + 1;

	/* Enable external mute control, this dramatically reduces
	 * the pop-noise */
	if (pdata && pdata->hs_extmute) {
		if (gpio_is_valid(pdata->hs_extmute_gpio)) {
			gpio_set_value(pdata->hs_extmute_gpio, 1);
		} else {
			hs_pop |= TWL4030_EXTMUTE;
			twl4030_write(component, TWL4030_REG_HS_POPN_SET, hs_pop);
		}
	}

	if (ramp) {
		/* Headset ramp-up according to the TRM */
		hs_pop |= TWL4030_VMID_EN;
		twl4030_write(component, TWL4030_REG_HS_POPN_SET, hs_pop);
		/* Actually write to the register */
		twl_i2c_write_u8(TWL4030_MODULE_AUDIO_VOICE, hs_gain,
				 TWL4030_REG_HS_GAIN_SET);
		hs_pop |= TWL4030_RAMP_EN;
		twl4030_write(component, TWL4030_REG_HS_POPN_SET, hs_pop);
		/* Wait ramp delay time + 1, so the VMID can settle */
		twl4030_wait_ms(delay);
	} else {
		/* Headset ramp-down _not_ according to
		 * the TRM, but in a way that it is working */
		hs_pop &= ~TWL4030_RAMP_EN;
		twl4030_write(component, TWL4030_REG_HS_POPN_SET, hs_pop);
		/* Wait ramp delay time + 1, so the VMID can settle */
		twl4030_wait_ms(delay);
		/* Bypass the reg_cache to mute the headset */
		twl_i2c_write_u8(TWL4030_MODULE_AUDIO_VOICE, hs_gain & (~0x0f),
				 TWL4030_REG_HS_GAIN_SET);

		hs_pop &= ~TWL4030_VMID_EN;
		twl4030_write(component, TWL4030_REG_HS_POPN_SET, hs_pop);
	}

	/* Disable external mute */
	if (pdata && pdata->hs_extmute) {
		if (gpio_is_valid(pdata->hs_extmute_gpio)) {
			gpio_set_value(pdata->hs_extmute_gpio, 0);
		} else {
			hs_pop &= ~TWL4030_EXTMUTE;
			twl4030_write(component, TWL4030_REG_HS_POPN_SET, hs_pop);
		}
	}
}

static int headsetlpga_event(struct snd_soc_dapm_widget *w,
			     struct snd_kcontrol *kcontrol, int event)
{
	struct snd_soc_component *component = snd_soc_dapm_to_component(w->dapm);
	struct twl4030_priv *twl4030 = snd_soc_component_get_drvdata(component);

	switch (event) {
	case SND_SOC_DAPM_POST_PMU:
		/* Do the ramp-up only once */
		if (!twl4030->hsr_enabled)
			headset_ramp(component, 1);

		twl4030->hsl_enabled = 1;
		break;
	case SND_SOC_DAPM_POST_PMD:
		/* Do the ramp-down only if both headsetL/R is disabled */
		if (!twl4030->hsr_enabled)
			headset_ramp(component, 0);

		twl4030->hsl_enabled = 0;
		break;
	}
	return 0;
}

static int headsetrpga_event(struct snd_soc_dapm_widget *w,
			     struct snd_kcontrol *kcontrol, int event)
{
	struct snd_soc_component *component = snd_soc_dapm_to_component(w->dapm);
	struct twl4030_priv *twl4030 = snd_soc_component_get_drvdata(component);

	switch (event) {
	case SND_SOC_DAPM_POST_PMU:
		/* Do the ramp-up only once */
		if (!twl4030->hsl_enabled)
			headset_ramp(component, 1);

		twl4030->hsr_enabled = 1;
		break;
	case SND_SOC_DAPM_POST_PMD:
		/* Do the ramp-down only if both headsetL/R is disabled */
		if (!twl4030->hsl_enabled)
			headset_ramp(component, 0);

		twl4030->hsr_enabled = 0;
		break;
	}
	return 0;
}

static int digimic_event(struct snd_soc_dapm_widget *w,
			 struct snd_kcontrol *kcontrol, int event)
{
	struct snd_soc_component *component = snd_soc_dapm_to_component(w->dapm);
	struct twl4030_priv *twl4030 = snd_soc_component_get_drvdata(component);
	struct twl4030_codec_data *pdata = twl4030->pdata;

	if (pdata && pdata->digimic_delay)
		twl4030_wait_ms(pdata->digimic_delay);
	return 0;
}

/*
 * Some of the gain controls in TWL (mostly those which are associated with
 * the outputs) are implemented in an interesting way:
 * 0x0 : Power down (mute)
 * 0x1 : 6dB
 * 0x2 : 0 dB
 * 0x3 : -6 dB
 * Inverting not going to help with these.
 * Custom volsw and volsw_2r get/put functions to handle these gain bits.
 */
static int snd_soc_get_volsw_twl4030(struct snd_kcontrol *kcontrol,
				     struct snd_ctl_elem_value *ucontrol)
{
	struct soc_mixer_control *mc =
		(struct soc_mixer_control *)kcontrol->private_value;
	struct snd_soc_component *component = snd_soc_kcontrol_component(kcontrol);
	unsigned int reg = mc->reg;
	unsigned int shift = mc->shift;
	unsigned int rshift = mc->rshift;
	int max = mc->max;
	int mask = (1 << fls(max)) - 1;

	ucontrol->value.integer.value[0] =
		(twl4030_read(component, reg) >> shift) & mask;
	if (ucontrol->value.integer.value[0])
		ucontrol->value.integer.value[0] =
			max + 1 - ucontrol->value.integer.value[0];

	if (shift != rshift) {
		ucontrol->value.integer.value[1] =
			(twl4030_read(component, reg) >> rshift) & mask;
		if (ucontrol->value.integer.value[1])
			ucontrol->value.integer.value[1] =
				max + 1 - ucontrol->value.integer.value[1];
	}

	return 0;
}

static int snd_soc_put_volsw_twl4030(struct snd_kcontrol *kcontrol,
				     struct snd_ctl_elem_value *ucontrol)
{
	struct soc_mixer_control *mc =
		(struct soc_mixer_control *)kcontrol->private_value;
	struct snd_soc_component *component = snd_soc_kcontrol_component(kcontrol);
	unsigned int reg = mc->reg;
	unsigned int shift = mc->shift;
	unsigned int rshift = mc->rshift;
	int max = mc->max;
	int mask = (1 << fls(max)) - 1;
	unsigned short val, val2, val_mask;

	val = (ucontrol->value.integer.value[0] & mask);

	val_mask = mask << shift;
	if (val)
		val = max + 1 - val;
	val = val << shift;
	if (shift != rshift) {
		val2 = (ucontrol->value.integer.value[1] & mask);
		val_mask |= mask << rshift;
		if (val2)
			val2 = max + 1 - val2;
		val |= val2 << rshift;
	}
	return snd_soc_component_update_bits(component, reg, val_mask, val);
}

static int snd_soc_get_volsw_r2_twl4030(struct snd_kcontrol *kcontrol,
					struct snd_ctl_elem_value *ucontrol)
{
	struct soc_mixer_control *mc =
		(struct soc_mixer_control *)kcontrol->private_value;
	struct snd_soc_component *component = snd_soc_kcontrol_component(kcontrol);
	unsigned int reg = mc->reg;
	unsigned int reg2 = mc->rreg;
	unsigned int shift = mc->shift;
	int max = mc->max;
	int mask = (1<<fls(max))-1;

	ucontrol->value.integer.value[0] =
		(twl4030_read(component, reg) >> shift) & mask;
	ucontrol->value.integer.value[1] =
		(twl4030_read(component, reg2) >> shift) & mask;

	if (ucontrol->value.integer.value[0])
		ucontrol->value.integer.value[0] =
			max + 1 - ucontrol->value.integer.value[0];
	if (ucontrol->value.integer.value[1])
		ucontrol->value.integer.value[1] =
			max + 1 - ucontrol->value.integer.value[1];

	return 0;
}

static int snd_soc_put_volsw_r2_twl4030(struct snd_kcontrol *kcontrol,
					struct snd_ctl_elem_value *ucontrol)
{
	struct soc_mixer_control *mc =
		(struct soc_mixer_control *)kcontrol->private_value;
	struct snd_soc_component *component = snd_soc_kcontrol_component(kcontrol);
	unsigned int reg = mc->reg;
	unsigned int reg2 = mc->rreg;
	unsigned int shift = mc->shift;
	int max = mc->max;
	int mask = (1 << fls(max)) - 1;
	int err;
	unsigned short val, val2, val_mask;

	val_mask = mask << shift;
	val = (ucontrol->value.integer.value[0] & mask);
	val2 = (ucontrol->value.integer.value[1] & mask);

	if (val)
		val = max + 1 - val;
	if (val2)
		val2 = max + 1 - val2;

	val = val << shift;
	val2 = val2 << shift;

	err = snd_soc_component_update_bits(component, reg, val_mask, val);
	if (err < 0)
		return err;

	err = snd_soc_component_update_bits(component, reg2, val_mask, val2);
	return err;
}

/* Codec operation modes */
static const char *twl4030_op_modes_texts[] = {
	"Option 2 (voice/audio)", "Option 1 (audio)"
};

static SOC_ENUM_SINGLE_DECL(twl4030_op_modes_enum,
			    TWL4030_REG_CODEC_MODE, 0,
			    twl4030_op_modes_texts);

static int snd_soc_put_twl4030_opmode_enum_double(struct snd_kcontrol *kcontrol,
	struct snd_ctl_elem_value *ucontrol)
{
	struct snd_soc_component *component = snd_soc_kcontrol_component(kcontrol);
	struct twl4030_priv *twl4030 = snd_soc_component_get_drvdata(component);

	if (twl4030->configured) {
		dev_err(component->dev,
			"operation mode cannot be changed on-the-fly\n");
		return -EBUSY;
	}

	return snd_soc_put_enum_double(kcontrol, ucontrol);
}

/*
 * FGAIN volume control:
 * from -62 to 0 dB in 1 dB steps (mute instead of -63 dB)
 */
static DECLARE_TLV_DB_SCALE(digital_fine_tlv, -6300, 100, 1);

/*
 * CGAIN volume control:
 * 0 dB to 12 dB in 6 dB steps
 * value 2 and 3 means 12 dB
 */
static DECLARE_TLV_DB_SCALE(digital_coarse_tlv, 0, 600, 0);

/*
 * Voice Downlink GAIN volume control:
 * from -37 to 12 dB in 1 dB steps (mute instead of -37 dB)
 */
static DECLARE_TLV_DB_SCALE(digital_voice_downlink_tlv, -3700, 100, 1);

/*
 * Analog playback gain
 * -24 dB to 12 dB in 2 dB steps
 */
static DECLARE_TLV_DB_SCALE(analog_tlv, -2400, 200, 0);

/*
 * Gain controls tied to outputs
 * -6 dB to 6 dB in 6 dB steps (mute instead of -12)
 */
static DECLARE_TLV_DB_SCALE(output_tvl, -1200, 600, 1);

/*
 * Gain control for earpiece amplifier
 * 0 dB to 12 dB in 6 dB steps (mute instead of -6)
 */
static DECLARE_TLV_DB_SCALE(output_ear_tvl, -600, 600, 1);

/*
 * Capture gain after the ADCs
 * from 0 dB to 31 dB in 1 dB steps
 */
static DECLARE_TLV_DB_SCALE(digital_capture_tlv, 0, 100, 0);

/*
 * Gain control for input amplifiers
 * 0 dB to 30 dB in 6 dB steps
 */
static DECLARE_TLV_DB_SCALE(input_gain_tlv, 0, 600, 0);

/* AVADC clock priority */
static const char *twl4030_avadc_clk_priority_texts[] = {
	"Voice high priority", "HiFi high priority"
};

static SOC_ENUM_SINGLE_DECL(twl4030_avadc_clk_priority_enum,
			    TWL4030_REG_AVADC_CTL, 2,
			    twl4030_avadc_clk_priority_texts);

static const char *twl4030_rampdelay_texts[] = {
	"27/20/14 ms", "55/40/27 ms", "109/81/55 ms", "218/161/109 ms",
	"437/323/218 ms", "874/645/437 ms", "1748/1291/874 ms",
	"3495/2581/1748 ms"
};

static SOC_ENUM_SINGLE_DECL(twl4030_rampdelay_enum,
			    TWL4030_REG_HS_POPN_SET, 2,
			    twl4030_rampdelay_texts);

/* Vibra H-bridge direction mode */
static const char *twl4030_vibradirmode_texts[] = {
	"Vibra H-bridge direction", "Audio data MSB",
};

static SOC_ENUM_SINGLE_DECL(twl4030_vibradirmode_enum,
			    TWL4030_REG_VIBRA_CTL, 5,
			    twl4030_vibradirmode_texts);

/* Vibra H-bridge direction */
static const char *twl4030_vibradir_texts[] = {
	"Positive polarity", "Negative polarity",
};

static SOC_ENUM_SINGLE_DECL(twl4030_vibradir_enum,
			    TWL4030_REG_VIBRA_CTL, 1,
			    twl4030_vibradir_texts);

/* Digimic Left and right swapping */
static const char *twl4030_digimicswap_texts[] = {
	"Not swapped", "Swapped",
};

static SOC_ENUM_SINGLE_DECL(twl4030_digimicswap_enum,
			    TWL4030_REG_MISC_SET_1, 0,
			    twl4030_digimicswap_texts);

static const struct snd_kcontrol_new twl4030_snd_controls[] = {
	/* Codec operation mode control */
	SOC_ENUM_EXT("Codec Operation Mode", twl4030_op_modes_enum,
		snd_soc_get_enum_double,
		snd_soc_put_twl4030_opmode_enum_double),

	/* Common playback gain controls */
	SOC_DOUBLE_R_TLV("DAC1 Digital Fine Playback Volume",
		TWL4030_REG_ARXL1PGA, TWL4030_REG_ARXR1PGA,
		0, 0x3f, 0, digital_fine_tlv),
	SOC_DOUBLE_R_TLV("DAC2 Digital Fine Playback Volume",
		TWL4030_REG_ARXL2PGA, TWL4030_REG_ARXR2PGA,
		0, 0x3f, 0, digital_fine_tlv),

	SOC_DOUBLE_R_TLV("DAC1 Digital Coarse Playback Volume",
		TWL4030_REG_ARXL1PGA, TWL4030_REG_ARXR1PGA,
		6, 0x2, 0, digital_coarse_tlv),
	SOC_DOUBLE_R_TLV("DAC2 Digital Coarse Playback Volume",
		TWL4030_REG_ARXL2PGA, TWL4030_REG_ARXR2PGA,
		6, 0x2, 0, digital_coarse_tlv),

	SOC_DOUBLE_R_TLV("DAC1 Analog Playback Volume",
		TWL4030_REG_ARXL1_APGA_CTL, TWL4030_REG_ARXR1_APGA_CTL,
		3, 0x12, 1, analog_tlv),
	SOC_DOUBLE_R_TLV("DAC2 Analog Playback Volume",
		TWL4030_REG_ARXL2_APGA_CTL, TWL4030_REG_ARXR2_APGA_CTL,
		3, 0x12, 1, analog_tlv),
	SOC_DOUBLE_R("DAC1 Analog Playback Switch",
		TWL4030_REG_ARXL1_APGA_CTL, TWL4030_REG_ARXR1_APGA_CTL,
		1, 1, 0),
	SOC_DOUBLE_R("DAC2 Analog Playback Switch",
		TWL4030_REG_ARXL2_APGA_CTL, TWL4030_REG_ARXR2_APGA_CTL,
		1, 1, 0),

	/* Common voice downlink gain controls */
	SOC_SINGLE_TLV("DAC Voice Digital Downlink Volume",
		TWL4030_REG_VRXPGA, 0, 0x31, 0, digital_voice_downlink_tlv),

	SOC_SINGLE_TLV("DAC Voice Analog Downlink Volume",
		TWL4030_REG_VDL_APGA_CTL, 3, 0x12, 1, analog_tlv),

	SOC_SINGLE("DAC Voice Analog Downlink Switch",
		TWL4030_REG_VDL_APGA_CTL, 1, 1, 0),

	/* Separate output gain controls */
	SOC_DOUBLE_R_EXT_TLV("PreDriv Playback Volume",
		TWL4030_REG_PREDL_CTL, TWL4030_REG_PREDR_CTL,
		4, 3, 0, snd_soc_get_volsw_r2_twl4030,
		snd_soc_put_volsw_r2_twl4030, output_tvl),

	SOC_DOUBLE_EXT_TLV("Headset Playback Volume",
		TWL4030_REG_HS_GAIN_SET, 0, 2, 3, 0, snd_soc_get_volsw_twl4030,
		snd_soc_put_volsw_twl4030, output_tvl),

	SOC_DOUBLE_R_EXT_TLV("Carkit Playback Volume",
		TWL4030_REG_PRECKL_CTL, TWL4030_REG_PRECKR_CTL,
		4, 3, 0, snd_soc_get_volsw_r2_twl4030,
		snd_soc_put_volsw_r2_twl4030, output_tvl),

	SOC_SINGLE_EXT_TLV("Earpiece Playback Volume",
		TWL4030_REG_EAR_CTL, 4, 3, 0, snd_soc_get_volsw_twl4030,
		snd_soc_put_volsw_twl4030, output_ear_tvl),

	/* Common capture gain controls */
	SOC_DOUBLE_R_TLV("TX1 Digital Capture Volume",
		TWL4030_REG_ATXL1PGA, TWL4030_REG_ATXR1PGA,
		0, 0x1f, 0, digital_capture_tlv),
	SOC_DOUBLE_R_TLV("TX2 Digital Capture Volume",
		TWL4030_REG_AVTXL2PGA, TWL4030_REG_AVTXR2PGA,
		0, 0x1f, 0, digital_capture_tlv),

	SOC_DOUBLE_TLV("Analog Capture Volume", TWL4030_REG_ANAMIC_GAIN,
		0, 3, 5, 0, input_gain_tlv),

	SOC_ENUM("AVADC Clock Priority", twl4030_avadc_clk_priority_enum),

	SOC_ENUM("HS ramp delay", twl4030_rampdelay_enum),

	SOC_ENUM("Vibra H-bridge mode", twl4030_vibradirmode_enum),
	SOC_ENUM("Vibra H-bridge direction", twl4030_vibradir_enum),

	SOC_ENUM("Digimic LR Swap", twl4030_digimicswap_enum),
};

static const struct snd_soc_dapm_widget twl4030_dapm_widgets[] = {
	/* Left channel inputs */
	SND_SOC_DAPM_INPUT("MAINMIC"),
	SND_SOC_DAPM_INPUT("HSMIC"),
	SND_SOC_DAPM_INPUT("AUXL"),
	SND_SOC_DAPM_INPUT("CARKITMIC"),
	/* Right channel inputs */
	SND_SOC_DAPM_INPUT("SUBMIC"),
	SND_SOC_DAPM_INPUT("AUXR"),
	/* Digital microphones (Stereo) */
	SND_SOC_DAPM_INPUT("DIGIMIC0"),
	SND_SOC_DAPM_INPUT("DIGIMIC1"),

	/* Outputs */
	SND_SOC_DAPM_OUTPUT("EARPIECE"),
	SND_SOC_DAPM_OUTPUT("PREDRIVEL"),
	SND_SOC_DAPM_OUTPUT("PREDRIVER"),
	SND_SOC_DAPM_OUTPUT("HSOL"),
	SND_SOC_DAPM_OUTPUT("HSOR"),
	SND_SOC_DAPM_OUTPUT("CARKITL"),
	SND_SOC_DAPM_OUTPUT("CARKITR"),
	SND_SOC_DAPM_OUTPUT("HFL"),
	SND_SOC_DAPM_OUTPUT("HFR"),
	SND_SOC_DAPM_OUTPUT("VIBRA"),

	/* AIF and APLL clocks for running DAIs (including loopback) */
	SND_SOC_DAPM_OUTPUT("Virtual HiFi OUT"),
	SND_SOC_DAPM_INPUT("Virtual HiFi IN"),
	SND_SOC_DAPM_OUTPUT("Virtual Voice OUT"),

	/* DACs */
	SND_SOC_DAPM_DAC("DAC Right1", NULL, SND_SOC_NOPM, 0, 0),
	SND_SOC_DAPM_DAC("DAC Left1", NULL, SND_SOC_NOPM, 0, 0),
	SND_SOC_DAPM_DAC("DAC Right2", NULL, SND_SOC_NOPM, 0, 0),
	SND_SOC_DAPM_DAC("DAC Left2", NULL, SND_SOC_NOPM, 0, 0),
	SND_SOC_DAPM_DAC("DAC Voice", NULL, SND_SOC_NOPM, 0, 0),

	SND_SOC_DAPM_AIF_IN("VAIFIN", "Voice Playback", 0,
			    TWL4030_REG_VOICE_IF, 6, 0),

	/* Analog bypasses */
	SND_SOC_DAPM_SWITCH("Right1 Analog Loopback", SND_SOC_NOPM, 0, 0,
			&twl4030_dapm_abypassr1_control),
	SND_SOC_DAPM_SWITCH("Left1 Analog Loopback", SND_SOC_NOPM, 0, 0,
			&twl4030_dapm_abypassl1_control),
	SND_SOC_DAPM_SWITCH("Right2 Analog Loopback", SND_SOC_NOPM, 0, 0,
			&twl4030_dapm_abypassr2_control),
	SND_SOC_DAPM_SWITCH("Left2 Analog Loopback", SND_SOC_NOPM, 0, 0,
			&twl4030_dapm_abypassl2_control),
	SND_SOC_DAPM_SWITCH("Voice Analog Loopback", SND_SOC_NOPM, 0, 0,
			&twl4030_dapm_abypassv_control),

	/* Master analog loopback switch */
	SND_SOC_DAPM_SUPPLY("FM Loop Enable", TWL4030_REG_MISC_SET_1, 5, 0,
			    NULL, 0),

	/* Digital bypasses */
	SND_SOC_DAPM_SWITCH("Left Digital Loopback", SND_SOC_NOPM, 0, 0,
			&twl4030_dapm_dbypassl_control),
	SND_SOC_DAPM_SWITCH("Right Digital Loopback", SND_SOC_NOPM, 0, 0,
			&twl4030_dapm_dbypassr_control),
	SND_SOC_DAPM_SWITCH("Voice Digital Loopback", SND_SOC_NOPM, 0, 0,
			&twl4030_dapm_dbypassv_control),

	/* Digital mixers, power control for the physical DACs */
	SND_SOC_DAPM_MIXER("Digital R1 Playback Mixer",
			TWL4030_REG_AVDAC_CTL, 0, 0, NULL, 0),
	SND_SOC_DAPM_MIXER("Digital L1 Playback Mixer",
			TWL4030_REG_AVDAC_CTL, 1, 0, NULL, 0),
	SND_SOC_DAPM_MIXER("Digital R2 Playback Mixer",
			TWL4030_REG_AVDAC_CTL, 2, 0, NULL, 0),
	SND_SOC_DAPM_MIXER("Digital L2 Playback Mixer",
			TWL4030_REG_AVDAC_CTL, 3, 0, NULL, 0),
	SND_SOC_DAPM_MIXER("Digital Voice Playback Mixer",
			TWL4030_REG_AVDAC_CTL, 4, 0, NULL, 0),

	/* Analog mixers, power control for the physical PGAs */
	SND_SOC_DAPM_MIXER("Analog R1 Playback Mixer",
			TWL4030_REG_ARXR1_APGA_CTL, 0, 0, NULL, 0),
	SND_SOC_DAPM_MIXER("Analog L1 Playback Mixer",
			TWL4030_REG_ARXL1_APGA_CTL, 0, 0, NULL, 0),
	SND_SOC_DAPM_MIXER("Analog R2 Playback Mixer",
			TWL4030_REG_ARXR2_APGA_CTL, 0, 0, NULL, 0),
	SND_SOC_DAPM_MIXER("Analog L2 Playback Mixer",
			TWL4030_REG_ARXL2_APGA_CTL, 0, 0, NULL, 0),
	SND_SOC_DAPM_MIXER("Analog Voice Playback Mixer",
			TWL4030_REG_VDL_APGA_CTL, 0, 0, NULL, 0),

	SND_SOC_DAPM_SUPPLY("APLL Enable", SND_SOC_NOPM, 0, 0, apll_event,
			    SND_SOC_DAPM_PRE_PMU|SND_SOC_DAPM_POST_PMD),

	SND_SOC_DAPM_SUPPLY("AIF Enable", SND_SOC_NOPM, 0, 0, aif_event,
			    SND_SOC_DAPM_PRE_PMU|SND_SOC_DAPM_POST_PMD),

	/* Output MIXER controls */
	/* Earpiece */
	SND_SOC_DAPM_MIXER("Earpiece Mixer", SND_SOC_NOPM, 0, 0,
			&twl4030_dapm_earpiece_controls[0],
			ARRAY_SIZE(twl4030_dapm_earpiece_controls)),
	SND_SOC_DAPM_PGA_E("Earpiece PGA", SND_SOC_NOPM,
			0, 0, NULL, 0, earpiecepga_event,
			SND_SOC_DAPM_POST_PMU|SND_SOC_DAPM_POST_PMD),
	/* PreDrivL/R */
	SND_SOC_DAPM_MIXER("PredriveL Mixer", SND_SOC_NOPM, 0, 0,
			&twl4030_dapm_predrivel_controls[0],
			ARRAY_SIZE(twl4030_dapm_predrivel_controls)),
	SND_SOC_DAPM_PGA_E("PredriveL PGA", SND_SOC_NOPM,
			0, 0, NULL, 0, predrivelpga_event,
			SND_SOC_DAPM_POST_PMU|SND_SOC_DAPM_POST_PMD),
	SND_SOC_DAPM_MIXER("PredriveR Mixer", SND_SOC_NOPM, 0, 0,
			&twl4030_dapm_predriver_controls[0],
			ARRAY_SIZE(twl4030_dapm_predriver_controls)),
	SND_SOC_DAPM_PGA_E("PredriveR PGA", SND_SOC_NOPM,
			0, 0, NULL, 0, predriverpga_event,
			SND_SOC_DAPM_POST_PMU|SND_SOC_DAPM_POST_PMD),
	/* HeadsetL/R */
	SND_SOC_DAPM_MIXER("HeadsetL Mixer", SND_SOC_NOPM, 0, 0,
			&twl4030_dapm_hsol_controls[0],
			ARRAY_SIZE(twl4030_dapm_hsol_controls)),
	SND_SOC_DAPM_PGA_E("HeadsetL PGA", SND_SOC_NOPM,
			0, 0, NULL, 0, headsetlpga_event,
			SND_SOC_DAPM_POST_PMU|SND_SOC_DAPM_POST_PMD),
	SND_SOC_DAPM_MIXER("HeadsetR Mixer", SND_SOC_NOPM, 0, 0,
			&twl4030_dapm_hsor_controls[0],
			ARRAY_SIZE(twl4030_dapm_hsor_controls)),
	SND_SOC_DAPM_PGA_E("HeadsetR PGA", SND_SOC_NOPM,
			0, 0, NULL, 0, headsetrpga_event,
			SND_SOC_DAPM_POST_PMU|SND_SOC_DAPM_POST_PMD),
	/* CarkitL/R */
	SND_SOC_DAPM_MIXER("CarkitL Mixer", SND_SOC_NOPM, 0, 0,
			&twl4030_dapm_carkitl_controls[0],
			ARRAY_SIZE(twl4030_dapm_carkitl_controls)),
	SND_SOC_DAPM_PGA_E("CarkitL PGA", SND_SOC_NOPM,
			0, 0, NULL, 0, carkitlpga_event,
			SND_SOC_DAPM_POST_PMU|SND_SOC_DAPM_POST_PMD),
	SND_SOC_DAPM_MIXER("CarkitR Mixer", SND_SOC_NOPM, 0, 0,
			&twl4030_dapm_carkitr_controls[0],
			ARRAY_SIZE(twl4030_dapm_carkitr_controls)),
	SND_SOC_DAPM_PGA_E("CarkitR PGA", SND_SOC_NOPM,
			0, 0, NULL, 0, carkitrpga_event,
			SND_SOC_DAPM_POST_PMU|SND_SOC_DAPM_POST_PMD),

	/* Output MUX controls */
	/* HandsfreeL/R */
	SND_SOC_DAPM_MUX("HandsfreeL Mux", SND_SOC_NOPM, 0, 0,
		&twl4030_dapm_handsfreel_control),
	SND_SOC_DAPM_SWITCH("HandsfreeL", SND_SOC_NOPM, 0, 0,
			&twl4030_dapm_handsfreelmute_control),
	SND_SOC_DAPM_PGA_E("HandsfreeL PGA", SND_SOC_NOPM,
			0, 0, NULL, 0, handsfreelpga_event,
			SND_SOC_DAPM_POST_PMU|SND_SOC_DAPM_POST_PMD),
	SND_SOC_DAPM_MUX("HandsfreeR Mux", SND_SOC_NOPM, 5, 0,
		&twl4030_dapm_handsfreer_control),
	SND_SOC_DAPM_SWITCH("HandsfreeR", SND_SOC_NOPM, 0, 0,
			&twl4030_dapm_handsfreermute_control),
	SND_SOC_DAPM_PGA_E("HandsfreeR PGA", SND_SOC_NOPM,
			0, 0, NULL, 0, handsfreerpga_event,
			SND_SOC_DAPM_POST_PMU|SND_SOC_DAPM_POST_PMD),
	/* Vibra */
	SND_SOC_DAPM_MUX_E("Vibra Mux", TWL4030_REG_VIBRA_CTL, 0, 0,
			   &twl4030_dapm_vibra_control, vibramux_event,
			   SND_SOC_DAPM_PRE_PMU),
	SND_SOC_DAPM_MUX("Vibra Route", SND_SOC_NOPM, 0, 0,
		&twl4030_dapm_vibrapath_control),

	/* Introducing four virtual ADC, since TWL4030 have four channel for
	   capture */
	SND_SOC_DAPM_ADC("ADC Virtual Left1", NULL, SND_SOC_NOPM, 0, 0),
	SND_SOC_DAPM_ADC("ADC Virtual Right1", NULL, SND_SOC_NOPM, 0, 0),
	SND_SOC_DAPM_ADC("ADC Virtual Left2", NULL, SND_SOC_NOPM, 0, 0),
	SND_SOC_DAPM_ADC("ADC Virtual Right2", NULL, SND_SOC_NOPM, 0, 0),

	SND_SOC_DAPM_AIF_OUT("VAIFOUT", "Voice Capture", 0,
			     TWL4030_REG_VOICE_IF, 5, 0),

	/* Analog/Digital mic path selection.
	   TX1 Left/Right: either analog Left/Right or Digimic0
	   TX2 Left/Right: either analog Left/Right or Digimic1 */
	SND_SOC_DAPM_MUX("TX1 Capture Route", SND_SOC_NOPM, 0, 0,
		&twl4030_dapm_micpathtx1_control),
	SND_SOC_DAPM_MUX("TX2 Capture Route", SND_SOC_NOPM, 0, 0,
		&twl4030_dapm_micpathtx2_control),

	/* Analog input mixers for the capture amplifiers */
	SND_SOC_DAPM_MIXER("Analog Left",
		TWL4030_REG_ANAMICL, 4, 0,
		&twl4030_dapm_analoglmic_controls[0],
		ARRAY_SIZE(twl4030_dapm_analoglmic_controls)),
	SND_SOC_DAPM_MIXER("Analog Right",
		TWL4030_REG_ANAMICR, 4, 0,
		&twl4030_dapm_analogrmic_controls[0],
		ARRAY_SIZE(twl4030_dapm_analogrmic_controls)),

	SND_SOC_DAPM_PGA("ADC Physical Left",
		TWL4030_REG_AVADC_CTL, 3, 0, NULL, 0),
	SND_SOC_DAPM_PGA("ADC Physical Right",
		TWL4030_REG_AVADC_CTL, 1, 0, NULL, 0),

	SND_SOC_DAPM_PGA_E("Digimic0 Enable",
		TWL4030_REG_ADCMICSEL, 1, 0, NULL, 0,
		digimic_event, SND_SOC_DAPM_POST_PMU),
	SND_SOC_DAPM_PGA_E("Digimic1 Enable",
		TWL4030_REG_ADCMICSEL, 3, 0, NULL, 0,
		digimic_event, SND_SOC_DAPM_POST_PMU),

	SND_SOC_DAPM_SUPPLY("micbias1 select", TWL4030_REG_MICBIAS_CTL, 5, 0,
			    NULL, 0),
	SND_SOC_DAPM_SUPPLY("micbias2 select", TWL4030_REG_MICBIAS_CTL, 6, 0,
			    NULL, 0),

	/* Microphone bias */
	SND_SOC_DAPM_SUPPLY("Mic Bias 1",
			    TWL4030_REG_MICBIAS_CTL, 0, 0, NULL, 0),
	SND_SOC_DAPM_SUPPLY("Mic Bias 2",
			    TWL4030_REG_MICBIAS_CTL, 1, 0, NULL, 0),
	SND_SOC_DAPM_SUPPLY("Headset Mic Bias",
			    TWL4030_REG_MICBIAS_CTL, 2, 0, NULL, 0),

	SND_SOC_DAPM_SUPPLY("VIF Enable", TWL4030_REG_VOICE_IF, 0, 0, NULL, 0),
};

static const struct snd_soc_dapm_route intercon[] = {
	/* Stream -> DAC mapping */
	{"DAC Right1", NULL, "HiFi Playback"},
	{"DAC Left1", NULL, "HiFi Playback"},
	{"DAC Right2", NULL, "HiFi Playback"},
	{"DAC Left2", NULL, "HiFi Playback"},
	{"DAC Voice", NULL, "VAIFIN"},

	/* ADC -> Stream mapping */
	{"HiFi Capture", NULL, "ADC Virtual Left1"},
	{"HiFi Capture", NULL, "ADC Virtual Right1"},
	{"HiFi Capture", NULL, "ADC Virtual Left2"},
	{"HiFi Capture", NULL, "ADC Virtual Right2"},
	{"VAIFOUT", NULL, "ADC Virtual Left2"},
	{"VAIFOUT", NULL, "ADC Virtual Right2"},
	{"VAIFOUT", NULL, "VIF Enable"},

	{"Digital L1 Playback Mixer", NULL, "DAC Left1"},
	{"Digital R1 Playback Mixer", NULL, "DAC Right1"},
	{"Digital L2 Playback Mixer", NULL, "DAC Left2"},
	{"Digital R2 Playback Mixer", NULL, "DAC Right2"},
	{"Digital Voice Playback Mixer", NULL, "DAC Voice"},

	/* Supply for the digital part (APLL) */
	{"Digital Voice Playback Mixer", NULL, "APLL Enable"},

	{"DAC Left1", NULL, "AIF Enable"},
	{"DAC Right1", NULL, "AIF Enable"},
	{"DAC Left2", NULL, "AIF Enable"},
	{"DAC Right1", NULL, "AIF Enable"},
	{"DAC Voice", NULL, "VIF Enable"},

	{"Digital R2 Playback Mixer", NULL, "AIF Enable"},
	{"Digital L2 Playback Mixer", NULL, "AIF Enable"},

	{"Analog L1 Playback Mixer", NULL, "Digital L1 Playback Mixer"},
	{"Analog R1 Playback Mixer", NULL, "Digital R1 Playback Mixer"},
	{"Analog L2 Playback Mixer", NULL, "Digital L2 Playback Mixer"},
	{"Analog R2 Playback Mixer", NULL, "Digital R2 Playback Mixer"},
	{"Analog Voice Playback Mixer", NULL, "Digital Voice Playback Mixer"},

	/* Internal playback routings */
	/* Earpiece */
	{"Earpiece Mixer", "Voice", "Analog Voice Playback Mixer"},
	{"Earpiece Mixer", "AudioL1", "Analog L1 Playback Mixer"},
	{"Earpiece Mixer", "AudioL2", "Analog L2 Playback Mixer"},
	{"Earpiece Mixer", "AudioR1", "Analog R1 Playback Mixer"},
	{"Earpiece PGA", NULL, "Earpiece Mixer"},
	/* PreDrivL */
	{"PredriveL Mixer", "Voice", "Analog Voice Playback Mixer"},
	{"PredriveL Mixer", "AudioL1", "Analog L1 Playback Mixer"},
	{"PredriveL Mixer", "AudioL2", "Analog L2 Playback Mixer"},
	{"PredriveL Mixer", "AudioR2", "Analog R2 Playback Mixer"},
	{"PredriveL PGA", NULL, "PredriveL Mixer"},
	/* PreDrivR */
	{"PredriveR Mixer", "Voice", "Analog Voice Playback Mixer"},
	{"PredriveR Mixer", "AudioR1", "Analog R1 Playback Mixer"},
	{"PredriveR Mixer", "AudioR2", "Analog R2 Playback Mixer"},
	{"PredriveR Mixer", "AudioL2", "Analog L2 Playback Mixer"},
	{"PredriveR PGA", NULL, "PredriveR Mixer"},
	/* HeadsetL */
	{"HeadsetL Mixer", "Voice", "Analog Voice Playback Mixer"},
	{"HeadsetL Mixer", "AudioL1", "Analog L1 Playback Mixer"},
	{"HeadsetL Mixer", "AudioL2", "Analog L2 Playback Mixer"},
	{"HeadsetL PGA", NULL, "HeadsetL Mixer"},
	/* HeadsetR */
	{"HeadsetR Mixer", "Voice", "Analog Voice Playback Mixer"},
	{"HeadsetR Mixer", "AudioR1", "Analog R1 Playback Mixer"},
	{"HeadsetR Mixer", "AudioR2", "Analog R2 Playback Mixer"},
	{"HeadsetR PGA", NULL, "HeadsetR Mixer"},
	/* CarkitL */
	{"CarkitL Mixer", "Voice", "Analog Voice Playback Mixer"},
	{"CarkitL Mixer", "AudioL1", "Analog L1 Playback Mixer"},
	{"CarkitL Mixer", "AudioL2", "Analog L2 Playback Mixer"},
	{"CarkitL PGA", NULL, "CarkitL Mixer"},
	/* CarkitR */
	{"CarkitR Mixer", "Voice", "Analog Voice Playback Mixer"},
	{"CarkitR Mixer", "AudioR1", "Analog R1 Playback Mixer"},
	{"CarkitR Mixer", "AudioR2", "Analog R2 Playback Mixer"},
	{"CarkitR PGA", NULL, "CarkitR Mixer"},
	/* HandsfreeL */
	{"HandsfreeL Mux", "Voice", "Analog Voice Playback Mixer"},
	{"HandsfreeL Mux", "AudioL1", "Analog L1 Playback Mixer"},
	{"HandsfreeL Mux", "AudioL2", "Analog L2 Playback Mixer"},
	{"HandsfreeL Mux", "AudioR2", "Analog R2 Playback Mixer"},
	{"HandsfreeL", "Switch", "HandsfreeL Mux"},
	{"HandsfreeL PGA", NULL, "HandsfreeL"},
	/* HandsfreeR */
	{"HandsfreeR Mux", "Voice", "Analog Voice Playback Mixer"},
	{"HandsfreeR Mux", "AudioR1", "Analog R1 Playback Mixer"},
	{"HandsfreeR Mux", "AudioR2", "Analog R2 Playback Mixer"},
	{"HandsfreeR Mux", "AudioL2", "Analog L2 Playback Mixer"},
	{"HandsfreeR", "Switch", "HandsfreeR Mux"},
	{"HandsfreeR PGA", NULL, "HandsfreeR"},
	/* Vibra */
	{"Vibra Mux", "AudioL1", "DAC Left1"},
	{"Vibra Mux", "AudioR1", "DAC Right1"},
	{"Vibra Mux", "AudioL2", "DAC Left2"},
	{"Vibra Mux", "AudioR2", "DAC Right2"},

	/* outputs */
	/* Must be always connected (for AIF and APLL) */
	{"Virtual HiFi OUT", NULL, "DAC Left1"},
	{"Virtual HiFi OUT", NULL, "DAC Right1"},
	{"Virtual HiFi OUT", NULL, "DAC Left2"},
	{"Virtual HiFi OUT", NULL, "DAC Right2"},
	/* Must be always connected (for APLL) */
	{"Virtual Voice OUT", NULL, "Digital Voice Playback Mixer"},
	/* Physical outputs */
	{"EARPIECE", NULL, "Earpiece PGA"},
	{"PREDRIVEL", NULL, "PredriveL PGA"},
	{"PREDRIVER", NULL, "PredriveR PGA"},
	{"HSOL", NULL, "HeadsetL PGA"},
	{"HSOR", NULL, "HeadsetR PGA"},
	{"CARKITL", NULL, "CarkitL PGA"},
	{"CARKITR", NULL, "CarkitR PGA"},
	{"HFL", NULL, "HandsfreeL PGA"},
	{"HFR", NULL, "HandsfreeR PGA"},
	{"Vibra Route", "Audio", "Vibra Mux"},
	{"VIBRA", NULL, "Vibra Route"},

	/* Capture path */
	/* Must be always connected (for AIF and APLL) */
	{"ADC Virtual Left1", NULL, "Virtual HiFi IN"},
	{"ADC Virtual Right1", NULL, "Virtual HiFi IN"},
	{"ADC Virtual Left2", NULL, "Virtual HiFi IN"},
	{"ADC Virtual Right2", NULL, "Virtual HiFi IN"},
	/* Physical inputs */
	{"Analog Left", "Main Mic Capture Switch", "MAINMIC"},
	{"Analog Left", "Headset Mic Capture Switch", "HSMIC"},
	{"Analog Left", "AUXL Capture Switch", "AUXL"},
	{"Analog Left", "Carkit Mic Capture Switch", "CARKITMIC"},

	{"Analog Right", "Sub Mic Capture Switch", "SUBMIC"},
	{"Analog Right", "AUXR Capture Switch", "AUXR"},

	{"ADC Physical Left", NULL, "Analog Left"},
	{"ADC Physical Right", NULL, "Analog Right"},

	{"Digimic0 Enable", NULL, "DIGIMIC0"},
	{"Digimic1 Enable", NULL, "DIGIMIC1"},

	{"DIGIMIC0", NULL, "micbias1 select"},
	{"DIGIMIC1", NULL, "micbias2 select"},

	/* TX1 Left capture path */
	{"TX1 Capture Route", "Analog", "ADC Physical Left"},
	{"TX1 Capture Route", "Digimic0", "Digimic0 Enable"},
	/* TX1 Right capture path */
	{"TX1 Capture Route", "Analog", "ADC Physical Right"},
	{"TX1 Capture Route", "Digimic0", "Digimic0 Enable"},
	/* TX2 Left capture path */
	{"TX2 Capture Route", "Analog", "ADC Physical Left"},
	{"TX2 Capture Route", "Digimic1", "Digimic1 Enable"},
	/* TX2 Right capture path */
	{"TX2 Capture Route", "Analog", "ADC Physical Right"},
	{"TX2 Capture Route", "Digimic1", "Digimic1 Enable"},

	{"ADC Virtual Left1", NULL, "TX1 Capture Route"},
	{"ADC Virtual Right1", NULL, "TX1 Capture Route"},
	{"ADC Virtual Left2", NULL, "TX2 Capture Route"},
	{"ADC Virtual Right2", NULL, "TX2 Capture Route"},

	{"ADC Virtual Left1", NULL, "AIF Enable"},
	{"ADC Virtual Right1", NULL, "AIF Enable"},
	{"ADC Virtual Left2", NULL, "AIF Enable"},
	{"ADC Virtual Right2", NULL, "AIF Enable"},

	/* Analog bypass routes */
	{"Right1 Analog Loopback", "Switch", "Analog Right"},
	{"Left1 Analog Loopback", "Switch", "Analog Left"},
	{"Right2 Analog Loopback", "Switch", "Analog Right"},
	{"Left2 Analog Loopback", "Switch", "Analog Left"},
	{"Voice Analog Loopback", "Switch", "Analog Left"},

	/* Supply for the Analog loopbacks */
	{"Right1 Analog Loopback", NULL, "FM Loop Enable"},
	{"Left1 Analog Loopback", NULL, "FM Loop Enable"},
	{"Right2 Analog Loopback", NULL, "FM Loop Enable"},
	{"Left2 Analog Loopback", NULL, "FM Loop Enable"},
	{"Voice Analog Loopback", NULL, "FM Loop Enable"},

	{"Analog R1 Playback Mixer", NULL, "Right1 Analog Loopback"},
	{"Analog L1 Playback Mixer", NULL, "Left1 Analog Loopback"},
	{"Analog R2 Playback Mixer", NULL, "Right2 Analog Loopback"},
	{"Analog L2 Playback Mixer", NULL, "Left2 Analog Loopback"},
	{"Analog Voice Playback Mixer", NULL, "Voice Analog Loopback"},

	/* Digital bypass routes */
	{"Right Digital Loopback", "Volume", "TX1 Capture Route"},
	{"Left Digital Loopback", "Volume", "TX1 Capture Route"},
	{"Voice Digital Loopback", "Volume", "TX2 Capture Route"},

	{"Digital R2 Playback Mixer", NULL, "Right Digital Loopback"},
	{"Digital L2 Playback Mixer", NULL, "Left Digital Loopback"},
	{"Digital Voice Playback Mixer", NULL, "Voice Digital Loopback"},

};

static int twl4030_set_bias_level(struct snd_soc_component *component,
				  enum snd_soc_bias_level level)
{
	switch (level) {
	case SND_SOC_BIAS_ON:
		break;
	case SND_SOC_BIAS_PREPARE:
		break;
	case SND_SOC_BIAS_STANDBY:
		if (snd_soc_component_get_bias_level(component) == SND_SOC_BIAS_OFF)
			twl4030_codec_enable(component, 1);
		break;
	case SND_SOC_BIAS_OFF:
		twl4030_codec_enable(component, 0);
		break;
	}

	return 0;
}

static void twl4030_constraints(struct twl4030_priv *twl4030,
				struct snd_pcm_substream *mst_substream)
{
	struct snd_pcm_substream *slv_substream;

	/* Pick the stream, which need to be constrained */
	if (mst_substream == twl4030->master_substream)
		slv_substream = twl4030->slave_substream;
	else if (mst_substream == twl4030->slave_substream)
		slv_substream = twl4030->master_substream;
	else /* This should not happen.. */
		return;

	/* Set the constraints according to the already configured stream */
	snd_pcm_hw_constraint_single(slv_substream->runtime,
				SNDRV_PCM_HW_PARAM_RATE,
				twl4030->rate);

	snd_pcm_hw_constraint_single(slv_substream->runtime,
				SNDRV_PCM_HW_PARAM_SAMPLE_BITS,
				twl4030->sample_bits);

	snd_pcm_hw_constraint_single(slv_substream->runtime,
				SNDRV_PCM_HW_PARAM_CHANNELS,
				twl4030->channels);
}

/* In case of 4 channel mode, the RX1 L/R for playback and the TX2 L/R for
 * capture has to be enabled/disabled. */
static void twl4030_tdm_enable(struct snd_soc_component *component, int direction,
			       int enable)
{
	u8 reg, mask;

	reg = twl4030_read(component, TWL4030_REG_OPTION);

	if (direction == SNDRV_PCM_STREAM_PLAYBACK)
		mask = TWL4030_ARXL1_VRX_EN | TWL4030_ARXR1_EN;
	else
		mask = TWL4030_ATXL2_VTXL_EN | TWL4030_ATXR2_VTXR_EN;

	if (enable)
		reg |= mask;
	else
		reg &= ~mask;

	twl4030_write(component, TWL4030_REG_OPTION, reg);
}

static int twl4030_startup(struct snd_pcm_substream *substream,
			   struct snd_soc_dai *dai)
{
	struct snd_soc_component *component = dai->component;
	struct twl4030_priv *twl4030 = snd_soc_component_get_drvdata(component);

	if (twl4030->master_substream) {
		twl4030->slave_substream = substream;
		/* The DAI has one configuration for playback and capture, so
		 * if the DAI has been already configured then constrain this
		 * substream to match it. */
		if (twl4030->configured)
			twl4030_constraints(twl4030, twl4030->master_substream);
	} else {
		if (!(twl4030_read(component, TWL4030_REG_CODEC_MODE) &
			TWL4030_OPTION_1)) {
			/* In option2 4 channel is not supported, set the
			 * constraint for the first stream for channels, the
			 * second stream will 'inherit' this cosntraint */
			snd_pcm_hw_constraint_single(substream->runtime,
						     SNDRV_PCM_HW_PARAM_CHANNELS,
						     2);
		}
		twl4030->master_substream = substream;
	}

	return 0;
}

static void twl4030_shutdown(struct snd_pcm_substream *substream,
			     struct snd_soc_dai *dai)
{
	struct snd_soc_component *component = dai->component;
	struct twl4030_priv *twl4030 = snd_soc_component_get_drvdata(component);

	if (twl4030->master_substream == substream)
		twl4030->master_substream = twl4030->slave_substream;

	twl4030->slave_substream = NULL;

	/* If all streams are closed, or the remaining stream has not yet
	 * been configured than set the DAI as not configured. */
	if (!twl4030->master_substream)
		twl4030->configured = 0;
	 else if (!twl4030->master_substream->runtime->channels)
		twl4030->configured = 0;

	 /* If the closing substream had 4 channel, do the necessary cleanup */
	if (substream->runtime->channels == 4)
		twl4030_tdm_enable(component, substream->stream, 0);
}

static int twl4030_hw_params(struct snd_pcm_substream *substream,
			     struct snd_pcm_hw_params *params,
			     struct snd_soc_dai *dai)
{
	struct snd_soc_component *component = dai->component;
	struct twl4030_priv *twl4030 = snd_soc_component_get_drvdata(component);
	u8 mode, old_mode, format, old_format;

	 /* If the substream has 4 channel, do the necessary setup */
	if (params_channels(params) == 4) {
		format = twl4030_read(component, TWL4030_REG_AUDIO_IF);
		mode = twl4030_read(component, TWL4030_REG_CODEC_MODE);

		/* Safety check: are we in the correct operating mode and
		 * the interface is in TDM mode? */
		if ((mode & TWL4030_OPTION_1) &&
		    ((format & TWL4030_AIF_FORMAT) == TWL4030_AIF_FORMAT_TDM))
			twl4030_tdm_enable(component, substream->stream, 1);
		else
			return -EINVAL;
	}

	if (twl4030->configured)
		/* Ignoring hw_params for already configured DAI */
		return 0;

	/* bit rate */
	old_mode = twl4030_read(component,
				TWL4030_REG_CODEC_MODE) & ~TWL4030_CODECPDZ;
	mode = old_mode & ~TWL4030_APLL_RATE;

	switch (params_rate(params)) {
	case 8000:
		mode |= TWL4030_APLL_RATE_8000;
		break;
	case 11025:
		mode |= TWL4030_APLL_RATE_11025;
		break;
	case 12000:
		mode |= TWL4030_APLL_RATE_12000;
		break;
	case 16000:
		mode |= TWL4030_APLL_RATE_16000;
		break;
	case 22050:
		mode |= TWL4030_APLL_RATE_22050;
		break;
	case 24000:
		mode |= TWL4030_APLL_RATE_24000;
		break;
	case 32000:
		mode |= TWL4030_APLL_RATE_32000;
		break;
	case 44100:
		mode |= TWL4030_APLL_RATE_44100;
		break;
	case 48000:
		mode |= TWL4030_APLL_RATE_48000;
		break;
	case 96000:
		mode |= TWL4030_APLL_RATE_96000;
		break;
	default:
		dev_err(component->dev, "%s: unknown rate %d\n", __func__,
			params_rate(params));
		return -EINVAL;
	}

	/* sample size */
	old_format = twl4030_read(component, TWL4030_REG_AUDIO_IF);
	format = old_format;
	format &= ~TWL4030_DATA_WIDTH;
	switch (params_width(params)) {
	case 16:
		format |= TWL4030_DATA_WIDTH_16S_16W;
		break;
	case 32:
		format |= TWL4030_DATA_WIDTH_32S_24W;
		break;
	default:
		dev_err(component->dev, "%s: unsupported bits/sample %d\n",
			__func__, params_width(params));
		return -EINVAL;
	}

	if (format != old_format || mode != old_mode) {
		if (twl4030->codec_powered) {
			/*
			 * If the codec is powered, than we need to toggle the
			 * codec power.
			 */
			twl4030_codec_enable(component, 0);
			twl4030_write(component, TWL4030_REG_CODEC_MODE, mode);
			twl4030_write(component, TWL4030_REG_AUDIO_IF, format);
			twl4030_codec_enable(component, 1);
		} else {
			twl4030_write(component, TWL4030_REG_CODEC_MODE, mode);
			twl4030_write(component, TWL4030_REG_AUDIO_IF, format);
		}
	}

	/* Store the important parameters for the DAI configuration and set
	 * the DAI as configured */
	twl4030->configured = 1;
	twl4030->rate = params_rate(params);
	twl4030->sample_bits = hw_param_interval(params,
					SNDRV_PCM_HW_PARAM_SAMPLE_BITS)->min;
	twl4030->channels = params_channels(params);

	/* If both playback and capture streams are open, and one of them
	 * is setting the hw parameters right now (since we are here), set
	 * constraints to the other stream to match the current one. */
	if (twl4030->slave_substream)
		twl4030_constraints(twl4030, substream);

	return 0;
}

static int twl4030_set_dai_sysclk(struct snd_soc_dai *codec_dai, int clk_id,
				  unsigned int freq, int dir)
{
	struct snd_soc_component *component = codec_dai->component;
	struct twl4030_priv *twl4030 = snd_soc_component_get_drvdata(component);

	switch (freq) {
	case 19200000:
	case 26000000:
	case 38400000:
		break;
	default:
		dev_err(component->dev, "Unsupported HFCLKIN: %u\n", freq);
		return -EINVAL;
	}

	if ((freq / 1000) != twl4030->sysclk) {
		dev_err(component->dev,
			"Mismatch in HFCLKIN: %u (configured: %u)\n",
			freq, twl4030->sysclk * 1000);
		return -EINVAL;
	}

	return 0;
}

static int twl4030_set_dai_fmt(struct snd_soc_dai *codec_dai, unsigned int fmt)
{
	struct snd_soc_component *component = codec_dai->component;
	struct twl4030_priv *twl4030 = snd_soc_component_get_drvdata(component);
	u8 old_format, format;

	/* get format */
	old_format = twl4030_read(component, TWL4030_REG_AUDIO_IF);
	format = old_format;

	/* set master/slave audio interface */
	switch (fmt & SND_SOC_DAIFMT_MASTER_MASK) {
	case SND_SOC_DAIFMT_CBM_CFM:
		format &= ~(TWL4030_AIF_SLAVE_EN);
		format &= ~(TWL4030_CLK256FS_EN);
		break;
	case SND_SOC_DAIFMT_CBS_CFS:
		format |= TWL4030_AIF_SLAVE_EN;
		format |= TWL4030_CLK256FS_EN;
		break;
	default:
		return -EINVAL;
	}

	/* interface format */
	format &= ~TWL4030_AIF_FORMAT;
	switch (fmt & SND_SOC_DAIFMT_FORMAT_MASK) {
	case SND_SOC_DAIFMT_I2S:
		format |= TWL4030_AIF_FORMAT_CODEC;
		break;
	case SND_SOC_DAIFMT_DSP_A:
		format |= TWL4030_AIF_FORMAT_TDM;
		break;
	default:
		return -EINVAL;
	}

	if (format != old_format) {
		if (twl4030->codec_powered) {
			/*
			 * If the codec is powered, than we need to toggle the
			 * codec power.
			 */
			twl4030_codec_enable(component, 0);
			twl4030_write(component, TWL4030_REG_AUDIO_IF, format);
			twl4030_codec_enable(component, 1);
		} else {
			twl4030_write(component, TWL4030_REG_AUDIO_IF, format);
		}
	}

	return 0;
}

static int twl4030_set_tristate(struct snd_soc_dai *dai, int tristate)
{
	struct snd_soc_component *component = dai->component;
	u8 reg = twl4030_read(component, TWL4030_REG_AUDIO_IF);

	if (tristate)
		reg |= TWL4030_AIF_TRI_EN;
	else
		reg &= ~TWL4030_AIF_TRI_EN;

	return twl4030_write(component, TWL4030_REG_AUDIO_IF, reg);
}

/* In case of voice mode, the RX1 L(VRX) for downlink and the TX2 L/R
 * (VTXL, VTXR) for uplink has to be enabled/disabled. */
static void twl4030_voice_enable(struct snd_soc_component *component, int direction,
				 int enable)
{
	u8 reg, mask;

	reg = twl4030_read(component, TWL4030_REG_OPTION);

	if (direction == SNDRV_PCM_STREAM_PLAYBACK)
		mask = TWL4030_ARXL1_VRX_EN;
	else
		mask = TWL4030_ATXL2_VTXL_EN | TWL4030_ATXR2_VTXR_EN;

	if (enable)
		reg |= mask;
	else
		reg &= ~mask;

	twl4030_write(component, TWL4030_REG_OPTION, reg);
}

static int twl4030_voice_startup(struct snd_pcm_substream *substream,
				 struct snd_soc_dai *dai)
{
	struct snd_soc_component *component = dai->component;
	struct twl4030_priv *twl4030 = snd_soc_component_get_drvdata(component);
	u8 mode;

	/* If the system master clock is not 26MHz, the voice PCM interface is
	 * not available.
	 */
	if (twl4030->sysclk != 26000) {
		dev_err(component->dev,
			"%s: HFCLKIN is %u KHz, voice interface needs 26MHz\n",
			__func__, twl4030->sysclk);
		return -EINVAL;
	}

	/* If the codec mode is not option2, the voice PCM interface is not
	 * available.
	 */
	mode = twl4030_read(component, TWL4030_REG_CODEC_MODE)
		& TWL4030_OPT_MODE;

	if (mode != TWL4030_OPTION_2) {
		dev_err(component->dev, "%s: the codec mode is not option2\n",
			__func__);
		return -EINVAL;
	}

	return 0;
}

static void twl4030_voice_shutdown(struct snd_pcm_substream *substream,
				   struct snd_soc_dai *dai)
{
	struct snd_soc_component *component = dai->component;

	/* Enable voice digital filters */
	twl4030_voice_enable(component, substream->stream, 0);
}

static int twl4030_voice_hw_params(struct snd_pcm_substream *substream,
				   struct snd_pcm_hw_params *params,
				   struct snd_soc_dai *dai)
{
	struct snd_soc_component *component = dai->component;
	struct twl4030_priv *twl4030 = snd_soc_component_get_drvdata(component);
	u8 old_mode, mode;

	/* Enable voice digital filters */
	twl4030_voice_enable(component, substream->stream, 1);

	/* bit rate */
	old_mode = twl4030_read(component,
				TWL4030_REG_CODEC_MODE) & ~TWL4030_CODECPDZ;
	mode = old_mode;

	switch (params_rate(params)) {
	case 8000:
		mode &= ~(TWL4030_SEL_16K);
		break;
	case 16000:
		mode |= TWL4030_SEL_16K;
		break;
	default:
		dev_err(component->dev, "%s: unknown rate %d\n", __func__,
			params_rate(params));
		return -EINVAL;
	}

	if (mode != old_mode) {
		if (twl4030->codec_powered) {
			/*
			 * If the codec is powered, than we need to toggle the
			 * codec power.
			 */
			twl4030_codec_enable(component, 0);
			twl4030_write(component, TWL4030_REG_CODEC_MODE, mode);
			twl4030_codec_enable(component, 1);
		} else {
			twl4030_write(component, TWL4030_REG_CODEC_MODE, mode);
		}
	}

	return 0;
}

static int twl4030_voice_set_dai_sysclk(struct snd_soc_dai *codec_dai,
					int clk_id, unsigned int freq, int dir)
{
	struct snd_soc_component *component = codec_dai->component;
	struct twl4030_priv *twl4030 = snd_soc_component_get_drvdata(component);

	if (freq != 26000000) {
		dev_err(component->dev,
			"%s: HFCLKIN is %u KHz, voice interface needs 26MHz\n",
			__func__, freq / 1000);
		return -EINVAL;
	}
	if ((freq / 1000) != twl4030->sysclk) {
		dev_err(component->dev,
			"Mismatch in HFCLKIN: %u (configured: %u)\n",
			freq, twl4030->sysclk * 1000);
		return -EINVAL;
	}
	return 0;
}

static int twl4030_voice_set_dai_fmt(struct snd_soc_dai *codec_dai,
				     unsigned int fmt)
{
	struct snd_soc_component *component = codec_dai->component;
	struct twl4030_priv *twl4030 = snd_soc_component_get_drvdata(component);
	u8 old_format, format;

	/* get format */
	old_format = twl4030_read(component, TWL4030_REG_VOICE_IF);
	format = old_format;

	/* set master/slave audio interface */
	switch (fmt & SND_SOC_DAIFMT_MASTER_MASK) {
	case SND_SOC_DAIFMT_CBM_CFM:
		format &= ~(TWL4030_VIF_SLAVE_EN);
		break;
	case SND_SOC_DAIFMT_CBS_CFS:
		format |= TWL4030_VIF_SLAVE_EN;
		break;
	default:
		return -EINVAL;
	}

	/* clock inversion */
	switch (fmt & SND_SOC_DAIFMT_INV_MASK) {
	case SND_SOC_DAIFMT_IB_NF:
		format &= ~(TWL4030_VIF_FORMAT);
		break;
	case SND_SOC_DAIFMT_NB_IF:
		format |= TWL4030_VIF_FORMAT;
		break;
	default:
		return -EINVAL;
	}

	if (format != old_format) {
		if (twl4030->codec_powered) {
			/*
			 * If the codec is powered, than we need to toggle the
			 * codec power.
			 */
			twl4030_codec_enable(component, 0);
			twl4030_write(component, TWL4030_REG_VOICE_IF, format);
			twl4030_codec_enable(component, 1);
		} else {
			twl4030_write(component, TWL4030_REG_VOICE_IF, format);
		}
	}

	return 0;
}

static int twl4030_voice_set_tristate(struct snd_soc_dai *dai, int tristate)
{
	struct snd_soc_component *component = dai->component;
	u8 reg = twl4030_read(component, TWL4030_REG_VOICE_IF);

	if (tristate)
		reg |= TWL4030_VIF_TRI_EN;
	else
		reg &= ~TWL4030_VIF_TRI_EN;

	return twl4030_write(component, TWL4030_REG_VOICE_IF, reg);
}

#define TWL4030_RATES	 (SNDRV_PCM_RATE_8000_48000)
#define TWL4030_FORMATS	 (SNDRV_PCM_FMTBIT_S16_LE | SNDRV_PCM_FMTBIT_S32_LE)

static const struct snd_soc_dai_ops twl4030_dai_hifi_ops = {
	.startup	= twl4030_startup,
	.shutdown	= twl4030_shutdown,
	.hw_params	= twl4030_hw_params,
	.set_sysclk	= twl4030_set_dai_sysclk,
	.set_fmt	= twl4030_set_dai_fmt,
	.set_tristate	= twl4030_set_tristate,
};

static const struct snd_soc_dai_ops twl4030_dai_voice_ops = {
	.startup	= twl4030_voice_startup,
	.shutdown	= twl4030_voice_shutdown,
	.hw_params	= twl4030_voice_hw_params,
	.set_sysclk	= twl4030_voice_set_dai_sysclk,
	.set_fmt	= twl4030_voice_set_dai_fmt,
	.set_tristate	= twl4030_voice_set_tristate,
};

static struct snd_soc_dai_driver twl4030_dai[] = {
{
	.name = "twl4030-hifi",
	.playback = {
		.stream_name = "HiFi Playback",
		.channels_min = 2,
		.channels_max = 4,
		.rates = TWL4030_RATES | SNDRV_PCM_RATE_96000,
		.formats = TWL4030_FORMATS,
		.sig_bits = 24,},
	.capture = {
		.stream_name = "HiFi Capture",
		.channels_min = 2,
		.channels_max = 4,
		.rates = TWL4030_RATES,
		.formats = TWL4030_FORMATS,
		.sig_bits = 24,},
	.ops = &twl4030_dai_hifi_ops,
},
{
	.name = "twl4030-voice",
	.playback = {
		.stream_name = "Voice Playback",
		.channels_min = 1,
		.channels_max = 1,
		.rates = SNDRV_PCM_RATE_8000 | SNDRV_PCM_RATE_16000,
		.formats = SNDRV_PCM_FMTBIT_S16_LE,},
	.capture = {
		.stream_name = "Voice Capture",
		.channels_min = 1,
		.channels_max = 2,
		.rates = SNDRV_PCM_RATE_8000 | SNDRV_PCM_RATE_16000,
		.formats = SNDRV_PCM_FMTBIT_S16_LE,},
	.ops = &twl4030_dai_voice_ops,
},
};

static int twl4030_soc_probe(struct snd_soc_component *component)
{
	struct twl4030_priv *twl4030;

	twl4030 = devm_kzalloc(component->dev, sizeof(struct twl4030_priv),
			       GFP_KERNEL);
	if (!twl4030)
		return -ENOMEM;
	snd_soc_component_set_drvdata(component, twl4030);
	/* Set the defaults, and power up the codec */
	twl4030->sysclk = twl4030_audio_get_mclk() / 1000;

	twl4030_init_chip(component);

	return 0;
}

static void twl4030_soc_remove(struct snd_soc_component *component)
{
	struct twl4030_priv *twl4030 = snd_soc_component_get_drvdata(component);
	struct twl4030_codec_data *pdata = twl4030->pdata;

	if (pdata && pdata->hs_extmute && gpio_is_valid(pdata->hs_extmute_gpio))
		gpio_free(pdata->hs_extmute_gpio);
}

static const struct snd_soc_component_driver soc_component_dev_twl4030 = {
	.probe			= twl4030_soc_probe,
	.remove			= twl4030_soc_remove,
	.read			= twl4030_read,
	.write			= twl4030_write,
	.set_bias_level		= twl4030_set_bias_level,
	.controls		= twl4030_snd_controls,
	.num_controls		= ARRAY_SIZE(twl4030_snd_controls),
	.dapm_widgets		= twl4030_dapm_widgets,
	.num_dapm_widgets	= ARRAY_SIZE(twl4030_dapm_widgets),
	.dapm_routes		= intercon,
	.num_dapm_routes	= ARRAY_SIZE(intercon),
	.use_pmdown_time	= 1,
	.endianness		= 1,
	.non_legacy_dai_naming	= 1,
};

static int twl4030_codec_probe(struct platform_device *pdev)
{
	return devm_snd_soc_register_component(&pdev->dev,
				      &soc_component_dev_twl4030,
				      twl4030_dai, ARRAY_SIZE(twl4030_dai));
}

MODULE_ALIAS("platform:twl4030-codec");

static struct platform_driver twl4030_codec_driver = {
	.probe		= twl4030_codec_probe,
	.driver		= {
		.name	= "twl4030-codec",
	},
};

module_platform_driver(twl4030_codec_driver);

MODULE_DESCRIPTION("ASoC TWL4030 codec driver");
MODULE_AUTHOR("Steve Sakoman");
MODULE_LICENSE("GPL");<|MERGE_RESOLUTION|>--- conflicted
+++ resolved
@@ -232,11 +232,7 @@
 	struct twl4030_codec_data *pdata = dev_get_platdata(component->dev);
 	struct device_node *twl4030_codec_node = NULL;
 
-<<<<<<< HEAD
-	twl4030_codec_node = of_get_child_by_name(codec->dev->parent->of_node,
-=======
 	twl4030_codec_node = of_get_child_by_name(component->dev->parent->of_node,
->>>>>>> 286cd8c7
 						  "codec");
 
 	if (!pdata && twl4030_codec_node) {
@@ -244,10 +240,6 @@
 				     sizeof(struct twl4030_codec_data),
 				     GFP_KERNEL);
 		if (!pdata) {
-<<<<<<< HEAD
-			dev_err(codec->dev, "Can not allocate memory\n");
-=======
->>>>>>> 286cd8c7
 			of_node_put(twl4030_codec_node);
 			return NULL;
 		}
