// SPDX-License-Identifier: GPL-2.0
//
// sgtl5000.c  --  SGTL5000 ALSA SoC Audio driver
//
// Copyright 2010-2011 Freescale Semiconductor, Inc. All Rights Reserved.

#include <linux/module.h>
#include <linux/moduleparam.h>
#include <linux/init.h>
#include <linux/delay.h>
#include <linux/slab.h>
#include <linux/pm.h>
#include <linux/i2c.h>
#include <linux/clk.h>
#include <linux/log2.h>
#include <linux/regmap.h>
#include <linux/regulator/driver.h>
#include <linux/regulator/machine.h>
#include <linux/regulator/consumer.h>
#include <linux/of_device.h>
#include <sound/core.h>
#include <sound/tlv.h>
#include <sound/pcm.h>
#include <sound/pcm_params.h>
#include <sound/soc.h>
#include <sound/soc-dapm.h>
#include <sound/initval.h>

#include "sgtl5000.h"

#define SGTL5000_DAP_REG_OFFSET	0x0100
#define SGTL5000_MAX_REG_OFFSET	0x013A

/* Delay for the VAG ramp up */
#define SGTL5000_VAG_POWERUP_DELAY 500 /* ms */
/* Delay for the VAG ramp down */
#define SGTL5000_VAG_POWERDOWN_DELAY 500 /* ms */

#define SGTL5000_OUTPUTS_MUTE (SGTL5000_HP_MUTE | SGTL5000_LINE_OUT_MUTE)

/* default value of sgtl5000 registers */
static const struct reg_default sgtl5000_reg_defaults[] = {
	{ SGTL5000_CHIP_DIG_POWER,		0x0000 },
	{ SGTL5000_CHIP_I2S_CTRL,		0x0010 },
	{ SGTL5000_CHIP_SSS_CTRL,		0x0010 },
	{ SGTL5000_CHIP_ADCDAC_CTRL,		0x020c },
	{ SGTL5000_CHIP_DAC_VOL,		0x3c3c },
	{ SGTL5000_CHIP_PAD_STRENGTH,		0x015f },
	{ SGTL5000_CHIP_ANA_ADC_CTRL,		0x0000 },
	{ SGTL5000_CHIP_ANA_HP_CTRL,		0x1818 },
	{ SGTL5000_CHIP_ANA_CTRL,		0x0111 },
	{ SGTL5000_CHIP_REF_CTRL,		0x0000 },
	{ SGTL5000_CHIP_MIC_CTRL,		0x0000 },
	{ SGTL5000_CHIP_LINE_OUT_CTRL,		0x0000 },
	{ SGTL5000_CHIP_LINE_OUT_VOL,		0x0404 },
	{ SGTL5000_CHIP_PLL_CTRL,		0x5000 },
	{ SGTL5000_CHIP_CLK_TOP_CTRL,		0x0000 },
	{ SGTL5000_CHIP_ANA_STATUS,		0x0000 },
	{ SGTL5000_CHIP_SHORT_CTRL,		0x0000 },
	{ SGTL5000_CHIP_ANA_TEST2,		0x0000 },
	{ SGTL5000_DAP_CTRL,			0x0000 },
	{ SGTL5000_DAP_PEQ,			0x0000 },
	{ SGTL5000_DAP_BASS_ENHANCE,		0x0040 },
	{ SGTL5000_DAP_BASS_ENHANCE_CTRL,	0x051f },
	{ SGTL5000_DAP_AUDIO_EQ,		0x0000 },
	{ SGTL5000_DAP_SURROUND,		0x0040 },
	{ SGTL5000_DAP_EQ_BASS_BAND0,		0x002f },
	{ SGTL5000_DAP_EQ_BASS_BAND1,		0x002f },
	{ SGTL5000_DAP_EQ_BASS_BAND2,		0x002f },
	{ SGTL5000_DAP_EQ_BASS_BAND3,		0x002f },
	{ SGTL5000_DAP_EQ_BASS_BAND4,		0x002f },
	{ SGTL5000_DAP_MAIN_CHAN,		0x8000 },
	{ SGTL5000_DAP_MIX_CHAN,		0x0000 },
	{ SGTL5000_DAP_AVC_CTRL,		0x5100 },
	{ SGTL5000_DAP_AVC_THRESHOLD,		0x1473 },
	{ SGTL5000_DAP_AVC_ATTACK,		0x0028 },
	{ SGTL5000_DAP_AVC_DECAY,		0x0050 },
};

/* AVC: Threshold dB -> register: pre-calculated values */
static const u16 avc_thr_db2reg[97] = {
	0x5168, 0x488E, 0x40AA, 0x39A1, 0x335D, 0x2DC7, 0x28CC, 0x245D, 0x2068,
	0x1CE2, 0x19BE, 0x16F1, 0x1472, 0x1239, 0x103E, 0x0E7A, 0x0CE6, 0x0B7F,
	0x0A3F, 0x0922, 0x0824, 0x0741, 0x0677, 0x05C3, 0x0522, 0x0493, 0x0414,
	0x03A2, 0x033D, 0x02E3, 0x0293, 0x024B, 0x020B, 0x01D2, 0x019F, 0x0172,
	0x014A, 0x0126, 0x0106, 0x00E9, 0x00D0, 0x00B9, 0x00A5, 0x0093, 0x0083,
	0x0075, 0x0068, 0x005D, 0x0052, 0x0049, 0x0041, 0x003A, 0x0034, 0x002E,
	0x0029, 0x0025, 0x0021, 0x001D, 0x001A, 0x0017, 0x0014, 0x0012, 0x0010,
	0x000E, 0x000D, 0x000B, 0x000A, 0x0009, 0x0008, 0x0007, 0x0006, 0x0005,
	0x0005, 0x0004, 0x0004, 0x0003, 0x0003, 0x0002, 0x0002, 0x0002, 0x0002,
	0x0001, 0x0001, 0x0001, 0x0001, 0x0001, 0x0001, 0x0000, 0x0000, 0x0000,
	0x0000, 0x0000, 0x0000, 0x0000, 0x0000, 0x0000, 0x0000};

/* regulator supplies for sgtl5000, VDDD is an optional external supply */
enum sgtl5000_regulator_supplies {
	VDDA,
	VDDIO,
	VDDD,
	SGTL5000_SUPPLY_NUM
};

/* vddd is optional supply */
static const char *supply_names[SGTL5000_SUPPLY_NUM] = {
	"VDDA",
	"VDDIO",
	"VDDD"
};

#define LDO_VOLTAGE		1200000
#define LINREG_VDDD	((1600 - LDO_VOLTAGE / 1000) / 50)

enum sgtl5000_micbias_resistor {
	SGTL5000_MICBIAS_OFF = 0,
	SGTL5000_MICBIAS_2K = 2,
	SGTL5000_MICBIAS_4K = 4,
	SGTL5000_MICBIAS_8K = 8,
};

<<<<<<< HEAD
=======
enum  {
	I2S_LRCLK_STRENGTH_DISABLE,
	I2S_LRCLK_STRENGTH_LOW,
	I2S_LRCLK_STRENGTH_MEDIUM,
	I2S_LRCLK_STRENGTH_HIGH,
};

>>>>>>> 286cd8c7
enum {
	HP_POWER_EVENT,
	DAC_POWER_EVENT,
	ADC_POWER_EVENT,
	LAST_POWER_EVENT = ADC_POWER_EVENT
};

/* sgtl5000 private structure in codec */
struct sgtl5000_priv {
	int sysclk;	/* sysclk rate */
	int master;	/* i2s master or not */
	int fmt;	/* i2s data format */
	struct regulator_bulk_data supplies[SGTL5000_SUPPLY_NUM];
	int num_supplies;
	struct regmap *regmap;
	struct clk *mclk;
	int revision;
	u8 micbias_resistor;
	u8 micbias_voltage;
<<<<<<< HEAD
=======
	u8 lrclk_strength;
>>>>>>> 286cd8c7
	u16 mute_state[LAST_POWER_EVENT + 1];
};

static inline int hp_sel_input(struct snd_soc_component *component)
{
<<<<<<< HEAD
	unsigned int ana_reg = 0;

	snd_soc_component_read(component, SGTL5000_CHIP_ANA_CTRL, &ana_reg);

	return (ana_reg & SGTL5000_HP_SEL_MASK) >> SGTL5000_HP_SEL_SHIFT;
=======
	return (snd_soc_component_read32(component, SGTL5000_CHIP_ANA_CTRL) &
		SGTL5000_HP_SEL_MASK) >> SGTL5000_HP_SEL_SHIFT;
>>>>>>> 286cd8c7
}

static inline u16 mute_output(struct snd_soc_component *component,
			      u16 mute_mask)
{
<<<<<<< HEAD
	unsigned int mute_reg = 0;

	snd_soc_component_read(component, SGTL5000_CHIP_ANA_CTRL, &mute_reg);
=======
	u16 mute_reg = snd_soc_component_read32(component,
					      SGTL5000_CHIP_ANA_CTRL);
>>>>>>> 286cd8c7

	snd_soc_component_update_bits(component, SGTL5000_CHIP_ANA_CTRL,
			    mute_mask, mute_mask);
	return mute_reg;
}

static inline void restore_output(struct snd_soc_component *component,
				  u16 mute_mask, u16 mute_reg)
{
	snd_soc_component_update_bits(component, SGTL5000_CHIP_ANA_CTRL,
		mute_mask, mute_reg);
}

static void vag_power_on(struct snd_soc_component *component, u32 source)
{
<<<<<<< HEAD
	unsigned int ana_reg = 0;

	snd_soc_component_read(component, SGTL5000_CHIP_ANA_POWER, &ana_reg);

	if (ana_reg & SGTL5000_VAG_POWERUP)
=======
	if (snd_soc_component_read32(component, SGTL5000_CHIP_ANA_POWER) &
	    SGTL5000_VAG_POWERUP)
>>>>>>> 286cd8c7
		return;

	snd_soc_component_update_bits(component, SGTL5000_CHIP_ANA_POWER,
			    SGTL5000_VAG_POWERUP, SGTL5000_VAG_POWERUP);

	/* When VAG powering on to get local loop from Line-In, the sleep
	 * is required to avoid loud pop.
	 */
	if (hp_sel_input(component) == SGTL5000_HP_SEL_LINE_IN &&
	    source == HP_POWER_EVENT)
		msleep(SGTL5000_VAG_POWERUP_DELAY);
}

static int vag_power_consumers(struct snd_soc_component *component,
			       u16 ana_pwr_reg, u32 source)
{
	int consumers = 0;

	/* count dac/adc consumers unconditional */
	if (ana_pwr_reg & SGTL5000_DAC_POWERUP)
		consumers++;
	if (ana_pwr_reg & SGTL5000_ADC_POWERUP)
		consumers++;

	/*
	 * If the event comes from HP and Line-In is selected,
	 * current action is 'DAC to be powered down'.
	 * As HP_POWERUP is not set when HP muxed to line-in,
	 * we need to keep VAG power ON.
	 */
	if (source == HP_POWER_EVENT) {
		if (hp_sel_input(component) == SGTL5000_HP_SEL_LINE_IN)
			consumers++;
	} else {
		if (ana_pwr_reg & SGTL5000_HP_POWERUP)
			consumers++;
	}

	return consumers;
}

static void vag_power_off(struct snd_soc_component *component, u32 source)
{
<<<<<<< HEAD
	unsigned int ana_pwr = SGTL5000_VAG_POWERUP;

	snd_soc_component_read(component, SGTL5000_CHIP_ANA_POWER, &ana_pwr);
=======
	u16 ana_pwr = snd_soc_component_read32(component,
					     SGTL5000_CHIP_ANA_POWER);
>>>>>>> 286cd8c7

	if (!(ana_pwr & SGTL5000_VAG_POWERUP))
		return;

	/*
	 * This function calls when any of VAG power consumers is disappearing.
	 * Thus, if there is more than one consumer at the moment, as minimum
	 * one consumer will definitely stay after the end of the current
	 * event.
	 * Don't clear VAG_POWERUP if 2 or more consumers of VAG present:
	 * - LINE_IN (for HP events) / HP (for DAC/ADC events)
	 * - DAC
	 * - ADC
	 * (the current consumer is disappearing right now)
	 */
	if (vag_power_consumers(component, ana_pwr, source) >= 2)
		return;

	snd_soc_component_update_bits(component, SGTL5000_CHIP_ANA_POWER,
		SGTL5000_VAG_POWERUP, 0);
	/* In power down case, we need wait 400-1000 ms
	 * when VAG fully ramped down.
	 * As longer we wait, as smaller pop we've got.
	 */
	msleep(SGTL5000_VAG_POWERDOWN_DELAY);
}

/*
 * mic_bias power on/off share the same register bits with
 * output impedance of mic bias, when power on mic bias, we
 * need reclaim it to impedance value.
 * 0x0 = Powered off
 * 0x1 = 2Kohm
 * 0x2 = 4Kohm
 * 0x3 = 8Kohm
 */
static int mic_bias_event(struct snd_soc_dapm_widget *w,
	struct snd_kcontrol *kcontrol, int event)
{
	struct snd_soc_component *component = snd_soc_dapm_to_component(w->dapm);
	struct sgtl5000_priv *sgtl5000 = snd_soc_component_get_drvdata(component);

	switch (event) {
	case SND_SOC_DAPM_POST_PMU:
		/* change mic bias resistor */
		snd_soc_component_update_bits(component, SGTL5000_CHIP_MIC_CTRL,
			SGTL5000_BIAS_R_MASK,
			sgtl5000->micbias_resistor << SGTL5000_BIAS_R_SHIFT);
		break;

	case SND_SOC_DAPM_PRE_PMD:
		snd_soc_component_update_bits(component, SGTL5000_CHIP_MIC_CTRL,
				SGTL5000_BIAS_R_MASK, 0);
		break;
	}
	return 0;
}

static int vag_and_mute_control(struct snd_soc_component *component,
				 int event, int event_source)
{
	static const u16 mute_mask[] = {
		/*
		 * Mask for HP_POWER_EVENT.
		 * Muxing Headphones have to be wrapped with mute/unmute
		 * headphones only.
		 */
		SGTL5000_HP_MUTE,
		/*
		 * Masks for DAC_POWER_EVENT/ADC_POWER_EVENT.
<<<<<<< HEAD
		 * Muxing DAC or ADC block have to be wrapped with mute/unmute
=======
		 * Muxing DAC or ADC block have to wrapped with mute/unmute
>>>>>>> 286cd8c7
		 * both headphones and line-out.
		 */
		SGTL5000_OUTPUTS_MUTE,
		SGTL5000_OUTPUTS_MUTE
	};

	struct sgtl5000_priv *sgtl5000 =
		snd_soc_component_get_drvdata(component);

	switch (event) {
	case SND_SOC_DAPM_PRE_PMU:
		sgtl5000->mute_state[event_source] =
			mute_output(component, mute_mask[event_source]);
		break;
	case SND_SOC_DAPM_POST_PMU:
		vag_power_on(component, event_source);
		restore_output(component, mute_mask[event_source],
			       sgtl5000->mute_state[event_source]);
		break;
	case SND_SOC_DAPM_PRE_PMD:
		sgtl5000->mute_state[event_source] =
			mute_output(component, mute_mask[event_source]);
		vag_power_off(component, event_source);
		break;
	case SND_SOC_DAPM_POST_PMD:
		restore_output(component, mute_mask[event_source],
			       sgtl5000->mute_state[event_source]);
		break;
	default:
		break;
	}

	return 0;
}

/*
 * Mute Headphone when power it up/down.
 * Control VAG power on HP power path.
 */
static int headphone_pga_event(struct snd_soc_dapm_widget *w,
	struct snd_kcontrol *kcontrol, int event)
{
	struct snd_soc_component *component =
		snd_soc_dapm_to_component(w->dapm);

	return vag_and_mute_control(component, event, HP_POWER_EVENT);
}

/* As manual describes, ADC/DAC powering up/down requires
 * to mute outputs to avoid pops.
 * Control VAG power on ADC/DAC power path.
 */
static int adc_updown_depop(struct snd_soc_dapm_widget *w,
	struct snd_kcontrol *kcontrol, int event)
{
	struct snd_soc_component *component =
		snd_soc_dapm_to_component(w->dapm);

	return vag_and_mute_control(component, event, ADC_POWER_EVENT);
}

static int dac_updown_depop(struct snd_soc_dapm_widget *w,
	struct snd_kcontrol *kcontrol, int event)
{
	struct snd_soc_component *component =
		snd_soc_dapm_to_component(w->dapm);

	return vag_and_mute_control(component, event, DAC_POWER_EVENT);
}

/* input sources for ADC */
static const char *adc_mux_text[] = {
	"MIC_IN", "LINE_IN"
};

static SOC_ENUM_SINGLE_DECL(adc_enum,
			    SGTL5000_CHIP_ANA_CTRL, 2,
			    adc_mux_text);

static const struct snd_kcontrol_new adc_mux =
SOC_DAPM_ENUM("Capture Mux", adc_enum);

/* input sources for headphone */
static const char *hp_mux_text[] = {
	"DAC", "LINE_IN"
};

static SOC_ENUM_SINGLE_DECL(hp_enum,
			    SGTL5000_CHIP_ANA_CTRL, 6,
			    hp_mux_text);

static const struct snd_kcontrol_new hp_mux =
SOC_DAPM_ENUM("Headphone Mux", hp_enum);

/* input sources for DAC */
static const char *dac_mux_text[] = {
	"ADC", "I2S", "Rsvrd", "DAP"
};

static SOC_ENUM_SINGLE_DECL(dac_enum,
			    SGTL5000_CHIP_SSS_CTRL, SGTL5000_DAC_SEL_SHIFT,
			    dac_mux_text);

static const struct snd_kcontrol_new dac_mux =
SOC_DAPM_ENUM("Digital Input Mux", dac_enum);

/* input sources for DAP */
static const char *dap_mux_text[] = {
	"ADC", "I2S"
};

static SOC_ENUM_SINGLE_DECL(dap_enum,
			    SGTL5000_CHIP_SSS_CTRL, SGTL5000_DAP_SEL_SHIFT,
			    dap_mux_text);

static const struct snd_kcontrol_new dap_mux =
SOC_DAPM_ENUM("DAP Mux", dap_enum);

/* input sources for DAP mix */
static const char *dapmix_mux_text[] = {
	"ADC", "I2S"
};

static SOC_ENUM_SINGLE_DECL(dapmix_enum,
			    SGTL5000_CHIP_SSS_CTRL, SGTL5000_DAP_MIX_SEL_SHIFT,
			    dapmix_mux_text);

static const struct snd_kcontrol_new dapmix_mux =
SOC_DAPM_ENUM("DAP MIX Mux", dapmix_enum);


static const struct snd_soc_dapm_widget sgtl5000_dapm_widgets[] = {
	SND_SOC_DAPM_INPUT("LINE_IN"),
	SND_SOC_DAPM_INPUT("MIC_IN"),

	SND_SOC_DAPM_OUTPUT("HP_OUT"),
	SND_SOC_DAPM_OUTPUT("LINE_OUT"),

	SND_SOC_DAPM_SUPPLY("Mic Bias", SGTL5000_CHIP_MIC_CTRL, 8, 0,
			    mic_bias_event,
			    SND_SOC_DAPM_POST_PMU | SND_SOC_DAPM_PRE_PMD),

	SND_SOC_DAPM_PGA_E("HP", SGTL5000_CHIP_ANA_POWER, 4, 0, NULL, 0,
			   headphone_pga_event,
			   SND_SOC_DAPM_PRE_POST_PMU |
			   SND_SOC_DAPM_PRE_POST_PMD),
	SND_SOC_DAPM_PGA("LO", SGTL5000_CHIP_ANA_POWER, 0, 0, NULL, 0),

	SND_SOC_DAPM_MUX("Capture Mux", SND_SOC_NOPM, 0, 0, &adc_mux),
	SND_SOC_DAPM_MUX("Headphone Mux", SND_SOC_NOPM, 0, 0, &hp_mux),
	SND_SOC_DAPM_MUX("Digital Input Mux", SND_SOC_NOPM, 0, 0, &dac_mux),
	SND_SOC_DAPM_MUX("DAP Mux", SGTL5000_DAP_CTRL, 0, 0, &dap_mux),
	SND_SOC_DAPM_MUX("DAP MIX Mux", SGTL5000_DAP_CTRL, 4, 0, &dapmix_mux),
	SND_SOC_DAPM_MIXER("DAP", SGTL5000_CHIP_DIG_POWER, 4, 0, NULL, 0),


	/* aif for i2s input */
	SND_SOC_DAPM_AIF_IN("AIFIN", "Playback",
				0, SGTL5000_CHIP_DIG_POWER,
				0, 0),

	/* aif for i2s output */
	SND_SOC_DAPM_AIF_OUT("AIFOUT", "Capture",
				0, SGTL5000_CHIP_DIG_POWER,
				1, 0),

	SND_SOC_DAPM_ADC_E("ADC", "Capture", SGTL5000_CHIP_ANA_POWER, 1, 0,
			   adc_updown_depop, SND_SOC_DAPM_PRE_POST_PMU |
			   SND_SOC_DAPM_PRE_POST_PMD),
	SND_SOC_DAPM_DAC_E("DAC", "Playback", SGTL5000_CHIP_ANA_POWER, 3, 0,
			   dac_updown_depop, SND_SOC_DAPM_PRE_POST_PMU |
			   SND_SOC_DAPM_PRE_POST_PMD),
};

/* routes for sgtl5000 */
static const struct snd_soc_dapm_route sgtl5000_dapm_routes[] = {
	{"Capture Mux", "LINE_IN", "LINE_IN"},	/* line_in --> adc_mux */
	{"Capture Mux", "MIC_IN", "MIC_IN"},	/* mic_in --> adc_mux */

	{"ADC", NULL, "Capture Mux"},		/* adc_mux --> adc */
	{"AIFOUT", NULL, "ADC"},		/* adc --> i2s_out */

	{"DAP Mux", "ADC", "ADC"},		/* adc --> DAP mux */
	{"DAP Mux", NULL, "AIFIN"},		/* i2s --> DAP mux */
	{"DAP", NULL, "DAP Mux"},		/* DAP mux --> dap */

	{"DAP MIX Mux", "ADC", "ADC"},		/* adc --> DAP MIX mux */
	{"DAP MIX Mux", NULL, "AIFIN"},		/* i2s --> DAP MIX mux */
	{"DAP", NULL, "DAP MIX Mux"},		/* DAP MIX mux --> dap */

	{"Digital Input Mux", "ADC", "ADC"},	/* adc --> audio mux */
	{"Digital Input Mux", NULL, "AIFIN"},	/* i2s --> audio mux */
	{"Digital Input Mux", NULL, "DAP"},	/* dap --> audio mux */
	{"DAC", NULL, "Digital Input Mux"},	/* audio mux --> dac */

	{"Headphone Mux", "DAC", "DAC"},	/* dac --> hp_mux */
	{"LO", NULL, "DAC"},			/* dac --> line_out */

	{"Headphone Mux", "LINE_IN", "LINE_IN"},/* line_in --> hp_mux */
	{"HP", NULL, "Headphone Mux"},		/* hp_mux --> hp */

	{"LINE_OUT", NULL, "LO"},
	{"HP_OUT", NULL, "HP"},
};

/* custom function to fetch info of PCM playback volume */
static int dac_info_volsw(struct snd_kcontrol *kcontrol,
			  struct snd_ctl_elem_info *uinfo)
{
	uinfo->type = SNDRV_CTL_ELEM_TYPE_INTEGER;
	uinfo->count = 2;
	uinfo->value.integer.min = 0;
	uinfo->value.integer.max = 0xfc - 0x3c;
	return 0;
}

/*
 * custom function to get of PCM playback volume
 *
 * dac volume register
 * 15-------------8-7--------------0
 * | R channel vol | L channel vol |
 *  -------------------------------
 *
 * PCM volume with 0.5017 dB steps from 0 to -90 dB
 *
 * register values map to dB
 * 0x3B and less = Reserved
 * 0x3C = 0 dB
 * 0x3D = -0.5 dB
 * 0xF0 = -90 dB
 * 0xFC and greater = Muted
 *
 * register value map to userspace value
 *
 * register value	0x3c(0dB)	  0xf0(-90dB)0xfc
 *			------------------------------
 * userspace value	0xc0			     0
 */
static int dac_get_volsw(struct snd_kcontrol *kcontrol,
			 struct snd_ctl_elem_value *ucontrol)
{
	struct snd_soc_component *component = snd_soc_kcontrol_component(kcontrol);
	int reg;
	int l;
	int r;

	reg = snd_soc_component_read32(component, SGTL5000_CHIP_DAC_VOL);

	/* get left channel volume */
	l = (reg & SGTL5000_DAC_VOL_LEFT_MASK) >> SGTL5000_DAC_VOL_LEFT_SHIFT;

	/* get right channel volume */
	r = (reg & SGTL5000_DAC_VOL_RIGHT_MASK) >> SGTL5000_DAC_VOL_RIGHT_SHIFT;

	/* make sure value fall in (0x3c,0xfc) */
	l = clamp(l, 0x3c, 0xfc);
	r = clamp(r, 0x3c, 0xfc);

	/* invert it and map to userspace value */
	l = 0xfc - l;
	r = 0xfc - r;

	ucontrol->value.integer.value[0] = l;
	ucontrol->value.integer.value[1] = r;

	return 0;
}

/*
 * custom function to put of PCM playback volume
 *
 * dac volume register
 * 15-------------8-7--------------0
 * | R channel vol | L channel vol |
 *  -------------------------------
 *
 * PCM volume with 0.5017 dB steps from 0 to -90 dB
 *
 * register values map to dB
 * 0x3B and less = Reserved
 * 0x3C = 0 dB
 * 0x3D = -0.5 dB
 * 0xF0 = -90 dB
 * 0xFC and greater = Muted
 *
 * userspace value map to register value
 *
 * userspace value	0xc0			     0
 *			------------------------------
 * register value	0x3c(0dB)	0xf0(-90dB)0xfc
 */
static int dac_put_volsw(struct snd_kcontrol *kcontrol,
			 struct snd_ctl_elem_value *ucontrol)
{
	struct snd_soc_component *component = snd_soc_kcontrol_component(kcontrol);
	int reg;
	int l;
	int r;

	l = ucontrol->value.integer.value[0];
	r = ucontrol->value.integer.value[1];

	/* make sure userspace volume fall in (0, 0xfc-0x3c) */
	l = clamp(l, 0, 0xfc - 0x3c);
	r = clamp(r, 0, 0xfc - 0x3c);

	/* invert it, get the value can be set to register */
	l = 0xfc - l;
	r = 0xfc - r;

	/* shift to get the register value */
	reg = l << SGTL5000_DAC_VOL_LEFT_SHIFT |
		r << SGTL5000_DAC_VOL_RIGHT_SHIFT;

	snd_soc_component_write(component, SGTL5000_CHIP_DAC_VOL, reg);

	return 0;
}

/*
 * custom function to get AVC threshold
 *
 * The threshold dB is calculated by rearranging the calculation from the
 * avc_put_threshold function: register_value = 10^(dB/20) * 0.636 * 2^15 ==>
 * dB = ( fls(register_value) - 14.347 ) * 6.02
 *
 * As this calculation is expensive and the threshold dB values may not exceed
 * 0 to 96 we use pre-calculated values.
 */
static int avc_get_threshold(struct snd_kcontrol *kcontrol,
			     struct snd_ctl_elem_value *ucontrol)
{
	struct snd_soc_component *component = snd_soc_kcontrol_component(kcontrol);
	int db, i;
	u16 reg = snd_soc_component_read32(component, SGTL5000_DAP_AVC_THRESHOLD);

	/* register value 0 => -96dB */
	if (!reg) {
		ucontrol->value.integer.value[0] = 96;
		ucontrol->value.integer.value[1] = 96;
		return 0;
	}

	/* get dB from register value (rounded down) */
	for (i = 0; avc_thr_db2reg[i] > reg; i++)
		;
	db = i;

	ucontrol->value.integer.value[0] = db;
	ucontrol->value.integer.value[1] = db;

	return 0;
}

/*
 * custom function to put AVC threshold
 *
 * The register value is calculated by following formula:
 *                                    register_value = 10^(dB/20) * 0.636 * 2^15
 * As this calculation is expensive and the threshold dB values may not exceed
 * 0 to 96 we use pre-calculated values.
 */
static int avc_put_threshold(struct snd_kcontrol *kcontrol,
			     struct snd_ctl_elem_value *ucontrol)
{
	struct snd_soc_component *component = snd_soc_kcontrol_component(kcontrol);
	int db;
	u16 reg;

	db = (int)ucontrol->value.integer.value[0];
	if (db < 0 || db > 96)
		return -EINVAL;
	reg = avc_thr_db2reg[db];
	snd_soc_component_write(component, SGTL5000_DAP_AVC_THRESHOLD, reg);

	return 0;
}

static const DECLARE_TLV_DB_SCALE(capture_6db_attenuate, -600, 600, 0);

/* tlv for mic gain, 0db 20db 30db 40db */
static const DECLARE_TLV_DB_RANGE(mic_gain_tlv,
	0, 0, TLV_DB_SCALE_ITEM(0, 0, 0),
	1, 3, TLV_DB_SCALE_ITEM(2000, 1000, 0)
);

/* tlv for DAP channels, 0% - 100% - 200% */
static const DECLARE_TLV_DB_SCALE(dap_volume, 0, 1, 0);

/* tlv for bass bands, -11.75db to 12.0db, step .25db */
static const DECLARE_TLV_DB_SCALE(bass_band, -1175, 25, 0);

/* tlv for hp volume, -51.5db to 12.0db, step .5db */
static const DECLARE_TLV_DB_SCALE(headphone_volume, -5150, 50, 0);

/* tlv for lineout volume, 31 steps of .5db each */
static const DECLARE_TLV_DB_SCALE(lineout_volume, -1550, 50, 0);

/* tlv for dap avc max gain, 0db, 6db, 12db */
static const DECLARE_TLV_DB_SCALE(avc_max_gain, 0, 600, 0);

/* tlv for dap avc threshold, */
static const DECLARE_TLV_DB_MINMAX(avc_threshold, 0, 9600);

static const struct snd_kcontrol_new sgtl5000_snd_controls[] = {
	/* SOC_DOUBLE_S8_TLV with invert */
	{
		.iface = SNDRV_CTL_ELEM_IFACE_MIXER,
		.name = "PCM Playback Volume",
		.access = SNDRV_CTL_ELEM_ACCESS_TLV_READ |
			SNDRV_CTL_ELEM_ACCESS_READWRITE,
		.info = dac_info_volsw,
		.get = dac_get_volsw,
		.put = dac_put_volsw,
	},

	SOC_DOUBLE("Capture Volume", SGTL5000_CHIP_ANA_ADC_CTRL, 0, 4, 0xf, 0),
	SOC_SINGLE_TLV("Capture Attenuate Switch (-6dB)",
			SGTL5000_CHIP_ANA_ADC_CTRL,
			8, 1, 0, capture_6db_attenuate),
	SOC_SINGLE("Capture ZC Switch", SGTL5000_CHIP_ANA_CTRL, 1, 1, 0),

	SOC_DOUBLE_TLV("Headphone Playback Volume",
			SGTL5000_CHIP_ANA_HP_CTRL,
			0, 8,
			0x7f, 1,
			headphone_volume),
	SOC_SINGLE("Headphone Playback Switch", SGTL5000_CHIP_ANA_CTRL,
			4, 1, 1),
	SOC_SINGLE("Headphone Playback ZC Switch", SGTL5000_CHIP_ANA_CTRL,
			5, 1, 0),

	SOC_SINGLE_TLV("Mic Volume", SGTL5000_CHIP_MIC_CTRL,
			0, 3, 0, mic_gain_tlv),

	SOC_DOUBLE_TLV("Lineout Playback Volume",
			SGTL5000_CHIP_LINE_OUT_VOL,
			SGTL5000_LINE_OUT_VOL_LEFT_SHIFT,
			SGTL5000_LINE_OUT_VOL_RIGHT_SHIFT,
			0x1f, 1,
			lineout_volume),
	SOC_SINGLE("Lineout Playback Switch", SGTL5000_CHIP_ANA_CTRL, 8, 1, 1),

	SOC_SINGLE_TLV("DAP Main channel", SGTL5000_DAP_MAIN_CHAN,
	0, 0xffff, 0, dap_volume),

	SOC_SINGLE_TLV("DAP Mix channel", SGTL5000_DAP_MIX_CHAN,
	0, 0xffff, 0, dap_volume),
	/* Automatic Volume Control (DAP AVC) */
	SOC_SINGLE("AVC Switch", SGTL5000_DAP_AVC_CTRL, 0, 1, 0),
	SOC_SINGLE("AVC Hard Limiter Switch", SGTL5000_DAP_AVC_CTRL, 5, 1, 0),
	SOC_SINGLE_TLV("AVC Max Gain Volume", SGTL5000_DAP_AVC_CTRL, 12, 2, 0,
			avc_max_gain),
	SOC_SINGLE("AVC Integrator Response", SGTL5000_DAP_AVC_CTRL, 8, 3, 0),
	SOC_SINGLE_EXT_TLV("AVC Threshold Volume", SGTL5000_DAP_AVC_THRESHOLD,
			0, 96, 0, avc_get_threshold, avc_put_threshold,
			avc_threshold),

	SOC_SINGLE_TLV("BASS 0", SGTL5000_DAP_EQ_BASS_BAND0,
	0, 0x5F, 0, bass_band),

	SOC_SINGLE_TLV("BASS 1", SGTL5000_DAP_EQ_BASS_BAND1,
	0, 0x5F, 0, bass_band),

	SOC_SINGLE_TLV("BASS 2", SGTL5000_DAP_EQ_BASS_BAND2,
	0, 0x5F, 0, bass_band),

	SOC_SINGLE_TLV("BASS 3", SGTL5000_DAP_EQ_BASS_BAND3,
	0, 0x5F, 0, bass_band),

	SOC_SINGLE_TLV("BASS 4", SGTL5000_DAP_EQ_BASS_BAND4,
	0, 0x5F, 0, bass_band),
};

/* mute the codec used by alsa core */
static int sgtl5000_digital_mute(struct snd_soc_dai *codec_dai, int mute)
{
	struct snd_soc_component *component = codec_dai->component;
	u16 i2s_pwr = SGTL5000_I2S_IN_POWERUP;

	/*
	 * During 'digital mute' do not mute DAC
	 * because LINE_IN would be muted aswell. We want to mute
	 * only I2S block - this can be done by powering it off
	 */
	snd_soc_component_update_bits(component, SGTL5000_CHIP_DIG_POWER,
			i2s_pwr, mute ? 0 : i2s_pwr);

	return 0;
}

/* set codec format */
static int sgtl5000_set_dai_fmt(struct snd_soc_dai *codec_dai, unsigned int fmt)
{
	struct snd_soc_component *component = codec_dai->component;
	struct sgtl5000_priv *sgtl5000 = snd_soc_component_get_drvdata(component);
	u16 i2sctl = 0;

	sgtl5000->master = 0;
	/*
	 * i2s clock and frame master setting.
	 * ONLY support:
	 *  - clock and frame slave,
	 *  - clock and frame master
	 */
	switch (fmt & SND_SOC_DAIFMT_MASTER_MASK) {
	case SND_SOC_DAIFMT_CBS_CFS:
		break;
	case SND_SOC_DAIFMT_CBM_CFM:
		i2sctl |= SGTL5000_I2S_MASTER;
		sgtl5000->master = 1;
		break;
	default:
		return -EINVAL;
	}

	/* setting i2s data format */
	switch (fmt & SND_SOC_DAIFMT_FORMAT_MASK) {
	case SND_SOC_DAIFMT_DSP_A:
		i2sctl |= SGTL5000_I2S_MODE_PCM << SGTL5000_I2S_MODE_SHIFT;
		break;
	case SND_SOC_DAIFMT_DSP_B:
		i2sctl |= SGTL5000_I2S_MODE_PCM << SGTL5000_I2S_MODE_SHIFT;
		i2sctl |= SGTL5000_I2S_LRALIGN;
		break;
	case SND_SOC_DAIFMT_I2S:
		i2sctl |= SGTL5000_I2S_MODE_I2S_LJ << SGTL5000_I2S_MODE_SHIFT;
		break;
	case SND_SOC_DAIFMT_RIGHT_J:
		i2sctl |= SGTL5000_I2S_MODE_RJ << SGTL5000_I2S_MODE_SHIFT;
		i2sctl |= SGTL5000_I2S_LRPOL;
		break;
	case SND_SOC_DAIFMT_LEFT_J:
		i2sctl |= SGTL5000_I2S_MODE_I2S_LJ << SGTL5000_I2S_MODE_SHIFT;
		i2sctl |= SGTL5000_I2S_LRALIGN;
		break;
	default:
		return -EINVAL;
	}

	sgtl5000->fmt = fmt & SND_SOC_DAIFMT_FORMAT_MASK;

	/* Clock inversion */
	switch (fmt & SND_SOC_DAIFMT_INV_MASK) {
	case SND_SOC_DAIFMT_NB_NF:
		break;
	case SND_SOC_DAIFMT_IB_NF:
		i2sctl |= SGTL5000_I2S_SCLK_INV;
		break;
	default:
		return -EINVAL;
	}

	snd_soc_component_write(component, SGTL5000_CHIP_I2S_CTRL, i2sctl);

	return 0;
}

/* set codec sysclk */
static int sgtl5000_set_dai_sysclk(struct snd_soc_dai *codec_dai,
				   int clk_id, unsigned int freq, int dir)
{
	struct snd_soc_component *component = codec_dai->component;
	struct sgtl5000_priv *sgtl5000 = snd_soc_component_get_drvdata(component);

	switch (clk_id) {
	case SGTL5000_SYSCLK:
		sgtl5000->sysclk = freq;
		break;
	default:
		return -EINVAL;
	}

	return 0;
}

/*
 * set clock according to i2s frame clock,
 * sgtl5000 provides 2 clock sources:
 * 1. sys_mclk: sample freq can only be configured to
 *	1/256, 1/384, 1/512 of sys_mclk.
 * 2. pll: can derive any audio clocks.
 *
 * clock setting rules:
 * 1. in slave mode, only sys_mclk can be used
 * 2. as constraint by sys_mclk, sample freq should be set to 32 kHz, 44.1 kHz
 * and above.
 * 3. usage of sys_mclk is preferred over pll to save power.
 */
static int sgtl5000_set_clock(struct snd_soc_component *component, int frame_rate)
{
	struct sgtl5000_priv *sgtl5000 = snd_soc_component_get_drvdata(component);
	int clk_ctl = 0;
	int sys_fs;	/* sample freq */

	/*
	 * sample freq should be divided by frame clock,
	 * if frame clock is lower than 44.1 kHz, sample freq should be set to
	 * 32 kHz or 44.1 kHz.
	 */
	switch (frame_rate) {
	case 8000:
	case 16000:
		sys_fs = 32000;
		break;
	case 11025:
	case 22050:
		sys_fs = 44100;
		break;
	default:
		sys_fs = frame_rate;
		break;
	}

	/* set divided factor of frame clock */
	switch (sys_fs / frame_rate) {
	case 4:
		clk_ctl |= SGTL5000_RATE_MODE_DIV_4 << SGTL5000_RATE_MODE_SHIFT;
		break;
	case 2:
		clk_ctl |= SGTL5000_RATE_MODE_DIV_2 << SGTL5000_RATE_MODE_SHIFT;
		break;
	case 1:
		clk_ctl |= SGTL5000_RATE_MODE_DIV_1 << SGTL5000_RATE_MODE_SHIFT;
		break;
	default:
		return -EINVAL;
	}

	/* set the sys_fs according to frame rate */
	switch (sys_fs) {
	case 32000:
		clk_ctl |= SGTL5000_SYS_FS_32k << SGTL5000_SYS_FS_SHIFT;
		break;
	case 44100:
		clk_ctl |= SGTL5000_SYS_FS_44_1k << SGTL5000_SYS_FS_SHIFT;
		break;
	case 48000:
		clk_ctl |= SGTL5000_SYS_FS_48k << SGTL5000_SYS_FS_SHIFT;
		break;
	case 96000:
		clk_ctl |= SGTL5000_SYS_FS_96k << SGTL5000_SYS_FS_SHIFT;
		break;
	default:
		dev_err(component->dev, "frame rate %d not supported\n",
			frame_rate);
		return -EINVAL;
	}

	/*
	 * calculate the divider of mclk/sample_freq,
	 * factor of freq = 96 kHz can only be 256, since mclk is in the range
	 * of 8 MHz - 27 MHz
	 */
	switch (sgtl5000->sysclk / frame_rate) {
	case 256:
		clk_ctl |= SGTL5000_MCLK_FREQ_256FS <<
			SGTL5000_MCLK_FREQ_SHIFT;
		break;
	case 384:
		clk_ctl |= SGTL5000_MCLK_FREQ_384FS <<
			SGTL5000_MCLK_FREQ_SHIFT;
		break;
	case 512:
		clk_ctl |= SGTL5000_MCLK_FREQ_512FS <<
			SGTL5000_MCLK_FREQ_SHIFT;
		break;
	default:
		/* if mclk does not satisfy the divider, use pll */
		if (sgtl5000->master) {
			clk_ctl |= SGTL5000_MCLK_FREQ_PLL <<
				SGTL5000_MCLK_FREQ_SHIFT;
		} else {
			dev_err(component->dev,
				"PLL not supported in slave mode\n");
			dev_err(component->dev, "%d ratio is not supported. "
				"SYS_MCLK needs to be 256, 384 or 512 * fs\n",
				sgtl5000->sysclk / frame_rate);
			return -EINVAL;
		}
	}

	/* if using pll, please check manual 6.4.2 for detail */
	if ((clk_ctl & SGTL5000_MCLK_FREQ_MASK) == SGTL5000_MCLK_FREQ_PLL) {
		u64 out, t;
		int div2;
		int pll_ctl;
		unsigned int in, int_div, frac_div;

		if (sgtl5000->sysclk > 17000000) {
			div2 = 1;
			in = sgtl5000->sysclk / 2;
		} else {
			div2 = 0;
			in = sgtl5000->sysclk;
		}
		if (sys_fs == 44100)
			out = 180633600;
		else
			out = 196608000;
		t = do_div(out, in);
		int_div = out;
		t *= 2048;
		do_div(t, in);
		frac_div = t;
		pll_ctl = int_div << SGTL5000_PLL_INT_DIV_SHIFT |
		    frac_div << SGTL5000_PLL_FRAC_DIV_SHIFT;

		snd_soc_component_write(component, SGTL5000_CHIP_PLL_CTRL, pll_ctl);
		if (div2)
			snd_soc_component_update_bits(component,
				SGTL5000_CHIP_CLK_TOP_CTRL,
				SGTL5000_INPUT_FREQ_DIV2,
				SGTL5000_INPUT_FREQ_DIV2);
		else
			snd_soc_component_update_bits(component,
				SGTL5000_CHIP_CLK_TOP_CTRL,
				SGTL5000_INPUT_FREQ_DIV2,
				0);

		/* power up pll */
		snd_soc_component_update_bits(component, SGTL5000_CHIP_ANA_POWER,
			SGTL5000_PLL_POWERUP | SGTL5000_VCOAMP_POWERUP,
			SGTL5000_PLL_POWERUP | SGTL5000_VCOAMP_POWERUP);

		/* if using pll, clk_ctrl must be set after pll power up */
		snd_soc_component_write(component, SGTL5000_CHIP_CLK_CTRL, clk_ctl);
	} else {
		/* otherwise, clk_ctrl must be set before pll power down */
		snd_soc_component_write(component, SGTL5000_CHIP_CLK_CTRL, clk_ctl);

		/* power down pll */
		snd_soc_component_update_bits(component, SGTL5000_CHIP_ANA_POWER,
			SGTL5000_PLL_POWERUP | SGTL5000_VCOAMP_POWERUP,
			0);
	}

	return 0;
}

/*
 * Set PCM DAI bit size and sample rate.
 * input: params_rate, params_fmt
 */
static int sgtl5000_pcm_hw_params(struct snd_pcm_substream *substream,
				  struct snd_pcm_hw_params *params,
				  struct snd_soc_dai *dai)
{
	struct snd_soc_component *component = dai->component;
	struct sgtl5000_priv *sgtl5000 = snd_soc_component_get_drvdata(component);
	int channels = params_channels(params);
	int i2s_ctl = 0;
	int stereo;
	int ret;

	/* sysclk should already set */
	if (!sgtl5000->sysclk) {
		dev_err(component->dev, "%s: set sysclk first!\n", __func__);
		return -EFAULT;
	}

	if (substream->stream == SNDRV_PCM_STREAM_PLAYBACK)
		stereo = SGTL5000_DAC_STEREO;
	else
		stereo = SGTL5000_ADC_STEREO;

	/* set mono to save power */
	snd_soc_component_update_bits(component, SGTL5000_CHIP_ANA_POWER, stereo,
			channels == 1 ? 0 : stereo);

	/* set codec clock base on lrclk */
	ret = sgtl5000_set_clock(component, params_rate(params));
	if (ret)
		return ret;

	/* set i2s data format */
	switch (params_width(params)) {
	case 16:
		if (sgtl5000->fmt == SND_SOC_DAIFMT_RIGHT_J)
			return -EINVAL;
		i2s_ctl |= SGTL5000_I2S_DLEN_16 << SGTL5000_I2S_DLEN_SHIFT;
		i2s_ctl |= SGTL5000_I2S_SCLKFREQ_32FS <<
		    SGTL5000_I2S_SCLKFREQ_SHIFT;
		break;
	case 20:
		i2s_ctl |= SGTL5000_I2S_DLEN_20 << SGTL5000_I2S_DLEN_SHIFT;
		i2s_ctl |= SGTL5000_I2S_SCLKFREQ_64FS <<
		    SGTL5000_I2S_SCLKFREQ_SHIFT;
		break;
	case 24:
		i2s_ctl |= SGTL5000_I2S_DLEN_24 << SGTL5000_I2S_DLEN_SHIFT;
		i2s_ctl |= SGTL5000_I2S_SCLKFREQ_64FS <<
		    SGTL5000_I2S_SCLKFREQ_SHIFT;
		break;
	case 32:
		if (sgtl5000->fmt == SND_SOC_DAIFMT_RIGHT_J)
			return -EINVAL;
		i2s_ctl |= SGTL5000_I2S_DLEN_32 << SGTL5000_I2S_DLEN_SHIFT;
		i2s_ctl |= SGTL5000_I2S_SCLKFREQ_64FS <<
		    SGTL5000_I2S_SCLKFREQ_SHIFT;
		break;
	default:
		return -EINVAL;
	}

	snd_soc_component_update_bits(component, SGTL5000_CHIP_I2S_CTRL,
			    SGTL5000_I2S_DLEN_MASK | SGTL5000_I2S_SCLKFREQ_MASK,
			    i2s_ctl);

	return 0;
}

/*
 * set dac bias
 * common state changes:
 * startup:
 * off --> standby --> prepare --> on
 * standby --> prepare --> on
 *
 * stop:
 * on --> prepare --> standby
 */
static int sgtl5000_set_bias_level(struct snd_soc_component *component,
				   enum snd_soc_bias_level level)
{
	struct sgtl5000_priv *sgtl = snd_soc_component_get_drvdata(component);
	int ret;

	switch (level) {
	case SND_SOC_BIAS_ON:
	case SND_SOC_BIAS_PREPARE:
	case SND_SOC_BIAS_STANDBY:
		regcache_cache_only(sgtl->regmap, false);
		ret = regcache_sync(sgtl->regmap);
		if (ret) {
			regcache_cache_only(sgtl->regmap, true);
			return ret;
		}

		snd_soc_component_update_bits(component, SGTL5000_CHIP_ANA_POWER,
				    SGTL5000_REFTOP_POWERUP,
				    SGTL5000_REFTOP_POWERUP);
		break;
	case SND_SOC_BIAS_OFF:
		regcache_cache_only(sgtl->regmap, true);
		snd_soc_component_update_bits(component, SGTL5000_CHIP_ANA_POWER,
				    SGTL5000_REFTOP_POWERUP, 0);
		break;
	}

	return 0;
}

#define SGTL5000_FORMATS (SNDRV_PCM_FMTBIT_S16_LE |\
			SNDRV_PCM_FMTBIT_S20_3LE |\
			SNDRV_PCM_FMTBIT_S24_LE |\
			SNDRV_PCM_FMTBIT_S32_LE)

static const struct snd_soc_dai_ops sgtl5000_ops = {
	.hw_params = sgtl5000_pcm_hw_params,
	.digital_mute = sgtl5000_digital_mute,
	.set_fmt = sgtl5000_set_dai_fmt,
	.set_sysclk = sgtl5000_set_dai_sysclk,
};

static struct snd_soc_dai_driver sgtl5000_dai = {
	.name = "sgtl5000",
	.playback = {
		.stream_name = "Playback",
		.channels_min = 1,
		.channels_max = 2,
		/*
		 * only support 8~48K + 96K,
		 * TODO modify hw_param to support more
		 */
		.rates = SNDRV_PCM_RATE_8000_48000 | SNDRV_PCM_RATE_96000,
		.formats = SGTL5000_FORMATS,
	},
	.capture = {
		.stream_name = "Capture",
		.channels_min = 1,
		.channels_max = 2,
		.rates = SNDRV_PCM_RATE_8000_48000 | SNDRV_PCM_RATE_96000,
		.formats = SGTL5000_FORMATS,
	},
	.ops = &sgtl5000_ops,
	.symmetric_rates = 1,
};

static bool sgtl5000_volatile(struct device *dev, unsigned int reg)
{
	switch (reg) {
	case SGTL5000_CHIP_ID:
	case SGTL5000_CHIP_ADCDAC_CTRL:
	case SGTL5000_CHIP_ANA_STATUS:
		return true;
	}

	return false;
}

static bool sgtl5000_readable(struct device *dev, unsigned int reg)
{
	switch (reg) {
	case SGTL5000_CHIP_ID:
	case SGTL5000_CHIP_DIG_POWER:
	case SGTL5000_CHIP_CLK_CTRL:
	case SGTL5000_CHIP_I2S_CTRL:
	case SGTL5000_CHIP_SSS_CTRL:
	case SGTL5000_CHIP_ADCDAC_CTRL:
	case SGTL5000_CHIP_DAC_VOL:
	case SGTL5000_CHIP_PAD_STRENGTH:
	case SGTL5000_CHIP_ANA_ADC_CTRL:
	case SGTL5000_CHIP_ANA_HP_CTRL:
	case SGTL5000_CHIP_ANA_CTRL:
	case SGTL5000_CHIP_LINREG_CTRL:
	case SGTL5000_CHIP_REF_CTRL:
	case SGTL5000_CHIP_MIC_CTRL:
	case SGTL5000_CHIP_LINE_OUT_CTRL:
	case SGTL5000_CHIP_LINE_OUT_VOL:
	case SGTL5000_CHIP_ANA_POWER:
	case SGTL5000_CHIP_PLL_CTRL:
	case SGTL5000_CHIP_CLK_TOP_CTRL:
	case SGTL5000_CHIP_ANA_STATUS:
	case SGTL5000_CHIP_SHORT_CTRL:
	case SGTL5000_CHIP_ANA_TEST2:
	case SGTL5000_DAP_CTRL:
	case SGTL5000_DAP_PEQ:
	case SGTL5000_DAP_BASS_ENHANCE:
	case SGTL5000_DAP_BASS_ENHANCE_CTRL:
	case SGTL5000_DAP_AUDIO_EQ:
	case SGTL5000_DAP_SURROUND:
	case SGTL5000_DAP_FLT_COEF_ACCESS:
	case SGTL5000_DAP_COEF_WR_B0_MSB:
	case SGTL5000_DAP_COEF_WR_B0_LSB:
	case SGTL5000_DAP_EQ_BASS_BAND0:
	case SGTL5000_DAP_EQ_BASS_BAND1:
	case SGTL5000_DAP_EQ_BASS_BAND2:
	case SGTL5000_DAP_EQ_BASS_BAND3:
	case SGTL5000_DAP_EQ_BASS_BAND4:
	case SGTL5000_DAP_MAIN_CHAN:
	case SGTL5000_DAP_MIX_CHAN:
	case SGTL5000_DAP_AVC_CTRL:
	case SGTL5000_DAP_AVC_THRESHOLD:
	case SGTL5000_DAP_AVC_ATTACK:
	case SGTL5000_DAP_AVC_DECAY:
	case SGTL5000_DAP_COEF_WR_B1_MSB:
	case SGTL5000_DAP_COEF_WR_B1_LSB:
	case SGTL5000_DAP_COEF_WR_B2_MSB:
	case SGTL5000_DAP_COEF_WR_B2_LSB:
	case SGTL5000_DAP_COEF_WR_A1_MSB:
	case SGTL5000_DAP_COEF_WR_A1_LSB:
	case SGTL5000_DAP_COEF_WR_A2_MSB:
	case SGTL5000_DAP_COEF_WR_A2_LSB:
		return true;

	default:
		return false;
	}
}

/*
 * This precalculated table contains all (vag_val * 100 / lo_calcntrl) results
 * to select an appropriate lo_vol_* in SGTL5000_CHIP_LINE_OUT_VOL
 * The calculatation was done for all possible register values which
 * is the array index and the following formula: 10^((idx−15)/40) * 100
 */
static const u8 vol_quot_table[] = {
	42, 45, 47, 50, 53, 56, 60, 63,
	67, 71, 75, 79, 84, 89, 94, 100,
	106, 112, 119, 126, 133, 141, 150, 158,
	168, 178, 188, 200, 211, 224, 237, 251
};

/*
 * sgtl5000 has 3 internal power supplies:
 * 1. VAG, normally set to vdda/2
 * 2. charge pump, set to different value
 *	according to voltage of vdda and vddio
 * 3. line out VAG, normally set to vddio/2
 *
 * and should be set according to:
 * 1. vddd provided by external or not
 * 2. vdda and vddio voltage value. > 3.1v or not
 */
static int sgtl5000_set_power_regs(struct snd_soc_component *component)
{
	int vddd;
	int vdda;
	int vddio;
	u16 ana_pwr;
	u16 lreg_ctrl;
	int vag;
	int lo_vag;
	int vol_quot;
	int lo_vol;
	size_t i;
	struct sgtl5000_priv *sgtl5000 = snd_soc_component_get_drvdata(component);

	vdda  = regulator_get_voltage(sgtl5000->supplies[VDDA].consumer);
	vddio = regulator_get_voltage(sgtl5000->supplies[VDDIO].consumer);
	vddd  = (sgtl5000->num_supplies > VDDD)
		? regulator_get_voltage(sgtl5000->supplies[VDDD].consumer)
		: LDO_VOLTAGE;

	vdda  = vdda / 1000;
	vddio = vddio / 1000;
	vddd  = vddd / 1000;

	if (vdda <= 0 || vddio <= 0 || vddd < 0) {
		dev_err(component->dev, "regulator voltage not set correctly\n");

		return -EINVAL;
	}

	/* according to datasheet, maximum voltage of supplies */
	if (vdda > 3600 || vddio > 3600 || vddd > 1980) {
		dev_err(component->dev,
			"exceed max voltage vdda %dmV vddio %dmV vddd %dmV\n",
			vdda, vddio, vddd);

		return -EINVAL;
	}

	/* reset value */
	ana_pwr = snd_soc_component_read32(component, SGTL5000_CHIP_ANA_POWER);
	ana_pwr |= SGTL5000_DAC_STEREO |
			SGTL5000_ADC_STEREO |
			SGTL5000_REFTOP_POWERUP;
	lreg_ctrl = snd_soc_component_read32(component, SGTL5000_CHIP_LINREG_CTRL);

	if (vddio < 3100 && vdda < 3100) {
		/* enable internal oscillator used for charge pump */
		snd_soc_component_update_bits(component, SGTL5000_CHIP_CLK_TOP_CTRL,
					SGTL5000_INT_OSC_EN,
					SGTL5000_INT_OSC_EN);
		/* Enable VDDC charge pump */
		ana_pwr |= SGTL5000_VDDC_CHRGPMP_POWERUP;
	} else {
		ana_pwr &= ~SGTL5000_VDDC_CHRGPMP_POWERUP;
		/*
		 * if vddio == vdda the source of charge pump should be
		 * assigned manually to VDDIO
		 */
		if (vddio == vdda) {
			lreg_ctrl |= SGTL5000_VDDC_ASSN_OVRD;
			lreg_ctrl |= SGTL5000_VDDC_MAN_ASSN_VDDIO <<
				    SGTL5000_VDDC_MAN_ASSN_SHIFT;
		}
	}

	snd_soc_component_write(component, SGTL5000_CHIP_LINREG_CTRL, lreg_ctrl);

	snd_soc_component_write(component, SGTL5000_CHIP_ANA_POWER, ana_pwr);

	/*
	 * set ADC/DAC VAG to vdda / 2,
	 * should stay in range (0.8v, 1.575v)
	 */
	vag = vdda / 2;
	if (vag <= SGTL5000_ANA_GND_BASE)
		vag = 0;
	else if (vag >= SGTL5000_ANA_GND_BASE + SGTL5000_ANA_GND_STP *
		 (SGTL5000_ANA_GND_MASK >> SGTL5000_ANA_GND_SHIFT))
		vag = SGTL5000_ANA_GND_MASK >> SGTL5000_ANA_GND_SHIFT;
	else
		vag = (vag - SGTL5000_ANA_GND_BASE) / SGTL5000_ANA_GND_STP;

	snd_soc_component_update_bits(component, SGTL5000_CHIP_REF_CTRL,
			SGTL5000_ANA_GND_MASK, vag << SGTL5000_ANA_GND_SHIFT);

	/* set line out VAG to vddio / 2, in range (0.8v, 1.675v) */
	lo_vag = vddio / 2;
	if (lo_vag <= SGTL5000_LINE_OUT_GND_BASE)
		lo_vag = 0;
	else if (lo_vag >= SGTL5000_LINE_OUT_GND_BASE +
		SGTL5000_LINE_OUT_GND_STP * SGTL5000_LINE_OUT_GND_MAX)
		lo_vag = SGTL5000_LINE_OUT_GND_MAX;
	else
		lo_vag = (lo_vag - SGTL5000_LINE_OUT_GND_BASE) /
		    SGTL5000_LINE_OUT_GND_STP;

	snd_soc_component_update_bits(component, SGTL5000_CHIP_LINE_OUT_CTRL,
			SGTL5000_LINE_OUT_CURRENT_MASK |
			SGTL5000_LINE_OUT_GND_MASK,
			lo_vag << SGTL5000_LINE_OUT_GND_SHIFT |
			SGTL5000_LINE_OUT_CURRENT_360u <<
				SGTL5000_LINE_OUT_CURRENT_SHIFT);

	/*
	 * Set lineout output level in range (0..31)
	 * the same value is used for right and left channel
	 *
	 * Searching for a suitable index solving this formula:
	 * idx = 40 * log10(vag_val / lo_cagcntrl) + 15
	 */
	vol_quot = lo_vag ? (vag * 100) / lo_vag : 0;
	lo_vol = 0;
	for (i = 0; i < ARRAY_SIZE(vol_quot_table); i++) {
		if (vol_quot >= vol_quot_table[i])
			lo_vol = i;
		else
			break;
	}

	snd_soc_component_update_bits(component, SGTL5000_CHIP_LINE_OUT_VOL,
		SGTL5000_LINE_OUT_VOL_RIGHT_MASK |
		SGTL5000_LINE_OUT_VOL_LEFT_MASK,
		lo_vol << SGTL5000_LINE_OUT_VOL_RIGHT_SHIFT |
		lo_vol << SGTL5000_LINE_OUT_VOL_LEFT_SHIFT);

	return 0;
}

static int sgtl5000_enable_regulators(struct i2c_client *client)
{
	int ret;
	int i;
	int external_vddd = 0;
	struct regulator *vddd;
	struct sgtl5000_priv *sgtl5000 = i2c_get_clientdata(client);

	for (i = 0; i < ARRAY_SIZE(sgtl5000->supplies); i++)
		sgtl5000->supplies[i].supply = supply_names[i];

	vddd = regulator_get_optional(&client->dev, "VDDD");
	if (IS_ERR(vddd)) {
		/* See if it's just not registered yet */
		if (PTR_ERR(vddd) == -EPROBE_DEFER)
			return -EPROBE_DEFER;
	} else {
		external_vddd = 1;
		regulator_put(vddd);
	}

	sgtl5000->num_supplies = ARRAY_SIZE(sgtl5000->supplies)
				 - 1 + external_vddd;
	ret = regulator_bulk_get(&client->dev, sgtl5000->num_supplies,
				 sgtl5000->supplies);
	if (ret)
		return ret;

	ret = regulator_bulk_enable(sgtl5000->num_supplies,
				    sgtl5000->supplies);
	if (!ret)
		usleep_range(10, 20);
	else
		regulator_bulk_free(sgtl5000->num_supplies,
				    sgtl5000->supplies);

	return ret;
}

static int sgtl5000_probe(struct snd_soc_component *component)
{
	int ret;
	u16 reg;
	struct sgtl5000_priv *sgtl5000 = snd_soc_component_get_drvdata(component);
	unsigned int zcd_mask = SGTL5000_HP_ZCD_EN | SGTL5000_ADC_ZCD_EN;

	/* power up sgtl5000 */
	ret = sgtl5000_set_power_regs(component);
	if (ret)
		goto err;

	/* enable small pop, introduce 400ms delay in turning off */
	snd_soc_component_update_bits(component, SGTL5000_CHIP_REF_CTRL,
				SGTL5000_SMALL_POP, 1);

	/* disable short cut detector */
	snd_soc_component_write(component, SGTL5000_CHIP_SHORT_CTRL, 0);

	snd_soc_component_write(component, SGTL5000_CHIP_DIG_POWER,
			SGTL5000_ADC_EN | SGTL5000_DAC_EN);

	/* enable dac volume ramp by default */
	snd_soc_component_write(component, SGTL5000_CHIP_ADCDAC_CTRL,
			SGTL5000_DAC_VOL_RAMP_EN |
			SGTL5000_DAC_MUTE_RIGHT |
			SGTL5000_DAC_MUTE_LEFT);

	reg = ((sgtl5000->lrclk_strength) << SGTL5000_PAD_I2S_LRCLK_SHIFT | 0x5f);
	snd_soc_component_write(component, SGTL5000_CHIP_PAD_STRENGTH, reg);

	snd_soc_component_update_bits(component, SGTL5000_CHIP_ANA_CTRL,
		zcd_mask, zcd_mask);

	snd_soc_component_update_bits(component, SGTL5000_CHIP_MIC_CTRL,
			SGTL5000_BIAS_R_MASK,
			sgtl5000->micbias_resistor << SGTL5000_BIAS_R_SHIFT);

	snd_soc_component_update_bits(component, SGTL5000_CHIP_MIC_CTRL,
			SGTL5000_BIAS_VOLT_MASK,
			sgtl5000->micbias_voltage << SGTL5000_BIAS_VOLT_SHIFT);
	/*
	 * enable DAP Graphic EQ
	 * TODO:
	 * Add control for changing between PEQ/Tone Control/GEQ
	 */
	snd_soc_component_write(component, SGTL5000_DAP_AUDIO_EQ, SGTL5000_DAP_SEL_GEQ);

	/* Unmute DAC after start */
	snd_soc_component_update_bits(component, SGTL5000_CHIP_ADCDAC_CTRL,
		SGTL5000_DAC_MUTE_LEFT | SGTL5000_DAC_MUTE_RIGHT, 0);

	return 0;

err:
	return ret;
}

static const struct snd_soc_component_driver sgtl5000_driver = {
	.probe			= sgtl5000_probe,
	.set_bias_level		= sgtl5000_set_bias_level,
	.controls		= sgtl5000_snd_controls,
	.num_controls		= ARRAY_SIZE(sgtl5000_snd_controls),
	.dapm_widgets		= sgtl5000_dapm_widgets,
	.num_dapm_widgets	= ARRAY_SIZE(sgtl5000_dapm_widgets),
	.dapm_routes		= sgtl5000_dapm_routes,
	.num_dapm_routes	= ARRAY_SIZE(sgtl5000_dapm_routes),
	.suspend_bias_off	= 1,
	.idle_bias_on		= 1,
	.use_pmdown_time	= 1,
	.endianness		= 1,
	.non_legacy_dai_naming	= 1,
};

static const struct regmap_config sgtl5000_regmap = {
	.reg_bits = 16,
	.val_bits = 16,
	.reg_stride = 2,

	.max_register = SGTL5000_MAX_REG_OFFSET,
	.volatile_reg = sgtl5000_volatile,
	.readable_reg = sgtl5000_readable,

	.cache_type = REGCACHE_RBTREE,
	.reg_defaults = sgtl5000_reg_defaults,
	.num_reg_defaults = ARRAY_SIZE(sgtl5000_reg_defaults),
};

/*
 * Write all the default values from sgtl5000_reg_defaults[] array into the
 * sgtl5000 registers, to make sure we always start with the sane registers
 * values as stated in the datasheet.
 *
 * Since sgtl5000 does not have a reset line, nor a reset command in software,
 * we follow this approach to guarantee we always start from the default values
 * and avoid problems like, not being able to probe after an audio playback
 * followed by a system reset or a 'reboot' command in Linux
 */
static void sgtl5000_fill_defaults(struct i2c_client *client)
{
	struct sgtl5000_priv *sgtl5000 = i2c_get_clientdata(client);
	int i, ret, val, index;

	for (i = 0; i < ARRAY_SIZE(sgtl5000_reg_defaults); i++) {
		val = sgtl5000_reg_defaults[i].def;
		index = sgtl5000_reg_defaults[i].reg;
		ret = regmap_write(sgtl5000->regmap, index, val);
		if (ret)
			dev_err(&client->dev,
				"%s: error %d setting reg 0x%02x to 0x%04x\n",
				__func__, ret, index, val);
	}
}

static int sgtl5000_i2c_probe(struct i2c_client *client,
			      const struct i2c_device_id *id)
{
	struct sgtl5000_priv *sgtl5000;
	int ret, reg, rev;
	struct device_node *np = client->dev.of_node;
	u32 value;
	u16 ana_pwr;

	sgtl5000 = devm_kzalloc(&client->dev, sizeof(*sgtl5000), GFP_KERNEL);
	if (!sgtl5000)
		return -ENOMEM;

	i2c_set_clientdata(client, sgtl5000);

	ret = sgtl5000_enable_regulators(client);
	if (ret)
		return ret;

	sgtl5000->regmap = devm_regmap_init_i2c(client, &sgtl5000_regmap);
	if (IS_ERR(sgtl5000->regmap)) {
		ret = PTR_ERR(sgtl5000->regmap);
		dev_err(&client->dev, "Failed to allocate regmap: %d\n", ret);
		goto disable_regs;
	}

	sgtl5000->mclk = devm_clk_get(&client->dev, NULL);
	if (IS_ERR(sgtl5000->mclk)) {
		ret = PTR_ERR(sgtl5000->mclk);
		/* Defer the probe to see if the clk will be provided later */
		if (ret == -ENOENT)
			ret = -EPROBE_DEFER;

		if (ret != -EPROBE_DEFER)
			dev_err(&client->dev, "Failed to get mclock: %d\n",
				ret);
		goto disable_regs;
	}

	ret = clk_prepare_enable(sgtl5000->mclk);
	if (ret) {
		dev_err(&client->dev, "Error enabling clock %d\n", ret);
		goto disable_regs;
	}

	/* Need 8 clocks before I2C accesses */
	udelay(1);

	/* read chip information */
	ret = regmap_read(sgtl5000->regmap, SGTL5000_CHIP_ID, &reg);
	if (ret) {
		dev_err(&client->dev, "Error reading chip id %d\n", ret);
		goto disable_clk;
	}

	if (((reg & SGTL5000_PARTID_MASK) >> SGTL5000_PARTID_SHIFT) !=
	    SGTL5000_PARTID_PART_ID) {
		dev_err(&client->dev,
			"Device with ID register %x is not a sgtl5000\n", reg);
		ret = -ENODEV;
		goto disable_clk;
	}

	rev = (reg & SGTL5000_REVID_MASK) >> SGTL5000_REVID_SHIFT;
	dev_info(&client->dev, "sgtl5000 revision 0x%x\n", rev);
	sgtl5000->revision = rev;

	/* reconfigure the clocks in case we're using the PLL */
	ret = regmap_write(sgtl5000->regmap,
			   SGTL5000_CHIP_CLK_CTRL,
			   SGTL5000_CHIP_CLK_CTRL_DEFAULT);
	if (ret)
		dev_err(&client->dev,
			"Error %d initializing CHIP_CLK_CTRL\n", ret);

	/* Mute everything to avoid pop from the following power-up */
	ret = regmap_write(sgtl5000->regmap, SGTL5000_CHIP_ANA_CTRL,
			   SGTL5000_CHIP_ANA_CTRL_DEFAULT);
	if (ret) {
		dev_err(&client->dev,
			"Error %d muting outputs via CHIP_ANA_CTRL\n", ret);
		goto disable_clk;
	}

	/*
	 * If VAG is powered-on (e.g. from previous boot), it would be disabled
	 * by the write to ANA_POWER in later steps of the probe code. This
	 * may create a loud pop even with all outputs muted. The proper way
	 * to circumvent this is disabling the bit first and waiting the proper
	 * cool-down time.
	 */
	ret = regmap_read(sgtl5000->regmap, SGTL5000_CHIP_ANA_POWER, &value);
	if (ret) {
		dev_err(&client->dev, "Failed to read ANA_POWER: %d\n", ret);
		goto disable_clk;
	}
	if (value & SGTL5000_VAG_POWERUP) {
		ret = regmap_update_bits(sgtl5000->regmap,
					 SGTL5000_CHIP_ANA_POWER,
					 SGTL5000_VAG_POWERUP,
					 0);
		if (ret) {
			dev_err(&client->dev, "Error %d disabling VAG\n", ret);
			goto disable_clk;
		}

		msleep(SGTL5000_VAG_POWERDOWN_DELAY);
	}

	/* Follow section 2.2.1.1 of AN3663 */
	ana_pwr = SGTL5000_ANA_POWER_DEFAULT;
	if (sgtl5000->num_supplies <= VDDD) {
		/* internal VDDD at 1.2V */
		ret = regmap_update_bits(sgtl5000->regmap,
					 SGTL5000_CHIP_LINREG_CTRL,
					 SGTL5000_LINREG_VDDD_MASK,
					 LINREG_VDDD);
		if (ret)
			dev_err(&client->dev,
				"Error %d setting LINREG_VDDD\n", ret);

		ana_pwr |= SGTL5000_LINEREG_D_POWERUP;
		dev_info(&client->dev,
			 "Using internal LDO instead of VDDD: check ER1 erratum\n");
	} else {
		/* using external LDO for VDDD
		 * Clear startup powerup and simple powerup
		 * bits to save power
		 */
		ana_pwr &= ~(SGTL5000_STARTUP_POWERUP
			     | SGTL5000_LINREG_SIMPLE_POWERUP);
		dev_dbg(&client->dev, "Using external VDDD\n");
	}
	ret = regmap_write(sgtl5000->regmap, SGTL5000_CHIP_ANA_POWER, ana_pwr);
	if (ret)
		dev_err(&client->dev,
			"Error %d setting CHIP_ANA_POWER to %04x\n",
			ret, ana_pwr);

	if (np) {
		if (!of_property_read_u32(np,
			"micbias-resistor-k-ohms", &value)) {
			switch (value) {
			case SGTL5000_MICBIAS_OFF:
				sgtl5000->micbias_resistor = 0;
				break;
			case SGTL5000_MICBIAS_2K:
				sgtl5000->micbias_resistor = 1;
				break;
			case SGTL5000_MICBIAS_4K:
				sgtl5000->micbias_resistor = 2;
				break;
			case SGTL5000_MICBIAS_8K:
				sgtl5000->micbias_resistor = 3;
				break;
			default:
				sgtl5000->micbias_resistor = 2;
				dev_err(&client->dev,
					"Unsuitable MicBias resistor\n");
			}
		} else {
			/* default is 4Kohms */
			sgtl5000->micbias_resistor = 2;
		}
		if (!of_property_read_u32(np,
			"micbias-voltage-m-volts", &value)) {
			/* 1250mV => 0 */
			/* steps of 250mV */
			if ((value >= 1250) && (value <= 3000))
				sgtl5000->micbias_voltage = (value / 250) - 5;
			else {
				sgtl5000->micbias_voltage = 0;
				dev_err(&client->dev,
					"Unsuitable MicBias voltage\n");
			}
		} else {
			sgtl5000->micbias_voltage = 0;
		}
	}

	sgtl5000->lrclk_strength = I2S_LRCLK_STRENGTH_LOW;
	if (!of_property_read_u32(np, "lrclk-strength", &value)) {
		if (value > I2S_LRCLK_STRENGTH_HIGH)
			value = I2S_LRCLK_STRENGTH_LOW;
		sgtl5000->lrclk_strength = value;
	}

	/* Ensure sgtl5000 will start with sane register values */
	sgtl5000_fill_defaults(client);

	ret = devm_snd_soc_register_component(&client->dev,
			&sgtl5000_driver, &sgtl5000_dai, 1);
	if (ret)
		goto disable_clk;

	return 0;

disable_clk:
	clk_disable_unprepare(sgtl5000->mclk);

disable_regs:
	regulator_bulk_disable(sgtl5000->num_supplies, sgtl5000->supplies);
	regulator_bulk_free(sgtl5000->num_supplies, sgtl5000->supplies);

	return ret;
}

static int sgtl5000_i2c_remove(struct i2c_client *client)
{
	struct sgtl5000_priv *sgtl5000 = i2c_get_clientdata(client);

	regmap_write(sgtl5000->regmap, SGTL5000_CHIP_CLK_CTRL, SGTL5000_CHIP_CLK_CTRL_DEFAULT);
	regmap_write(sgtl5000->regmap, SGTL5000_CHIP_DIG_POWER, SGTL5000_DIG_POWER_DEFAULT);
	regmap_write(sgtl5000->regmap, SGTL5000_CHIP_ANA_POWER, SGTL5000_ANA_POWER_DEFAULT);

	clk_disable_unprepare(sgtl5000->mclk);
	regulator_bulk_disable(sgtl5000->num_supplies, sgtl5000->supplies);
	regulator_bulk_free(sgtl5000->num_supplies, sgtl5000->supplies);

	return 0;
}

static void sgtl5000_i2c_shutdown(struct i2c_client *client)
{
	sgtl5000_i2c_remove(client);
}

static const struct i2c_device_id sgtl5000_id[] = {
	{"sgtl5000", 0},
	{},
};

MODULE_DEVICE_TABLE(i2c, sgtl5000_id);

static const struct of_device_id sgtl5000_dt_ids[] = {
	{ .compatible = "fsl,sgtl5000", },
	{ /* sentinel */ }
};
MODULE_DEVICE_TABLE(of, sgtl5000_dt_ids);

static struct i2c_driver sgtl5000_i2c_driver = {
	.driver = {
		   .name = "sgtl5000",
		   .of_match_table = sgtl5000_dt_ids,
		   },
	.probe = sgtl5000_i2c_probe,
	.remove = sgtl5000_i2c_remove,
	.shutdown = sgtl5000_i2c_shutdown,
	.id_table = sgtl5000_id,
};

module_i2c_driver(sgtl5000_i2c_driver);

MODULE_DESCRIPTION("Freescale SGTL5000 ALSA SoC Codec Driver");
MODULE_AUTHOR("Zeng Zhaoming <zengzm.kernel@gmail.com>");
MODULE_LICENSE("GPL");<|MERGE_RESOLUTION|>--- conflicted
+++ resolved
@@ -116,8 +116,6 @@
 	SGTL5000_MICBIAS_8K = 8,
 };
 
-<<<<<<< HEAD
-=======
 enum  {
 	I2S_LRCLK_STRENGTH_DISABLE,
 	I2S_LRCLK_STRENGTH_LOW,
@@ -125,7 +123,6 @@
 	I2S_LRCLK_STRENGTH_HIGH,
 };
 
->>>>>>> 286cd8c7
 enum {
 	HP_POWER_EVENT,
 	DAC_POWER_EVENT,
@@ -145,38 +142,21 @@
 	int revision;
 	u8 micbias_resistor;
 	u8 micbias_voltage;
-<<<<<<< HEAD
-=======
 	u8 lrclk_strength;
->>>>>>> 286cd8c7
 	u16 mute_state[LAST_POWER_EVENT + 1];
 };
 
 static inline int hp_sel_input(struct snd_soc_component *component)
 {
-<<<<<<< HEAD
-	unsigned int ana_reg = 0;
-
-	snd_soc_component_read(component, SGTL5000_CHIP_ANA_CTRL, &ana_reg);
-
-	return (ana_reg & SGTL5000_HP_SEL_MASK) >> SGTL5000_HP_SEL_SHIFT;
-=======
 	return (snd_soc_component_read32(component, SGTL5000_CHIP_ANA_CTRL) &
 		SGTL5000_HP_SEL_MASK) >> SGTL5000_HP_SEL_SHIFT;
->>>>>>> 286cd8c7
 }
 
 static inline u16 mute_output(struct snd_soc_component *component,
 			      u16 mute_mask)
 {
-<<<<<<< HEAD
-	unsigned int mute_reg = 0;
-
-	snd_soc_component_read(component, SGTL5000_CHIP_ANA_CTRL, &mute_reg);
-=======
 	u16 mute_reg = snd_soc_component_read32(component,
 					      SGTL5000_CHIP_ANA_CTRL);
->>>>>>> 286cd8c7
 
 	snd_soc_component_update_bits(component, SGTL5000_CHIP_ANA_CTRL,
 			    mute_mask, mute_mask);
@@ -192,16 +172,8 @@
 
 static void vag_power_on(struct snd_soc_component *component, u32 source)
 {
-<<<<<<< HEAD
-	unsigned int ana_reg = 0;
-
-	snd_soc_component_read(component, SGTL5000_CHIP_ANA_POWER, &ana_reg);
-
-	if (ana_reg & SGTL5000_VAG_POWERUP)
-=======
 	if (snd_soc_component_read32(component, SGTL5000_CHIP_ANA_POWER) &
 	    SGTL5000_VAG_POWERUP)
->>>>>>> 286cd8c7
 		return;
 
 	snd_soc_component_update_bits(component, SGTL5000_CHIP_ANA_POWER,
@@ -245,14 +217,8 @@
 
 static void vag_power_off(struct snd_soc_component *component, u32 source)
 {
-<<<<<<< HEAD
-	unsigned int ana_pwr = SGTL5000_VAG_POWERUP;
-
-	snd_soc_component_read(component, SGTL5000_CHIP_ANA_POWER, &ana_pwr);
-=======
 	u16 ana_pwr = snd_soc_component_read32(component,
 					     SGTL5000_CHIP_ANA_POWER);
->>>>>>> 286cd8c7
 
 	if (!(ana_pwr & SGTL5000_VAG_POWERUP))
 		return;
@@ -323,11 +289,7 @@
 		SGTL5000_HP_MUTE,
 		/*
 		 * Masks for DAC_POWER_EVENT/ADC_POWER_EVENT.
-<<<<<<< HEAD
-		 * Muxing DAC or ADC block have to be wrapped with mute/unmute
-=======
 		 * Muxing DAC or ADC block have to wrapped with mute/unmute
->>>>>>> 286cd8c7
 		 * both headphones and line-out.
 		 */
 		SGTL5000_OUTPUTS_MUTE,
