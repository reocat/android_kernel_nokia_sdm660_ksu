--- conflicted
+++ resolved
@@ -65,8 +65,6 @@
 	{ .reg = 0x07, .def = 0x000a },
 	{ .reg = 0x08, .def = 0x0000 },
 	{ .reg = 0x09, .def = 0x0000 }
-<<<<<<< HEAD
-=======
 };
 
 /*
@@ -79,7 +77,6 @@
 	{ SSM2602_ACTIVE, 0x01 },
 	{ SSM2602_PWR,    0x07 },
 	{ SSM2602_RESET,  0x00 },
->>>>>>> 286cd8c7
 };
 
 
