/*
 * wm8960.c  --  WM8960 ALSA SoC Audio driver
 *
 * Copyright 2007-11 Wolfson Microelectronics, plc
 *
 * Author: Liam Girdwood
 *
 * This program is free software; you can redistribute it and/or modify
 * it under the terms of the GNU General Public License version 2 as
 * published by the Free Software Foundation.
 */

#include <linux/module.h>
#include <linux/moduleparam.h>
#include <linux/init.h>
#include <linux/delay.h>
#include <linux/pm.h>
#include <linux/clk.h>
#include <linux/i2c.h>
#include <linux/slab.h>
#include <sound/core.h>
#include <sound/pcm.h>
#include <sound/pcm_params.h>
#include <sound/soc.h>
#include <sound/initval.h>
#include <sound/tlv.h>
#include <sound/wm8960.h>

#include "wm8960.h"

/* R25 - Power 1 */
#define WM8960_VMID_MASK 0x180
#define WM8960_VREF      0x40

/* R26 - Power 2 */
#define WM8960_PWR2_LOUT1	0x40
#define WM8960_PWR2_ROUT1	0x20
#define WM8960_PWR2_OUT3	0x02

/* R28 - Anti-pop 1 */
#define WM8960_POBCTRL   0x80
#define WM8960_BUFDCOPEN 0x10
#define WM8960_BUFIOEN   0x08
#define WM8960_SOFT_ST   0x04
#define WM8960_HPSTBY    0x01

/* R29 - Anti-pop 2 */
#define WM8960_DISOP     0x40
#define WM8960_DRES_MASK 0x30

static bool is_pll_freq_available(unsigned int source, unsigned int target);
static int wm8960_set_pll(struct snd_soc_component *component,
		unsigned int freq_in, unsigned int freq_out);
/*
 * wm8960 register cache
 * We can't read the WM8960 register space when we are
 * using 2 wire for device control, so we cache them instead.
 */
static const struct reg_default wm8960_reg_defaults[] = {
	{  0x0, 0x00a7 },
	{  0x1, 0x00a7 },
	{  0x2, 0x0000 },
	{  0x3, 0x0000 },
	{  0x4, 0x0000 },
	{  0x5, 0x0008 },
	{  0x6, 0x0000 },
	{  0x7, 0x000a },
	{  0x8, 0x01c0 },
	{  0x9, 0x0000 },
	{  0xa, 0x00ff },
	{  0xb, 0x00ff },

	{ 0x10, 0x0000 },
	{ 0x11, 0x007b },
	{ 0x12, 0x0100 },
	{ 0x13, 0x0032 },
	{ 0x14, 0x0000 },
	{ 0x15, 0x00c3 },
	{ 0x16, 0x00c3 },
	{ 0x17, 0x01c0 },
	{ 0x18, 0x0000 },
	{ 0x19, 0x0000 },
	{ 0x1a, 0x0000 },
	{ 0x1b, 0x0000 },
	{ 0x1c, 0x0000 },
	{ 0x1d, 0x0000 },

	{ 0x20, 0x0100 },
	{ 0x21, 0x0100 },
	{ 0x22, 0x0050 },

	{ 0x25, 0x0050 },
	{ 0x26, 0x0000 },
	{ 0x27, 0x0000 },
	{ 0x28, 0x0000 },
	{ 0x29, 0x0000 },
	{ 0x2a, 0x0040 },
	{ 0x2b, 0x0000 },
	{ 0x2c, 0x0000 },
	{ 0x2d, 0x0050 },
	{ 0x2e, 0x0050 },
	{ 0x2f, 0x0000 },
	{ 0x30, 0x0002 },
	{ 0x31, 0x0037 },

	{ 0x33, 0x0080 },
	{ 0x34, 0x0008 },
	{ 0x35, 0x0031 },
	{ 0x36, 0x0026 },
	{ 0x37, 0x00e9 },
};

static bool wm8960_volatile(struct device *dev, unsigned int reg)
{
	switch (reg) {
	case WM8960_RESET:
		return true;
	default:
		return false;
	}
}

struct wm8960_priv {
	struct clk *mclk;
	struct regmap *regmap;
	int (*set_bias_level)(struct snd_soc_component *,
			      enum snd_soc_bias_level level);
	struct snd_soc_dapm_widget *lout1;
	struct snd_soc_dapm_widget *rout1;
	struct snd_soc_dapm_widget *out3;
	bool deemph;
	int lrclk;
	int bclk;
	int sysclk;
	int clk_id;
	int freq_in;
	bool is_stream_in_use[2];
	struct wm8960_data pdata;
};

#define wm8960_reset(c)	regmap_write(c, WM8960_RESET, 0)

/* enumerated controls */
static const char *wm8960_polarity[] = {"No Inversion", "Left Inverted",
	"Right Inverted", "Stereo Inversion"};
static const char *wm8960_3d_upper_cutoff[] = {"High", "Low"};
static const char *wm8960_3d_lower_cutoff[] = {"Low", "High"};
static const char *wm8960_alcfunc[] = {"Off", "Right", "Left", "Stereo"};
static const char *wm8960_alcmode[] = {"ALC", "Limiter"};
static const char *wm8960_adc_data_output_sel[] = {
	"Left Data = Left ADC;  Right Data = Right ADC",
	"Left Data = Left ADC;  Right Data = Left ADC",
	"Left Data = Right ADC; Right Data = Right ADC",
	"Left Data = Right ADC; Right Data = Left ADC",
};
static const char *wm8960_dmonomix[] = {"Stereo", "Mono"};

static const struct soc_enum wm8960_enum[] = {
	SOC_ENUM_SINGLE(WM8960_DACCTL1, 5, 4, wm8960_polarity),
	SOC_ENUM_SINGLE(WM8960_DACCTL2, 5, 4, wm8960_polarity),
	SOC_ENUM_SINGLE(WM8960_3D, 6, 2, wm8960_3d_upper_cutoff),
	SOC_ENUM_SINGLE(WM8960_3D, 5, 2, wm8960_3d_lower_cutoff),
	SOC_ENUM_SINGLE(WM8960_ALC1, 7, 4, wm8960_alcfunc),
	SOC_ENUM_SINGLE(WM8960_ALC3, 8, 2, wm8960_alcmode),
	SOC_ENUM_SINGLE(WM8960_ADDCTL1, 2, 4, wm8960_adc_data_output_sel),
	SOC_ENUM_SINGLE(WM8960_ADDCTL1, 4, 2, wm8960_dmonomix),
};

static const int deemph_settings[] = { 0, 32000, 44100, 48000 };

static int wm8960_set_deemph(struct snd_soc_component *component)
{
	struct wm8960_priv *wm8960 = snd_soc_component_get_drvdata(component);
	int val, i, best;

	/* If we're using deemphasis select the nearest available sample
	 * rate.
	 */
	if (wm8960->deemph) {
		best = 1;
		for (i = 2; i < ARRAY_SIZE(deemph_settings); i++) {
			if (abs(deemph_settings[i] - wm8960->lrclk) <
			    abs(deemph_settings[best] - wm8960->lrclk))
				best = i;
		}

		val = best << 1;
	} else {
		val = 0;
	}

	dev_dbg(component->dev, "Set deemphasis %d\n", val);

	return snd_soc_component_update_bits(component, WM8960_DACCTL1,
				   0x6, val);
}

static int wm8960_get_deemph(struct snd_kcontrol *kcontrol,
			     struct snd_ctl_elem_value *ucontrol)
{
	struct snd_soc_component *component = snd_soc_kcontrol_component(kcontrol);
	struct wm8960_priv *wm8960 = snd_soc_component_get_drvdata(component);

	ucontrol->value.integer.value[0] = wm8960->deemph;
	return 0;
}

static int wm8960_put_deemph(struct snd_kcontrol *kcontrol,
			     struct snd_ctl_elem_value *ucontrol)
{
	struct snd_soc_component *component = snd_soc_kcontrol_component(kcontrol);
	struct wm8960_priv *wm8960 = snd_soc_component_get_drvdata(component);
	unsigned int deemph = ucontrol->value.integer.value[0];

	if (deemph > 1)
		return -EINVAL;

	wm8960->deemph = deemph;

	return wm8960_set_deemph(component);
}

static const DECLARE_TLV_DB_SCALE(adc_tlv, -9750, 50, 1);
static const DECLARE_TLV_DB_SCALE(inpga_tlv, -1725, 75, 0);
static const DECLARE_TLV_DB_SCALE(dac_tlv, -12750, 50, 1);
static const DECLARE_TLV_DB_SCALE(bypass_tlv, -2100, 300, 0);
static const DECLARE_TLV_DB_SCALE(out_tlv, -12100, 100, 1);
static const DECLARE_TLV_DB_SCALE(lineinboost_tlv, -1500, 300, 1);
static const SNDRV_CTL_TLVD_DECLARE_DB_RANGE(micboost_tlv,
	0, 1, TLV_DB_SCALE_ITEM(0, 1300, 0),
	2, 3, TLV_DB_SCALE_ITEM(2000, 900, 0),
);

static const struct snd_kcontrol_new wm8960_snd_controls[] = {
SOC_DOUBLE_R_TLV("Capture Volume", WM8960_LINVOL, WM8960_RINVOL,
		 0, 63, 0, inpga_tlv),
SOC_DOUBLE_R("Capture Volume ZC Switch", WM8960_LINVOL, WM8960_RINVOL,
	6, 1, 0),
SOC_DOUBLE_R("Capture Switch", WM8960_LINVOL, WM8960_RINVOL,
	7, 1, 1),

SOC_SINGLE_TLV("Left Input Boost Mixer LINPUT3 Volume",
	       WM8960_INBMIX1, 4, 7, 0, lineinboost_tlv),
SOC_SINGLE_TLV("Left Input Boost Mixer LINPUT2 Volume",
	       WM8960_INBMIX1, 1, 7, 0, lineinboost_tlv),
SOC_SINGLE_TLV("Right Input Boost Mixer RINPUT3 Volume",
	       WM8960_INBMIX2, 4, 7, 0, lineinboost_tlv),
SOC_SINGLE_TLV("Right Input Boost Mixer RINPUT2 Volume",
	       WM8960_INBMIX2, 1, 7, 0, lineinboost_tlv),
SOC_SINGLE_TLV("Right Input Boost Mixer RINPUT1 Volume",
		WM8960_RINPATH, 4, 3, 0, micboost_tlv),
SOC_SINGLE_TLV("Left Input Boost Mixer LINPUT1 Volume",
		WM8960_LINPATH, 4, 3, 0, micboost_tlv),

SOC_DOUBLE_R_TLV("Playback Volume", WM8960_LDAC, WM8960_RDAC,
		 0, 255, 0, dac_tlv),

SOC_DOUBLE_R_TLV("Headphone Playback Volume", WM8960_LOUT1, WM8960_ROUT1,
		 0, 127, 0, out_tlv),
SOC_DOUBLE_R("Headphone Playback ZC Switch", WM8960_LOUT1, WM8960_ROUT1,
	7, 1, 0),

SOC_DOUBLE_R_TLV("Speaker Playback Volume", WM8960_LOUT2, WM8960_ROUT2,
		 0, 127, 0, out_tlv),
SOC_DOUBLE_R("Speaker Playback ZC Switch", WM8960_LOUT2, WM8960_ROUT2,
	7, 1, 0),
SOC_SINGLE("Speaker DC Volume", WM8960_CLASSD3, 3, 5, 0),
SOC_SINGLE("Speaker AC Volume", WM8960_CLASSD3, 0, 5, 0),

SOC_SINGLE("PCM Playback -6dB Switch", WM8960_DACCTL1, 7, 1, 0),
SOC_ENUM("ADC Polarity", wm8960_enum[0]),
SOC_SINGLE("ADC High Pass Filter Switch", WM8960_DACCTL1, 0, 1, 0),

SOC_ENUM("DAC Polarity", wm8960_enum[1]),
SOC_SINGLE_BOOL_EXT("DAC Deemphasis Switch", 0,
		    wm8960_get_deemph, wm8960_put_deemph),

SOC_ENUM("3D Filter Upper Cut-Off", wm8960_enum[2]),
SOC_ENUM("3D Filter Lower Cut-Off", wm8960_enum[3]),
SOC_SINGLE("3D Volume", WM8960_3D, 1, 15, 0),
SOC_SINGLE("3D Switch", WM8960_3D, 0, 1, 0),

SOC_ENUM("ALC Function", wm8960_enum[4]),
SOC_SINGLE("ALC Max Gain", WM8960_ALC1, 4, 7, 0),
SOC_SINGLE("ALC Target", WM8960_ALC1, 0, 15, 1),
SOC_SINGLE("ALC Min Gain", WM8960_ALC2, 4, 7, 0),
SOC_SINGLE("ALC Hold Time", WM8960_ALC2, 0, 15, 0),
SOC_ENUM("ALC Mode", wm8960_enum[5]),
SOC_SINGLE("ALC Decay", WM8960_ALC3, 4, 15, 0),
SOC_SINGLE("ALC Attack", WM8960_ALC3, 0, 15, 0),

SOC_SINGLE("Noise Gate Threshold", WM8960_NOISEG, 3, 31, 0),
SOC_SINGLE("Noise Gate Switch", WM8960_NOISEG, 0, 1, 0),

SOC_DOUBLE_R_TLV("ADC PCM Capture Volume", WM8960_LADC, WM8960_RADC,
	0, 255, 0, adc_tlv),

SOC_SINGLE_TLV("Left Output Mixer Boost Bypass Volume",
	       WM8960_BYPASS1, 4, 7, 1, bypass_tlv),
SOC_SINGLE_TLV("Left Output Mixer LINPUT3 Volume",
	       WM8960_LOUTMIX, 4, 7, 1, bypass_tlv),
SOC_SINGLE_TLV("Right Output Mixer Boost Bypass Volume",
	       WM8960_BYPASS2, 4, 7, 1, bypass_tlv),
SOC_SINGLE_TLV("Right Output Mixer RINPUT3 Volume",
	       WM8960_ROUTMIX, 4, 7, 1, bypass_tlv),

SOC_ENUM("ADC Data Output Select", wm8960_enum[6]),
SOC_ENUM("DAC Mono Mix", wm8960_enum[7]),
};

static const struct snd_kcontrol_new wm8960_lin_boost[] = {
SOC_DAPM_SINGLE("LINPUT2 Switch", WM8960_LINPATH, 6, 1, 0),
SOC_DAPM_SINGLE("LINPUT3 Switch", WM8960_LINPATH, 7, 1, 0),
SOC_DAPM_SINGLE("LINPUT1 Switch", WM8960_LINPATH, 8, 1, 0),
};

static const struct snd_kcontrol_new wm8960_lin[] = {
SOC_DAPM_SINGLE("Boost Switch", WM8960_LINPATH, 3, 1, 0),
};

static const struct snd_kcontrol_new wm8960_rin_boost[] = {
SOC_DAPM_SINGLE("RINPUT2 Switch", WM8960_RINPATH, 6, 1, 0),
SOC_DAPM_SINGLE("RINPUT3 Switch", WM8960_RINPATH, 7, 1, 0),
SOC_DAPM_SINGLE("RINPUT1 Switch", WM8960_RINPATH, 8, 1, 0),
};

static const struct snd_kcontrol_new wm8960_rin[] = {
SOC_DAPM_SINGLE("Boost Switch", WM8960_RINPATH, 3, 1, 0),
};

static const struct snd_kcontrol_new wm8960_loutput_mixer[] = {
SOC_DAPM_SINGLE("PCM Playback Switch", WM8960_LOUTMIX, 8, 1, 0),
SOC_DAPM_SINGLE("LINPUT3 Switch", WM8960_LOUTMIX, 7, 1, 0),
SOC_DAPM_SINGLE("Boost Bypass Switch", WM8960_BYPASS1, 7, 1, 0),
};

static const struct snd_kcontrol_new wm8960_routput_mixer[] = {
SOC_DAPM_SINGLE("PCM Playback Switch", WM8960_ROUTMIX, 8, 1, 0),
SOC_DAPM_SINGLE("RINPUT3 Switch", WM8960_ROUTMIX, 7, 1, 0),
SOC_DAPM_SINGLE("Boost Bypass Switch", WM8960_BYPASS2, 7, 1, 0),
};

static const struct snd_kcontrol_new wm8960_mono_out[] = {
SOC_DAPM_SINGLE("Left Switch", WM8960_MONOMIX1, 7, 1, 0),
SOC_DAPM_SINGLE("Right Switch", WM8960_MONOMIX2, 7, 1, 0),
};

static const struct snd_soc_dapm_widget wm8960_dapm_widgets[] = {
SND_SOC_DAPM_INPUT("LINPUT1"),
SND_SOC_DAPM_INPUT("RINPUT1"),
SND_SOC_DAPM_INPUT("LINPUT2"),
SND_SOC_DAPM_INPUT("RINPUT2"),
SND_SOC_DAPM_INPUT("LINPUT3"),
SND_SOC_DAPM_INPUT("RINPUT3"),

SND_SOC_DAPM_SUPPLY("MICB", WM8960_POWER1, 1, 0, NULL, 0),

SND_SOC_DAPM_MIXER("Left Boost Mixer", WM8960_POWER1, 5, 0,
		   wm8960_lin_boost, ARRAY_SIZE(wm8960_lin_boost)),
SND_SOC_DAPM_MIXER("Right Boost Mixer", WM8960_POWER1, 4, 0,
		   wm8960_rin_boost, ARRAY_SIZE(wm8960_rin_boost)),

SND_SOC_DAPM_MIXER("Left Input Mixer", WM8960_POWER3, 5, 0,
		   wm8960_lin, ARRAY_SIZE(wm8960_lin)),
SND_SOC_DAPM_MIXER("Right Input Mixer", WM8960_POWER3, 4, 0,
		   wm8960_rin, ARRAY_SIZE(wm8960_rin)),

SND_SOC_DAPM_ADC("Left ADC", "Capture", WM8960_POWER1, 3, 0),
SND_SOC_DAPM_ADC("Right ADC", "Capture", WM8960_POWER1, 2, 0),

SND_SOC_DAPM_DAC("Left DAC", "Playback", WM8960_POWER2, 8, 0),
SND_SOC_DAPM_DAC("Right DAC", "Playback", WM8960_POWER2, 7, 0),

SND_SOC_DAPM_MIXER("Left Output Mixer", WM8960_POWER3, 3, 0,
	&wm8960_loutput_mixer[0],
	ARRAY_SIZE(wm8960_loutput_mixer)),
SND_SOC_DAPM_MIXER("Right Output Mixer", WM8960_POWER3, 2, 0,
	&wm8960_routput_mixer[0],
	ARRAY_SIZE(wm8960_routput_mixer)),

SND_SOC_DAPM_PGA("LOUT1 PGA", WM8960_POWER2, 6, 0, NULL, 0),
SND_SOC_DAPM_PGA("ROUT1 PGA", WM8960_POWER2, 5, 0, NULL, 0),

SND_SOC_DAPM_PGA("Left Speaker PGA", WM8960_POWER2, 4, 0, NULL, 0),
SND_SOC_DAPM_PGA("Right Speaker PGA", WM8960_POWER2, 3, 0, NULL, 0),

SND_SOC_DAPM_PGA("Right Speaker Output", WM8960_CLASSD1, 7, 0, NULL, 0),
SND_SOC_DAPM_PGA("Left Speaker Output", WM8960_CLASSD1, 6, 0, NULL, 0),

SND_SOC_DAPM_OUTPUT("SPK_LP"),
SND_SOC_DAPM_OUTPUT("SPK_LN"),
SND_SOC_DAPM_OUTPUT("HP_L"),
SND_SOC_DAPM_OUTPUT("HP_R"),
SND_SOC_DAPM_OUTPUT("SPK_RP"),
SND_SOC_DAPM_OUTPUT("SPK_RN"),
SND_SOC_DAPM_OUTPUT("OUT3"),
};

static const struct snd_soc_dapm_widget wm8960_dapm_widgets_out3[] = {
SND_SOC_DAPM_MIXER("Mono Output Mixer", WM8960_POWER2, 1, 0,
	&wm8960_mono_out[0],
	ARRAY_SIZE(wm8960_mono_out)),
};

/* Represent OUT3 as a PGA so that it gets turned on with LOUT1/ROUT1 */
static const struct snd_soc_dapm_widget wm8960_dapm_widgets_capless[] = {
SND_SOC_DAPM_PGA("OUT3 VMID", WM8960_POWER2, 1, 0, NULL, 0),
};

static const struct snd_soc_dapm_route audio_paths[] = {
	{ "Left Boost Mixer", "LINPUT1 Switch", "LINPUT1" },
	{ "Left Boost Mixer", "LINPUT2 Switch", "LINPUT2" },
	{ "Left Boost Mixer", "LINPUT3 Switch", "LINPUT3" },

	{ "Left Input Mixer", "Boost Switch", "Left Boost Mixer" },
	{ "Left Input Mixer", "Boost Switch", "LINPUT1" },  /* Really Boost Switch */
	{ "Left Input Mixer", NULL, "LINPUT2" },
	{ "Left Input Mixer", NULL, "LINPUT3" },

	{ "Right Boost Mixer", "RINPUT1 Switch", "RINPUT1" },
	{ "Right Boost Mixer", "RINPUT2 Switch", "RINPUT2" },
	{ "Right Boost Mixer", "RINPUT3 Switch", "RINPUT3" },

	{ "Right Input Mixer", "Boost Switch", "Right Boost Mixer" },
	{ "Right Input Mixer", "Boost Switch", "RINPUT1" },  /* Really Boost Switch */
	{ "Right Input Mixer", NULL, "RINPUT2" },
	{ "Right Input Mixer", NULL, "RINPUT3" },

	{ "Left ADC", NULL, "Left Input Mixer" },
	{ "Right ADC", NULL, "Right Input Mixer" },

	{ "Left Output Mixer", "LINPUT3 Switch", "LINPUT3" },
	{ "Left Output Mixer", "Boost Bypass Switch", "Left Boost Mixer" },
	{ "Left Output Mixer", "PCM Playback Switch", "Left DAC" },

	{ "Right Output Mixer", "RINPUT3 Switch", "RINPUT3" },
	{ "Right Output Mixer", "Boost Bypass Switch", "Right Boost Mixer" },
	{ "Right Output Mixer", "PCM Playback Switch", "Right DAC" },

	{ "LOUT1 PGA", NULL, "Left Output Mixer" },
	{ "ROUT1 PGA", NULL, "Right Output Mixer" },

	{ "HP_L", NULL, "LOUT1 PGA" },
	{ "HP_R", NULL, "ROUT1 PGA" },

	{ "Left Speaker PGA", NULL, "Left Output Mixer" },
	{ "Right Speaker PGA", NULL, "Right Output Mixer" },

	{ "Left Speaker Output", NULL, "Left Speaker PGA" },
	{ "Right Speaker Output", NULL, "Right Speaker PGA" },

	{ "SPK_LN", NULL, "Left Speaker Output" },
	{ "SPK_LP", NULL, "Left Speaker Output" },
	{ "SPK_RN", NULL, "Right Speaker Output" },
	{ "SPK_RP", NULL, "Right Speaker Output" },
};

static const struct snd_soc_dapm_route audio_paths_out3[] = {
	{ "Mono Output Mixer", "Left Switch", "Left Output Mixer" },
	{ "Mono Output Mixer", "Right Switch", "Right Output Mixer" },

	{ "OUT3", NULL, "Mono Output Mixer", }
};

static const struct snd_soc_dapm_route audio_paths_capless[] = {
	{ "HP_L", NULL, "OUT3 VMID" },
	{ "HP_R", NULL, "OUT3 VMID" },

	{ "OUT3 VMID", NULL, "Left Output Mixer" },
	{ "OUT3 VMID", NULL, "Right Output Mixer" },
};

static int wm8960_add_widgets(struct snd_soc_component *component)
{
	struct wm8960_priv *wm8960 = snd_soc_component_get_drvdata(component);
	struct wm8960_data *pdata = &wm8960->pdata;
	struct snd_soc_dapm_context *dapm = snd_soc_component_get_dapm(component);
	struct snd_soc_dapm_widget *w;

	snd_soc_dapm_new_controls(dapm, wm8960_dapm_widgets,
				  ARRAY_SIZE(wm8960_dapm_widgets));

	snd_soc_dapm_add_routes(dapm, audio_paths, ARRAY_SIZE(audio_paths));

	/* In capless mode OUT3 is used to provide VMID for the
	 * headphone outputs, otherwise it is used as a mono mixer.
	 */
	if (pdata && pdata->capless) {
		snd_soc_dapm_new_controls(dapm, wm8960_dapm_widgets_capless,
					  ARRAY_SIZE(wm8960_dapm_widgets_capless));

		snd_soc_dapm_add_routes(dapm, audio_paths_capless,
					ARRAY_SIZE(audio_paths_capless));
	} else {
		snd_soc_dapm_new_controls(dapm, wm8960_dapm_widgets_out3,
					  ARRAY_SIZE(wm8960_dapm_widgets_out3));

		snd_soc_dapm_add_routes(dapm, audio_paths_out3,
					ARRAY_SIZE(audio_paths_out3));
	}

	/* We need to power up the headphone output stage out of
	 * sequence for capless mode.  To save scanning the widget
	 * list each time to find the desired power state do so now
	 * and save the result.
	 */
	list_for_each_entry(w, &component->card->widgets, list) {
		if (w->dapm != dapm)
			continue;
		if (strcmp(w->name, "LOUT1 PGA") == 0)
			wm8960->lout1 = w;
		if (strcmp(w->name, "ROUT1 PGA") == 0)
			wm8960->rout1 = w;
		if (strcmp(w->name, "OUT3 VMID") == 0)
			wm8960->out3 = w;
	}
	
	return 0;
}

static int wm8960_set_dai_fmt(struct snd_soc_dai *codec_dai,
		unsigned int fmt)
{
	struct snd_soc_component *component = codec_dai->component;
	u16 iface = 0;

	/* set master/slave audio interface */
	switch (fmt & SND_SOC_DAIFMT_MASTER_MASK) {
	case SND_SOC_DAIFMT_CBM_CFM:
		iface |= 0x0040;
		break;
	case SND_SOC_DAIFMT_CBS_CFS:
		break;
	default:
		return -EINVAL;
	}

	/* interface format */
	switch (fmt & SND_SOC_DAIFMT_FORMAT_MASK) {
	case SND_SOC_DAIFMT_I2S:
		iface |= 0x0002;
		break;
	case SND_SOC_DAIFMT_RIGHT_J:
		break;
	case SND_SOC_DAIFMT_LEFT_J:
		iface |= 0x0001;
		break;
	case SND_SOC_DAIFMT_DSP_A:
		iface |= 0x0003;
		break;
	case SND_SOC_DAIFMT_DSP_B:
		iface |= 0x0013;
		break;
	default:
		return -EINVAL;
	}

	/* clock inversion */
	switch (fmt & SND_SOC_DAIFMT_INV_MASK) {
	case SND_SOC_DAIFMT_NB_NF:
		break;
	case SND_SOC_DAIFMT_IB_IF:
		iface |= 0x0090;
		break;
	case SND_SOC_DAIFMT_IB_NF:
		iface |= 0x0080;
		break;
	case SND_SOC_DAIFMT_NB_IF:
		iface |= 0x0010;
		break;
	default:
		return -EINVAL;
	}

	/* set iface */
	snd_soc_component_write(component, WM8960_IFACE1, iface);
	return 0;
}

static struct {
	int rate;
	unsigned int val;
} alc_rates[] = {
	{ 48000, 0 },
	{ 44100, 0 },
	{ 32000, 1 },
	{ 22050, 2 },
	{ 24000, 2 },
	{ 16000, 3 },
	{ 11025, 4 },
	{ 12000, 4 },
	{  8000, 5 },
};

/* -1 for reserved value */
static const int sysclk_divs[] = { 1, -1, 2, -1 };

/* Multiply 256 for internal 256 div */
static const int dac_divs[] = { 256, 384, 512, 768, 1024, 1408, 1536 };

/* Multiply 10 to eliminate decimials */
static const int bclk_divs[] = {
	10, 15, 20, 30, 40, 55, 60, 80, 110,
	120, 160, 220, 240, 320, 320, 320
};

/**
 * wm8960_configure_sysclk - checks if there is a sysclk frequency available
 *	The sysclk must be chosen such that:
 *		- sysclk     = MCLK / sysclk_divs
 *		- lrclk      = sysclk / dac_divs
 *		- 10 * bclk  = sysclk / bclk_divs
 *
 *	If we cannot find an exact match for (sysclk, lrclk, bclk)
 *	triplet, we relax the bclk such that bclk is chosen as the
 *	closest available frequency greater than expected bclk.
 *
 * @wm8960_priv: wm8960 codec private data
 * @mclk: MCLK used to derive sysclk
 * @sysclk_idx: sysclk_divs index for found sysclk
 * @dac_idx: dac_divs index for found lrclk
 * @bclk_idx: bclk_divs index for found bclk
 *
 * Returns:
 *  -1, in case no sysclk frequency available found
 * >=0, in case we could derive bclk and lrclk from sysclk using
 *      (@sysclk_idx, @dac_idx, @bclk_idx) dividers
 */
static
int wm8960_configure_sysclk(struct wm8960_priv *wm8960, int mclk,
			    int *sysclk_idx, int *dac_idx, int *bclk_idx)
{
	int sysclk, bclk, lrclk;
	int i, j, k;
	int diff, closest = mclk;

	/* marker for no match */
	*bclk_idx = -1;

	bclk = wm8960->bclk;
	lrclk = wm8960->lrclk;

<<<<<<< HEAD
	if (wm8960->clk_id != WM8960_SYSCLK_PLL) {
		/* check if the sysclk frequency is available. */
		for (i = 0; i < ARRAY_SIZE(sysclk_divs); ++i) {
			if (sysclk_divs[i] == -1)
				continue;
			sysclk = freq_out / sysclk_divs[i];
			for (j = 0; j < ARRAY_SIZE(dac_divs); ++j) {
				if (sysclk != dac_divs[j] * lrclk)
					continue;
				for (k = 0; k < ARRAY_SIZE(bclk_divs); ++k)
					if (sysclk == bclk * bclk_divs[k] / 10)
						break;
				if (k != ARRAY_SIZE(bclk_divs))
=======
	/* check if the sysclk frequency is available. */
	for (i = 0; i < ARRAY_SIZE(sysclk_divs); ++i) {
		if (sysclk_divs[i] == -1)
			continue;
		sysclk = mclk / sysclk_divs[i];
		for (j = 0; j < ARRAY_SIZE(dac_divs); ++j) {
			if (sysclk != dac_divs[j] * lrclk)
				continue;
			for (k = 0; k < ARRAY_SIZE(bclk_divs); ++k) {
				diff = sysclk - bclk * bclk_divs[k] / 10;
				if (diff == 0) {
					*sysclk_idx = i;
					*dac_idx = j;
					*bclk_idx = k;
>>>>>>> 286cd8c7
					break;
				}
				if (diff > 0 && closest > diff) {
					*sysclk_idx = i;
					*dac_idx = j;
					*bclk_idx = k;
					closest = diff;
				}
			}
<<<<<<< HEAD
			if (j != ARRAY_SIZE(dac_divs))
				break;
		}

		if (i != ARRAY_SIZE(sysclk_divs)) {
			goto configure_clock;
		} else if (wm8960->clk_id != WM8960_SYSCLK_AUTO) {
			dev_err(codec->dev, "failed to configure clock\n");
			return -EINVAL;
		}
	}
	/* get a available pll out frequency and set pll */
	for (i = 0; i < ARRAY_SIZE(sysclk_divs); ++i) {
=======
			if (k != ARRAY_SIZE(bclk_divs))
				break;
		}
		if (j != ARRAY_SIZE(dac_divs))
			break;
	}
	return *bclk_idx;
}

/**
 * wm8960_configure_pll - checks if there is a PLL out frequency available
 *	The PLL out frequency must be chosen such that:
 *		- sysclk      = lrclk * dac_divs
 *		- freq_out    = sysclk * sysclk_divs
 *		- 10 * sysclk = bclk * bclk_divs
 *
 * 	If we cannot find an exact match for (sysclk, lrclk, bclk)
 * 	triplet, we relax the bclk such that bclk is chosen as the
 * 	closest available frequency greater than expected bclk.
 *
 * @component: component structure
 * @freq_in: input frequency used to derive freq out via PLL
 * @sysclk_idx: sysclk_divs index for found sysclk
 * @dac_idx: dac_divs index for found lrclk
 * @bclk_idx: bclk_divs index for found bclk
 *
 * Returns:
 * < 0, in case no PLL frequency out available was found
 * >=0, in case we could derive bclk, lrclk, sysclk from PLL out using
 *      (@sysclk_idx, @dac_idx, @bclk_idx) dividers
 */
static
int wm8960_configure_pll(struct snd_soc_component *component, int freq_in,
			 int *sysclk_idx, int *dac_idx, int *bclk_idx)
{
	struct wm8960_priv *wm8960 = snd_soc_component_get_drvdata(component);
	int sysclk, bclk, lrclk, freq_out;
	int diff, closest, best_freq_out;
	int i, j, k;

	bclk = wm8960->bclk;
	lrclk = wm8960->lrclk;
	closest = freq_in;

	best_freq_out = -EINVAL;
	*sysclk_idx = *dac_idx = *bclk_idx = -1;

	/*
	 * From Datasheet, the PLL performs best when f2 is between
	 * 90MHz and 100MHz, the desired sysclk output is 11.2896MHz
	 * or 12.288MHz, then sysclkdiv = 2 is the best choice.
	 * So search sysclk_divs from 2 to 1 other than from 1 to 2.
	 */
	for (i = ARRAY_SIZE(sysclk_divs) - 1; i >= 0; --i) {
>>>>>>> 286cd8c7
		if (sysclk_divs[i] == -1)
			continue;
		for (j = 0; j < ARRAY_SIZE(dac_divs); ++j) {
			sysclk = lrclk * dac_divs[j];
			freq_out = sysclk * sysclk_divs[i];

			for (k = 0; k < ARRAY_SIZE(bclk_divs); ++k) {
				if (!is_pll_freq_available(freq_in, freq_out))
					continue;

				diff = sysclk - bclk * bclk_divs[k] / 10;
				if (diff == 0) {
					*sysclk_idx = i;
					*dac_idx = j;
					*bclk_idx = k;
					return freq_out;
				}
				if (diff > 0 && closest > diff) {
					*sysclk_idx = i;
					*dac_idx = j;
					*bclk_idx = k;
					closest = diff;
					best_freq_out = freq_out;
				}
			}
		}
	}

	return best_freq_out;
}
static int wm8960_configure_clocking(struct snd_soc_component *component)
{
	struct wm8960_priv *wm8960 = snd_soc_component_get_drvdata(component);
	int freq_out, freq_in;
	u16 iface1 = snd_soc_component_read32(component, WM8960_IFACE1);
	int i, j, k;
	int ret;

	/*
	 * For Slave mode clocking should still be configured,
	 * so this if statement should be removed, but some platform
	 * may not work if the sysclk is not configured, to avoid such
	 * compatible issue, just add '!wm8960->sysclk' condition in
	 * this if statement.
	 */
	if (!(iface1 & (1 << 6)) && !wm8960->sysclk) {
		dev_warn(component->dev,
			 "slave mode, but proceeding with no clock configuration\n");
		return 0;
	}

	if (wm8960->clk_id != WM8960_SYSCLK_MCLK && !wm8960->freq_in) {
		dev_err(component->dev, "No MCLK configured\n");
		return -EINVAL;
	}

	freq_in = wm8960->freq_in;
	/*
	 * If it's sysclk auto mode, check if the MCLK can provide sysclk or
	 * not. If MCLK can provide sysclk, using MCLK to provide sysclk
	 * directly. Otherwise, auto select a available pll out frequency
	 * and set PLL.
	 */
	if (wm8960->clk_id == WM8960_SYSCLK_AUTO) {
		/* disable the PLL and using MCLK to provide sysclk */
		wm8960_set_pll(component, 0, 0);
		freq_out = freq_in;
	} else if (wm8960->sysclk) {
		freq_out = wm8960->sysclk;
	} else {
		dev_err(component->dev, "No SYSCLK configured\n");
		return -EINVAL;
	}

	if (wm8960->clk_id != WM8960_SYSCLK_PLL) {
		ret = wm8960_configure_sysclk(wm8960, freq_out, &i, &j, &k);
		if (ret >= 0) {
			goto configure_clock;
		} else if (wm8960->clk_id != WM8960_SYSCLK_AUTO) {
			dev_err(component->dev, "failed to configure clock\n");
			return -EINVAL;
		}
	}

	freq_out = wm8960_configure_pll(component, freq_in, &i, &j, &k);
	if (freq_out < 0) {
		dev_err(component->dev, "failed to configure clock via PLL\n");
		return freq_out;
	}
	wm8960_set_pll(component, freq_in, freq_out);

configure_clock:
	/* configure sysclk clock */
	snd_soc_component_update_bits(component, WM8960_CLOCK1, 3 << 1, i << 1);

	/* configure frame clock */
	snd_soc_component_update_bits(component, WM8960_CLOCK1, 0x7 << 3, j << 3);
	snd_soc_component_update_bits(component, WM8960_CLOCK1, 0x7 << 6, j << 6);

	/* configure bit clock */
	snd_soc_component_update_bits(component, WM8960_CLOCK2, 0xf, k);

	return 0;
}

static int wm8960_hw_params(struct snd_pcm_substream *substream,
			    struct snd_pcm_hw_params *params,
			    struct snd_soc_dai *dai)
{
	struct snd_soc_component *component = dai->component;
	struct wm8960_priv *wm8960 = snd_soc_component_get_drvdata(component);
	u16 iface = snd_soc_component_read32(component, WM8960_IFACE1) & 0xfff3;
	bool tx = substream->stream == SNDRV_PCM_STREAM_PLAYBACK;
	int i;

	wm8960->bclk = snd_soc_params_to_bclk(params);
	if (params_channels(params) == 1)
		wm8960->bclk *= 2;

	/* bit size */
	switch (params_width(params)) {
	case 16:
		break;
	case 20:
		iface |= 0x0004;
		break;
	case 24:
		iface |= 0x0008;
		break;
	case 32:
		/* right justify mode does not support 32 word length */
		if ((iface & 0x3) != 0) {
			iface |= 0x000c;
			break;
		}
		/* fall through */
	default:
		dev_err(component->dev, "unsupported width %d\n",
			params_width(params));
		return -EINVAL;
	}

	wm8960->lrclk = params_rate(params);
	/* Update filters for the new rate */
	if (tx) {
		wm8960_set_deemph(component);
	} else {
		for (i = 0; i < ARRAY_SIZE(alc_rates); i++)
			if (alc_rates[i].rate == params_rate(params))
				snd_soc_component_update_bits(component,
						    WM8960_ADDCTL3, 0x7,
						    alc_rates[i].val);
	}

	/* set iface */
	snd_soc_component_write(component, WM8960_IFACE1, iface);

	wm8960->is_stream_in_use[tx] = true;

	if (!wm8960->is_stream_in_use[!tx])
		return wm8960_configure_clocking(component);

	return 0;
}

static int wm8960_hw_free(struct snd_pcm_substream *substream,
		struct snd_soc_dai *dai)
{
	struct snd_soc_component *component = dai->component;
	struct wm8960_priv *wm8960 = snd_soc_component_get_drvdata(component);
	bool tx = substream->stream == SNDRV_PCM_STREAM_PLAYBACK;

	wm8960->is_stream_in_use[tx] = false;

	return 0;
}

static int wm8960_mute(struct snd_soc_dai *dai, int mute)
{
	struct snd_soc_component *component = dai->component;

	if (mute)
		snd_soc_component_update_bits(component, WM8960_DACCTL1, 0x8, 0x8);
	else
		snd_soc_component_update_bits(component, WM8960_DACCTL1, 0x8, 0);
	return 0;
}

static int wm8960_set_bias_level_out3(struct snd_soc_component *component,
				      enum snd_soc_bias_level level)
{
	struct wm8960_priv *wm8960 = snd_soc_component_get_drvdata(component);
	u16 pm2 = snd_soc_component_read32(component, WM8960_POWER2);
	int ret;

	switch (level) {
	case SND_SOC_BIAS_ON:
		break;

	case SND_SOC_BIAS_PREPARE:
		switch (snd_soc_component_get_bias_level(component)) {
		case SND_SOC_BIAS_STANDBY:
			if (!IS_ERR(wm8960->mclk)) {
				ret = clk_prepare_enable(wm8960->mclk);
				if (ret) {
					dev_err(component->dev,
						"Failed to enable MCLK: %d\n",
						ret);
					return ret;
				}
			}

			ret = wm8960_configure_clocking(component);
			if (ret)
				return ret;

			/* Set VMID to 2x50k */
			snd_soc_component_update_bits(component, WM8960_POWER1, 0x180, 0x80);
			break;

		case SND_SOC_BIAS_ON:
			/*
			 * If it's sysclk auto mode, and the pll is enabled,
			 * disable the pll
			 */
			if (wm8960->clk_id == WM8960_SYSCLK_AUTO && (pm2 & 0x1))
				wm8960_set_pll(component, 0, 0);

			if (!IS_ERR(wm8960->mclk))
				clk_disable_unprepare(wm8960->mclk);
			break;

		default:
			break;
		}

		break;

	case SND_SOC_BIAS_STANDBY:
		if (snd_soc_component_get_bias_level(component) == SND_SOC_BIAS_OFF) {
			regcache_sync(wm8960->regmap);

			/* Enable anti-pop features */
			snd_soc_component_write(component, WM8960_APOP1,
				      WM8960_POBCTRL | WM8960_SOFT_ST |
				      WM8960_BUFDCOPEN | WM8960_BUFIOEN);

			/* Enable & ramp VMID at 2x50k */
			snd_soc_component_update_bits(component, WM8960_POWER1, 0x80, 0x80);
			msleep(100);

			/* Enable VREF */
			snd_soc_component_update_bits(component, WM8960_POWER1, WM8960_VREF,
					    WM8960_VREF);

			/* Disable anti-pop features */
			snd_soc_component_write(component, WM8960_APOP1, WM8960_BUFIOEN);
		}

		/* Set VMID to 2x250k */
		snd_soc_component_update_bits(component, WM8960_POWER1, 0x180, 0x100);
		break;

	case SND_SOC_BIAS_OFF:
		/* Enable anti-pop features */
		snd_soc_component_write(component, WM8960_APOP1,
			     WM8960_POBCTRL | WM8960_SOFT_ST |
			     WM8960_BUFDCOPEN | WM8960_BUFIOEN);

		/* Disable VMID and VREF, let them discharge */
		snd_soc_component_write(component, WM8960_POWER1, 0);
		msleep(600);
		break;
	}

	return 0;
}

static int wm8960_set_bias_level_capless(struct snd_soc_component *component,
					 enum snd_soc_bias_level level)
{
	struct wm8960_priv *wm8960 = snd_soc_component_get_drvdata(component);
	u16 pm2 = snd_soc_component_read32(component, WM8960_POWER2);
	int reg, ret;

	switch (level) {
	case SND_SOC_BIAS_ON:
		break;

	case SND_SOC_BIAS_PREPARE:
		switch (snd_soc_component_get_bias_level(component)) {
		case SND_SOC_BIAS_STANDBY:
			/* Enable anti pop mode */
			snd_soc_component_update_bits(component, WM8960_APOP1,
					    WM8960_POBCTRL | WM8960_SOFT_ST |
					    WM8960_BUFDCOPEN,
					    WM8960_POBCTRL | WM8960_SOFT_ST |
					    WM8960_BUFDCOPEN);

			/* Enable LOUT1, ROUT1 and OUT3 if they're enabled */
			reg = 0;
			if (wm8960->lout1 && wm8960->lout1->power)
				reg |= WM8960_PWR2_LOUT1;
			if (wm8960->rout1 && wm8960->rout1->power)
				reg |= WM8960_PWR2_ROUT1;
			if (wm8960->out3 && wm8960->out3->power)
				reg |= WM8960_PWR2_OUT3;
			snd_soc_component_update_bits(component, WM8960_POWER2,
					    WM8960_PWR2_LOUT1 |
					    WM8960_PWR2_ROUT1 |
					    WM8960_PWR2_OUT3, reg);

			/* Enable VMID at 2*50k */
			snd_soc_component_update_bits(component, WM8960_POWER1,
					    WM8960_VMID_MASK, 0x80);

			/* Ramp */
			msleep(100);

			/* Enable VREF */
			snd_soc_component_update_bits(component, WM8960_POWER1,
					    WM8960_VREF, WM8960_VREF);

			msleep(100);

			if (!IS_ERR(wm8960->mclk)) {
				ret = clk_prepare_enable(wm8960->mclk);
				if (ret) {
					dev_err(component->dev,
						"Failed to enable MCLK: %d\n",
						ret);
					return ret;
				}
			}

			ret = wm8960_configure_clocking(component);
			if (ret)
				return ret;

			break;

		case SND_SOC_BIAS_ON:
			/*
			 * If it's sysclk auto mode, and the pll is enabled,
			 * disable the pll
			 */
			if (wm8960->clk_id == WM8960_SYSCLK_AUTO && (pm2 & 0x1))
				wm8960_set_pll(component, 0, 0);

			if (!IS_ERR(wm8960->mclk))
				clk_disable_unprepare(wm8960->mclk);

			/* Enable anti-pop mode */
			snd_soc_component_update_bits(component, WM8960_APOP1,
					    WM8960_POBCTRL | WM8960_SOFT_ST |
					    WM8960_BUFDCOPEN,
					    WM8960_POBCTRL | WM8960_SOFT_ST |
					    WM8960_BUFDCOPEN);

			/* Disable VMID and VREF */
			snd_soc_component_update_bits(component, WM8960_POWER1,
					    WM8960_VREF | WM8960_VMID_MASK, 0);
			break;

		case SND_SOC_BIAS_OFF:
			regcache_sync(wm8960->regmap);
			break;
		default:
			break;
		}
		break;

	case SND_SOC_BIAS_STANDBY:
		switch (snd_soc_component_get_bias_level(component)) {
		case SND_SOC_BIAS_PREPARE:
			/* Disable HP discharge */
			snd_soc_component_update_bits(component, WM8960_APOP2,
					    WM8960_DISOP | WM8960_DRES_MASK,
					    0);

			/* Disable anti-pop features */
			snd_soc_component_update_bits(component, WM8960_APOP1,
					    WM8960_POBCTRL | WM8960_SOFT_ST |
					    WM8960_BUFDCOPEN,
					    WM8960_POBCTRL | WM8960_SOFT_ST |
					    WM8960_BUFDCOPEN);
			break;

		default:
			break;
		}
		break;

	case SND_SOC_BIAS_OFF:
		break;
	}

	return 0;
}

/* PLL divisors */
struct _pll_div {
	u32 pre_div:1;
	u32 n:4;
	u32 k:24;
};

static bool is_pll_freq_available(unsigned int source, unsigned int target)
{
	unsigned int Ndiv;

	if (source == 0 || target == 0)
		return false;

	/* Scale up target to PLL operating frequency */
	target *= 4;
	Ndiv = target / source;

	if (Ndiv < 6) {
		source >>= 1;
		Ndiv = target / source;
	}

	if ((Ndiv < 6) || (Ndiv > 12))
		return false;

	return true;
}

/* The size in bits of the pll divide multiplied by 10
 * to allow rounding later */
#define FIXED_PLL_SIZE ((1 << 24) * 10)

static int pll_factors(unsigned int source, unsigned int target,
		       struct _pll_div *pll_div)
{
	unsigned long long Kpart;
	unsigned int K, Ndiv, Nmod;

	pr_debug("WM8960 PLL: setting %dHz->%dHz\n", source, target);

	/* Scale up target to PLL operating frequency */
	target *= 4;

	Ndiv = target / source;
	if (Ndiv < 6) {
		source >>= 1;
		pll_div->pre_div = 1;
		Ndiv = target / source;
	} else
		pll_div->pre_div = 0;

	if ((Ndiv < 6) || (Ndiv > 12)) {
		pr_err("WM8960 PLL: Unsupported N=%d\n", Ndiv);
		return -EINVAL;
	}

	pll_div->n = Ndiv;
	Nmod = target % source;
	Kpart = FIXED_PLL_SIZE * (long long)Nmod;

	do_div(Kpart, source);

	K = Kpart & 0xFFFFFFFF;

	/* Check if we need to round */
	if ((K % 10) >= 5)
		K += 5;

	/* Move down to proper range now rounding is done */
	K /= 10;

	pll_div->k = K;

	pr_debug("WM8960 PLL: N=%x K=%x pre_div=%d\n",
		 pll_div->n, pll_div->k, pll_div->pre_div);

	return 0;
}

static int wm8960_set_pll(struct snd_soc_component *component,
		unsigned int freq_in, unsigned int freq_out)
{
	u16 reg;
	static struct _pll_div pll_div;
	int ret;

	if (freq_in && freq_out) {
		ret = pll_factors(freq_in, freq_out, &pll_div);
		if (ret != 0)
			return ret;
	}

	/* Disable the PLL: even if we are changing the frequency the
	 * PLL needs to be disabled while we do so. */
	snd_soc_component_update_bits(component, WM8960_CLOCK1, 0x1, 0);
	snd_soc_component_update_bits(component, WM8960_POWER2, 0x1, 0);

	if (!freq_in || !freq_out)
		return 0;

	reg = snd_soc_component_read32(component, WM8960_PLL1) & ~0x3f;
	reg |= pll_div.pre_div << 4;
	reg |= pll_div.n;

	if (pll_div.k) {
		reg |= 0x20;

		snd_soc_component_write(component, WM8960_PLL2, (pll_div.k >> 16) & 0xff);
		snd_soc_component_write(component, WM8960_PLL3, (pll_div.k >> 8) & 0xff);
		snd_soc_component_write(component, WM8960_PLL4, pll_div.k & 0xff);
	}
	snd_soc_component_write(component, WM8960_PLL1, reg);

	/* Turn it on */
	snd_soc_component_update_bits(component, WM8960_POWER2, 0x1, 0x1);
	msleep(250);
	snd_soc_component_update_bits(component, WM8960_CLOCK1, 0x1, 0x1);

	return 0;
}

static int wm8960_set_dai_pll(struct snd_soc_dai *codec_dai, int pll_id,
		int source, unsigned int freq_in, unsigned int freq_out)
{
	struct snd_soc_component *component = codec_dai->component;
	struct wm8960_priv *wm8960 = snd_soc_component_get_drvdata(component);

	wm8960->freq_in = freq_in;

	if (pll_id == WM8960_SYSCLK_AUTO)
		return 0;

	return wm8960_set_pll(component, freq_in, freq_out);
}

static int wm8960_set_dai_clkdiv(struct snd_soc_dai *codec_dai,
		int div_id, int div)
{
	struct snd_soc_component *component = codec_dai->component;
	u16 reg;

	switch (div_id) {
	case WM8960_SYSCLKDIV:
		reg = snd_soc_component_read32(component, WM8960_CLOCK1) & 0x1f9;
		snd_soc_component_write(component, WM8960_CLOCK1, reg | div);
		break;
	case WM8960_DACDIV:
		reg = snd_soc_component_read32(component, WM8960_CLOCK1) & 0x1c7;
		snd_soc_component_write(component, WM8960_CLOCK1, reg | div);
		break;
	case WM8960_OPCLKDIV:
		reg = snd_soc_component_read32(component, WM8960_PLL1) & 0x03f;
		snd_soc_component_write(component, WM8960_PLL1, reg | div);
		break;
	case WM8960_DCLKDIV:
		reg = snd_soc_component_read32(component, WM8960_CLOCK2) & 0x03f;
		snd_soc_component_write(component, WM8960_CLOCK2, reg | div);
		break;
	case WM8960_TOCLKSEL:
		reg = snd_soc_component_read32(component, WM8960_ADDCTL1) & 0x1fd;
		snd_soc_component_write(component, WM8960_ADDCTL1, reg | div);
		break;
	default:
		return -EINVAL;
	}

	return 0;
}

static int wm8960_set_bias_level(struct snd_soc_component *component,
				 enum snd_soc_bias_level level)
{
	struct wm8960_priv *wm8960 = snd_soc_component_get_drvdata(component);

	return wm8960->set_bias_level(component, level);
}

static int wm8960_set_dai_sysclk(struct snd_soc_dai *dai, int clk_id,
					unsigned int freq, int dir)
{
	struct snd_soc_component *component = dai->component;
	struct wm8960_priv *wm8960 = snd_soc_component_get_drvdata(component);

	switch (clk_id) {
	case WM8960_SYSCLK_MCLK:
		snd_soc_component_update_bits(component, WM8960_CLOCK1,
					0x1, WM8960_SYSCLK_MCLK);
		break;
	case WM8960_SYSCLK_PLL:
		snd_soc_component_update_bits(component, WM8960_CLOCK1,
					0x1, WM8960_SYSCLK_PLL);
		break;
	case WM8960_SYSCLK_AUTO:
		break;
	default:
		return -EINVAL;
	}

	wm8960->sysclk = freq;
	wm8960->clk_id = clk_id;

	return 0;
}

#define WM8960_RATES SNDRV_PCM_RATE_8000_48000

#define WM8960_FORMATS \
	(SNDRV_PCM_FMTBIT_S16_LE | SNDRV_PCM_FMTBIT_S20_3LE | \
	SNDRV_PCM_FMTBIT_S24_LE | SNDRV_PCM_FMTBIT_S32_LE)

static const struct snd_soc_dai_ops wm8960_dai_ops = {
	.hw_params = wm8960_hw_params,
	.hw_free = wm8960_hw_free,
	.digital_mute = wm8960_mute,
	.set_fmt = wm8960_set_dai_fmt,
	.set_clkdiv = wm8960_set_dai_clkdiv,
	.set_pll = wm8960_set_dai_pll,
	.set_sysclk = wm8960_set_dai_sysclk,
};

static struct snd_soc_dai_driver wm8960_dai = {
	.name = "wm8960-hifi",
	.playback = {
		.stream_name = "Playback",
		.channels_min = 1,
		.channels_max = 2,
		.rates = WM8960_RATES,
		.formats = WM8960_FORMATS,},
	.capture = {
		.stream_name = "Capture",
		.channels_min = 1,
		.channels_max = 2,
		.rates = WM8960_RATES,
		.formats = WM8960_FORMATS,},
	.ops = &wm8960_dai_ops,
	.symmetric_rates = 1,
};

static int wm8960_probe(struct snd_soc_component *component)
{
	struct wm8960_priv *wm8960 = snd_soc_component_get_drvdata(component);
	struct wm8960_data *pdata = &wm8960->pdata;

	if (pdata->capless)
		wm8960->set_bias_level = wm8960_set_bias_level_capless;
	else
		wm8960->set_bias_level = wm8960_set_bias_level_out3;

	snd_soc_add_component_controls(component, wm8960_snd_controls,
				     ARRAY_SIZE(wm8960_snd_controls));
	wm8960_add_widgets(component);

	return 0;
}

static const struct snd_soc_component_driver soc_component_dev_wm8960 = {
	.probe			= wm8960_probe,
	.set_bias_level		= wm8960_set_bias_level,
	.suspend_bias_off	= 1,
	.idle_bias_on		= 1,
	.use_pmdown_time	= 1,
	.endianness		= 1,
	.non_legacy_dai_naming	= 1,
};

static const struct regmap_config wm8960_regmap = {
	.reg_bits = 7,
	.val_bits = 9,
	.max_register = WM8960_PLL4,

	.reg_defaults = wm8960_reg_defaults,
	.num_reg_defaults = ARRAY_SIZE(wm8960_reg_defaults),
	.cache_type = REGCACHE_RBTREE,

	.volatile_reg = wm8960_volatile,
};

static void wm8960_set_pdata_from_of(struct i2c_client *i2c,
				struct wm8960_data *pdata)
{
	const struct device_node *np = i2c->dev.of_node;

	if (of_property_read_bool(np, "wlf,capless"))
		pdata->capless = true;

	if (of_property_read_bool(np, "wlf,shared-lrclk"))
		pdata->shared_lrclk = true;
}

static int wm8960_i2c_probe(struct i2c_client *i2c,
			    const struct i2c_device_id *id)
{
	struct wm8960_data *pdata = dev_get_platdata(&i2c->dev);
	struct wm8960_priv *wm8960;
	int ret;

	wm8960 = devm_kzalloc(&i2c->dev, sizeof(struct wm8960_priv),
			      GFP_KERNEL);
	if (wm8960 == NULL)
		return -ENOMEM;

	wm8960->mclk = devm_clk_get(&i2c->dev, "mclk");
	if (IS_ERR(wm8960->mclk)) {
		if (PTR_ERR(wm8960->mclk) == -EPROBE_DEFER)
			return -EPROBE_DEFER;
	}

	wm8960->regmap = devm_regmap_init_i2c(i2c, &wm8960_regmap);
	if (IS_ERR(wm8960->regmap))
		return PTR_ERR(wm8960->regmap);

	if (pdata)
		memcpy(&wm8960->pdata, pdata, sizeof(struct wm8960_data));
	else if (i2c->dev.of_node)
		wm8960_set_pdata_from_of(i2c, &wm8960->pdata);

	ret = wm8960_reset(wm8960->regmap);
	if (ret != 0) {
		dev_err(&i2c->dev, "Failed to issue reset\n");
		return ret;
	}

	if (wm8960->pdata.shared_lrclk) {
		ret = regmap_update_bits(wm8960->regmap, WM8960_ADDCTL2,
					 0x4, 0x4);
		if (ret != 0) {
			dev_err(&i2c->dev, "Failed to enable LRCM: %d\n",
				ret);
			return ret;
		}
	}

	/* Latch the update bits */
	regmap_update_bits(wm8960->regmap, WM8960_LINVOL, 0x100, 0x100);
	regmap_update_bits(wm8960->regmap, WM8960_RINVOL, 0x100, 0x100);
	regmap_update_bits(wm8960->regmap, WM8960_LADC, 0x100, 0x100);
	regmap_update_bits(wm8960->regmap, WM8960_RADC, 0x100, 0x100);
	regmap_update_bits(wm8960->regmap, WM8960_LDAC, 0x100, 0x100);
	regmap_update_bits(wm8960->regmap, WM8960_RDAC, 0x100, 0x100);
	regmap_update_bits(wm8960->regmap, WM8960_LOUT1, 0x100, 0x100);
	regmap_update_bits(wm8960->regmap, WM8960_ROUT1, 0x100, 0x100);
	regmap_update_bits(wm8960->regmap, WM8960_LOUT2, 0x100, 0x100);
	regmap_update_bits(wm8960->regmap, WM8960_ROUT2, 0x100, 0x100);

	i2c_set_clientdata(i2c, wm8960);

	ret = devm_snd_soc_register_component(&i2c->dev,
			&soc_component_dev_wm8960, &wm8960_dai, 1);

	return ret;
}

static int wm8960_i2c_remove(struct i2c_client *client)
{
	return 0;
}

static const struct i2c_device_id wm8960_i2c_id[] = {
	{ "wm8960", 0 },
	{ }
};
MODULE_DEVICE_TABLE(i2c, wm8960_i2c_id);

static const struct of_device_id wm8960_of_match[] = {
       { .compatible = "wlf,wm8960", },
       { }
};
MODULE_DEVICE_TABLE(of, wm8960_of_match);

static struct i2c_driver wm8960_i2c_driver = {
	.driver = {
		.name = "wm8960",
		.of_match_table = wm8960_of_match,
	},
	.probe =    wm8960_i2c_probe,
	.remove =   wm8960_i2c_remove,
	.id_table = wm8960_i2c_id,
};

module_i2c_driver(wm8960_i2c_driver);

MODULE_DESCRIPTION("ASoC WM8960 driver");
MODULE_AUTHOR("Liam Girdwood");
MODULE_LICENSE("GPL");<|MERGE_RESOLUTION|>--- conflicted
+++ resolved
@@ -640,21 +640,6 @@
 	bclk = wm8960->bclk;
 	lrclk = wm8960->lrclk;
 
-<<<<<<< HEAD
-	if (wm8960->clk_id != WM8960_SYSCLK_PLL) {
-		/* check if the sysclk frequency is available. */
-		for (i = 0; i < ARRAY_SIZE(sysclk_divs); ++i) {
-			if (sysclk_divs[i] == -1)
-				continue;
-			sysclk = freq_out / sysclk_divs[i];
-			for (j = 0; j < ARRAY_SIZE(dac_divs); ++j) {
-				if (sysclk != dac_divs[j] * lrclk)
-					continue;
-				for (k = 0; k < ARRAY_SIZE(bclk_divs); ++k)
-					if (sysclk == bclk * bclk_divs[k] / 10)
-						break;
-				if (k != ARRAY_SIZE(bclk_divs))
-=======
 	/* check if the sysclk frequency is available. */
 	for (i = 0; i < ARRAY_SIZE(sysclk_divs); ++i) {
 		if (sysclk_divs[i] == -1)
@@ -669,7 +654,6 @@
 					*sysclk_idx = i;
 					*dac_idx = j;
 					*bclk_idx = k;
->>>>>>> 286cd8c7
 					break;
 				}
 				if (diff > 0 && closest > diff) {
@@ -679,21 +663,6 @@
 					closest = diff;
 				}
 			}
-<<<<<<< HEAD
-			if (j != ARRAY_SIZE(dac_divs))
-				break;
-		}
-
-		if (i != ARRAY_SIZE(sysclk_divs)) {
-			goto configure_clock;
-		} else if (wm8960->clk_id != WM8960_SYSCLK_AUTO) {
-			dev_err(codec->dev, "failed to configure clock\n");
-			return -EINVAL;
-		}
-	}
-	/* get a available pll out frequency and set pll */
-	for (i = 0; i < ARRAY_SIZE(sysclk_divs); ++i) {
-=======
 			if (k != ARRAY_SIZE(bclk_divs))
 				break;
 		}
@@ -748,7 +717,6 @@
 	 * So search sysclk_divs from 2 to 1 other than from 1 to 2.
 	 */
 	for (i = ARRAY_SIZE(sysclk_divs) - 1; i >= 0; --i) {
->>>>>>> 286cd8c7
 		if (sysclk_divs[i] == -1)
 			continue;
 		for (j = 0; j < ARRAY_SIZE(dac_divs); ++j) {
