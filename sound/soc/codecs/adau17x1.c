/*
 * Common code for ADAU1X61 and ADAU1X81 codecs
 *
 * Copyright 2011-2014 Analog Devices Inc.
 * Author: Lars-Peter Clausen <lars@metafoo.de>
 *
 * Licensed under the GPL-2 or later.
 */

#include <linux/module.h>
#include <linux/init.h>
#include <linux/clk.h>
#include <linux/delay.h>
#include <linux/slab.h>
#include <sound/core.h>
#include <sound/pcm.h>
#include <sound/pcm_params.h>
#include <sound/soc.h>
#include <sound/tlv.h>
#include <linux/gcd.h>
#include <linux/i2c.h>
#include <linux/spi/spi.h>
#include <linux/regmap.h>

#include "sigmadsp.h"
#include "adau17x1.h"
#include "adau-utils.h"

static const char * const adau17x1_capture_mixer_boost_text[] = {
	"Normal operation", "Boost Level 1", "Boost Level 2", "Boost Level 3",
};

static SOC_ENUM_SINGLE_DECL(adau17x1_capture_boost_enum,
	ADAU17X1_REC_POWER_MGMT, 5, adau17x1_capture_mixer_boost_text);

static const char * const adau17x1_mic_bias_mode_text[] = {
	"Normal operation", "High performance",
};

static SOC_ENUM_SINGLE_DECL(adau17x1_mic_bias_mode_enum,
	ADAU17X1_MICBIAS, 3, adau17x1_mic_bias_mode_text);

static const DECLARE_TLV_DB_MINMAX(adau17x1_digital_tlv, -9563, 0);

static const struct snd_kcontrol_new adau17x1_controls[] = {
	SOC_DOUBLE_R_TLV("Digital Capture Volume",
		ADAU17X1_LEFT_INPUT_DIGITAL_VOL,
		ADAU17X1_RIGHT_INPUT_DIGITAL_VOL,
		0, 0xff, 1, adau17x1_digital_tlv),
	SOC_DOUBLE_R_TLV("Digital Playback Volume", ADAU17X1_DAC_CONTROL1,
		ADAU17X1_DAC_CONTROL2, 0, 0xff, 1, adau17x1_digital_tlv),

	SOC_SINGLE("ADC High Pass Filter Switch", ADAU17X1_ADC_CONTROL,
		5, 1, 0),
	SOC_SINGLE("Playback De-emphasis Switch", ADAU17X1_DAC_CONTROL0,
		2, 1, 0),

	SOC_ENUM("Capture Boost", adau17x1_capture_boost_enum),

	SOC_ENUM("Mic Bias Mode", adau17x1_mic_bias_mode_enum),
};

static int adau17x1_pll_event(struct snd_soc_dapm_widget *w,
	struct snd_kcontrol *kcontrol, int event)
{
	struct snd_soc_component *component = snd_soc_dapm_to_component(w->dapm);
	struct adau *adau = snd_soc_component_get_drvdata(component);

	if (SND_SOC_DAPM_EVENT_ON(event)) {
		adau->pll_regs[5] = 1;
	} else {
		adau->pll_regs[5] = 0;
		/* Bypass the PLL when disabled, otherwise registers will become
		 * inaccessible. */
		regmap_update_bits(adau->regmap, ADAU17X1_CLOCK_CONTROL,
			ADAU17X1_CLOCK_CONTROL_CORECLK_SRC_PLL, 0);
	}

	/* The PLL register is 6 bytes long and can only be written at once. */
	regmap_raw_write(adau->regmap, ADAU17X1_PLL_CONTROL,
			adau->pll_regs, ARRAY_SIZE(adau->pll_regs));

	if (SND_SOC_DAPM_EVENT_ON(event)) {
		mdelay(5);
		regmap_update_bits(adau->regmap, ADAU17X1_CLOCK_CONTROL,
			ADAU17X1_CLOCK_CONTROL_CORECLK_SRC_PLL,
			ADAU17X1_CLOCK_CONTROL_CORECLK_SRC_PLL);
	}

	return 0;
}

static int adau17x1_adc_fixup(struct snd_soc_dapm_widget *w,
	struct snd_kcontrol *kcontrol, int event)
{
<<<<<<< HEAD
	struct snd_soc_codec *codec = snd_soc_dapm_to_codec(w->dapm);
	struct adau *adau = snd_soc_codec_get_drvdata(codec);
=======
	struct snd_soc_component *component = snd_soc_dapm_to_component(w->dapm);
	struct adau *adau = snd_soc_component_get_drvdata(component);
>>>>>>> 286cd8c7

	/*
	 * If we are capturing, toggle the ADOSR bit in Converter Control 0 to
	 * avoid losing SNR (workaround from ADI). This must be done after
	 * the ADC(s) have been enabled. According to the data sheet, it is
	 * normally illegal to set this bit when the sampling rate is 96 kHz,
	 * but according to ADI it is acceptable for this workaround.
	 */
	regmap_update_bits(adau->regmap, ADAU17X1_CONVERTER0,
		ADAU17X1_CONVERTER0_ADOSR, ADAU17X1_CONVERTER0_ADOSR);
	regmap_update_bits(adau->regmap, ADAU17X1_CONVERTER0,
		ADAU17X1_CONVERTER0_ADOSR, 0);

	return 0;
}

static const char * const adau17x1_mono_stereo_text[] = {
	"Stereo",
	"Mono Left Channel (L+R)",
	"Mono Right Channel (L+R)",
	"Mono (L+R)",
};

static SOC_ENUM_SINGLE_DECL(adau17x1_dac_mode_enum,
	ADAU17X1_DAC_CONTROL0, 6, adau17x1_mono_stereo_text);

static const struct snd_kcontrol_new adau17x1_dac_mode_mux =
	SOC_DAPM_ENUM("DAC Mono-Stereo-Mode", adau17x1_dac_mode_enum);

static const struct snd_soc_dapm_widget adau17x1_dapm_widgets[] = {
	SND_SOC_DAPM_SUPPLY_S("PLL", 3, SND_SOC_NOPM, 0, 0, adau17x1_pll_event,
		SND_SOC_DAPM_PRE_PMU | SND_SOC_DAPM_POST_PMD),

	SND_SOC_DAPM_SUPPLY("AIFCLK", SND_SOC_NOPM, 0, 0, NULL, 0),

	SND_SOC_DAPM_SUPPLY("MICBIAS", ADAU17X1_MICBIAS, 0, 0, NULL, 0),

	SND_SOC_DAPM_SUPPLY("Left Playback Enable", ADAU17X1_PLAY_POWER_MGMT,
		0, 0, NULL, 0),
	SND_SOC_DAPM_SUPPLY("Right Playback Enable", ADAU17X1_PLAY_POWER_MGMT,
		1, 0, NULL, 0),

	SND_SOC_DAPM_MUX("Left DAC Mode Mux", SND_SOC_NOPM, 0, 0,
		&adau17x1_dac_mode_mux),
	SND_SOC_DAPM_MUX("Right DAC Mode Mux", SND_SOC_NOPM, 0, 0,
		&adau17x1_dac_mode_mux),

	SND_SOC_DAPM_ADC_E("Left Decimator", NULL, ADAU17X1_ADC_CONTROL, 0, 0,
			   adau17x1_adc_fixup, SND_SOC_DAPM_POST_PMU),
	SND_SOC_DAPM_ADC("Right Decimator", NULL, ADAU17X1_ADC_CONTROL, 1, 0),
	SND_SOC_DAPM_DAC("Left DAC", NULL, ADAU17X1_DAC_CONTROL0, 0, 0),
	SND_SOC_DAPM_DAC("Right DAC", NULL, ADAU17X1_DAC_CONTROL0, 1, 0),
};

static const struct snd_soc_dapm_route adau17x1_dapm_routes[] = {
	{ "Left Decimator", NULL, "SYSCLK" },
	{ "Right Decimator", NULL, "SYSCLK" },
	{ "Left DAC", NULL, "SYSCLK" },
	{ "Right DAC", NULL, "SYSCLK" },
	{ "Capture", NULL, "SYSCLK" },
	{ "Playback", NULL, "SYSCLK" },

	{ "Left DAC", NULL, "Left DAC Mode Mux" },
	{ "Right DAC", NULL, "Right DAC Mode Mux" },

	{ "Capture", NULL, "AIFCLK" },
	{ "Playback", NULL, "AIFCLK" },
};

static const struct snd_soc_dapm_route adau17x1_dapm_pll_route = {
	"SYSCLK", NULL, "PLL",
};

/*
 * The MUX register for the Capture and Playback MUXs selects either DSP as
 * source/destination or one of the TDM slots. The TDM slot is selected via
 * snd_soc_dai_set_tdm_slot(), so we only expose whether to go to the DSP or
 * directly to the DAI interface with this control.
 */
static int adau17x1_dsp_mux_enum_put(struct snd_kcontrol *kcontrol,
	struct snd_ctl_elem_value *ucontrol)
{
	struct snd_soc_component *component = snd_soc_dapm_kcontrol_component(kcontrol);
	struct snd_soc_dapm_context *dapm = snd_soc_component_get_dapm(component);
	struct adau *adau = snd_soc_component_get_drvdata(component);
	struct soc_enum *e = (struct soc_enum *)kcontrol->private_value;
	struct snd_soc_dapm_update update = {};
	unsigned int stream = e->shift_l;
	unsigned int val, change;
	int reg;

	if (ucontrol->value.enumerated.item[0] >= e->items)
		return -EINVAL;

	switch (ucontrol->value.enumerated.item[0]) {
	case 0:
		val = 0;
		adau->dsp_bypass[stream] = false;
		break;
	default:
		val = (adau->tdm_slot[stream] * 2) + 1;
		adau->dsp_bypass[stream] = true;
		break;
	}

	if (stream == SNDRV_PCM_STREAM_PLAYBACK)
		reg = ADAU17X1_SERIAL_INPUT_ROUTE;
	else
		reg = ADAU17X1_SERIAL_OUTPUT_ROUTE;

	change = snd_soc_component_test_bits(component, reg, 0xff, val);
	if (change) {
		update.kcontrol = kcontrol;
		update.mask = 0xff;
		update.reg = reg;
		update.val = val;

		snd_soc_dapm_mux_update_power(dapm, kcontrol,
				ucontrol->value.enumerated.item[0], e, &update);
	}

	return change;
}

static int adau17x1_dsp_mux_enum_get(struct snd_kcontrol *kcontrol,
	struct snd_ctl_elem_value *ucontrol)
{
	struct snd_soc_component *component = snd_soc_dapm_kcontrol_component(kcontrol);
	struct adau *adau = snd_soc_component_get_drvdata(component);
	struct soc_enum *e = (struct soc_enum *)kcontrol->private_value;
	unsigned int stream = e->shift_l;
	unsigned int reg, val;
	int ret;

	if (stream == SNDRV_PCM_STREAM_PLAYBACK)
		reg = ADAU17X1_SERIAL_INPUT_ROUTE;
	else
		reg = ADAU17X1_SERIAL_OUTPUT_ROUTE;

	ret = regmap_read(adau->regmap, reg, &val);
	if (ret)
		return ret;

	if (val != 0)
		val = 1;
	ucontrol->value.enumerated.item[0] = val;

	return 0;
}

#define DECLARE_ADAU17X1_DSP_MUX_CTRL(_name, _label, _stream, _text) \
	const struct snd_kcontrol_new _name = \
		SOC_DAPM_ENUM_EXT(_label, (const struct soc_enum)\
			SOC_ENUM_SINGLE(SND_SOC_NOPM, _stream, \
				ARRAY_SIZE(_text), _text), \
			adau17x1_dsp_mux_enum_get, adau17x1_dsp_mux_enum_put)

static const char * const adau17x1_dac_mux_text[] = {
	"DSP",
	"AIFIN",
};

static const char * const adau17x1_capture_mux_text[] = {
	"DSP",
	"Decimator",
};

static DECLARE_ADAU17X1_DSP_MUX_CTRL(adau17x1_dac_mux, "DAC Playback Mux",
	SNDRV_PCM_STREAM_PLAYBACK, adau17x1_dac_mux_text);

static DECLARE_ADAU17X1_DSP_MUX_CTRL(adau17x1_capture_mux, "Capture Mux",
	SNDRV_PCM_STREAM_CAPTURE, adau17x1_capture_mux_text);

static const struct snd_soc_dapm_widget adau17x1_dsp_dapm_widgets[] = {
	SND_SOC_DAPM_PGA("DSP", ADAU17X1_DSP_RUN, 0, 0, NULL, 0),
	SND_SOC_DAPM_SIGGEN("DSP Siggen"),

	SND_SOC_DAPM_MUX("DAC Playback Mux", SND_SOC_NOPM, 0, 0,
		&adau17x1_dac_mux),
	SND_SOC_DAPM_MUX("Capture Mux", SND_SOC_NOPM, 0, 0,
		&adau17x1_capture_mux),
};

static const struct snd_soc_dapm_route adau17x1_dsp_dapm_routes[] = {
	{ "DAC Playback Mux", "DSP", "DSP" },
	{ "DAC Playback Mux", "AIFIN", "Playback" },

	{ "Left DAC Mode Mux", "Stereo", "DAC Playback Mux" },
	{ "Left DAC Mode Mux", "Mono (L+R)", "DAC Playback Mux" },
	{ "Left DAC Mode Mux", "Mono Left Channel (L+R)", "DAC Playback Mux" },
	{ "Right DAC Mode Mux", "Stereo", "DAC Playback Mux" },
	{ "Right DAC Mode Mux", "Mono (L+R)", "DAC Playback Mux" },
	{ "Right DAC Mode Mux", "Mono Right Channel (L+R)", "DAC Playback Mux" },

	{ "Capture Mux", "DSP", "DSP" },
	{ "Capture Mux", "Decimator", "Left Decimator" },
	{ "Capture Mux", "Decimator", "Right Decimator" },

	{ "Capture", NULL, "Capture Mux" },

	{ "DSP", NULL, "DSP Siggen" },

	{ "DSP", NULL, "Left Decimator" },
	{ "DSP", NULL, "Right Decimator" },
	{ "DSP", NULL, "Playback" },
};

static const struct snd_soc_dapm_route adau17x1_no_dsp_dapm_routes[] = {
	{ "Left DAC Mode Mux", "Stereo", "Playback" },
	{ "Left DAC Mode Mux", "Mono (L+R)", "Playback" },
	{ "Left DAC Mode Mux", "Mono Left Channel (L+R)", "Playback" },
	{ "Right DAC Mode Mux", "Stereo", "Playback" },
	{ "Right DAC Mode Mux", "Mono (L+R)", "Playback" },
	{ "Right DAC Mode Mux", "Mono Right Channel (L+R)", "Playback" },
	{ "Capture", NULL, "Left Decimator" },
	{ "Capture", NULL, "Right Decimator" },
};

bool adau17x1_has_dsp(struct adau *adau)
{
	switch (adau->type) {
	case ADAU1761:
	case ADAU1381:
	case ADAU1781:
		return true;
	default:
		return false;
	}
}
EXPORT_SYMBOL_GPL(adau17x1_has_dsp);

static int adau17x1_set_dai_pll(struct snd_soc_dai *dai, int pll_id,
	int source, unsigned int freq_in, unsigned int freq_out)
{
	struct snd_soc_component *component = dai->component;
	struct adau *adau = snd_soc_component_get_drvdata(component);
	int ret;

	if (freq_in < 8000000 || freq_in > 27000000)
		return -EINVAL;

	ret = adau_calc_pll_cfg(freq_in, freq_out, adau->pll_regs);
	if (ret < 0)
		return ret;

	/* The PLL register is 6 bytes long and can only be written at once. */
	ret = regmap_raw_write(adau->regmap, ADAU17X1_PLL_CONTROL,
			adau->pll_regs, ARRAY_SIZE(adau->pll_regs));
	if (ret)
		return ret;

	adau->pll_freq = freq_out;

	return 0;
}

static int adau17x1_set_dai_sysclk(struct snd_soc_dai *dai,
		int clk_id, unsigned int freq, int dir)
{
	struct snd_soc_dapm_context *dapm = snd_soc_component_get_dapm(dai->component);
	struct adau *adau = snd_soc_component_get_drvdata(dai->component);
	bool is_pll;
	bool was_pll;

	switch (clk_id) {
	case ADAU17X1_CLK_SRC_MCLK:
		is_pll = false;
		break;
	case ADAU17X1_CLK_SRC_PLL_AUTO:
		if (!adau->mclk)
			return -EINVAL;
		/* Fall-through */
	case ADAU17X1_CLK_SRC_PLL:
		is_pll = true;
		break;
	default:
		return -EINVAL;
	}

	switch (adau->clk_src) {
	case ADAU17X1_CLK_SRC_MCLK:
		was_pll = false;
		break;
	case ADAU17X1_CLK_SRC_PLL:
	case ADAU17X1_CLK_SRC_PLL_AUTO:
		was_pll = true;
		break;
	default:
		return -EINVAL;
	}

	adau->sysclk = freq;

	if (is_pll != was_pll) {
		if (is_pll) {
			snd_soc_dapm_add_routes(dapm,
				&adau17x1_dapm_pll_route, 1);
		} else {
			snd_soc_dapm_del_routes(dapm,
				&adau17x1_dapm_pll_route, 1);
		}
	}

	adau->clk_src = clk_id;

	return 0;
}

static int adau17x1_auto_pll(struct snd_soc_dai *dai,
	struct snd_pcm_hw_params *params)
{
	struct adau *adau = snd_soc_dai_get_drvdata(dai);
	unsigned int pll_rate;

	switch (params_rate(params)) {
	case 48000:
	case 8000:
	case 12000:
	case 16000:
	case 24000:
	case 32000:
	case 96000:
		pll_rate = 48000 * 1024;
		break;
	case 44100:
	case 7350:
	case 11025:
	case 14700:
	case 22050:
	case 29400:
	case 88200:
		pll_rate = 44100 * 1024;
		break;
	default:
		return -EINVAL;
	}

	return adau17x1_set_dai_pll(dai, ADAU17X1_PLL, ADAU17X1_PLL_SRC_MCLK,
		clk_get_rate(adau->mclk), pll_rate);
}

static int adau17x1_hw_params(struct snd_pcm_substream *substream,
	struct snd_pcm_hw_params *params, struct snd_soc_dai *dai)
{
	struct snd_soc_component *component = dai->component;
	struct adau *adau = snd_soc_component_get_drvdata(component);
	unsigned int val, div, dsp_div;
	unsigned int freq;
	int ret;

	switch (adau->clk_src) {
	case ADAU17X1_CLK_SRC_PLL_AUTO:
		ret = adau17x1_auto_pll(dai, params);
		if (ret)
			return ret;
		/* Fall-through */
	case ADAU17X1_CLK_SRC_PLL:
		freq = adau->pll_freq;
		break;
	default:
		freq = adau->sysclk;
		break;
	}

	if (freq % params_rate(params) != 0)
		return -EINVAL;

	switch (freq / params_rate(params)) {
	case 1024: /* fs */
		div = 0;
		dsp_div = 1;
		break;
	case 6144: /* fs / 6 */
		div = 1;
		dsp_div = 6;
		break;
	case 4096: /* fs / 4 */
		div = 2;
		dsp_div = 5;
		break;
	case 3072: /* fs / 3 */
		div = 3;
		dsp_div = 4;
		break;
	case 2048: /* fs / 2 */
		div = 4;
		dsp_div = 3;
		break;
	case 1536: /* fs / 1.5 */
		div = 5;
		dsp_div = 2;
		break;
	case 512: /* fs / 0.5 */
		div = 6;
		dsp_div = 0;
		break;
	default:
		return -EINVAL;
	}

	regmap_update_bits(adau->regmap, ADAU17X1_CONVERTER0,
		ADAU17X1_CONVERTER0_CONVSR_MASK, div);
	if (adau17x1_has_dsp(adau)) {
		regmap_write(adau->regmap, ADAU17X1_SERIAL_SAMPLING_RATE, div);
		regmap_write(adau->regmap, ADAU17X1_DSP_SAMPLING_RATE, dsp_div);
	}

	if (adau->sigmadsp) {
		ret = adau17x1_setup_firmware(component, params_rate(params));
		if (ret < 0)
			return ret;
	}

	if (adau->dai_fmt != SND_SOC_DAIFMT_RIGHT_J)
		return 0;

	switch (params_width(params)) {
	case 16:
		val = ADAU17X1_SERIAL_PORT1_DELAY16;
		break;
	case 24:
		val = ADAU17X1_SERIAL_PORT1_DELAY8;
		break;
	case 32:
		val = ADAU17X1_SERIAL_PORT1_DELAY0;
		break;
	default:
		return -EINVAL;
	}

	return regmap_update_bits(adau->regmap, ADAU17X1_SERIAL_PORT1,
			ADAU17X1_SERIAL_PORT1_DELAY_MASK, val);
}

static int adau17x1_set_dai_fmt(struct snd_soc_dai *dai,
		unsigned int fmt)
{
	struct adau *adau = snd_soc_component_get_drvdata(dai->component);
	unsigned int ctrl0, ctrl1;
	int lrclk_pol;

	switch (fmt & SND_SOC_DAIFMT_MASTER_MASK) {
	case SND_SOC_DAIFMT_CBM_CFM:
		ctrl0 = ADAU17X1_SERIAL_PORT0_MASTER;
		adau->master = true;
		break;
	case SND_SOC_DAIFMT_CBS_CFS:
		ctrl0 = 0;
		adau->master = false;
		break;
	default:
		return -EINVAL;
	}

	switch (fmt & SND_SOC_DAIFMT_FORMAT_MASK) {
	case SND_SOC_DAIFMT_I2S:
		lrclk_pol = 0;
		ctrl1 = ADAU17X1_SERIAL_PORT1_DELAY1;
		break;
	case SND_SOC_DAIFMT_LEFT_J:
	case SND_SOC_DAIFMT_RIGHT_J:
		lrclk_pol = 1;
		ctrl1 = ADAU17X1_SERIAL_PORT1_DELAY0;
		break;
	case SND_SOC_DAIFMT_DSP_A:
		lrclk_pol = 1;
		ctrl0 |= ADAU17X1_SERIAL_PORT0_PULSE_MODE;
		ctrl1 = ADAU17X1_SERIAL_PORT1_DELAY1;
		break;
	case SND_SOC_DAIFMT_DSP_B:
		lrclk_pol = 1;
		ctrl0 |= ADAU17X1_SERIAL_PORT0_PULSE_MODE;
		ctrl1 = ADAU17X1_SERIAL_PORT1_DELAY0;
		break;
	default:
		return -EINVAL;
	}

	switch (fmt & SND_SOC_DAIFMT_INV_MASK) {
	case SND_SOC_DAIFMT_NB_NF:
		break;
	case SND_SOC_DAIFMT_IB_NF:
		ctrl0 |= ADAU17X1_SERIAL_PORT0_BCLK_POL;
		break;
	case SND_SOC_DAIFMT_NB_IF:
		lrclk_pol = !lrclk_pol;
		break;
	case SND_SOC_DAIFMT_IB_IF:
		ctrl0 |= ADAU17X1_SERIAL_PORT0_BCLK_POL;
		lrclk_pol = !lrclk_pol;
		break;
	default:
		return -EINVAL;
	}

	if (lrclk_pol)
		ctrl0 |= ADAU17X1_SERIAL_PORT0_LRCLK_POL;

	regmap_write(adau->regmap, ADAU17X1_SERIAL_PORT0, ctrl0);
	regmap_write(adau->regmap, ADAU17X1_SERIAL_PORT1, ctrl1);

	adau->dai_fmt = fmt & SND_SOC_DAIFMT_FORMAT_MASK;

	return 0;
}

static int adau17x1_set_dai_tdm_slot(struct snd_soc_dai *dai,
	unsigned int tx_mask, unsigned int rx_mask, int slots, int slot_width)
{
	struct adau *adau = snd_soc_component_get_drvdata(dai->component);
	unsigned int ser_ctrl0, ser_ctrl1;
	unsigned int conv_ctrl0, conv_ctrl1;

	/* I2S mode */
	if (slots == 0) {
		slots = 2;
		rx_mask = 3;
		tx_mask = 3;
		slot_width = 32;
	}

	switch (slots) {
	case 2:
		ser_ctrl0 = ADAU17X1_SERIAL_PORT0_STEREO;
		break;
	case 4:
		ser_ctrl0 = ADAU17X1_SERIAL_PORT0_TDM4;
		break;
	case 8:
		if (adau->type == ADAU1361)
			return -EINVAL;

		ser_ctrl0 = ADAU17X1_SERIAL_PORT0_TDM8;
		break;
	default:
		return -EINVAL;
	}

	switch (slot_width * slots) {
	case 32:
		if (adau->type == ADAU1761)
			return -EINVAL;

		ser_ctrl1 = ADAU17X1_SERIAL_PORT1_BCLK32;
		break;
	case 64:
		ser_ctrl1 = ADAU17X1_SERIAL_PORT1_BCLK64;
		break;
	case 48:
		ser_ctrl1 = ADAU17X1_SERIAL_PORT1_BCLK48;
		break;
	case 128:
		ser_ctrl1 = ADAU17X1_SERIAL_PORT1_BCLK128;
		break;
	case 256:
		if (adau->type == ADAU1361)
			return -EINVAL;

		ser_ctrl1 = ADAU17X1_SERIAL_PORT1_BCLK256;
		break;
	default:
		return -EINVAL;
	}

	switch (rx_mask) {
	case 0x03:
		conv_ctrl1 = ADAU17X1_CONVERTER1_ADC_PAIR(1);
		adau->tdm_slot[SNDRV_PCM_STREAM_CAPTURE] = 0;
		break;
	case 0x0c:
		conv_ctrl1 = ADAU17X1_CONVERTER1_ADC_PAIR(2);
		adau->tdm_slot[SNDRV_PCM_STREAM_CAPTURE] = 1;
		break;
	case 0x30:
		conv_ctrl1 = ADAU17X1_CONVERTER1_ADC_PAIR(3);
		adau->tdm_slot[SNDRV_PCM_STREAM_CAPTURE] = 2;
		break;
	case 0xc0:
		conv_ctrl1 = ADAU17X1_CONVERTER1_ADC_PAIR(4);
		adau->tdm_slot[SNDRV_PCM_STREAM_CAPTURE] = 3;
		break;
	default:
		return -EINVAL;
	}

	switch (tx_mask) {
	case 0x03:
		conv_ctrl0 = ADAU17X1_CONVERTER0_DAC_PAIR(1);
		adau->tdm_slot[SNDRV_PCM_STREAM_PLAYBACK] = 0;
		break;
	case 0x0c:
		conv_ctrl0 = ADAU17X1_CONVERTER0_DAC_PAIR(2);
		adau->tdm_slot[SNDRV_PCM_STREAM_PLAYBACK] = 1;
		break;
	case 0x30:
		conv_ctrl0 = ADAU17X1_CONVERTER0_DAC_PAIR(3);
		adau->tdm_slot[SNDRV_PCM_STREAM_PLAYBACK] = 2;
		break;
	case 0xc0:
		conv_ctrl0 = ADAU17X1_CONVERTER0_DAC_PAIR(4);
		adau->tdm_slot[SNDRV_PCM_STREAM_PLAYBACK] = 3;
		break;
	default:
		return -EINVAL;
	}

	regmap_update_bits(adau->regmap, ADAU17X1_CONVERTER0,
		ADAU17X1_CONVERTER0_DAC_PAIR_MASK, conv_ctrl0);
	regmap_update_bits(adau->regmap, ADAU17X1_CONVERTER1,
		ADAU17X1_CONVERTER1_ADC_PAIR_MASK, conv_ctrl1);
	regmap_update_bits(adau->regmap, ADAU17X1_SERIAL_PORT0,
		ADAU17X1_SERIAL_PORT0_TDM_MASK, ser_ctrl0);
	regmap_update_bits(adau->regmap, ADAU17X1_SERIAL_PORT1,
		ADAU17X1_SERIAL_PORT1_BCLK_MASK, ser_ctrl1);

	if (!adau17x1_has_dsp(adau))
		return 0;

	if (adau->dsp_bypass[SNDRV_PCM_STREAM_PLAYBACK]) {
		regmap_write(adau->regmap, ADAU17X1_SERIAL_INPUT_ROUTE,
			(adau->tdm_slot[SNDRV_PCM_STREAM_PLAYBACK] * 2) + 1);
	}

	if (adau->dsp_bypass[SNDRV_PCM_STREAM_CAPTURE]) {
		regmap_write(adau->regmap, ADAU17X1_SERIAL_OUTPUT_ROUTE,
			(adau->tdm_slot[SNDRV_PCM_STREAM_CAPTURE] * 2) + 1);
	}

	return 0;
}

static int adau17x1_startup(struct snd_pcm_substream *substream,
	struct snd_soc_dai *dai)
{
	struct adau *adau = snd_soc_component_get_drvdata(dai->component);

	if (adau->sigmadsp)
		return sigmadsp_restrict_params(adau->sigmadsp, substream);

	return 0;
}

const struct snd_soc_dai_ops adau17x1_dai_ops = {
	.hw_params	= adau17x1_hw_params,
	.set_sysclk	= adau17x1_set_dai_sysclk,
	.set_fmt	= adau17x1_set_dai_fmt,
	.set_pll	= adau17x1_set_dai_pll,
	.set_tdm_slot	= adau17x1_set_dai_tdm_slot,
	.startup	= adau17x1_startup,
};
EXPORT_SYMBOL_GPL(adau17x1_dai_ops);

int adau17x1_set_micbias_voltage(struct snd_soc_component *component,
	enum adau17x1_micbias_voltage micbias)
{
	struct adau *adau = snd_soc_component_get_drvdata(component);

	switch (micbias) {
	case ADAU17X1_MICBIAS_0_90_AVDD:
	case ADAU17X1_MICBIAS_0_65_AVDD:
		break;
	default:
		return -EINVAL;
	}

	return regmap_write(adau->regmap, ADAU17X1_MICBIAS, micbias << 2);
}
EXPORT_SYMBOL_GPL(adau17x1_set_micbias_voltage);

bool adau17x1_precious_register(struct device *dev, unsigned int reg)
{
	/* SigmaDSP parameter memory */
	if (reg < 0x400)
		return true;

	return false;
}
EXPORT_SYMBOL_GPL(adau17x1_precious_register);

bool adau17x1_readable_register(struct device *dev, unsigned int reg)
{
	/* SigmaDSP parameter memory */
	if (reg < 0x400)
		return true;

	switch (reg) {
	case ADAU17X1_CLOCK_CONTROL:
	case ADAU17X1_PLL_CONTROL:
	case ADAU17X1_REC_POWER_MGMT:
	case ADAU17X1_MICBIAS:
	case ADAU17X1_SERIAL_PORT0:
	case ADAU17X1_SERIAL_PORT1:
	case ADAU17X1_CONVERTER0:
	case ADAU17X1_CONVERTER1:
	case ADAU17X1_LEFT_INPUT_DIGITAL_VOL:
	case ADAU17X1_RIGHT_INPUT_DIGITAL_VOL:
	case ADAU17X1_ADC_CONTROL:
	case ADAU17X1_PLAY_POWER_MGMT:
	case ADAU17X1_DAC_CONTROL0:
	case ADAU17X1_DAC_CONTROL1:
	case ADAU17X1_DAC_CONTROL2:
	case ADAU17X1_SERIAL_PORT_PAD:
	case ADAU17X1_CONTROL_PORT_PAD0:
	case ADAU17X1_CONTROL_PORT_PAD1:
	case ADAU17X1_DSP_SAMPLING_RATE:
	case ADAU17X1_SERIAL_INPUT_ROUTE:
	case ADAU17X1_SERIAL_OUTPUT_ROUTE:
	case ADAU17X1_DSP_ENABLE:
	case ADAU17X1_DSP_RUN:
	case ADAU17X1_SERIAL_SAMPLING_RATE:
		return true;
	default:
		break;
	}
	return false;
}
EXPORT_SYMBOL_GPL(adau17x1_readable_register);

bool adau17x1_volatile_register(struct device *dev, unsigned int reg)
{
	/* SigmaDSP parameter and program memory */
	if (reg < 0x4000)
		return true;

	switch (reg) {
	/* The PLL register is 6 bytes long */
	case ADAU17X1_PLL_CONTROL:
	case ADAU17X1_PLL_CONTROL + 1:
	case ADAU17X1_PLL_CONTROL + 2:
	case ADAU17X1_PLL_CONTROL + 3:
	case ADAU17X1_PLL_CONTROL + 4:
	case ADAU17X1_PLL_CONTROL + 5:
		return true;
	default:
		break;
	}

	return false;
}
EXPORT_SYMBOL_GPL(adau17x1_volatile_register);

int adau17x1_setup_firmware(struct snd_soc_component *component,
	unsigned int rate)
{
	int ret;
	int dspsr, dsp_run;
	struct adau *adau = snd_soc_component_get_drvdata(component);
	struct snd_soc_dapm_context *dapm = snd_soc_component_get_dapm(component);

	/* Check if sample rate is the same as before. If it is there is no
	 * point in performing the below steps as the call to
	 * sigmadsp_setup(...) will return directly when it finds the sample
	 * rate to be the same as before. By checking this we can prevent an
	 * audiable popping noise which occours when toggling DSP_RUN.
	 */
	if (adau->sigmadsp->current_samplerate == rate)
		return 0;

	snd_soc_dapm_mutex_lock(dapm);

	ret = regmap_read(adau->regmap, ADAU17X1_DSP_SAMPLING_RATE, &dspsr);
	if (ret)
		goto err;

	ret = regmap_read(adau->regmap, ADAU17X1_DSP_RUN, &dsp_run);
	if (ret)
		goto err;

	regmap_write(adau->regmap, ADAU17X1_DSP_ENABLE, 1);
	regmap_write(adau->regmap, ADAU17X1_DSP_SAMPLING_RATE, 0xf);
	regmap_write(adau->regmap, ADAU17X1_DSP_RUN, 0);

	ret = sigmadsp_setup(adau->sigmadsp, rate);
	if (ret) {
		regmap_write(adau->regmap, ADAU17X1_DSP_ENABLE, 0);
		goto err;
	}
	regmap_write(adau->regmap, ADAU17X1_DSP_SAMPLING_RATE, dspsr);
	regmap_write(adau->regmap, ADAU17X1_DSP_RUN, dsp_run);

err:
	snd_soc_dapm_mutex_unlock(dapm);

	return ret;
}
EXPORT_SYMBOL_GPL(adau17x1_setup_firmware);

int adau17x1_add_widgets(struct snd_soc_component *component)
{
	struct snd_soc_dapm_context *dapm = snd_soc_component_get_dapm(component);
	struct adau *adau = snd_soc_component_get_drvdata(component);
	int ret;

	ret = snd_soc_add_component_controls(component, adau17x1_controls,
		ARRAY_SIZE(adau17x1_controls));
	if (ret)
		return ret;
	ret = snd_soc_dapm_new_controls(dapm, adau17x1_dapm_widgets,
		ARRAY_SIZE(adau17x1_dapm_widgets));
	if (ret)
		return ret;

	if (adau17x1_has_dsp(adau)) {
		ret = snd_soc_dapm_new_controls(dapm, adau17x1_dsp_dapm_widgets,
			ARRAY_SIZE(adau17x1_dsp_dapm_widgets));
		if (ret)
			return ret;

		if (!adau->sigmadsp)
			return 0;

		ret = sigmadsp_attach(adau->sigmadsp, component);
		if (ret) {
			dev_err(component->dev, "Failed to attach firmware: %d\n",
				ret);
			return ret;
		}
	}

	return 0;
}
EXPORT_SYMBOL_GPL(adau17x1_add_widgets);

int adau17x1_add_routes(struct snd_soc_component *component)
{
	struct snd_soc_dapm_context *dapm = snd_soc_component_get_dapm(component);
	struct adau *adau = snd_soc_component_get_drvdata(component);
	int ret;

	ret = snd_soc_dapm_add_routes(dapm, adau17x1_dapm_routes,
		ARRAY_SIZE(adau17x1_dapm_routes));
	if (ret)
		return ret;

	if (adau17x1_has_dsp(adau)) {
		ret = snd_soc_dapm_add_routes(dapm, adau17x1_dsp_dapm_routes,
			ARRAY_SIZE(adau17x1_dsp_dapm_routes));
	} else {
		ret = snd_soc_dapm_add_routes(dapm, adau17x1_no_dsp_dapm_routes,
			ARRAY_SIZE(adau17x1_no_dsp_dapm_routes));
	}

	if (adau->clk_src != ADAU17X1_CLK_SRC_MCLK)
		snd_soc_dapm_add_routes(dapm, &adau17x1_dapm_pll_route, 1);

	return ret;
}
EXPORT_SYMBOL_GPL(adau17x1_add_routes);

int adau17x1_resume(struct snd_soc_component *component)
{
	struct adau *adau = snd_soc_component_get_drvdata(component);

	if (adau->switch_mode)
		adau->switch_mode(component->dev);

	regcache_sync(adau->regmap);

	return 0;
}
EXPORT_SYMBOL_GPL(adau17x1_resume);

int adau17x1_probe(struct device *dev, struct regmap *regmap,
	enum adau17x1_type type, void (*switch_mode)(struct device *dev),
	const char *firmware_name)
{
	struct adau *adau;
	int ret;

	if (IS_ERR(regmap))
		return PTR_ERR(regmap);

	adau = devm_kzalloc(dev, sizeof(*adau), GFP_KERNEL);
	if (!adau)
		return -ENOMEM;

	adau->mclk = devm_clk_get(dev, "mclk");
	if (IS_ERR(adau->mclk)) {
		if (PTR_ERR(adau->mclk) != -ENOENT)
			return PTR_ERR(adau->mclk);
		/* Clock is optional (for the driver) */
		adau->mclk = NULL;
	} else if (adau->mclk) {
		adau->clk_src = ADAU17X1_CLK_SRC_PLL_AUTO;

		/*
		 * Any valid PLL output rate will work at this point, use one
		 * that is likely to be chosen later as well. The register will
		 * be written when the PLL is powered up for the first time.
		 */
		ret = adau_calc_pll_cfg(clk_get_rate(adau->mclk), 48000 * 1024,
				adau->pll_regs);
		if (ret < 0)
			return ret;

		ret = clk_prepare_enable(adau->mclk);
		if (ret)
			return ret;
	}

	adau->regmap = regmap;
	adau->switch_mode = switch_mode;
	adau->type = type;

	dev_set_drvdata(dev, adau);

	if (firmware_name) {
		adau->sigmadsp = devm_sigmadsp_init_regmap(dev, regmap, NULL,
			firmware_name);
		if (IS_ERR(adau->sigmadsp)) {
			dev_warn(dev, "Could not find firmware file: %ld\n",
				PTR_ERR(adau->sigmadsp));
			adau->sigmadsp = NULL;
		}
	}

	if (switch_mode)
		switch_mode(dev);

	return 0;
}
EXPORT_SYMBOL_GPL(adau17x1_probe);

void adau17x1_remove(struct device *dev)
{
	struct adau *adau = dev_get_drvdata(dev);

	if (adau->mclk)
		clk_disable_unprepare(adau->mclk);
}
EXPORT_SYMBOL_GPL(adau17x1_remove);

MODULE_DESCRIPTION("ASoC ADAU1X61/ADAU1X81 common code");
MODULE_AUTHOR("Lars-Peter Clausen <lars@metafoo.de>");
MODULE_LICENSE("GPL");<|MERGE_RESOLUTION|>--- conflicted
+++ resolved
@@ -93,13 +93,8 @@
 static int adau17x1_adc_fixup(struct snd_soc_dapm_widget *w,
 	struct snd_kcontrol *kcontrol, int event)
 {
-<<<<<<< HEAD
-	struct snd_soc_codec *codec = snd_soc_dapm_to_codec(w->dapm);
-	struct adau *adau = snd_soc_codec_get_drvdata(codec);
-=======
 	struct snd_soc_component *component = snd_soc_dapm_to_component(w->dapm);
 	struct adau *adau = snd_soc_component_get_drvdata(component);
->>>>>>> 286cd8c7
 
 	/*
 	 * If we are capturing, toggle the ADOSR bit in Converter Control 0 to
