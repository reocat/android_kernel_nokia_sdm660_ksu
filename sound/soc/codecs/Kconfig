--- conflicted
+++ resolved
@@ -106,14 +106,10 @@
 	select SND_SOC_MAX9877 if I2C
 	select SND_SOC_MC13783 if MFD_MC13XXX
 	select SND_SOC_ML26124 if I2C
-<<<<<<< HEAD
-	select SND_SOC_HDMI_CODEC
-=======
 	select SND_SOC_MT6351 if MTK_PMIC_WRAP
 	select SND_SOC_NAU8540 if I2C
 	select SND_SOC_NAU8810 if I2C
 	select SND_SOC_NAU8824 if I2C
->>>>>>> 286cd8c7
 	select SND_SOC_NAU8825 if I2C
 	select SND_SOC_HDMI_CODEC
 	select SND_SOC_PCM1681 if I2C
@@ -598,9 +594,6 @@
 	tristate "Everest Semi ES8316 CODEC"
 	depends on I2C
 
-config SND_SOC_HDMI_CODEC
-       tristate "HDMI stub CODEC"
-
 config SND_SOC_ES8328
 	tristate
 
