--- conflicted
+++ resolved
@@ -499,16 +499,6 @@
 
 	pcm_pdata = pdev->dev.platform_data;
 
-<<<<<<< HEAD
-	/* Check for availability of necessary resource */
-	mem_res = platform_get_resource(pdev, IORESOURCE_MEM, 0);
-	if (!mem_res) {
-		dev_err(&pdev->dev, "Unable to get register resource\n");
-		return -ENXIO;
-	}
-
-=======
->>>>>>> 286cd8c7
 	if (pcm_pdata && pcm_pdata->cfg_gpio && pcm_pdata->cfg_gpio(pdev)) {
 		dev_err(&pdev->dev, "Unable to configure gpio\n");
 		return -EINVAL;
@@ -558,20 +548,6 @@
 		s3c_pcm_stereo_out[pdev->id].filter_data = pcm_pdata->dma_playback;
 		filter = pcm_pdata->dma_filter;
 	}
-<<<<<<< HEAD
-	clk_prepare_enable(pcm->pclk);
-
-	s3c_pcm_stereo_in[pdev->id].dma_addr = mem_res->start
-							+ S3C_PCM_RXFIFO;
-	s3c_pcm_stereo_out[pdev->id].dma_addr = mem_res->start
-							+ S3C_PCM_TXFIFO;
-
-	if (pcm_pdata) {
-		s3c_pcm_stereo_in[pdev->id].slave = pcm_pdata->dma_capture;
-		s3c_pcm_stereo_out[pdev->id].slave = pcm_pdata->dma_playback;
-	}
-=======
->>>>>>> 286cd8c7
 
 	pcm->dma_capture = &s3c_pcm_stereo_in[pdev->id];
 	pcm->dma_playback = &s3c_pcm_stereo_out[pdev->id];
