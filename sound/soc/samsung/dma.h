--- conflicted
+++ resolved
@@ -12,27 +12,10 @@
 
 #include <sound/dmaengine_pcm.h>
 
-<<<<<<< HEAD
-struct s3c_dma_params {
-	void *slave;				/* Channel ID */
-	dma_addr_t dma_addr;
-	int dma_size;			/* Size of the DMA transfer */
-	char *ch_name;
-	struct snd_dmaengine_dai_dma_data dma_data;
-};
-
-void samsung_asoc_init_dma_data(struct snd_soc_dai *dai,
-				struct s3c_dma_params *playback,
-				struct s3c_dma_params *capture);
-int samsung_asoc_dma_platform_register(struct device *dev);
-
-#endif
-=======
 /*
  * @tx, @rx arguments can be NULL if the DMA channel names are "tx", "rx",
  * otherwise actual DMA channel names must be passed to this function.
  */
 int samsung_asoc_dma_platform_register(struct device *dev, dma_filter_fn filter,
 				       const char *tx, const char *rx);
-#endif /* _SAMSUNG_DMA_H */
->>>>>>> 286cd8c7
+#endif /* _SAMSUNG_DMA_H */