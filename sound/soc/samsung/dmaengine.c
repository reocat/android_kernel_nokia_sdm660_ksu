--- conflicted
+++ resolved
@@ -37,27 +37,11 @@
 	pcm_conf->prepare_slave_config = snd_dmaengine_pcm_prepare_slave_config;
 	pcm_conf->compat_filter_fn = filter;
 
-<<<<<<< HEAD
-	if (playback) {
-		playback_data = &playback->dma_data;
-		playback_data->filter_data = playback->slave;
-		playback_data->chan_name = playback->ch_name;
-		playback_data->addr = playback->dma_addr;
-		playback_data->addr_width = playback->dma_size;
-	}
-	if (capture) {
-		capture_data = &capture->dma_data;
-		capture_data->filter_data = capture->slave;
-		capture_data->chan_name = capture->ch_name;
-		capture_data->addr = capture->dma_addr;
-		capture_data->addr_width = capture->dma_size;
-=======
 	if (dev->of_node) {
 		pcm_conf->chan_names[SNDRV_PCM_STREAM_PLAYBACK] = tx;
 		pcm_conf->chan_names[SNDRV_PCM_STREAM_CAPTURE] = rx;
 	} else {
 		flags |= SND_DMAENGINE_PCM_FLAG_CUSTOM_CHANNEL_NAME;
->>>>>>> 286cd8c7
 	}
 
 	return devm_snd_dmaengine_pcm_register(dev, pcm_conf, flags);
