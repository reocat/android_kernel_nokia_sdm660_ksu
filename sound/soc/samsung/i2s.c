/* sound/soc/samsung/i2s.c
 *
 * ALSA SoC Audio Layer - Samsung I2S Controller driver
 *
 * Copyright (c) 2010 Samsung Electronics Co. Ltd.
 *	Jaswinder Singh <jassisinghbrar@gmail.com>
 *
 * This program is free software; you can redistribute it and/or modify
 * it under the terms of the GNU General Public License version 2 as
 * published by the Free Software Foundation.
 */

#include <dt-bindings/sound/samsung-i2s.h>
#include <linux/delay.h>
#include <linux/slab.h>
#include <linux/clk.h>
#include <linux/clk-provider.h>
#include <linux/io.h>
#include <linux/module.h>
#include <linux/of.h>
#include <linux/of_device.h>
#include <linux/of_gpio.h>
#include <linux/pm_runtime.h>

#include <sound/soc.h>
#include <sound/pcm_params.h>

#include <linux/platform_data/asoc-s3c.h>

#include "dma.h"
#include "idma.h"
#include "i2s.h"
#include "i2s-regs.h"

#define msecs_to_loops(t) (loops_per_jiffy / 1000 * HZ * t)

struct samsung_i2s_variant_regs {
	unsigned int	bfs_off;
	unsigned int	rfs_off;
	unsigned int	sdf_off;
	unsigned int	txr_off;
	unsigned int	rclksrc_off;
	unsigned int	mss_off;
	unsigned int	cdclkcon_off;
	unsigned int	lrp_off;
	unsigned int	bfs_mask;
	unsigned int	rfs_mask;
	unsigned int	ftx0cnt_off;
};

struct samsung_i2s_dai_data {
	u32 quirks;
	unsigned int pcm_rates;
	const struct samsung_i2s_variant_regs *i2s_variant_regs;
};

struct i2s_dai {
	/* Platform device for this DAI */
	struct platform_device *pdev;
	/* Memory mapped SFR region */
	void __iomem	*addr;
	/* Rate of RCLK source clock */
	unsigned long rclk_srcrate;
	/* Frame Clock */
	unsigned frmclk;
	/*
	 * Specifically requested RCLK,BCLK by MACHINE Driver.
	 * 0 indicates CPU driver is free to choose any value.
	 */
	unsigned rfs, bfs;
	/* I2S Controller's core clock */
	struct clk *clk;
	/* Clock for generating I2S signals */
	struct clk *op_clk;
	/* Pointer to the Primary_Fifo if this is Sec_Fifo, NULL otherwise */
	struct i2s_dai *pri_dai;
	/* Pointer to the Secondary_Fifo if it has one, NULL otherwise */
	struct i2s_dai *sec_dai;
#define DAI_OPENED	(1 << 0) /* Dai is opened */
#define DAI_MANAGER	(1 << 1) /* Dai is the manager */
	unsigned mode;
	/* Driver for this DAI */
	struct snd_soc_dai_driver i2s_dai_drv;
	/* DMA parameters */
	struct snd_dmaengine_dai_dma_data dma_playback;
	struct snd_dmaengine_dai_dma_data dma_capture;
	struct snd_dmaengine_dai_dma_data idma_playback;
	dma_filter_fn filter;
	u32	quirks;
	u32	suspend_i2smod;
	u32	suspend_i2scon;
	u32	suspend_i2spsr;
	const struct samsung_i2s_variant_regs *variant_regs;

	/* Spinlock protecting access to the device's registers */
	spinlock_t spinlock;
	spinlock_t *lock;

	/* Below fields are only valid if this is the primary FIFO */
	struct clk *clk_table[3];
	struct clk_onecell_data clk_data;
};

/* Lock for cross i/f checks */
static DEFINE_SPINLOCK(lock);

/* If this is the 'overlay' stereo DAI */
static inline bool is_secondary(struct i2s_dai *i2s)
{
	return i2s->pri_dai ? true : false;
}

/* If operating in SoC-Slave mode */
static inline bool is_slave(struct i2s_dai *i2s)
{
	u32 mod = readl(i2s->addr + I2SMOD);
	return (mod & (1 << i2s->variant_regs->mss_off)) ? true : false;
}

/* If this interface of the controller is transmitting data */
static inline bool tx_active(struct i2s_dai *i2s)
{
	u32 active;

	if (!i2s)
		return false;

	active = readl(i2s->addr + I2SCON);

	if (is_secondary(i2s))
		active &= CON_TXSDMA_ACTIVE;
	else
		active &= CON_TXDMA_ACTIVE;

	return active ? true : false;
}

/* Return pointer to the other DAI */
static inline struct i2s_dai *get_other_dai(struct i2s_dai *i2s)
{
	return i2s->pri_dai ? : i2s->sec_dai;
}

/* If the other interface of the controller is transmitting data */
static inline bool other_tx_active(struct i2s_dai *i2s)
{
	struct i2s_dai *other = get_other_dai(i2s);

	return tx_active(other);
}

/* If any interface of the controller is transmitting data */
static inline bool any_tx_active(struct i2s_dai *i2s)
{
	return tx_active(i2s) || other_tx_active(i2s);
}

/* If this interface of the controller is receiving data */
static inline bool rx_active(struct i2s_dai *i2s)
{
	u32 active;

	if (!i2s)
		return false;

	active = readl(i2s->addr + I2SCON) & CON_RXDMA_ACTIVE;

	return active ? true : false;
}

/* If the other interface of the controller is receiving data */
static inline bool other_rx_active(struct i2s_dai *i2s)
{
	struct i2s_dai *other = get_other_dai(i2s);

	return rx_active(other);
}

/* If any interface of the controller is receiving data */
static inline bool any_rx_active(struct i2s_dai *i2s)
{
	return rx_active(i2s) || other_rx_active(i2s);
}

/* If the other DAI is transmitting or receiving data */
static inline bool other_active(struct i2s_dai *i2s)
{
	return other_rx_active(i2s) || other_tx_active(i2s);
}

/* If this DAI is transmitting or receiving data */
static inline bool this_active(struct i2s_dai *i2s)
{
	return tx_active(i2s) || rx_active(i2s);
}

/* If the controller is active anyway */
static inline bool any_active(struct i2s_dai *i2s)
{
	return this_active(i2s) || other_active(i2s);
}

static inline struct i2s_dai *to_info(struct snd_soc_dai *dai)
{
	return snd_soc_dai_get_drvdata(dai);
}

static inline bool is_opened(struct i2s_dai *i2s)
{
	if (i2s && (i2s->mode & DAI_OPENED))
		return true;
	else
		return false;
}

static inline bool is_manager(struct i2s_dai *i2s)
{
	if (is_opened(i2s) && (i2s->mode & DAI_MANAGER))
		return true;
	else
		return false;
}

/* Read RCLK of I2S (in multiples of LRCLK) */
static inline unsigned get_rfs(struct i2s_dai *i2s)
{
	u32 rfs;
	rfs = readl(i2s->addr + I2SMOD) >> i2s->variant_regs->rfs_off;
	rfs &= i2s->variant_regs->rfs_mask;

	switch (rfs) {
	case 7: return 192;
	case 6: return 96;
	case 5: return 128;
	case 4: return 64;
	case 3:	return 768;
	case 2: return 384;
	case 1:	return 512;
	default: return 256;
	}
}

/* Write RCLK of I2S (in multiples of LRCLK) */
static inline void set_rfs(struct i2s_dai *i2s, unsigned rfs)
{
	u32 mod = readl(i2s->addr + I2SMOD);
	int rfs_shift = i2s->variant_regs->rfs_off;

	mod &= ~(i2s->variant_regs->rfs_mask << rfs_shift);

	switch (rfs) {
	case 192:
		mod |= (EXYNOS7_MOD_RCLK_192FS << rfs_shift);
		break;
	case 96:
		mod |= (EXYNOS7_MOD_RCLK_96FS << rfs_shift);
		break;
	case 128:
		mod |= (EXYNOS7_MOD_RCLK_128FS << rfs_shift);
		break;
	case 64:
		mod |= (EXYNOS7_MOD_RCLK_64FS << rfs_shift);
		break;
	case 768:
		mod |= (MOD_RCLK_768FS << rfs_shift);
		break;
	case 512:
		mod |= (MOD_RCLK_512FS << rfs_shift);
		break;
	case 384:
		mod |= (MOD_RCLK_384FS << rfs_shift);
		break;
	default:
		mod |= (MOD_RCLK_256FS << rfs_shift);
		break;
	}

	writel(mod, i2s->addr + I2SMOD);
}

/* Read Bit-Clock of I2S (in multiples of LRCLK) */
static inline unsigned get_bfs(struct i2s_dai *i2s)
{
	u32 bfs;
	bfs = readl(i2s->addr + I2SMOD) >> i2s->variant_regs->bfs_off;
	bfs &= i2s->variant_regs->bfs_mask;

	switch (bfs) {
	case 8: return 256;
	case 7: return 192;
	case 6: return 128;
	case 5: return 96;
	case 4: return 64;
	case 3: return 24;
	case 2: return 16;
	case 1:	return 48;
	default: return 32;
	}
}

/* Write Bit-Clock of I2S (in multiples of LRCLK) */
static inline void set_bfs(struct i2s_dai *i2s, unsigned bfs)
{
	u32 mod = readl(i2s->addr + I2SMOD);
	int tdm = i2s->quirks & QUIRK_SUPPORTS_TDM;
	int bfs_shift = i2s->variant_regs->bfs_off;

	/* Non-TDM I2S controllers do not support BCLK > 48 * FS */
	if (!tdm && bfs > 48) {
		dev_err(&i2s->pdev->dev, "Unsupported BCLK divider\n");
		return;
	}

	mod &= ~(i2s->variant_regs->bfs_mask << bfs_shift);

	switch (bfs) {
	case 48:
		mod |= (MOD_BCLK_48FS << bfs_shift);
		break;
	case 32:
		mod |= (MOD_BCLK_32FS << bfs_shift);
		break;
	case 24:
		mod |= (MOD_BCLK_24FS << bfs_shift);
		break;
	case 16:
		mod |= (MOD_BCLK_16FS << bfs_shift);
		break;
	case 64:
		mod |= (EXYNOS5420_MOD_BCLK_64FS << bfs_shift);
		break;
	case 96:
		mod |= (EXYNOS5420_MOD_BCLK_96FS << bfs_shift);
		break;
	case 128:
		mod |= (EXYNOS5420_MOD_BCLK_128FS << bfs_shift);
		break;
	case 192:
		mod |= (EXYNOS5420_MOD_BCLK_192FS << bfs_shift);
		break;
	case 256:
		mod |= (EXYNOS5420_MOD_BCLK_256FS << bfs_shift);
		break;
	default:
		dev_err(&i2s->pdev->dev, "Wrong BCLK Divider!\n");
		return;
	}

	writel(mod, i2s->addr + I2SMOD);
}

/* Sample-Size */
static inline int get_blc(struct i2s_dai *i2s)
{
	int blc = readl(i2s->addr + I2SMOD);

	blc = (blc >> 13) & 0x3;

	switch (blc) {
	case 2: return 24;
	case 1:	return 8;
	default: return 16;
	}
}

/* TX Channel Control */
static void i2s_txctrl(struct i2s_dai *i2s, int on)
{
	void __iomem *addr = i2s->addr;
	int txr_off = i2s->variant_regs->txr_off;
	u32 con = readl(addr + I2SCON);
	u32 mod = readl(addr + I2SMOD) & ~(3 << txr_off);

	if (on) {
		con |= CON_ACTIVE;
		con &= ~CON_TXCH_PAUSE;

		if (is_secondary(i2s)) {
			con |= CON_TXSDMA_ACTIVE;
			con &= ~CON_TXSDMA_PAUSE;
		} else {
			con |= CON_TXDMA_ACTIVE;
			con &= ~CON_TXDMA_PAUSE;
		}

		if (any_rx_active(i2s))
			mod |= 2 << txr_off;
		else
			mod |= 0 << txr_off;
	} else {
		if (is_secondary(i2s)) {
			con |=  CON_TXSDMA_PAUSE;
			con &= ~CON_TXSDMA_ACTIVE;
		} else {
			con |=  CON_TXDMA_PAUSE;
			con &= ~CON_TXDMA_ACTIVE;
		}

		if (other_tx_active(i2s)) {
			writel(con, addr + I2SCON);
			return;
		}

		con |=  CON_TXCH_PAUSE;

		if (any_rx_active(i2s))
			mod |= 1 << txr_off;
		else
			con &= ~CON_ACTIVE;
	}

	writel(mod, addr + I2SMOD);
	writel(con, addr + I2SCON);
}

/* RX Channel Control */
static void i2s_rxctrl(struct i2s_dai *i2s, int on)
{
	void __iomem *addr = i2s->addr;
	int txr_off = i2s->variant_regs->txr_off;
	u32 con = readl(addr + I2SCON);
	u32 mod = readl(addr + I2SMOD) & ~(3 << txr_off);

	if (on) {
		con |= CON_RXDMA_ACTIVE | CON_ACTIVE;
		con &= ~(CON_RXDMA_PAUSE | CON_RXCH_PAUSE);

		if (any_tx_active(i2s))
			mod |= 2 << txr_off;
		else
			mod |= 1 << txr_off;
	} else {
		con |=  CON_RXDMA_PAUSE | CON_RXCH_PAUSE;
		con &= ~CON_RXDMA_ACTIVE;

		if (any_tx_active(i2s))
			mod |= 0 << txr_off;
		else
			con &= ~CON_ACTIVE;
	}

	writel(mod, addr + I2SMOD);
	writel(con, addr + I2SCON);
}

/* Flush FIFO of an interface */
static inline void i2s_fifo(struct i2s_dai *i2s, u32 flush)
{
	void __iomem *fic;
	u32 val;

	if (!i2s)
		return;

	if (is_secondary(i2s))
		fic = i2s->addr + I2SFICS;
	else
		fic = i2s->addr + I2SFIC;

	/* Flush the FIFO */
	writel(readl(fic) | flush, fic);

	/* Be patient */
	val = msecs_to_loops(1) / 1000; /* 1 usec */
	while (--val)
		cpu_relax();

	writel(readl(fic) & ~flush, fic);
}

static int i2s_set_sysclk(struct snd_soc_dai *dai,
	  int clk_id, unsigned int rfs, int dir)
{
	struct i2s_dai *i2s = to_info(dai);
	struct i2s_dai *other = get_other_dai(i2s);
	const struct samsung_i2s_variant_regs *i2s_regs = i2s->variant_regs;
	unsigned int cdcon_mask = 1 << i2s_regs->cdclkcon_off;
	unsigned int rsrc_mask = 1 << i2s_regs->rclksrc_off;
	u32 mod, mask, val = 0;
	unsigned long flags;
<<<<<<< HEAD

=======
	int ret = 0;

	pm_runtime_get_sync(dai->dev);

>>>>>>> 286cd8c7
	spin_lock_irqsave(i2s->lock, flags);
	mod = readl(i2s->addr + I2SMOD);
	spin_unlock_irqrestore(i2s->lock, flags);

	switch (clk_id) {
	case SAMSUNG_I2S_OPCLK:
		mask = MOD_OPCLK_MASK;
		val = (dir << MOD_OPCLK_SHIFT) & MOD_OPCLK_MASK;
		break;
	case SAMSUNG_I2S_CDCLK:
		mask = 1 << i2s_regs->cdclkcon_off;
		/* Shouldn't matter in GATING(CLOCK_IN) mode */
		if (dir == SND_SOC_CLOCK_IN)
			rfs = 0;

		if ((rfs && other && other->rfs && (other->rfs != rfs)) ||
				(any_active(i2s) &&
				(((dir == SND_SOC_CLOCK_IN)
					&& !(mod & cdcon_mask)) ||
				((dir == SND_SOC_CLOCK_OUT)
					&& (mod & cdcon_mask))))) {
			dev_err(&i2s->pdev->dev,
				"%s:%d Other DAI busy\n", __func__, __LINE__);
			ret = -EAGAIN;
			goto err;
		}

		if (dir == SND_SOC_CLOCK_IN)
			val = 1 << i2s_regs->cdclkcon_off;

		i2s->rfs = rfs;
		break;

	case SAMSUNG_I2S_RCLKSRC_0: /* clock corrsponding to IISMOD[10] := 0 */
	case SAMSUNG_I2S_RCLKSRC_1: /* clock corrsponding to IISMOD[10] := 1 */
		mask = 1 << i2s_regs->rclksrc_off;

		if ((i2s->quirks & QUIRK_NO_MUXPSR)
				|| (clk_id == SAMSUNG_I2S_RCLKSRC_0))
			clk_id = 0;
		else
			clk_id = 1;

		if (!any_active(i2s)) {
			if (i2s->op_clk && !IS_ERR(i2s->op_clk)) {
				if ((clk_id && !(mod & rsrc_mask)) ||
					(!clk_id && (mod & rsrc_mask))) {
					clk_disable_unprepare(i2s->op_clk);
					clk_put(i2s->op_clk);
				} else {
					i2s->rclk_srcrate =
						clk_get_rate(i2s->op_clk);
					goto done;
				}
			}

			if (clk_id)
				i2s->op_clk = clk_get(&i2s->pdev->dev,
						"i2s_opclk1");
			else
				i2s->op_clk = clk_get(&i2s->pdev->dev,
						"i2s_opclk0");

			if (WARN_ON(IS_ERR(i2s->op_clk))) {
				ret = PTR_ERR(i2s->op_clk);
				i2s->op_clk = NULL;
				goto err;
			}

			ret = clk_prepare_enable(i2s->op_clk);
			if (ret) {
				clk_put(i2s->op_clk);
				i2s->op_clk = NULL;
				goto err;
			}
			i2s->rclk_srcrate = clk_get_rate(i2s->op_clk);

			/* Over-ride the other's */
			if (other) {
				other->op_clk = i2s->op_clk;
				other->rclk_srcrate = i2s->rclk_srcrate;
			}
		} else if ((!clk_id && (mod & rsrc_mask))
				|| (clk_id && !(mod & rsrc_mask))) {
			dev_err(&i2s->pdev->dev,
				"%s:%d Other DAI busy\n", __func__, __LINE__);
			ret = -EAGAIN;
			goto err;
		} else {
			/* Call can't be on the active DAI */
			i2s->op_clk = other->op_clk;
			i2s->rclk_srcrate = other->rclk_srcrate;
			goto done;
		}

		if (clk_id == 1)
			val = 1 << i2s_regs->rclksrc_off;
		break;
	default:
		dev_err(&i2s->pdev->dev, "We don't serve that!\n");
		ret = -EINVAL;
		goto err;
	}

	spin_lock_irqsave(i2s->lock, flags);
	mod = readl(i2s->addr + I2SMOD);
	mod = (mod & ~mask) | val;
	writel(mod, i2s->addr + I2SMOD);
	spin_unlock_irqrestore(i2s->lock, flags);
<<<<<<< HEAD
=======
done:
	pm_runtime_put(dai->dev);
>>>>>>> 286cd8c7

	return 0;
err:
	pm_runtime_put(dai->dev);
	return ret;
}

static int i2s_set_fmt(struct snd_soc_dai *dai,
	unsigned int fmt)
{
	struct i2s_dai *i2s = to_info(dai);
	struct i2s_dai *other = get_other_dai(i2s);
	int lrp_shift, sdf_shift, sdf_mask, lrp_rlow, mod_slave;
	u32 mod, tmp = 0;
	unsigned long flags;

	lrp_shift = i2s->variant_regs->lrp_off;
	sdf_shift = i2s->variant_regs->sdf_off;
	mod_slave = 1 << i2s->variant_regs->mss_off;

	sdf_mask = MOD_SDF_MASK << sdf_shift;
	lrp_rlow = MOD_LR_RLOW << lrp_shift;

	/* Format is priority */
	switch (fmt & SND_SOC_DAIFMT_FORMAT_MASK) {
	case SND_SOC_DAIFMT_RIGHT_J:
		tmp |= lrp_rlow;
		tmp |= (MOD_SDF_MSB << sdf_shift);
		break;
	case SND_SOC_DAIFMT_LEFT_J:
		tmp |= lrp_rlow;
		tmp |= (MOD_SDF_LSB << sdf_shift);
		break;
	case SND_SOC_DAIFMT_I2S:
		tmp |= (MOD_SDF_IIS << sdf_shift);
		break;
	default:
		dev_err(&i2s->pdev->dev, "Format not supported\n");
		return -EINVAL;
	}

	/*
	 * INV flag is relative to the FORMAT flag - if set it simply
	 * flips the polarity specified by the Standard
	 */
	switch (fmt & SND_SOC_DAIFMT_INV_MASK) {
	case SND_SOC_DAIFMT_NB_NF:
		break;
	case SND_SOC_DAIFMT_NB_IF:
		if (tmp & lrp_rlow)
			tmp &= ~lrp_rlow;
		else
			tmp |= lrp_rlow;
		break;
	default:
		dev_err(&i2s->pdev->dev, "Polarity not supported\n");
		return -EINVAL;
	}

	switch (fmt & SND_SOC_DAIFMT_MASTER_MASK) {
	case SND_SOC_DAIFMT_CBM_CFM:
		tmp |= mod_slave;
		break;
	case SND_SOC_DAIFMT_CBS_CFS:
		/*
		 * Set default source clock in Master mode, only when the
		 * CLK_I2S_RCLK_SRC clock is not exposed so we ensure any
		 * clock configuration assigned in DT is not overwritten.
		 */
<<<<<<< HEAD
		if (i2s->rclk_srcrate == 0 && i2s->clk_data.clks == NULL)
=======
		if (i2s->rclk_srcrate == 0 && i2s->clk_data.clks == NULL &&
		    other->clk_data.clks == NULL)
>>>>>>> 286cd8c7
			i2s_set_sysclk(dai, SAMSUNG_I2S_RCLKSRC_0,
							0, SND_SOC_CLOCK_IN);
		break;
	default:
		dev_err(&i2s->pdev->dev, "master/slave format not supported\n");
		return -EINVAL;
	}

<<<<<<< HEAD
=======
	pm_runtime_get_sync(dai->dev);
>>>>>>> 286cd8c7
	spin_lock_irqsave(i2s->lock, flags);
	mod = readl(i2s->addr + I2SMOD);
	/*
	 * Don't change the I2S mode if any controller is active on this
	 * channel.
	 */
	if (any_active(i2s) &&
		((mod & (sdf_mask | lrp_rlow | mod_slave)) != tmp)) {
		spin_unlock_irqrestore(i2s->lock, flags);
<<<<<<< HEAD
=======
		pm_runtime_put(dai->dev);
>>>>>>> 286cd8c7
		dev_err(&i2s->pdev->dev,
				"%s:%d Other DAI busy\n", __func__, __LINE__);
		return -EAGAIN;
	}

	mod &= ~(sdf_mask | lrp_rlow | mod_slave);
	mod |= tmp;
	writel(mod, i2s->addr + I2SMOD);
	spin_unlock_irqrestore(i2s->lock, flags);
<<<<<<< HEAD
=======
	pm_runtime_put(dai->dev);
>>>>>>> 286cd8c7

	return 0;
}

static int i2s_hw_params(struct snd_pcm_substream *substream,
	struct snd_pcm_hw_params *params, struct snd_soc_dai *dai)
{
	struct i2s_dai *i2s = to_info(dai);
	struct i2s_dai *other = get_other_dai(i2s);
	u32 mod, mask = 0, val = 0;
<<<<<<< HEAD
	unsigned long flags;
=======
	struct clk *rclksrc;
	unsigned long flags;

	WARN_ON(!pm_runtime_active(dai->dev));
>>>>>>> 286cd8c7

	if (!is_secondary(i2s))
		mask |= (MOD_DC2_EN | MOD_DC1_EN);

	switch (params_channels(params)) {
	case 6:
		val |= MOD_DC2_EN;
		/* fall through */
	case 4:
		val |= MOD_DC1_EN;
		break;
	case 2:
		if (substream->stream == SNDRV_PCM_STREAM_PLAYBACK)
			i2s->dma_playback.addr_width = 4;
		else
			i2s->dma_capture.addr_width = 4;
		break;
	case 1:
		if (substream->stream == SNDRV_PCM_STREAM_PLAYBACK)
			i2s->dma_playback.addr_width = 2;
		else
			i2s->dma_capture.addr_width = 2;

		break;
	default:
		dev_err(&i2s->pdev->dev, "%d channels not supported\n",
				params_channels(params));
		return -EINVAL;
	}

	if (is_secondary(i2s))
		mask |= MOD_BLCS_MASK;
	else
		mask |= MOD_BLCP_MASK;

	if (is_manager(i2s))
		mask |= MOD_BLC_MASK;

	switch (params_width(params)) {
	case 8:
		if (is_secondary(i2s))
			val |= MOD_BLCS_8BIT;
		else
			val |= MOD_BLCP_8BIT;
		if (is_manager(i2s))
			val |= MOD_BLC_8BIT;
		break;
	case 16:
		if (is_secondary(i2s))
			val |= MOD_BLCS_16BIT;
		else
			val |= MOD_BLCP_16BIT;
		if (is_manager(i2s))
			val |= MOD_BLC_16BIT;
		break;
	case 24:
		if (is_secondary(i2s))
			val |= MOD_BLCS_24BIT;
		else
			val |= MOD_BLCP_24BIT;
		if (is_manager(i2s))
			val |= MOD_BLC_24BIT;
		break;
	default:
		dev_err(&i2s->pdev->dev, "Format(%d) not supported\n",
				params_format(params));
		return -EINVAL;
	}

	spin_lock_irqsave(i2s->lock, flags);
	mod = readl(i2s->addr + I2SMOD);
	mod = (mod & ~mask) | val;
	writel(mod, i2s->addr + I2SMOD);
	spin_unlock_irqrestore(i2s->lock, flags);

	snd_soc_dai_init_dma_data(dai, &i2s->dma_playback, &i2s->dma_capture);

	i2s->frmclk = params_rate(params);

	rclksrc = i2s->clk_table[CLK_I2S_RCLK_SRC];
	if (!rclksrc || IS_ERR(rclksrc))
		rclksrc = other->clk_table[CLK_I2S_RCLK_SRC];

	if (rclksrc && !IS_ERR(rclksrc))
		i2s->rclk_srcrate = clk_get_rate(rclksrc);

	return 0;
}

/* We set constraints on the substream acc to the version of I2S */
static int i2s_startup(struct snd_pcm_substream *substream,
	  struct snd_soc_dai *dai)
{
	struct i2s_dai *i2s = to_info(dai);
	struct i2s_dai *other = get_other_dai(i2s);
	unsigned long flags;

	pm_runtime_get_sync(dai->dev);

	spin_lock_irqsave(&lock, flags);

	i2s->mode |= DAI_OPENED;

	if (is_manager(other))
		i2s->mode &= ~DAI_MANAGER;
	else
		i2s->mode |= DAI_MANAGER;

	if (!any_active(i2s) && (i2s->quirks & QUIRK_NEED_RSTCLR))
		writel(CON_RSTCLR, i2s->addr + I2SCON);

	spin_unlock_irqrestore(&lock, flags);

	return 0;
}

static void i2s_shutdown(struct snd_pcm_substream *substream,
	struct snd_soc_dai *dai)
{
	struct i2s_dai *i2s = to_info(dai);
	struct i2s_dai *other = get_other_dai(i2s);
	unsigned long flags;

	spin_lock_irqsave(&lock, flags);

	i2s->mode &= ~DAI_OPENED;
	i2s->mode &= ~DAI_MANAGER;

	if (is_opened(other))
		other->mode |= DAI_MANAGER;

	/* Reset any constraint on RFS and BFS */
	i2s->rfs = 0;
	i2s->bfs = 0;

	spin_unlock_irqrestore(&lock, flags);

	pm_runtime_put(dai->dev);
}

static int config_setup(struct i2s_dai *i2s)
{
	struct i2s_dai *other = get_other_dai(i2s);
	unsigned rfs, bfs, blc;
	u32 psr;

	blc = get_blc(i2s);

	bfs = i2s->bfs;

	if (!bfs && other)
		bfs = other->bfs;

	/* Select least possible multiple(2) if no constraint set */
	if (!bfs)
		bfs = blc * 2;

	rfs = i2s->rfs;

	if (!rfs && other)
		rfs = other->rfs;

	if ((rfs == 256 || rfs == 512) && (blc == 24)) {
		dev_err(&i2s->pdev->dev,
			"%d-RFS not supported for 24-blc\n", rfs);
		return -EINVAL;
	}

	if (!rfs) {
		if (bfs == 16 || bfs == 32)
			rfs = 256;
		else
			rfs = 384;
	}

	/* If already setup and running */
	if (any_active(i2s) && (get_rfs(i2s) != rfs || get_bfs(i2s) != bfs)) {
		dev_err(&i2s->pdev->dev,
				"%s:%d Other DAI busy\n", __func__, __LINE__);
		return -EAGAIN;
	}

	set_bfs(i2s, bfs);
	set_rfs(i2s, rfs);

	/* Don't bother with PSR in Slave mode */
	if (is_slave(i2s))
		return 0;

	if (!(i2s->quirks & QUIRK_NO_MUXPSR)) {
		struct clk *rclksrc = i2s->clk_table[CLK_I2S_RCLK_SRC];

		if (i2s->rclk_srcrate == 0 && rclksrc && !IS_ERR(rclksrc))
			i2s->rclk_srcrate = clk_get_rate(rclksrc);

		psr = i2s->rclk_srcrate / i2s->frmclk / rfs;
		writel(((psr - 1) << 8) | PSR_PSREN, i2s->addr + I2SPSR);
		dev_dbg(&i2s->pdev->dev,
			"RCLK_SRC=%luHz PSR=%u, RCLK=%dfs, BCLK=%dfs\n",
				i2s->rclk_srcrate, psr, rfs, bfs);
	}

	return 0;
}

static int i2s_trigger(struct snd_pcm_substream *substream,
	int cmd, struct snd_soc_dai *dai)
{
	int capture = (substream->stream == SNDRV_PCM_STREAM_CAPTURE);
	struct snd_soc_pcm_runtime *rtd = substream->private_data;
	struct i2s_dai *i2s = to_info(rtd->cpu_dai);
	unsigned long flags;

	switch (cmd) {
	case SNDRV_PCM_TRIGGER_START:
	case SNDRV_PCM_TRIGGER_RESUME:
	case SNDRV_PCM_TRIGGER_PAUSE_RELEASE:
		pm_runtime_get_sync(dai->dev);
		spin_lock_irqsave(i2s->lock, flags);

		if (config_setup(i2s)) {
			spin_unlock_irqrestore(i2s->lock, flags);
			return -EINVAL;
		}

		if (capture)
			i2s_rxctrl(i2s, 1);
		else
			i2s_txctrl(i2s, 1);

		spin_unlock_irqrestore(i2s->lock, flags);
		break;
	case SNDRV_PCM_TRIGGER_STOP:
	case SNDRV_PCM_TRIGGER_SUSPEND:
	case SNDRV_PCM_TRIGGER_PAUSE_PUSH:
		spin_lock_irqsave(i2s->lock, flags);

		if (capture) {
			i2s_rxctrl(i2s, 0);
			i2s_fifo(i2s, FIC_RXFLUSH);
		} else {
			i2s_txctrl(i2s, 0);
			i2s_fifo(i2s, FIC_TXFLUSH);
		}

		spin_unlock_irqrestore(i2s->lock, flags);
		pm_runtime_put(dai->dev);
		break;
	}

	return 0;
}

static int i2s_set_clkdiv(struct snd_soc_dai *dai,
	int div_id, int div)
{
	struct i2s_dai *i2s = to_info(dai);
	struct i2s_dai *other = get_other_dai(i2s);

	switch (div_id) {
	case SAMSUNG_I2S_DIV_BCLK:
		pm_runtime_get_sync(dai->dev);
		if ((any_active(i2s) && div && (get_bfs(i2s) != div))
			|| (other && other->bfs && (other->bfs != div))) {
			pm_runtime_put(dai->dev);
			dev_err(&i2s->pdev->dev,
				"%s:%d Other DAI busy\n", __func__, __LINE__);
			return -EAGAIN;
		}
		i2s->bfs = div;
		pm_runtime_put(dai->dev);
		break;
	default:
		dev_err(&i2s->pdev->dev,
			"Invalid clock divider(%d)\n", div_id);
		return -EINVAL;
	}

	return 0;
}

static snd_pcm_sframes_t
i2s_delay(struct snd_pcm_substream *substream, struct snd_soc_dai *dai)
{
	struct i2s_dai *i2s = to_info(dai);
	u32 reg = readl(i2s->addr + I2SFIC);
	snd_pcm_sframes_t delay;
	const struct samsung_i2s_variant_regs *i2s_regs = i2s->variant_regs;

	WARN_ON(!pm_runtime_active(dai->dev));

	if (substream->stream == SNDRV_PCM_STREAM_CAPTURE)
		delay = FIC_RXCOUNT(reg);
	else if (is_secondary(i2s))
		delay = FICS_TXCOUNT(readl(i2s->addr + I2SFICS));
	else
		delay = (reg >> i2s_regs->ftx0cnt_off) & 0x7f;

	return delay;
}

#ifdef CONFIG_PM
static int i2s_suspend(struct snd_soc_dai *dai)
{
	return pm_runtime_force_suspend(dai->dev);
}

static int i2s_resume(struct snd_soc_dai *dai)
{
	return pm_runtime_force_resume(dai->dev);
}
#else
#define i2s_suspend NULL
#define i2s_resume  NULL
#endif

static int samsung_i2s_dai_probe(struct snd_soc_dai *dai)
{
	struct i2s_dai *i2s = to_info(dai);
	struct i2s_dai *other = get_other_dai(i2s);
	unsigned long flags;

	pm_runtime_get_sync(dai->dev);

	if (is_secondary(i2s)) { /* If this is probe on the secondary DAI */
		snd_soc_dai_init_dma_data(dai, &other->sec_dai->dma_playback,
					   NULL);
	} else {
		snd_soc_dai_init_dma_data(dai, &i2s->dma_playback,
					   &i2s->dma_capture);

		if (i2s->quirks & QUIRK_NEED_RSTCLR)
			writel(CON_RSTCLR, i2s->addr + I2SCON);

		if (i2s->quirks & QUIRK_SUPPORTS_IDMA)
			idma_reg_addr_init(i2s->addr,
					i2s->sec_dai->idma_playback.addr);
	}

	/* Reset any constraint on RFS and BFS */
	i2s->rfs = 0;
	i2s->bfs = 0;
	i2s->rclk_srcrate = 0;

	spin_lock_irqsave(i2s->lock, flags);
	i2s_txctrl(i2s, 0);
	i2s_rxctrl(i2s, 0);
	i2s_fifo(i2s, FIC_TXFLUSH);
	i2s_fifo(other, FIC_TXFLUSH);
	i2s_fifo(i2s, FIC_RXFLUSH);
	spin_unlock_irqrestore(i2s->lock, flags);

	/* Gate CDCLK by default */
	if (!is_opened(other))
		i2s_set_sysclk(dai, SAMSUNG_I2S_CDCLK,
				0, SND_SOC_CLOCK_IN);
	pm_runtime_put(dai->dev);

	return 0;
}

static int samsung_i2s_dai_remove(struct snd_soc_dai *dai)
{
	struct i2s_dai *i2s = snd_soc_dai_get_drvdata(dai);
	unsigned long flags;
<<<<<<< HEAD
=======

	pm_runtime_get_sync(dai->dev);
>>>>>>> 286cd8c7

	if (!is_secondary(i2s)) {
		if (i2s->quirks & QUIRK_NEED_RSTCLR) {
			spin_lock_irqsave(i2s->lock, flags);
			writel(0, i2s->addr + I2SCON);
			spin_unlock_irqrestore(i2s->lock, flags);
		}
	}

	pm_runtime_put(dai->dev);

	return 0;
}

static const struct snd_soc_dai_ops samsung_i2s_dai_ops = {
	.trigger = i2s_trigger,
	.hw_params = i2s_hw_params,
	.set_fmt = i2s_set_fmt,
	.set_clkdiv = i2s_set_clkdiv,
	.set_sysclk = i2s_set_sysclk,
	.startup = i2s_startup,
	.shutdown = i2s_shutdown,
	.delay = i2s_delay,
};

static const struct snd_soc_component_driver samsung_i2s_component = {
	.name		= "samsung-i2s",
};

#define SAMSUNG_I2S_FMTS	(SNDRV_PCM_FMTBIT_S8 | \
					SNDRV_PCM_FMTBIT_S16_LE | \
					SNDRV_PCM_FMTBIT_S24_LE)

static struct i2s_dai *i2s_alloc_dai(struct platform_device *pdev,
				const struct samsung_i2s_dai_data *i2s_dai_data,
				bool sec)
{
	struct i2s_dai *i2s;

	i2s = devm_kzalloc(&pdev->dev, sizeof(struct i2s_dai), GFP_KERNEL);
	if (i2s == NULL)
		return NULL;

	i2s->pdev = pdev;
	i2s->pri_dai = NULL;
	i2s->sec_dai = NULL;
	i2s->i2s_dai_drv.id = 1;
	i2s->i2s_dai_drv.symmetric_rates = 1;
	i2s->i2s_dai_drv.probe = samsung_i2s_dai_probe;
	i2s->i2s_dai_drv.remove = samsung_i2s_dai_remove;
	i2s->i2s_dai_drv.ops = &samsung_i2s_dai_ops;
	i2s->i2s_dai_drv.suspend = i2s_suspend;
	i2s->i2s_dai_drv.resume = i2s_resume;
	i2s->i2s_dai_drv.playback.channels_min = 1;
	i2s->i2s_dai_drv.playback.channels_max = 2;
	i2s->i2s_dai_drv.playback.rates = i2s_dai_data->pcm_rates;
	i2s->i2s_dai_drv.playback.formats = SAMSUNG_I2S_FMTS;

	if (!sec) {
		i2s->i2s_dai_drv.name = SAMSUNG_I2S_DAI;
		i2s->i2s_dai_drv.capture.channels_min = 1;
		i2s->i2s_dai_drv.capture.channels_max = 2;
		i2s->i2s_dai_drv.capture.rates = i2s_dai_data->pcm_rates;
		i2s->i2s_dai_drv.capture.formats = SAMSUNG_I2S_FMTS;
	} else {
		i2s->i2s_dai_drv.name = SAMSUNG_I2S_DAI_SEC;
	}
	return i2s;
}

#ifdef CONFIG_PM
static int i2s_runtime_suspend(struct device *dev)
{
	struct i2s_dai *i2s = dev_get_drvdata(dev);

	i2s->suspend_i2smod = readl(i2s->addr + I2SMOD);
	i2s->suspend_i2scon = readl(i2s->addr + I2SCON);
	i2s->suspend_i2spsr = readl(i2s->addr + I2SPSR);

	if (i2s->op_clk)
		clk_disable_unprepare(i2s->op_clk);
	clk_disable_unprepare(i2s->clk);

	return 0;
}

static int i2s_runtime_resume(struct device *dev)
{
	struct i2s_dai *i2s = dev_get_drvdata(dev);
	int ret;

	ret = clk_prepare_enable(i2s->clk);
	if (ret)
		return ret;

	if (i2s->op_clk) {
		ret = clk_prepare_enable(i2s->op_clk);
		if (ret) {
			clk_disable_unprepare(i2s->clk);
			return ret;
		}
	}

	writel(i2s->suspend_i2scon, i2s->addr + I2SCON);
	writel(i2s->suspend_i2smod, i2s->addr + I2SMOD);
	writel(i2s->suspend_i2spsr, i2s->addr + I2SPSR);

	return 0;
}
#endif /* CONFIG_PM */

static void i2s_unregister_clocks(struct i2s_dai *i2s)
{
	int i;

	for (i = 0; i < i2s->clk_data.clk_num; i++) {
		if (!IS_ERR(i2s->clk_table[i]))
			clk_unregister(i2s->clk_table[i]);
	}
}

static void i2s_unregister_clock_provider(struct platform_device *pdev)
{
	struct i2s_dai *i2s = dev_get_drvdata(&pdev->dev);

	of_clk_del_provider(pdev->dev.of_node);
	i2s_unregister_clocks(i2s);
}

static int i2s_register_clock_provider(struct platform_device *pdev)
{
	const char * const i2s_clk_desc[] = { "cdclk", "rclk_src", "prescaler" };
	const char *clk_name[2] = { "i2s_opclk0", "i2s_opclk1" };
	const char *p_names[2] = { NULL };
	struct device *dev = &pdev->dev;
	struct i2s_dai *i2s = dev_get_drvdata(dev);
	const struct samsung_i2s_variant_regs *reg_info = i2s->variant_regs;
	const char *i2s_clk_name[ARRAY_SIZE(i2s_clk_desc)];
	struct clk *rclksrc;
	int ret, i;

	/* Register the clock provider only if it's expected in the DTB */
	if (!of_find_property(dev->of_node, "#clock-cells", NULL))
		return 0;

	/* Get the RCLKSRC mux clock parent clock names */
	for (i = 0; i < ARRAY_SIZE(p_names); i++) {
		rclksrc = clk_get(dev, clk_name[i]);
		if (IS_ERR(rclksrc))
			continue;
		p_names[i] = __clk_get_name(rclksrc);
		clk_put(rclksrc);
	}

	for (i = 0; i < ARRAY_SIZE(i2s_clk_desc); i++) {
		i2s_clk_name[i] = devm_kasprintf(dev, GFP_KERNEL, "%s_%s",
						dev_name(dev), i2s_clk_desc[i]);
		if (!i2s_clk_name[i])
			return -ENOMEM;
	}

	if (!(i2s->quirks & QUIRK_NO_MUXPSR)) {
		/* Activate the prescaler */
		u32 val = readl(i2s->addr + I2SPSR);
		writel(val | PSR_PSREN, i2s->addr + I2SPSR);

		i2s->clk_table[CLK_I2S_RCLK_SRC] = clk_register_mux(dev,
				i2s_clk_name[CLK_I2S_RCLK_SRC], p_names,
				ARRAY_SIZE(p_names),
				CLK_SET_RATE_NO_REPARENT | CLK_SET_RATE_PARENT,
				i2s->addr + I2SMOD, reg_info->rclksrc_off,
				1, 0, i2s->lock);

		i2s->clk_table[CLK_I2S_RCLK_PSR] = clk_register_divider(dev,
				i2s_clk_name[CLK_I2S_RCLK_PSR],
				i2s_clk_name[CLK_I2S_RCLK_SRC],
				CLK_SET_RATE_PARENT,
				i2s->addr + I2SPSR, 8, 6, 0, i2s->lock);

		p_names[0] = i2s_clk_name[CLK_I2S_RCLK_PSR];
		i2s->clk_data.clk_num = 2;
	}

	i2s->clk_table[CLK_I2S_CDCLK] = clk_register_gate(dev,
				i2s_clk_name[CLK_I2S_CDCLK], p_names[0],
				CLK_SET_RATE_PARENT,
				i2s->addr + I2SMOD, reg_info->cdclkcon_off,
				CLK_GATE_SET_TO_DISABLE, i2s->lock);

	i2s->clk_data.clk_num += 1;
	i2s->clk_data.clks = i2s->clk_table;

	ret = of_clk_add_provider(dev->of_node, of_clk_src_onecell_get,
				  &i2s->clk_data);
	if (ret < 0) {
		dev_err(dev, "failed to add clock provider: %d\n", ret);
		i2s_unregister_clocks(i2s);
	}

	return ret;
}

static int samsung_i2s_probe(struct platform_device *pdev)
{
	struct i2s_dai *pri_dai, *sec_dai = NULL;
	struct s3c_audio_pdata *i2s_pdata = pdev->dev.platform_data;
	struct resource *res;
	u32 regs_base, quirks = 0, idma_addr = 0;
	struct device_node *np = pdev->dev.of_node;
	const struct samsung_i2s_dai_data *i2s_dai_data;
	int ret;

	if (IS_ENABLED(CONFIG_OF) && pdev->dev.of_node)
		i2s_dai_data = of_device_get_match_data(&pdev->dev);
	else
		i2s_dai_data = (struct samsung_i2s_dai_data *)
				platform_get_device_id(pdev)->driver_data;

	pri_dai = i2s_alloc_dai(pdev, i2s_dai_data, false);
	if (!pri_dai) {
		dev_err(&pdev->dev, "Unable to alloc I2S_pri\n");
		return -ENOMEM;
	}

	spin_lock_init(&pri_dai->spinlock);
	pri_dai->lock = &pri_dai->spinlock;

	if (!np) {
		if (i2s_pdata == NULL) {
			dev_err(&pdev->dev, "Can't work without s3c_audio_pdata\n");
			return -EINVAL;
		}

<<<<<<< HEAD
		pri_dai->dma_playback.slave = i2s_pdata->dma_playback;
		pri_dai->dma_capture.slave = i2s_pdata->dma_capture;

		if (&i2s_pdata->type)
			i2s_cfg = &i2s_pdata->type.i2s;
=======
		pri_dai->dma_playback.filter_data = i2s_pdata->dma_playback;
		pri_dai->dma_capture.filter_data = i2s_pdata->dma_capture;
		pri_dai->filter = i2s_pdata->dma_filter;
>>>>>>> 286cd8c7

		quirks = i2s_pdata->type.quirks;
		idma_addr = i2s_pdata->type.idma_addr;
	} else {
		quirks = i2s_dai_data->quirks;
		if (of_property_read_u32(np, "samsung,idma-addr",
					 &idma_addr)) {
			if (quirks & QUIRK_SUPPORTS_IDMA) {
				dev_info(&pdev->dev, "idma address is not"\
						"specified");
			}
		}
	}
	quirks &= ~(QUIRK_SEC_DAI | QUIRK_SUPPORTS_IDMA);

	res = platform_get_resource(pdev, IORESOURCE_MEM, 0);
	pri_dai->addr = devm_ioremap_resource(&pdev->dev, res);
	if (IS_ERR(pri_dai->addr))
		return PTR_ERR(pri_dai->addr);

	regs_base = res->start;

	pri_dai->clk = devm_clk_get(&pdev->dev, "iis");
	if (IS_ERR(pri_dai->clk)) {
		dev_err(&pdev->dev, "Failed to get iis clock\n");
		return PTR_ERR(pri_dai->clk);
	}

	ret = clk_prepare_enable(pri_dai->clk);
	if (ret != 0) {
		dev_err(&pdev->dev, "failed to enable clock: %d\n", ret);
		return ret;
	}
	pri_dai->dma_playback.addr = regs_base + I2STXD;
	pri_dai->dma_capture.addr = regs_base + I2SRXD;
	pri_dai->dma_playback.chan_name = "tx";
	pri_dai->dma_capture.chan_name = "rx";
	pri_dai->dma_playback.addr_width = 4;
	pri_dai->dma_capture.addr_width = 4;
	pri_dai->quirks = quirks;
	pri_dai->variant_regs = i2s_dai_data->i2s_variant_regs;

	if (quirks & QUIRK_PRI_6CHAN)
		pri_dai->i2s_dai_drv.playback.channels_max = 6;

	ret = samsung_asoc_dma_platform_register(&pdev->dev, pri_dai->filter,
						 NULL, NULL);
	if (ret < 0)
		goto err_disable_clk;

	ret = devm_snd_soc_register_component(&pdev->dev,
					&samsung_i2s_component,
					&pri_dai->i2s_dai_drv, 1);
	if (ret < 0)
		goto err_disable_clk;

	if (quirks & QUIRK_SEC_DAI) {
		sec_dai = i2s_alloc_dai(pdev, i2s_dai_data, true);
		if (!sec_dai) {
			dev_err(&pdev->dev, "Unable to alloc I2S_sec\n");
			ret = -ENOMEM;
			goto err_disable_clk;
		}

		sec_dai->lock = &pri_dai->spinlock;
		sec_dai->variant_regs = pri_dai->variant_regs;
		sec_dai->dma_playback.addr = regs_base + I2STXDS;
		sec_dai->dma_playback.chan_name = "tx-sec";

<<<<<<< HEAD
		if (!np)
			sec_dai->dma_playback.slave = i2s_pdata->dma_play_sec;
=======
		if (!np) {
			sec_dai->dma_playback.filter_data = i2s_pdata->dma_play_sec;
			sec_dai->filter = i2s_pdata->dma_filter;
		}
>>>>>>> 286cd8c7

		sec_dai->dma_playback.addr_width = 4;
		sec_dai->addr = pri_dai->addr;
		sec_dai->clk = pri_dai->clk;
		sec_dai->quirks = quirks;
		sec_dai->idma_playback.addr = idma_addr;
		sec_dai->pri_dai = pri_dai;
		pri_dai->sec_dai = sec_dai;

		ret = samsung_asoc_dma_platform_register(&pdev->dev,
					sec_dai->filter, "tx-sec", NULL);
		if (ret < 0)
			goto err_disable_clk;

		ret = devm_snd_soc_register_component(&pdev->dev,
						&samsung_i2s_component,
						&sec_dai->i2s_dai_drv, 1);
		if (ret < 0)
			goto err_disable_clk;
	}

	if (i2s_pdata && i2s_pdata->cfg_gpio && i2s_pdata->cfg_gpio(pdev)) {
		dev_err(&pdev->dev, "Unable to configure gpio\n");
		ret = -EINVAL;
		goto err_disable_clk;
	}

	dev_set_drvdata(&pdev->dev, pri_dai);

	pm_runtime_set_active(&pdev->dev);
	pm_runtime_enable(&pdev->dev);

	ret = i2s_register_clock_provider(pdev);
	if (ret < 0)
		goto err_disable_pm;

	pri_dai->op_clk = clk_get_parent(pri_dai->clk_table[CLK_I2S_RCLK_SRC]);

	return 0;

err_disable_pm:
	pm_runtime_disable(&pdev->dev);
err_disable_clk:
	clk_disable_unprepare(pri_dai->clk);
	return ret;
}

static int samsung_i2s_remove(struct platform_device *pdev)
{
	struct i2s_dai *pri_dai;

	pri_dai = dev_get_drvdata(&pdev->dev);

	pm_runtime_get_sync(&pdev->dev);
	pm_runtime_disable(&pdev->dev);

	i2s_unregister_clock_provider(pdev);
	clk_disable_unprepare(pri_dai->clk);
	pm_runtime_put_noidle(&pdev->dev);

	return 0;
}

static const struct samsung_i2s_variant_regs i2sv3_regs = {
	.bfs_off = 1,
	.rfs_off = 3,
	.sdf_off = 5,
	.txr_off = 8,
	.rclksrc_off = 10,
	.mss_off = 11,
	.cdclkcon_off = 12,
	.lrp_off = 7,
	.bfs_mask = 0x3,
	.rfs_mask = 0x3,
	.ftx0cnt_off = 8,
};

static const struct samsung_i2s_variant_regs i2sv6_regs = {
	.bfs_off = 0,
	.rfs_off = 4,
	.sdf_off = 6,
	.txr_off = 8,
	.rclksrc_off = 10,
	.mss_off = 11,
	.cdclkcon_off = 12,
	.lrp_off = 15,
	.bfs_mask = 0xf,
	.rfs_mask = 0x3,
	.ftx0cnt_off = 8,
};

static const struct samsung_i2s_variant_regs i2sv7_regs = {
	.bfs_off = 0,
	.rfs_off = 4,
	.sdf_off = 7,
	.txr_off = 9,
	.rclksrc_off = 11,
	.mss_off = 12,
	.cdclkcon_off = 22,
	.lrp_off = 15,
	.bfs_mask = 0xf,
	.rfs_mask = 0x7,
	.ftx0cnt_off = 0,
};

static const struct samsung_i2s_variant_regs i2sv5_i2s1_regs = {
	.bfs_off = 0,
	.rfs_off = 3,
	.sdf_off = 6,
	.txr_off = 8,
	.rclksrc_off = 10,
	.mss_off = 11,
	.cdclkcon_off = 12,
	.lrp_off = 15,
	.bfs_mask = 0x7,
	.rfs_mask = 0x7,
	.ftx0cnt_off = 8,
};

static const struct samsung_i2s_dai_data i2sv3_dai_type = {
	.quirks = QUIRK_NO_MUXPSR,
	.pcm_rates = SNDRV_PCM_RATE_8000_96000,
	.i2s_variant_regs = &i2sv3_regs,
};

static const struct samsung_i2s_dai_data i2sv5_dai_type = {
	.quirks = QUIRK_PRI_6CHAN | QUIRK_SEC_DAI | QUIRK_NEED_RSTCLR |
			QUIRK_SUPPORTS_IDMA,
	.pcm_rates = SNDRV_PCM_RATE_8000_96000,
	.i2s_variant_regs = &i2sv3_regs,
};

static const struct samsung_i2s_dai_data i2sv6_dai_type = {
	.quirks = QUIRK_PRI_6CHAN | QUIRK_SEC_DAI | QUIRK_NEED_RSTCLR |
			QUIRK_SUPPORTS_TDM | QUIRK_SUPPORTS_IDMA,
	.pcm_rates = SNDRV_PCM_RATE_8000_96000,
	.i2s_variant_regs = &i2sv6_regs,
};

static const struct samsung_i2s_dai_data i2sv7_dai_type = {
	.quirks = QUIRK_PRI_6CHAN | QUIRK_SEC_DAI | QUIRK_NEED_RSTCLR |
			QUIRK_SUPPORTS_TDM,
	.pcm_rates = SNDRV_PCM_RATE_8000_192000,
	.i2s_variant_regs = &i2sv7_regs,
};

static const struct samsung_i2s_dai_data i2sv5_dai_type_i2s1 = {
	.quirks = QUIRK_PRI_6CHAN | QUIRK_NEED_RSTCLR,
	.pcm_rates = SNDRV_PCM_RATE_8000_96000,
	.i2s_variant_regs = &i2sv5_i2s1_regs,
};

static const struct platform_device_id samsung_i2s_driver_ids[] = {
	{
		.name           = "samsung-i2s",
		.driver_data	= (kernel_ulong_t)&i2sv3_dai_type,
	},
	{},
};
MODULE_DEVICE_TABLE(platform, samsung_i2s_driver_ids);

#ifdef CONFIG_OF
static const struct of_device_id exynos_i2s_match[] = {
	{
		.compatible = "samsung,s3c6410-i2s",
		.data = &i2sv3_dai_type,
	}, {
		.compatible = "samsung,s5pv210-i2s",
		.data = &i2sv5_dai_type,
	}, {
		.compatible = "samsung,exynos5420-i2s",
		.data = &i2sv6_dai_type,
	}, {
		.compatible = "samsung,exynos7-i2s",
		.data = &i2sv7_dai_type,
	}, {
		.compatible = "samsung,exynos7-i2s1",
		.data = &i2sv5_dai_type_i2s1,
	},
	{},
};
MODULE_DEVICE_TABLE(of, exynos_i2s_match);
#endif

static const struct dev_pm_ops samsung_i2s_pm = {
	SET_RUNTIME_PM_OPS(i2s_runtime_suspend,
				i2s_runtime_resume, NULL)
	SET_SYSTEM_SLEEP_PM_OPS(pm_runtime_force_suspend,
				     pm_runtime_force_resume)
};

static struct platform_driver samsung_i2s_driver = {
	.probe  = samsung_i2s_probe,
	.remove = samsung_i2s_remove,
	.id_table = samsung_i2s_driver_ids,
	.driver = {
		.name = "samsung-i2s",
		.of_match_table = of_match_ptr(exynos_i2s_match),
		.pm = &samsung_i2s_pm,
	},
};

module_platform_driver(samsung_i2s_driver);

/* Module information */
MODULE_AUTHOR("Jaswinder Singh, <jassisinghbrar@gmail.com>");
MODULE_DESCRIPTION("Samsung I2S Interface");
MODULE_ALIAS("platform:samsung-i2s");
MODULE_LICENSE("GPL");<|MERGE_RESOLUTION|>--- conflicted
+++ resolved
@@ -478,14 +478,10 @@
 	unsigned int rsrc_mask = 1 << i2s_regs->rclksrc_off;
 	u32 mod, mask, val = 0;
 	unsigned long flags;
-<<<<<<< HEAD
-
-=======
 	int ret = 0;
 
 	pm_runtime_get_sync(dai->dev);
 
->>>>>>> 286cd8c7
 	spin_lock_irqsave(i2s->lock, flags);
 	mod = readl(i2s->addr + I2SMOD);
 	spin_unlock_irqrestore(i2s->lock, flags);
@@ -595,11 +591,8 @@
 	mod = (mod & ~mask) | val;
 	writel(mod, i2s->addr + I2SMOD);
 	spin_unlock_irqrestore(i2s->lock, flags);
-<<<<<<< HEAD
-=======
 done:
 	pm_runtime_put(dai->dev);
->>>>>>> 286cd8c7
 
 	return 0;
 err:
@@ -669,12 +662,8 @@
 		 * CLK_I2S_RCLK_SRC clock is not exposed so we ensure any
 		 * clock configuration assigned in DT is not overwritten.
 		 */
-<<<<<<< HEAD
-		if (i2s->rclk_srcrate == 0 && i2s->clk_data.clks == NULL)
-=======
 		if (i2s->rclk_srcrate == 0 && i2s->clk_data.clks == NULL &&
 		    other->clk_data.clks == NULL)
->>>>>>> 286cd8c7
 			i2s_set_sysclk(dai, SAMSUNG_I2S_RCLKSRC_0,
 							0, SND_SOC_CLOCK_IN);
 		break;
@@ -683,10 +672,7 @@
 		return -EINVAL;
 	}
 
-<<<<<<< HEAD
-=======
 	pm_runtime_get_sync(dai->dev);
->>>>>>> 286cd8c7
 	spin_lock_irqsave(i2s->lock, flags);
 	mod = readl(i2s->addr + I2SMOD);
 	/*
@@ -696,10 +682,7 @@
 	if (any_active(i2s) &&
 		((mod & (sdf_mask | lrp_rlow | mod_slave)) != tmp)) {
 		spin_unlock_irqrestore(i2s->lock, flags);
-<<<<<<< HEAD
-=======
 		pm_runtime_put(dai->dev);
->>>>>>> 286cd8c7
 		dev_err(&i2s->pdev->dev,
 				"%s:%d Other DAI busy\n", __func__, __LINE__);
 		return -EAGAIN;
@@ -709,10 +692,7 @@
 	mod |= tmp;
 	writel(mod, i2s->addr + I2SMOD);
 	spin_unlock_irqrestore(i2s->lock, flags);
-<<<<<<< HEAD
-=======
 	pm_runtime_put(dai->dev);
->>>>>>> 286cd8c7
 
 	return 0;
 }
@@ -723,14 +703,10 @@
 	struct i2s_dai *i2s = to_info(dai);
 	struct i2s_dai *other = get_other_dai(i2s);
 	u32 mod, mask = 0, val = 0;
-<<<<<<< HEAD
-	unsigned long flags;
-=======
 	struct clk *rclksrc;
 	unsigned long flags;
 
 	WARN_ON(!pm_runtime_active(dai->dev));
->>>>>>> 286cd8c7
 
 	if (!is_secondary(i2s))
 		mask |= (MOD_DC2_EN | MOD_DC1_EN);
@@ -1096,11 +1072,8 @@
 {
 	struct i2s_dai *i2s = snd_soc_dai_get_drvdata(dai);
 	unsigned long flags;
-<<<<<<< HEAD
-=======
 
 	pm_runtime_get_sync(dai->dev);
->>>>>>> 286cd8c7
 
 	if (!is_secondary(i2s)) {
 		if (i2s->quirks & QUIRK_NEED_RSTCLR) {
@@ -1334,17 +1307,9 @@
 			return -EINVAL;
 		}
 
-<<<<<<< HEAD
-		pri_dai->dma_playback.slave = i2s_pdata->dma_playback;
-		pri_dai->dma_capture.slave = i2s_pdata->dma_capture;
-
-		if (&i2s_pdata->type)
-			i2s_cfg = &i2s_pdata->type.i2s;
-=======
 		pri_dai->dma_playback.filter_data = i2s_pdata->dma_playback;
 		pri_dai->dma_capture.filter_data = i2s_pdata->dma_capture;
 		pri_dai->filter = i2s_pdata->dma_filter;
->>>>>>> 286cd8c7
 
 		quirks = i2s_pdata->type.quirks;
 		idma_addr = i2s_pdata->type.idma_addr;
@@ -1414,15 +1379,10 @@
 		sec_dai->dma_playback.addr = regs_base + I2STXDS;
 		sec_dai->dma_playback.chan_name = "tx-sec";
 
-<<<<<<< HEAD
-		if (!np)
-			sec_dai->dma_playback.slave = i2s_pdata->dma_play_sec;
-=======
 		if (!np) {
 			sec_dai->dma_playback.filter_data = i2s_pdata->dma_play_sec;
 			sec_dai->filter = i2s_pdata->dma_filter;
 		}
->>>>>>> 286cd8c7
 
 		sec_dai->dma_playback.addr_width = 4;
 		sec_dai->addr = pri_dai->addr;
