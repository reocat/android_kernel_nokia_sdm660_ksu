--- conflicted
+++ resolved
@@ -32,18 +32,6 @@
 #include "regs-i2s-v2.h"
 #include "s3c2412-i2s.h"
 
-<<<<<<< HEAD
-static struct s3c_dma_params s3c2412_i2s_pcm_stereo_out = {
-	.slave		= (void *)(uintptr_t)DMACH_I2S_OUT,
-	.ch_name	= "tx",
-	.dma_size	= 4,
-};
-
-static struct s3c_dma_params s3c2412_i2s_pcm_stereo_in = {
-	.slave		= (void *)(uintptr_t)DMACH_I2S_IN,
-	.ch_name	= "rx",
-	.dma_size	= 4,
-=======
 #include <linux/platform_data/asoc-s3c.h>
 
 static struct snd_dmaengine_dai_dma_data s3c2412_i2s_pcm_stereo_out = {
@@ -54,7 +42,6 @@
 static struct snd_dmaengine_dai_dma_data s3c2412_i2s_pcm_stereo_in = {
 	.chan_name	= "rx",
 	.addr_width	= 4,
->>>>>>> 286cd8c7
 };
 
 static struct s3c_i2sv2_info s3c2412_i2s;
