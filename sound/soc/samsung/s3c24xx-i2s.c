/*
 * s3c24xx-i2s.c  --  ALSA Soc Audio Layer
 *
 * (c) 2006 Wolfson Microelectronics PLC.
 * Graeme Gregory graeme.gregory@wolfsonmicro.com or linux@wolfsonmicro.com
 *
 * Copyright 2004-2005 Simtec Electronics
 *	http://armlinux.simtec.co.uk/
 *	Ben Dooks <ben@simtec.co.uk>
 *
 *  This program is free software; you can redistribute  it and/or modify it
 *  under  the terms of  the GNU General  Public License as published by the
 *  Free Software Foundation;  either version 2 of the  License, or (at your
 *  option) any later version.
 */

#include <linux/delay.h>
#include <linux/clk.h>
#include <linux/io.h>
#include <linux/gpio.h>
#include <linux/module.h>

#include <sound/soc.h>
#include <sound/pcm_params.h>

#include <mach/gpio-samsung.h>
#include <plat/gpio-cfg.h>
#include "regs-iis.h"

#include "dma.h"
#include "s3c24xx-i2s.h"

<<<<<<< HEAD
static struct s3c_dma_params s3c24xx_i2s_pcm_stereo_out = {
	.slave		= (void *)(uintptr_t)DMACH_I2S_OUT,
	.ch_name	= "tx",
	.dma_size	= 2,
};

static struct s3c_dma_params s3c24xx_i2s_pcm_stereo_in = {
	.slave		= (void *)(uintptr_t)DMACH_I2S_IN,
	.ch_name	= "rx",
	.dma_size	= 2,
=======
static struct snd_dmaengine_dai_dma_data s3c24xx_i2s_pcm_stereo_out = {
	.chan_name	= "tx",
	.addr_width	= 2,
};

static struct snd_dmaengine_dai_dma_data s3c24xx_i2s_pcm_stereo_in = {
	.chan_name	= "rx",
	.addr_width	= 2,
>>>>>>> 286cd8c7
};

struct s3c24xx_i2s_info {
	void __iomem	*regs;
	struct clk	*iis_clk;
	u32		iiscon;
	u32		iismod;
	u32		iisfcon;
	u32		iispsr;
};
static struct s3c24xx_i2s_info s3c24xx_i2s;

static void s3c24xx_snd_txctrl(int on)
{
	u32 iisfcon;
	u32 iiscon;
	u32 iismod;

	iisfcon = readl(s3c24xx_i2s.regs + S3C2410_IISFCON);
	iiscon  = readl(s3c24xx_i2s.regs + S3C2410_IISCON);
	iismod  = readl(s3c24xx_i2s.regs + S3C2410_IISMOD);

	pr_debug("r: IISCON: %x IISMOD: %x IISFCON: %x\n", iiscon, iismod, iisfcon);

	if (on) {
		iisfcon |= S3C2410_IISFCON_TXDMA | S3C2410_IISFCON_TXENABLE;
		iiscon  |= S3C2410_IISCON_TXDMAEN | S3C2410_IISCON_IISEN;
		iiscon  &= ~S3C2410_IISCON_TXIDLE;
		iismod  |= S3C2410_IISMOD_TXMODE;

		writel(iismod,  s3c24xx_i2s.regs + S3C2410_IISMOD);
		writel(iisfcon, s3c24xx_i2s.regs + S3C2410_IISFCON);
		writel(iiscon,  s3c24xx_i2s.regs + S3C2410_IISCON);
	} else {
		/* note, we have to disable the FIFOs otherwise bad things
		 * seem to happen when the DMA stops. According to the
		 * Samsung supplied kernel, this should allow the DMA
		 * engine and FIFOs to reset. If this isn't allowed, the
		 * DMA engine will simply freeze randomly.
		 */

		iisfcon &= ~S3C2410_IISFCON_TXENABLE;
		iisfcon &= ~S3C2410_IISFCON_TXDMA;
		iiscon  |=  S3C2410_IISCON_TXIDLE;
		iiscon  &= ~S3C2410_IISCON_TXDMAEN;
		iismod  &= ~S3C2410_IISMOD_TXMODE;

		writel(iiscon,  s3c24xx_i2s.regs + S3C2410_IISCON);
		writel(iisfcon, s3c24xx_i2s.regs + S3C2410_IISFCON);
		writel(iismod,  s3c24xx_i2s.regs + S3C2410_IISMOD);
	}

	pr_debug("w: IISCON: %x IISMOD: %x IISFCON: %x\n", iiscon, iismod, iisfcon);
}

static void s3c24xx_snd_rxctrl(int on)
{
	u32 iisfcon;
	u32 iiscon;
	u32 iismod;

	iisfcon = readl(s3c24xx_i2s.regs + S3C2410_IISFCON);
	iiscon  = readl(s3c24xx_i2s.regs + S3C2410_IISCON);
	iismod  = readl(s3c24xx_i2s.regs + S3C2410_IISMOD);

	pr_debug("r: IISCON: %x IISMOD: %x IISFCON: %x\n", iiscon, iismod, iisfcon);

	if (on) {
		iisfcon |= S3C2410_IISFCON_RXDMA | S3C2410_IISFCON_RXENABLE;
		iiscon  |= S3C2410_IISCON_RXDMAEN | S3C2410_IISCON_IISEN;
		iiscon  &= ~S3C2410_IISCON_RXIDLE;
		iismod  |= S3C2410_IISMOD_RXMODE;

		writel(iismod,  s3c24xx_i2s.regs + S3C2410_IISMOD);
		writel(iisfcon, s3c24xx_i2s.regs + S3C2410_IISFCON);
		writel(iiscon,  s3c24xx_i2s.regs + S3C2410_IISCON);
	} else {
		/* note, we have to disable the FIFOs otherwise bad things
		 * seem to happen when the DMA stops. According to the
		 * Samsung supplied kernel, this should allow the DMA
		 * engine and FIFOs to reset. If this isn't allowed, the
		 * DMA engine will simply freeze randomly.
		 */

		iisfcon &= ~S3C2410_IISFCON_RXENABLE;
		iisfcon &= ~S3C2410_IISFCON_RXDMA;
		iiscon  |= S3C2410_IISCON_RXIDLE;
		iiscon  &= ~S3C2410_IISCON_RXDMAEN;
		iismod  &= ~S3C2410_IISMOD_RXMODE;

		writel(iisfcon, s3c24xx_i2s.regs + S3C2410_IISFCON);
		writel(iiscon,  s3c24xx_i2s.regs + S3C2410_IISCON);
		writel(iismod,  s3c24xx_i2s.regs + S3C2410_IISMOD);
	}

	pr_debug("w: IISCON: %x IISMOD: %x IISFCON: %x\n", iiscon, iismod, iisfcon);
}

/*
 * Wait for the LR signal to allow synchronisation to the L/R clock
 * from the codec. May only be needed for slave mode.
 */
static int s3c24xx_snd_lrsync(void)
{
	u32 iiscon;
	int timeout = 50; /* 5ms */

	while (1) {
		iiscon = readl(s3c24xx_i2s.regs + S3C2410_IISCON);
		if (iiscon & S3C2410_IISCON_LRINDEX)
			break;

		if (!timeout--)
			return -ETIMEDOUT;
		udelay(100);
	}

	return 0;
}

/*
 * Check whether CPU is the master or slave
 */
static inline int s3c24xx_snd_is_clkmaster(void)
{
	return (readl(s3c24xx_i2s.regs + S3C2410_IISMOD) & S3C2410_IISMOD_SLAVE) ? 0:1;
}

/*
 * Set S3C24xx I2S DAI format
 */
static int s3c24xx_i2s_set_fmt(struct snd_soc_dai *cpu_dai,
		unsigned int fmt)
{
	u32 iismod;

	iismod = readl(s3c24xx_i2s.regs + S3C2410_IISMOD);
	pr_debug("hw_params r: IISMOD: %x \n", iismod);

	switch (fmt & SND_SOC_DAIFMT_MASTER_MASK) {
	case SND_SOC_DAIFMT_CBM_CFM:
		iismod |= S3C2410_IISMOD_SLAVE;
		break;
	case SND_SOC_DAIFMT_CBS_CFS:
		iismod &= ~S3C2410_IISMOD_SLAVE;
		break;
	default:
		return -EINVAL;
	}

	switch (fmt & SND_SOC_DAIFMT_FORMAT_MASK) {
	case SND_SOC_DAIFMT_LEFT_J:
		iismod |= S3C2410_IISMOD_MSB;
		break;
	case SND_SOC_DAIFMT_I2S:
		iismod &= ~S3C2410_IISMOD_MSB;
		break;
	default:
		return -EINVAL;
	}

	writel(iismod, s3c24xx_i2s.regs + S3C2410_IISMOD);
	pr_debug("hw_params w: IISMOD: %x \n", iismod);

	return 0;
}

static int s3c24xx_i2s_hw_params(struct snd_pcm_substream *substream,
				 struct snd_pcm_hw_params *params,
				 struct snd_soc_dai *dai)
{
	struct snd_dmaengine_dai_dma_data *dma_data;
	u32 iismod;

	dma_data = snd_soc_dai_get_dma_data(dai, substream);

	/* Working copies of register */
	iismod = readl(s3c24xx_i2s.regs + S3C2410_IISMOD);
	pr_debug("hw_params r: IISMOD: %x\n", iismod);

	switch (params_width(params)) {
	case 8:
		iismod &= ~S3C2410_IISMOD_16BIT;
		dma_data->addr_width = 1;
		break;
	case 16:
		iismod |= S3C2410_IISMOD_16BIT;
		dma_data->addr_width = 2;
		break;
	default:
		return -EINVAL;
	}

	writel(iismod, s3c24xx_i2s.regs + S3C2410_IISMOD);
	pr_debug("hw_params w: IISMOD: %x\n", iismod);

	return 0;
}

static int s3c24xx_i2s_trigger(struct snd_pcm_substream *substream, int cmd,
			       struct snd_soc_dai *dai)
{
	int ret = 0;

	switch (cmd) {
	case SNDRV_PCM_TRIGGER_START:
	case SNDRV_PCM_TRIGGER_RESUME:
	case SNDRV_PCM_TRIGGER_PAUSE_RELEASE:
		if (!s3c24xx_snd_is_clkmaster()) {
			ret = s3c24xx_snd_lrsync();
			if (ret)
				goto exit_err;
		}

		if (substream->stream == SNDRV_PCM_STREAM_CAPTURE)
			s3c24xx_snd_rxctrl(1);
		else
			s3c24xx_snd_txctrl(1);

		break;
	case SNDRV_PCM_TRIGGER_STOP:
	case SNDRV_PCM_TRIGGER_SUSPEND:
	case SNDRV_PCM_TRIGGER_PAUSE_PUSH:
		if (substream->stream == SNDRV_PCM_STREAM_CAPTURE)
			s3c24xx_snd_rxctrl(0);
		else
			s3c24xx_snd_txctrl(0);
		break;
	default:
		ret = -EINVAL;
		break;
	}

exit_err:
	return ret;
}

/*
 * Set S3C24xx Clock source
 */
static int s3c24xx_i2s_set_sysclk(struct snd_soc_dai *cpu_dai,
	int clk_id, unsigned int freq, int dir)
{
	u32 iismod = readl(s3c24xx_i2s.regs + S3C2410_IISMOD);

	iismod &= ~S3C2440_IISMOD_MPLL;

	switch (clk_id) {
	case S3C24XX_CLKSRC_PCLK:
		break;
	case S3C24XX_CLKSRC_MPLL:
		iismod |= S3C2440_IISMOD_MPLL;
		break;
	default:
		return -EINVAL;
	}

	writel(iismod, s3c24xx_i2s.regs + S3C2410_IISMOD);
	return 0;
}

/*
 * Set S3C24xx Clock dividers
 */
static int s3c24xx_i2s_set_clkdiv(struct snd_soc_dai *cpu_dai,
	int div_id, int div)
{
	u32 reg;

	switch (div_id) {
	case S3C24XX_DIV_BCLK:
		reg = readl(s3c24xx_i2s.regs + S3C2410_IISMOD) & ~S3C2410_IISMOD_FS_MASK;
		writel(reg | div, s3c24xx_i2s.regs + S3C2410_IISMOD);
		break;
	case S3C24XX_DIV_MCLK:
		reg = readl(s3c24xx_i2s.regs + S3C2410_IISMOD) & ~(S3C2410_IISMOD_384FS);
		writel(reg | div, s3c24xx_i2s.regs + S3C2410_IISMOD);
		break;
	case S3C24XX_DIV_PRESCALER:
		writel(div, s3c24xx_i2s.regs + S3C2410_IISPSR);
		reg = readl(s3c24xx_i2s.regs + S3C2410_IISCON);
		writel(reg | S3C2410_IISCON_PSCEN, s3c24xx_i2s.regs + S3C2410_IISCON);
		break;
	default:
		return -EINVAL;
	}

	return 0;
}

/*
 * To avoid duplicating clock code, allow machine driver to
 * get the clockrate from here.
 */
u32 s3c24xx_i2s_get_clockrate(void)
{
	return clk_get_rate(s3c24xx_i2s.iis_clk);
}
EXPORT_SYMBOL_GPL(s3c24xx_i2s_get_clockrate);

static int s3c24xx_i2s_probe(struct snd_soc_dai *dai)
{
	int ret;
	snd_soc_dai_init_dma_data(dai, &s3c24xx_i2s_pcm_stereo_out,
					&s3c24xx_i2s_pcm_stereo_in);

	s3c24xx_i2s.iis_clk = devm_clk_get(dai->dev, "iis");
	if (IS_ERR(s3c24xx_i2s.iis_clk)) {
		pr_err("failed to get iis_clock\n");
		return PTR_ERR(s3c24xx_i2s.iis_clk);
	}
	ret = clk_prepare_enable(s3c24xx_i2s.iis_clk);
	if (ret)
		return ret;

	/* Configure the I2S pins (GPE0...GPE4) in correct mode */
	s3c_gpio_cfgall_range(S3C2410_GPE(0), 5, S3C_GPIO_SFN(2),
			      S3C_GPIO_PULL_NONE);

	writel(S3C2410_IISCON_IISEN, s3c24xx_i2s.regs + S3C2410_IISCON);

	s3c24xx_snd_txctrl(0);
	s3c24xx_snd_rxctrl(0);

	return 0;
}

#ifdef CONFIG_PM
static int s3c24xx_i2s_suspend(struct snd_soc_dai *cpu_dai)
{
	s3c24xx_i2s.iiscon = readl(s3c24xx_i2s.regs + S3C2410_IISCON);
	s3c24xx_i2s.iismod = readl(s3c24xx_i2s.regs + S3C2410_IISMOD);
	s3c24xx_i2s.iisfcon = readl(s3c24xx_i2s.regs + S3C2410_IISFCON);
	s3c24xx_i2s.iispsr = readl(s3c24xx_i2s.regs + S3C2410_IISPSR);

	clk_disable_unprepare(s3c24xx_i2s.iis_clk);

	return 0;
}

static int s3c24xx_i2s_resume(struct snd_soc_dai *cpu_dai)
{
	int ret;

	ret = clk_prepare_enable(s3c24xx_i2s.iis_clk);
	if (ret)
		return ret;

	writel(s3c24xx_i2s.iiscon, s3c24xx_i2s.regs + S3C2410_IISCON);
	writel(s3c24xx_i2s.iismod, s3c24xx_i2s.regs + S3C2410_IISMOD);
	writel(s3c24xx_i2s.iisfcon, s3c24xx_i2s.regs + S3C2410_IISFCON);
	writel(s3c24xx_i2s.iispsr, s3c24xx_i2s.regs + S3C2410_IISPSR);

	return 0;
}
#else
#define s3c24xx_i2s_suspend NULL
#define s3c24xx_i2s_resume NULL
#endif

#define S3C24XX_I2S_RATES \
	(SNDRV_PCM_RATE_8000 | SNDRV_PCM_RATE_11025 | SNDRV_PCM_RATE_16000 | \
	SNDRV_PCM_RATE_22050 | SNDRV_PCM_RATE_32000 | SNDRV_PCM_RATE_44100 | \
	SNDRV_PCM_RATE_48000 | SNDRV_PCM_RATE_88200 | SNDRV_PCM_RATE_96000)

static const struct snd_soc_dai_ops s3c24xx_i2s_dai_ops = {
	.trigger	= s3c24xx_i2s_trigger,
	.hw_params	= s3c24xx_i2s_hw_params,
	.set_fmt	= s3c24xx_i2s_set_fmt,
	.set_clkdiv	= s3c24xx_i2s_set_clkdiv,
	.set_sysclk	= s3c24xx_i2s_set_sysclk,
};

static struct snd_soc_dai_driver s3c24xx_i2s_dai = {
	.probe = s3c24xx_i2s_probe,
	.suspend = s3c24xx_i2s_suspend,
	.resume = s3c24xx_i2s_resume,
	.playback = {
		.channels_min = 2,
		.channels_max = 2,
		.rates = S3C24XX_I2S_RATES,
		.formats = SNDRV_PCM_FMTBIT_S8 | SNDRV_PCM_FMTBIT_S16_LE,},
	.capture = {
		.channels_min = 2,
		.channels_max = 2,
		.rates = S3C24XX_I2S_RATES,
		.formats = SNDRV_PCM_FMTBIT_S8 | SNDRV_PCM_FMTBIT_S16_LE,},
	.ops = &s3c24xx_i2s_dai_ops,
};

static const struct snd_soc_component_driver s3c24xx_i2s_component = {
	.name		= "s3c24xx-i2s",
};

static int s3c24xx_iis_dev_probe(struct platform_device *pdev)
{
	struct resource *res;
	int ret;

	res = platform_get_resource(pdev, IORESOURCE_MEM, 0);
	s3c24xx_i2s.regs = devm_ioremap_resource(&pdev->dev, res);
	if (IS_ERR(s3c24xx_i2s.regs))
		return PTR_ERR(s3c24xx_i2s.regs);

	s3c24xx_i2s_pcm_stereo_out.addr = res->start + S3C2410_IISFIFO;
	s3c24xx_i2s_pcm_stereo_in.addr = res->start + S3C2410_IISFIFO;

	ret = samsung_asoc_dma_platform_register(&pdev->dev, NULL,
						 NULL, NULL);
	if (ret) {
		dev_err(&pdev->dev, "Failed to register the DMA: %d\n", ret);
		return ret;
	}

	ret = devm_snd_soc_register_component(&pdev->dev,
			&s3c24xx_i2s_component, &s3c24xx_i2s_dai, 1);
	if (ret)
		dev_err(&pdev->dev, "Failed to register the DAI\n");

	return ret;
}

static struct platform_driver s3c24xx_iis_driver = {
	.probe  = s3c24xx_iis_dev_probe,
	.driver = {
		.name = "s3c24xx-iis",
	},
};

module_platform_driver(s3c24xx_iis_driver);

/* Module information */
MODULE_AUTHOR("Ben Dooks, <ben@simtec.co.uk>");
MODULE_DESCRIPTION("s3c24xx I2S SoC Interface");
MODULE_LICENSE("GPL");
MODULE_ALIAS("platform:s3c24xx-iis");<|MERGE_RESOLUTION|>--- conflicted
+++ resolved
@@ -30,18 +30,6 @@
 #include "dma.h"
 #include "s3c24xx-i2s.h"
 
-<<<<<<< HEAD
-static struct s3c_dma_params s3c24xx_i2s_pcm_stereo_out = {
-	.slave		= (void *)(uintptr_t)DMACH_I2S_OUT,
-	.ch_name	= "tx",
-	.dma_size	= 2,
-};
-
-static struct s3c_dma_params s3c24xx_i2s_pcm_stereo_in = {
-	.slave		= (void *)(uintptr_t)DMACH_I2S_IN,
-	.ch_name	= "rx",
-	.dma_size	= 2,
-=======
 static struct snd_dmaengine_dai_dma_data s3c24xx_i2s_pcm_stereo_out = {
 	.chan_name	= "tx",
 	.addr_width	= 2,
@@ -50,7 +38,6 @@
 static struct snd_dmaengine_dai_dma_data s3c24xx_i2s_pcm_stereo_in = {
 	.chan_name	= "rx",
 	.addr_width	= 2,
->>>>>>> 286cd8c7
 };
 
 struct s3c24xx_i2s_info {
