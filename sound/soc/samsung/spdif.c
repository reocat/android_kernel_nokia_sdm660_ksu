/* sound/soc/samsung/spdif.c
 *
 * ALSA SoC Audio Layer - Samsung S/PDIF Controller driver
 *
 * Copyright (c) 2010 Samsung Electronics Co. Ltd
 *		http://www.samsung.com/
 *
 * This program is free software; you can redistribute it and/or modify
 * it under the terms of the GNU General Public License version 2 as
 * published by the Free Software Foundation.
 */

#include <linux/clk.h>
#include <linux/io.h>
#include <linux/module.h>

#include <sound/soc.h>
#include <sound/pcm_params.h>

#include <linux/platform_data/asoc-s3c.h>

#include "dma.h"
#include "spdif.h"

/* Registers */
#define CLKCON				0x00
#define CON				0x04
#define BSTAS				0x08
#define CSTAS				0x0C
#define DATA_OUTBUF			0x10
#define DCNT				0x14
#define BSTAS_S				0x18
#define DCNT_S				0x1C

#define CLKCTL_MASK			0x7
#define CLKCTL_MCLK_EXT			(0x1 << 2)
#define CLKCTL_PWR_ON			(0x1 << 0)

#define CON_MASK			0x3ffffff
#define CON_FIFO_TH_SHIFT		19
#define CON_FIFO_TH_MASK		(0x7 << 19)
#define CON_USERDATA_23RDBIT		(0x1 << 12)

#define CON_SW_RESET			(0x1 << 5)

#define CON_MCLKDIV_MASK		(0x3 << 3)
#define CON_MCLKDIV_256FS		(0x0 << 3)
#define CON_MCLKDIV_384FS		(0x1 << 3)
#define CON_MCLKDIV_512FS		(0x2 << 3)

#define CON_PCM_MASK			(0x3 << 1)
#define CON_PCM_16BIT			(0x0 << 1)
#define CON_PCM_20BIT			(0x1 << 1)
#define CON_PCM_24BIT			(0x2 << 1)

#define CON_PCM_DATA			(0x1 << 0)

#define CSTAS_MASK			0x3fffffff
#define CSTAS_SAMP_FREQ_MASK		(0xF << 24)
#define CSTAS_SAMP_FREQ_44		(0x0 << 24)
#define CSTAS_SAMP_FREQ_48		(0x2 << 24)
#define CSTAS_SAMP_FREQ_32		(0x3 << 24)
#define CSTAS_SAMP_FREQ_96		(0xA << 24)

#define CSTAS_CATEGORY_MASK		(0xFF << 8)
#define CSTAS_CATEGORY_CODE_CDP		(0x01 << 8)

#define CSTAS_NO_COPYRIGHT		(0x1 << 2)

/**
 * struct samsung_spdif_info - Samsung S/PDIF Controller information
 * @lock: Spin lock for S/PDIF.
 * @dev: The parent device passed to use from the probe.
 * @regs: The pointer to the device register block.
 * @clk_rate: Current clock rate for calcurate ratio.
 * @pclk: The peri-clock pointer for spdif master operation.
 * @sclk: The source clock pointer for making sync signals.
 * @save_clkcon: Backup clkcon reg. in suspend.
 * @save_con: Backup con reg. in suspend.
 * @save_cstas: Backup cstas reg. in suspend.
 * @dma_playback: DMA information for playback channel.
 */
struct samsung_spdif_info {
	spinlock_t	lock;
	struct device	*dev;
	void __iomem	*regs;
	unsigned long	clk_rate;
	struct clk	*pclk;
	struct clk	*sclk;
	u32		saved_clkcon;
	u32		saved_con;
	u32		saved_cstas;
	struct snd_dmaengine_dai_dma_data *dma_playback;
};

static struct snd_dmaengine_dai_dma_data spdif_stereo_out;
static struct samsung_spdif_info spdif_info;

static inline struct samsung_spdif_info *to_info(struct snd_soc_dai *cpu_dai)
{
	return snd_soc_dai_get_drvdata(cpu_dai);
}

static void spdif_snd_txctrl(struct samsung_spdif_info *spdif, int on)
{
	void __iomem *regs = spdif->regs;
	u32 clkcon;

	dev_dbg(spdif->dev, "Entered %s\n", __func__);

	clkcon = readl(regs + CLKCON) & CLKCTL_MASK;
	if (on)
		writel(clkcon | CLKCTL_PWR_ON, regs + CLKCON);
	else
		writel(clkcon & ~CLKCTL_PWR_ON, regs + CLKCON);
}

static int spdif_set_sysclk(struct snd_soc_dai *cpu_dai,
				int clk_id, unsigned int freq, int dir)
{
	struct samsung_spdif_info *spdif = to_info(cpu_dai);
	u32 clkcon;

	dev_dbg(spdif->dev, "Entered %s\n", __func__);

	clkcon = readl(spdif->regs + CLKCON);

	if (clk_id == SND_SOC_SPDIF_INT_MCLK)
		clkcon &= ~CLKCTL_MCLK_EXT;
	else
		clkcon |= CLKCTL_MCLK_EXT;

	writel(clkcon, spdif->regs + CLKCON);

	spdif->clk_rate = freq;

	return 0;
}

static int spdif_trigger(struct snd_pcm_substream *substream, int cmd,
				struct snd_soc_dai *dai)
{
	struct snd_soc_pcm_runtime *rtd = substream->private_data;
	struct samsung_spdif_info *spdif = to_info(rtd->cpu_dai);
	unsigned long flags;

	dev_dbg(spdif->dev, "Entered %s\n", __func__);

	switch (cmd) {
	case SNDRV_PCM_TRIGGER_START:
	case SNDRV_PCM_TRIGGER_RESUME:
	case SNDRV_PCM_TRIGGER_PAUSE_RELEASE:
		spin_lock_irqsave(&spdif->lock, flags);
		spdif_snd_txctrl(spdif, 1);
		spin_unlock_irqrestore(&spdif->lock, flags);
		break;
	case SNDRV_PCM_TRIGGER_STOP:
	case SNDRV_PCM_TRIGGER_SUSPEND:
	case SNDRV_PCM_TRIGGER_PAUSE_PUSH:
		spin_lock_irqsave(&spdif->lock, flags);
		spdif_snd_txctrl(spdif, 0);
		spin_unlock_irqrestore(&spdif->lock, flags);
		break;
	default:
		return -EINVAL;
	}

	return 0;
}

static int spdif_sysclk_ratios[] = {
	512, 384, 256,
};

static int spdif_hw_params(struct snd_pcm_substream *substream,
				struct snd_pcm_hw_params *params,
				struct snd_soc_dai *socdai)
{
	struct snd_soc_pcm_runtime *rtd = substream->private_data;
	struct samsung_spdif_info *spdif = to_info(rtd->cpu_dai);
	void __iomem *regs = spdif->regs;
	struct snd_dmaengine_dai_dma_data *dma_data;
	u32 con, clkcon, cstas;
	unsigned long flags;
	int i, ratio;

	dev_dbg(spdif->dev, "Entered %s\n", __func__);

	if (substream->stream == SNDRV_PCM_STREAM_PLAYBACK)
		dma_data = spdif->dma_playback;
	else {
		dev_err(spdif->dev, "Capture is not supported\n");
		return -EINVAL;
	}

	snd_soc_dai_set_dma_data(rtd->cpu_dai, substream, dma_data);

	spin_lock_irqsave(&spdif->lock, flags);

	con = readl(regs + CON) & CON_MASK;
	cstas = readl(regs + CSTAS) & CSTAS_MASK;
	clkcon = readl(regs + CLKCON) & CLKCTL_MASK;

	con &= ~CON_FIFO_TH_MASK;
	con |= (0x7 << CON_FIFO_TH_SHIFT);
	con |= CON_USERDATA_23RDBIT;
	con |= CON_PCM_DATA;

	con &= ~CON_PCM_MASK;
	switch (params_width(params)) {
	case 16:
		con |= CON_PCM_16BIT;
		break;
	default:
		dev_err(spdif->dev, "Unsupported data size.\n");
		goto err;
	}

	ratio = spdif->clk_rate / params_rate(params);
	for (i = 0; i < ARRAY_SIZE(spdif_sysclk_ratios); i++)
		if (ratio == spdif_sysclk_ratios[i])
			break;
	if (i == ARRAY_SIZE(spdif_sysclk_ratios)) {
		dev_err(spdif->dev, "Invalid clock ratio %ld/%d\n",
				spdif->clk_rate, params_rate(params));
		goto err;
	}

	con &= ~CON_MCLKDIV_MASK;
	switch (ratio) {
	case 256:
		con |= CON_MCLKDIV_256FS;
		break;
	case 384:
		con |= CON_MCLKDIV_384FS;
		break;
	case 512:
		con |= CON_MCLKDIV_512FS;
		break;
	}

	cstas &= ~CSTAS_SAMP_FREQ_MASK;
	switch (params_rate(params)) {
	case 44100:
		cstas |= CSTAS_SAMP_FREQ_44;
		break;
	case 48000:
		cstas |= CSTAS_SAMP_FREQ_48;
		break;
	case 32000:
		cstas |= CSTAS_SAMP_FREQ_32;
		break;
	case 96000:
		cstas |= CSTAS_SAMP_FREQ_96;
		break;
	default:
		dev_err(spdif->dev, "Invalid sampling rate %d\n",
				params_rate(params));
		goto err;
	}

	cstas &= ~CSTAS_CATEGORY_MASK;
	cstas |= CSTAS_CATEGORY_CODE_CDP;
	cstas |= CSTAS_NO_COPYRIGHT;

	writel(con, regs + CON);
	writel(cstas, regs + CSTAS);
	writel(clkcon, regs + CLKCON);

	spin_unlock_irqrestore(&spdif->lock, flags);

	return 0;
err:
	spin_unlock_irqrestore(&spdif->lock, flags);
	return -EINVAL;
}

static void spdif_shutdown(struct snd_pcm_substream *substream,
				struct snd_soc_dai *dai)
{
	struct snd_soc_pcm_runtime *rtd = substream->private_data;
	struct samsung_spdif_info *spdif = to_info(rtd->cpu_dai);
	void __iomem *regs = spdif->regs;
	u32 con, clkcon;

	dev_dbg(spdif->dev, "Entered %s\n", __func__);

	con = readl(regs + CON) & CON_MASK;
	clkcon = readl(regs + CLKCON) & CLKCTL_MASK;

	writel(con | CON_SW_RESET, regs + CON);
	cpu_relax();

	writel(clkcon & ~CLKCTL_PWR_ON, regs + CLKCON);
}

#ifdef CONFIG_PM
static int spdif_suspend(struct snd_soc_dai *cpu_dai)
{
	struct samsung_spdif_info *spdif = to_info(cpu_dai);
	u32 con = spdif->saved_con;

	dev_dbg(spdif->dev, "Entered %s\n", __func__);

	spdif->saved_clkcon = readl(spdif->regs	+ CLKCON) & CLKCTL_MASK;
	spdif->saved_con = readl(spdif->regs + CON) & CON_MASK;
	spdif->saved_cstas = readl(spdif->regs + CSTAS) & CSTAS_MASK;

	writel(con | CON_SW_RESET, spdif->regs + CON);
	cpu_relax();

	return 0;
}

static int spdif_resume(struct snd_soc_dai *cpu_dai)
{
	struct samsung_spdif_info *spdif = to_info(cpu_dai);

	dev_dbg(spdif->dev, "Entered %s\n", __func__);

	writel(spdif->saved_clkcon, spdif->regs	+ CLKCON);
	writel(spdif->saved_con, spdif->regs + CON);
	writel(spdif->saved_cstas, spdif->regs + CSTAS);

	return 0;
}
#else
#define spdif_suspend NULL
#define spdif_resume NULL
#endif

static const struct snd_soc_dai_ops spdif_dai_ops = {
	.set_sysclk	= spdif_set_sysclk,
	.trigger	= spdif_trigger,
	.hw_params	= spdif_hw_params,
	.shutdown	= spdif_shutdown,
};

static struct snd_soc_dai_driver samsung_spdif_dai = {
	.name = "samsung-spdif",
	.playback = {
		.stream_name = "S/PDIF Playback",
		.channels_min = 2,
		.channels_max = 2,
		.rates = (SNDRV_PCM_RATE_32000 |
				SNDRV_PCM_RATE_44100 |
				SNDRV_PCM_RATE_48000 |
				SNDRV_PCM_RATE_96000),
		.formats = SNDRV_PCM_FMTBIT_S16_LE, },
	.ops = &spdif_dai_ops,
	.suspend = spdif_suspend,
	.resume = spdif_resume,
};

static const struct snd_soc_component_driver samsung_spdif_component = {
	.name		= "samsung-spdif",
};

static int spdif_probe(struct platform_device *pdev)
{
	struct s3c_audio_pdata *spdif_pdata;
	struct resource *mem_res;
	struct samsung_spdif_info *spdif;
	dma_filter_fn filter;
	int ret;

	spdif_pdata = pdev->dev.platform_data;

	dev_dbg(&pdev->dev, "Entered %s\n", __func__);

	mem_res = platform_get_resource(pdev, IORESOURCE_MEM, 0);
	if (!mem_res) {
		dev_err(&pdev->dev, "Unable to get register resource.\n");
		return -ENXIO;
	}

	if (spdif_pdata && spdif_pdata->cfg_gpio
			&& spdif_pdata->cfg_gpio(pdev)) {
		dev_err(&pdev->dev, "Unable to configure GPIO pins\n");
		return -EINVAL;
	}

	spdif = &spdif_info;
	spdif->dev = &pdev->dev;

	spin_lock_init(&spdif->lock);

	spdif->pclk = devm_clk_get(&pdev->dev, "spdif");
	if (IS_ERR(spdif->pclk)) {
		dev_err(&pdev->dev, "failed to get peri-clock\n");
		ret = -ENOENT;
		goto err0;
	}
	ret = clk_prepare_enable(spdif->pclk);
	if (ret)
		goto err0;

	spdif->sclk = devm_clk_get(&pdev->dev, "sclk_spdif");
	if (IS_ERR(spdif->sclk)) {
		dev_err(&pdev->dev, "failed to get internal source clock\n");
		ret = -ENOENT;
		goto err1;
	}
	ret = clk_prepare_enable(spdif->sclk);
	if (ret)
		goto err1;

	/* Request S/PDIF Register's memory region */
	if (!request_mem_region(mem_res->start,
				resource_size(mem_res), "samsung-spdif")) {
		dev_err(&pdev->dev, "Unable to request register region\n");
		ret = -EBUSY;
		goto err2;
	}

	spdif->regs = ioremap(mem_res->start, 0x100);
	if (spdif->regs == NULL) {
		dev_err(&pdev->dev, "Cannot ioremap registers\n");
		ret = -ENXIO;
		goto err3;
	}

	spdif_stereo_out.addr_width = 2;
	spdif_stereo_out.addr = mem_res->start + DATA_OUTBUF;
	filter = NULL;
	if (spdif_pdata) {
		spdif_stereo_out.filter_data = spdif_pdata->dma_playback;
		filter = spdif_pdata->dma_filter;
	}
	spdif->dma_playback = &spdif_stereo_out;

	ret = samsung_asoc_dma_platform_register(&pdev->dev, filter,
						 NULL, NULL);
	if (ret) {
		dev_err(&pdev->dev, "failed to register DMA: %d\n", ret);
		goto err4;
	}

	dev_set_drvdata(&pdev->dev, spdif);

	ret = devm_snd_soc_register_component(&pdev->dev,
			&samsung_spdif_component, &samsung_spdif_dai, 1);
	if (ret != 0) {
		dev_err(&pdev->dev, "fail to register dai\n");
		goto err4;
	}

<<<<<<< HEAD
	spdif_stereo_out.dma_size = 2;
	spdif_stereo_out.dma_addr = mem_res->start + DATA_OUTBUF;
	spdif_stereo_out.slave = spdif_pdata ? spdif_pdata->dma_playback : NULL;

	spdif->dma_playback = &spdif_stereo_out;

	ret = samsung_asoc_dma_platform_register(&pdev->dev);
	if (ret) {
		dev_err(&pdev->dev, "failed to register DMA: %d\n", ret);
		goto err4;
	}

=======
>>>>>>> 286cd8c7
	return 0;
err4:
	iounmap(spdif->regs);
err3:
	release_mem_region(mem_res->start, resource_size(mem_res));
err2:
	clk_disable_unprepare(spdif->sclk);
err1:
	clk_disable_unprepare(spdif->pclk);
err0:
	return ret;
}

static int spdif_remove(struct platform_device *pdev)
{
	struct samsung_spdif_info *spdif = &spdif_info;
	struct resource *mem_res;

	iounmap(spdif->regs);

	mem_res = platform_get_resource(pdev, IORESOURCE_MEM, 0);
	if (mem_res)
		release_mem_region(mem_res->start, resource_size(mem_res));

	clk_disable_unprepare(spdif->sclk);
	clk_disable_unprepare(spdif->pclk);

	return 0;
}

static struct platform_driver samsung_spdif_driver = {
	.probe	= spdif_probe,
	.remove	= spdif_remove,
	.driver	= {
		.name	= "samsung-spdif",
	},
};

module_platform_driver(samsung_spdif_driver);

MODULE_AUTHOR("Seungwhan Youn, <sw.youn@samsung.com>");
MODULE_DESCRIPTION("Samsung S/PDIF Controller Driver");
MODULE_LICENSE("GPL");
MODULE_ALIAS("platform:samsung-spdif");<|MERGE_RESOLUTION|>--- conflicted
+++ resolved
@@ -445,21 +445,6 @@
 		goto err4;
 	}
 
-<<<<<<< HEAD
-	spdif_stereo_out.dma_size = 2;
-	spdif_stereo_out.dma_addr = mem_res->start + DATA_OUTBUF;
-	spdif_stereo_out.slave = spdif_pdata ? spdif_pdata->dma_playback : NULL;
-
-	spdif->dma_playback = &spdif_stereo_out;
-
-	ret = samsung_asoc_dma_platform_register(&pdev->dev);
-	if (ret) {
-		dev_err(&pdev->dev, "failed to register DMA: %d\n", ret);
-		goto err4;
-	}
-
-=======
->>>>>>> 286cd8c7
 	return 0;
 err4:
 	iounmap(spdif->regs);
