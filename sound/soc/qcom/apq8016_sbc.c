--- conflicted
+++ resolved
@@ -173,16 +173,6 @@
 			dev_err(card->dev, "error getting cpu phandle\n");
 			ret = -EINVAL;
 			goto error;
-<<<<<<< HEAD
-		}
-
-		link->codec_of_node = of_parse_phandle(codec, "sound-dai", 0);
-		if (!link->codec_of_node) {
-			dev_err(card->dev, "error getting codec phandle\n");
-			ret = -EINVAL;
-			goto error;
-=======
->>>>>>> 286cd8c7
 		}
 
 		ret = snd_soc_of_get_dai_name(cpu, &link->cpu_dai_name);
