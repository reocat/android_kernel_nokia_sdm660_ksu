--- conflicted
+++ resolved
@@ -418,80 +418,6 @@
 }
 EXPORT_SYMBOL_GPL(sst_dsp_inbox_read);
 
-<<<<<<< HEAD
-#if IS_ENABLED(CONFIG_DW_DMAC_CORE)
-struct sst_dsp *sst_dsp_new(struct device *dev,
-	struct sst_dsp_device *sst_dev, struct sst_pdata *pdata)
-{
-	struct sst_dsp *sst;
-	int err;
-
-	dev_dbg(dev, "initialising audio DSP id 0x%x\n", pdata->id);
-
-	sst = devm_kzalloc(dev, sizeof(*sst), GFP_KERNEL);
-	if (sst == NULL)
-		return NULL;
-
-	spin_lock_init(&sst->spinlock);
-	mutex_init(&sst->mutex);
-	sst->dev = dev;
-	sst->dma_dev = pdata->dma_dev;
-	sst->thread_context = sst_dev->thread_context;
-	sst->sst_dev = sst_dev;
-	sst->id = pdata->id;
-	sst->irq = pdata->irq;
-	sst->ops = sst_dev->ops;
-	sst->pdata = pdata;
-	INIT_LIST_HEAD(&sst->used_block_list);
-	INIT_LIST_HEAD(&sst->free_block_list);
-	INIT_LIST_HEAD(&sst->module_list);
-	INIT_LIST_HEAD(&sst->fw_list);
-	INIT_LIST_HEAD(&sst->scratch_block_list);
-
-	/* Initialise SST Audio DSP */
-	if (sst->ops->init) {
-		err = sst->ops->init(sst, pdata);
-		if (err < 0)
-			return NULL;
-	}
-
-	/* Register the ISR */
-	err = request_threaded_irq(sst->irq, sst->ops->irq_handler,
-		sst_dev->thread, IRQF_SHARED, "AudioDSP", sst);
-	if (err)
-		goto irq_err;
-
-	err = sst_dma_new(sst);
-	if (err)  {
-		dev_err(dev, "sst_dma_new failed %d\n", err);
-		goto dma_err;
-	}
-
-	return sst;
-
-dma_err:
-	free_irq(sst->irq, sst);
-irq_err:
-	if (sst->ops->free)
-		sst->ops->free(sst);
-
-	return NULL;
-}
-EXPORT_SYMBOL_GPL(sst_dsp_new);
-
-void sst_dsp_free(struct sst_dsp *sst)
-{
-	free_irq(sst->irq, sst);
-	if (sst->ops->free)
-		sst->ops->free(sst);
-
-	sst_dma_free(sst->dma);
-}
-EXPORT_SYMBOL_GPL(sst_dsp_free);
-#endif
-
-=======
->>>>>>> 286cd8c7
 /* Module information */
 MODULE_AUTHOR("Liam Girdwood");
 MODULE_DESCRIPTION("Intel SST Core");
