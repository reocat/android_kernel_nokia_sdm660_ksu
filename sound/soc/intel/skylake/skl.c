--- conflicted
+++ resolved
@@ -636,11 +636,8 @@
 	unsigned int cmd = (addr << 28) | (AC_NODE_ROOT << 20) |
 		(AC_VERB_PARAMETERS << 8) | AC_PAR_VENDOR_ID;
 	unsigned int res = -1;
-<<<<<<< HEAD
-=======
 	struct skl *skl = bus_to_skl(bus);
 	struct hdac_device *hdev;
->>>>>>> 286cd8c7
 
 	mutex_lock(&bus->cmd_mutex);
 	snd_hdac_bus_send_cmd(bus, cmd);
@@ -912,13 +909,10 @@
 		err = -ENODEV;
 		goto out_free;
 	}
-<<<<<<< HEAD
-=======
 
 	err = skl_nhlt_create_sysfs(skl);
 	if (err < 0)
 		goto out_nhlt_free;
->>>>>>> 286cd8c7
 
 	skl_nhlt_update_topology_bin(skl);
 
