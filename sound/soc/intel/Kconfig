--- conflicted
+++ resolved
@@ -27,16 +27,8 @@
 config SND_SST_IPC_ACPI
 	tristate
 	select SND_SST_IPC
-<<<<<<< HEAD
-
-config SND_SOC_INTEL_SST
-	tristate
-	select SND_SOC_INTEL_SST_ACPI if ACPI
-	depends on (X86 || COMPILE_TEST)
-=======
 	# This option controls the ACPI-based IPC for HiFi2 platforms
 	# (Baytrail, Cherrytrail)
->>>>>>> 286cd8c7
 
 config SND_SOC_INTEL_SST_ACPI
 	tristate
@@ -75,43 +67,6 @@
 	select SND_SOC_INTEL_SST_FIRMWARE
 	select SND_SOC_ACPI_INTEL_MATCH
 	help
-<<<<<<< HEAD
-	  This adds support for the Wilcatpoint Audio DSP on Intel(R) Broadwell
-	  Ultrabook platforms.
-	  Say Y if you have such a device
-	  If unsure select "N".
-
-config SND_SOC_INTEL_BYTCR_RT5640_MACH
-	tristate "ASoC Audio DSP Support for MID BYT Platform"
-	depends on X86 && I2C && ACPI
-	select SND_SOC_RT5640
-	select SND_SST_MFLD_PLATFORM
-	select SND_SST_IPC_ACPI
-	help
-	  This adds support for ASoC machine driver for Intel(R) MID Baytrail platform
-          used as alsa device in audio substem in Intel(R) MID devices
-          Say Y if you have such a device
-          If unsure select "N".
-
-config SND_SOC_INTEL_CHT_BSW_RT5672_MACH
-        tristate "ASoC Audio driver for Intel Cherrytrail & Braswell with RT5672 codec"
-        depends on X86_INTEL_LPSS && I2C && ACPI
-        select SND_SOC_RT5670
-        select SND_SST_MFLD_PLATFORM
-        select SND_SST_IPC_ACPI
-        help
-          This adds support for ASoC machine driver for Intel(R) Cherrytrail & Braswell
-          platforms with RT5672 audio codec.
-          Say Y if you have such a device
-          If unsure select "N".
-
-config SND_SOC_INTEL_CHT_BSW_RT5645_MACH
-	tristate "ASoC Audio driver for Intel Cherrytrail & Braswell with RT5645/5650 codec"
-	depends on X86_INTEL_LPSS && I2C && ACPI
-	select SND_SOC_RT5645
-	select SND_SST_MFLD_PLATFORM
-	select SND_SST_IPC_ACPI
-=======
 	  If you have a Intel Baytrail platform connected to an I2S codec,
 	  then enable this option by saying Y or m. This was typically used
 	  for Baytrail Chromebooks but this option is now deprecated and is
@@ -126,7 +81,6 @@
 	depends on X86 && PCI
 	select SND_SST_IPC_PCI
 	select SND_SST_ATOM_HIFI2_PLATFORM
->>>>>>> 286cd8c7
 	help
 	  If you have a Intel Merrifield/Edison platform, then
 	  enable this option by saying Y or m. Distros will typically not
