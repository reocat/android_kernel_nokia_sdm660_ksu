/*
 *  sst_stream.c - Intel SST Driver for audio engine
 *
 *  Copyright (C) 2008-14 Intel Corp
 *  Authors:	Vinod Koul <vinod.koul@intel.com>
 *		Harsha Priya <priya.harsha@intel.com>
 *		Dharageswari R <dharageswari.r@intel.com>
 *		KP Jeeja <jeeja.kp@intel.com>
 *  ~~~~~~~~~~~~~~~~~~~~~~~~~~~~~~~~~~~~~~~~~~~~~~~~~~~~~~~~~~~~~~~~~~~~~~~~~~
 *
 *  This program is free software; you can redistribute it and/or modify
 *  it under the terms of the GNU General Public License as published by
 *  the Free Software Foundation; version 2 of the License.
 *
 *  This program is distributed in the hope that it will be useful, but
 *  WITHOUT ANY WARRANTY; without even the implied warranty of
 *  MERCHANTABILITY or FITNESS FOR A PARTICULAR PURPOSE.  See the GNU
 *  General Public License for more details.
 *
 * ~~~~~~~~~~~~~~~~~~~~~~~~~~~~~~~~~~~~~~~~~~~~~~~~~~~~~~~~~~~~~~~~~~~~~~~~~~
 */
#include <linux/pci.h>
#include <linux/firmware.h>
#include <linux/sched.h>
#include <linux/delay.h>
#include <linux/pm_runtime.h>
#include <sound/core.h>
#include <sound/pcm.h>
#include <sound/soc.h>
#include <sound/compress_driver.h>
#include <asm/platform_sst_audio.h>
#include "../sst-mfld-platform.h"
#include "sst.h"
#include "../../common/sst-dsp.h"

int sst_alloc_stream_mrfld(struct intel_sst_drv *sst_drv_ctx, void *params)
{
	struct snd_pcm_params *pcm_params;
	struct snd_sst_params *str_params;
	struct snd_sst_tstamp fw_tstamp;
	struct stream_info *str_info;
	int i, num_ch, str_id;

	dev_dbg(sst_drv_ctx->dev, "Enter\n");

	str_params = (struct snd_sst_params *)params;
	str_id = str_params->stream_id;
	str_info = get_stream_info(sst_drv_ctx, str_id);
	if (!str_info)
		return -EINVAL;

	memset(&str_info->alloc_param, 0, sizeof(str_info->alloc_param));
	str_info->alloc_param.operation = str_params->ops;
	str_info->alloc_param.codec_type = str_params->codec;
	str_info->alloc_param.sg_count = str_params->aparams.sg_count;
	str_info->alloc_param.ring_buf_info[0].addr =
		str_params->aparams.ring_buf_info[0].addr;
	str_info->alloc_param.ring_buf_info[0].size =
		str_params->aparams.ring_buf_info[0].size;
	str_info->alloc_param.frag_size = str_params->aparams.frag_size;

	memcpy(&str_info->alloc_param.codec_params, &str_params->sparams,
			sizeof(struct snd_sst_stream_params));

	/*
	 * fill channel map params for multichannel support.
	 * Ideally channel map should be received from upper layers
	 * for multichannel support.
	 * Currently hardcoding as per FW reqm.
	 */
	num_ch = sst_get_num_channel(str_params);
	pcm_params = &str_info->alloc_param.codec_params.uc.pcm_params;
	for (i = 0; i < 8; i++) {
		if (i < num_ch)
			pcm_params->channel_map[i] = i;
		else
			pcm_params->channel_map[i] = 0xff;
	}

	sst_drv_ctx->streams[str_id].status = STREAM_INIT;
	sst_drv_ctx->streams[str_id].prev = STREAM_UN_INIT;
	sst_drv_ctx->streams[str_id].pipe_id = str_params->device_type;
	sst_drv_ctx->streams[str_id].task_id = str_params->task;
	sst_drv_ctx->streams[str_id].num_ch = num_ch;

	if (sst_drv_ctx->info.lpe_viewpt_rqd)
		str_info->alloc_param.ts = sst_drv_ctx->info.mailbox_start +
			sst_drv_ctx->tstamp + (str_id * sizeof(fw_tstamp));
	else
		str_info->alloc_param.ts = sst_drv_ctx->mailbox_add +
			sst_drv_ctx->tstamp + (str_id * sizeof(fw_tstamp));

	dev_dbg(sst_drv_ctx->dev, "alloc tstamp location = 0x%x\n",
			str_info->alloc_param.ts);
	dev_dbg(sst_drv_ctx->dev, "assigned pipe id 0x%x to task %d\n",
			str_info->pipe_id, str_info->task_id);

	return sst_realloc_stream(sst_drv_ctx, str_id);
}

<<<<<<< HEAD
	dev_info(sst_drv_ctx->dev, "Alloc for str %d pipe %#x\n",
			str_id, pipe_id);
	ret = sst_prepare_and_post_msg(sst_drv_ctx, task_id, IPC_CMD,
			IPC_IA_ALLOC_STREAM_MRFLD, pipe_id, sizeof(alloc_param),
			&alloc_param, &data, true, true, false, true);
=======
/**
 * sst_realloc_stream - Send msg for (re-)allocating a stream using the
 * @sst_drv_ctx  intel_sst_drv context pointer
 * @str_id:	 stream ID
 *
 * Send a msg for (re-)allocating a stream using the parameters previously
 * passed to sst_alloc_stream_mrfld() for the same stream ID.
 * Return: 0 or negative errno value.
 */
int sst_realloc_stream(struct intel_sst_drv *sst_drv_ctx, int str_id)
{
	struct snd_sst_alloc_response *response;
	struct stream_info *str_info;
	void *data = NULL;
	int ret;

	str_info = get_stream_info(sst_drv_ctx, str_id);
	if (!str_info)
		return -EINVAL;

	dev_dbg(sst_drv_ctx->dev, "Alloc for str %d pipe %#x\n",
		str_id, str_info->pipe_id);

	ret = sst_prepare_and_post_msg(sst_drv_ctx, str_info->task_id, IPC_CMD,
			IPC_IA_ALLOC_STREAM_MRFLD, str_info->pipe_id,
			sizeof(str_info->alloc_param), &str_info->alloc_param,
			&data, true, true, false, true);
>>>>>>> 286cd8c7

	if (ret < 0) {
		dev_err(sst_drv_ctx->dev, "FW alloc failed ret %d\n", ret);
		/* alloc failed, so reset the state to uninit */
		str_info->status = STREAM_UN_INIT;
		str_id = ret;
	} else if (data) {
		response = (struct snd_sst_alloc_response *)data;
		ret = response->str_type.result;
		if (!ret)
			goto out;
		dev_err(sst_drv_ctx->dev, "FW alloc failed ret %d\n", ret);
		if (ret == SST_ERR_STREAM_IN_USE) {
			dev_err(sst_drv_ctx->dev,
				"FW not in clean state, send free for:%d\n", str_id);
			sst_free_stream(sst_drv_ctx, str_id);
		}
		str_id = -ret;
	}
out:
	kfree(data);
	return str_id;
}

/**
* sst_start_stream - Send msg for a starting stream
* @str_id:	 stream ID
*
* This function is called by any function which wants to start
* a stream.
*/
int sst_start_stream(struct intel_sst_drv *sst_drv_ctx, int str_id)
{
	int retval = 0;
	struct stream_info *str_info;
	u16 data = 0;

	dev_dbg(sst_drv_ctx->dev, "sst_start_stream for %d\n", str_id);
	str_info = get_stream_info(sst_drv_ctx, str_id);
	if (!str_info)
		return -EINVAL;
	if (str_info->status != STREAM_RUNNING)
		return -EBADRQC;

	retval = sst_prepare_and_post_msg(sst_drv_ctx, str_info->task_id,
			IPC_CMD, IPC_IA_START_STREAM_MRFLD, str_info->pipe_id,
			sizeof(u16), &data, NULL, true, true, true, false);

	return retval;
}

int sst_send_byte_stream_mrfld(struct intel_sst_drv *sst_drv_ctx,
		struct snd_sst_bytes_v2 *bytes)
{	struct ipc_post *msg = NULL;
	u32 length;
	int pvt_id, ret = 0;
	struct sst_block *block = NULL;

	dev_dbg(sst_drv_ctx->dev,
		"type:%u ipc_msg:%u block:%u task_id:%u pipe: %#x length:%#x\n",
		bytes->type, bytes->ipc_msg, bytes->block, bytes->task_id,
		bytes->pipe_id, bytes->len);

	if (sst_create_ipc_msg(&msg, true))
		return -ENOMEM;

	pvt_id = sst_assign_pvt_id(sst_drv_ctx);
	sst_fill_header_mrfld(&msg->mrfld_header, bytes->ipc_msg,
			bytes->task_id, 1, pvt_id);
	msg->mrfld_header.p.header_high.part.res_rqd = bytes->block;
	length = bytes->len;
	msg->mrfld_header.p.header_low_payload = length;
	dev_dbg(sst_drv_ctx->dev, "length is %d\n", length);
	memcpy(msg->mailbox_data, &bytes->bytes, bytes->len);
	if (bytes->block) {
		block = sst_create_block(sst_drv_ctx, bytes->ipc_msg, pvt_id);
		if (block == NULL) {
			kfree(msg);
			ret = -ENOMEM;
			goto out;
		}
	}

	sst_add_to_dispatch_list_and_post(sst_drv_ctx, msg);
	dev_dbg(sst_drv_ctx->dev, "msg->mrfld_header.p.header_low_payload:%d",
			msg->mrfld_header.p.header_low_payload);

	if (bytes->block) {
		ret = sst_wait_timeout(sst_drv_ctx, block);
		if (ret) {
			dev_err(sst_drv_ctx->dev, "fw returned err %d\n", ret);
			sst_free_block(sst_drv_ctx, block);
			goto out;
		}
	}
	if (bytes->type == SND_SST_BYTES_GET) {
		/*
		 * copy the reply and send back
		 * we need to update only sz and payload
		 */
		if (bytes->block) {
			unsigned char *r = block->data;

			dev_dbg(sst_drv_ctx->dev, "read back %d bytes",
					bytes->len);
			memcpy(bytes->bytes, r, bytes->len);
		}
	}
	if (bytes->block)
		sst_free_block(sst_drv_ctx, block);
out:
	test_and_clear_bit(pvt_id, &sst_drv_ctx->pvt_id);
	return ret;
}

/**
 * sst_pause_stream - Send msg for a pausing stream
 * @str_id:	 stream ID
 *
 * This function is called by any function which wants to pause
 * an already running stream.
 */
int sst_pause_stream(struct intel_sst_drv *sst_drv_ctx, int str_id)
{
	int retval = 0;
	struct stream_info *str_info;

	dev_dbg(sst_drv_ctx->dev, "SST DBG:sst_pause_stream for %d\n", str_id);
	str_info = get_stream_info(sst_drv_ctx, str_id);
	if (!str_info)
		return -EINVAL;
	if (str_info->status == STREAM_PAUSED)
		return 0;
	if (str_info->status == STREAM_RUNNING ||
		str_info->status == STREAM_INIT) {
		if (str_info->prev == STREAM_UN_INIT)
			return -EBADRQC;

		retval = sst_prepare_and_post_msg(sst_drv_ctx, str_info->task_id, IPC_CMD,
				IPC_IA_PAUSE_STREAM_MRFLD, str_info->pipe_id,
				0, NULL, NULL, true, true, false, true);

		if (retval == 0) {
			str_info->prev = str_info->status;
			str_info->status = STREAM_PAUSED;
		} else if (retval == -SST_ERR_INVALID_STREAM_ID) {
			retval = -EINVAL;
			mutex_lock(&sst_drv_ctx->sst_lock);
			sst_clean_stream(str_info);
			mutex_unlock(&sst_drv_ctx->sst_lock);
		}
	} else {
		retval = -EBADRQC;
		dev_dbg(sst_drv_ctx->dev, "SST DBG:BADRQC for stream\n");
	}

	return retval;
}

/**
 * sst_resume_stream - Send msg for resuming stream
 * @str_id:		stream ID
 *
 * This function is called by any function which wants to resume
 * an already paused stream.
 */
int sst_resume_stream(struct intel_sst_drv *sst_drv_ctx, int str_id)
{
	int retval = 0;
	struct stream_info *str_info;

	dev_dbg(sst_drv_ctx->dev, "SST DBG:sst_resume_stream for %d\n", str_id);
	str_info = get_stream_info(sst_drv_ctx, str_id);
	if (!str_info)
		return -EINVAL;
	if (str_info->status == STREAM_RUNNING)
		return 0;

	if (str_info->resume_status == STREAM_PAUSED &&
	    str_info->resume_prev == STREAM_RUNNING) {
		/*
		 * Stream was running before suspend and re-created on resume,
		 * start it to get back to running state.
		 */
		dev_dbg(sst_drv_ctx->dev, "restart recreated stream after resume\n");
		str_info->status = STREAM_RUNNING;
		str_info->prev = STREAM_PAUSED;
		retval = sst_start_stream(sst_drv_ctx, str_id);
		str_info->resume_status = STREAM_UN_INIT;
	} else if (str_info->resume_status == STREAM_PAUSED &&
		   str_info->resume_prev == STREAM_INIT) {
		/*
		 * Stream was idle before suspend and re-created on resume,
		 * keep it as is.
		 */
		dev_dbg(sst_drv_ctx->dev, "leaving recreated stream idle after resume\n");
		str_info->status = STREAM_INIT;
		str_info->prev = STREAM_PAUSED;
		str_info->resume_status = STREAM_UN_INIT;
	} else if (str_info->status == STREAM_PAUSED) {
		retval = sst_prepare_and_post_msg(sst_drv_ctx, str_info->task_id,
				IPC_CMD, IPC_IA_RESUME_STREAM_MRFLD,
				str_info->pipe_id, 0, NULL, NULL,
				true, true, false, true);

		if (!retval) {
			if (str_info->prev == STREAM_RUNNING)
				str_info->status = STREAM_RUNNING;
			else
				str_info->status = STREAM_INIT;
			str_info->prev = STREAM_PAUSED;
		} else if (retval == -SST_ERR_INVALID_STREAM_ID) {
			retval = -EINVAL;
			mutex_lock(&sst_drv_ctx->sst_lock);
			sst_clean_stream(str_info);
			mutex_unlock(&sst_drv_ctx->sst_lock);
		}
	} else {
		retval = -EBADRQC;
		dev_err(sst_drv_ctx->dev, "SST ERR: BADQRC for stream\n");
	}

	return retval;
}


/**
 * sst_drop_stream - Send msg for stopping stream
 * @str_id:		stream ID
 *
 * This function is called by any function which wants to stop
 * a stream.
 */
int sst_drop_stream(struct intel_sst_drv *sst_drv_ctx, int str_id)
{
	int retval = 0;
	struct stream_info *str_info;

	dev_dbg(sst_drv_ctx->dev, "SST DBG:sst_drop_stream for %d\n", str_id);
	str_info = get_stream_info(sst_drv_ctx, str_id);
	if (!str_info)
		return -EINVAL;

	if (str_info->status != STREAM_UN_INIT) {
		str_info->prev = STREAM_UN_INIT;
		str_info->status = STREAM_INIT;
		str_info->cumm_bytes = 0;
		retval = sst_prepare_and_post_msg(sst_drv_ctx, str_info->task_id,
				IPC_CMD, IPC_IA_DROP_STREAM_MRFLD,
				str_info->pipe_id, 0, NULL, NULL,
				true, true, true, false);
	} else {
		retval = -EBADRQC;
		dev_dbg(sst_drv_ctx->dev, "BADQRC for stream, state %x\n",
				str_info->status);
	}
	return retval;
}

/**
* sst_drain_stream - Send msg for draining stream
* @str_id:		stream ID
*
* This function is called by any function which wants to drain
* a stream.
*/
int sst_drain_stream(struct intel_sst_drv *sst_drv_ctx,
			int str_id, bool partial_drain)
{
	int retval = 0;
	struct stream_info *str_info;

	dev_dbg(sst_drv_ctx->dev, "SST DBG:sst_drain_stream for %d\n", str_id);
	str_info = get_stream_info(sst_drv_ctx, str_id);
	if (!str_info)
		return -EINVAL;
	if (str_info->status != STREAM_RUNNING &&
		str_info->status != STREAM_INIT &&
		str_info->status != STREAM_PAUSED) {
			dev_err(sst_drv_ctx->dev, "SST ERR: BADQRC for stream = %d\n",
				       str_info->status);
			return -EBADRQC;
	}

	retval = sst_prepare_and_post_msg(sst_drv_ctx, str_info->task_id, IPC_CMD,
			IPC_IA_DRAIN_STREAM_MRFLD, str_info->pipe_id,
			sizeof(u8), &partial_drain, NULL, true, true, false, false);
	/*
	 * with new non blocked drain implementation in core we dont need to
	 * wait for respsonse, and need to only invoke callback for drain
	 * complete
	 */

	return retval;
}

/**
 * sst_free_stream - Frees a stream
 * @str_id:		stream ID
 *
 * This function is called by any function which wants to free
 * a stream.
 */
int sst_free_stream(struct intel_sst_drv *sst_drv_ctx, int str_id)
{
	int retval = 0;
	struct stream_info *str_info;

	dev_dbg(sst_drv_ctx->dev, "SST DBG:sst_free_stream for %d\n", str_id);

	mutex_lock(&sst_drv_ctx->sst_lock);
	if (sst_drv_ctx->sst_state == SST_RESET) {
		mutex_unlock(&sst_drv_ctx->sst_lock);
		return -ENODEV;
	}
	mutex_unlock(&sst_drv_ctx->sst_lock);
	str_info = get_stream_info(sst_drv_ctx, str_id);
	if (!str_info)
		return -EINVAL;

	mutex_lock(&str_info->lock);
	if (str_info->status != STREAM_UN_INIT) {
		str_info->prev =  str_info->status;
		str_info->status = STREAM_UN_INIT;
		mutex_unlock(&str_info->lock);

		dev_dbg(sst_drv_ctx->dev, "Free for str %d pipe %#x\n",
				str_id, str_info->pipe_id);
		retval = sst_prepare_and_post_msg(sst_drv_ctx, str_info->task_id, IPC_CMD,
				IPC_IA_FREE_STREAM_MRFLD, str_info->pipe_id, 0,
				NULL, NULL, true, true, false, true);

		dev_dbg(sst_drv_ctx->dev, "sst: wait for free returned %d\n",
				retval);
		mutex_lock(&sst_drv_ctx->sst_lock);
		sst_clean_stream(str_info);
		mutex_unlock(&sst_drv_ctx->sst_lock);
		dev_dbg(sst_drv_ctx->dev, "SST DBG:Stream freed\n");
	} else {
		mutex_unlock(&str_info->lock);
		retval = -EBADRQC;
		dev_dbg(sst_drv_ctx->dev, "SST DBG:BADQRC for stream\n");
	}

	return retval;
}<|MERGE_RESOLUTION|>--- conflicted
+++ resolved
@@ -98,13 +98,6 @@
 	return sst_realloc_stream(sst_drv_ctx, str_id);
 }
 
-<<<<<<< HEAD
-	dev_info(sst_drv_ctx->dev, "Alloc for str %d pipe %#x\n",
-			str_id, pipe_id);
-	ret = sst_prepare_and_post_msg(sst_drv_ctx, task_id, IPC_CMD,
-			IPC_IA_ALLOC_STREAM_MRFLD, pipe_id, sizeof(alloc_param),
-			&alloc_param, &data, true, true, false, true);
-=======
 /**
  * sst_realloc_stream - Send msg for (re-)allocating a stream using the
  * @sst_drv_ctx  intel_sst_drv context pointer
@@ -132,7 +125,6 @@
 			IPC_IA_ALLOC_STREAM_MRFLD, str_info->pipe_id,
 			sizeof(str_info->alloc_param), &str_info->alloc_param,
 			&data, true, true, false, true);
->>>>>>> 286cd8c7
 
 	if (ret < 0) {
 		dev_err(sst_drv_ctx->dev, "FW alloc failed ret %d\n", ret);
