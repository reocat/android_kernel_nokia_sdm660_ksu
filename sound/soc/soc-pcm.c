// SPDX-License-Identifier: GPL-2.0+
//
// soc-pcm.c  --  ALSA SoC PCM
//
// Copyright 2005 Wolfson Microelectronics PLC.
// Copyright 2005 Openedhand Ltd.
// Copyright (C) 2010 Slimlogic Ltd.
// Copyright (C) 2010 Texas Instruments Inc.
//
// Authors: Liam Girdwood <lrg@ti.com>
//          Mark Brown <broonie@opensource.wolfsonmicro.com>

#include <linux/kernel.h>
#include <linux/init.h>
#include <linux/delay.h>
#include <linux/pinctrl/consumer.h>
#include <linux/pm_runtime.h>
#include <linux/slab.h>
#include <linux/workqueue.h>
#include <linux/export.h>
#include <linux/debugfs.h>
#include <linux/dma-mapping.h>
#include <sound/core.h>
#include <sound/pcm.h>
#include <sound/pcm_params.h>
#include <sound/soc.h>
#include <sound/soc-dpcm.h>
#include <sound/initval.h>

#define DPCM_MAX_BE_USERS	8

/*
 * ASoC no host IO hardware.
 * TODO: fine tune these values for all host less transfers.
 */
static const struct snd_pcm_hardware no_host_hardware = {
	.info			= SNDRV_PCM_INFO_MMAP |
				  SNDRV_PCM_INFO_MMAP_VALID |
				  SNDRV_PCM_INFO_INTERLEAVED |
				  SNDRV_PCM_INFO_PAUSE |
				  SNDRV_PCM_INFO_RESUME,
	.formats		= SNDRV_PCM_FMTBIT_S16_LE |
				  SNDRV_PCM_FMTBIT_S32_LE,
	.period_bytes_min	= PAGE_SIZE >> 2,
	.period_bytes_max	= PAGE_SIZE >> 1,
	.periods_min		= 2,
	.periods_max		= 4,
	/*
	 * Increase the max buffer bytes as PAGE_SIZE bytes is
	 * not enough to encompass all the scenarios sent by
	 * userspapce.
	 */
	.buffer_bytes_max	= PAGE_SIZE * 4,
};

/*
 * snd_soc_dai_stream_valid() - check if a DAI supports the given stream
 *
 * Returns true if the DAI supports the indicated stream type.
 */
static bool snd_soc_dai_stream_valid(struct snd_soc_dai *dai, int stream)
{
	struct snd_soc_pcm_stream *codec_stream;

	if (stream == SNDRV_PCM_STREAM_PLAYBACK)
		codec_stream = &dai->driver->playback;
	else
		codec_stream = &dai->driver->capture;

	/* If the codec specifies any channels at all, it supports the stream */
	return codec_stream->channels_min;
}
<<<<<<< HEAD

static const struct snd_pcm_hardware no_host_hardware = {
	.info			= SNDRV_PCM_INFO_MMAP |
					SNDRV_PCM_INFO_MMAP_VALID |
					SNDRV_PCM_INFO_INTERLEAVED |
					SNDRV_PCM_INFO_PAUSE |
					SNDRV_PCM_INFO_RESUME,
	.formats		= SNDRV_PCM_FMTBIT_S16_LE |
					SNDRV_PCM_FMTBIT_S32_LE,
	.period_bytes_min	= PAGE_SIZE >> 2,
	.period_bytes_max	= PAGE_SIZE >> 1,
	.periods_min		= 2,
	.periods_max		= 4,
	/*
	 * Increase the max buffer bytes as PAGE_SIZE bytes is
	 * not enough to encompass all the scenarios sent by
	 * userspapce.
	 */
	.buffer_bytes_max	= PAGE_SIZE * 4,
};
=======
>>>>>>> 286cd8c7

/**
 * snd_soc_runtime_activate() - Increment active count for PCM runtime components
 * @rtd: ASoC PCM runtime that is activated
 * @stream: Direction of the PCM stream
 *
 * Increments the active count for all the DAIs and components attached to a PCM
 * runtime. Should typically be called when a stream is opened.
 *
 * Must be called with the rtd->pcm_mutex being held
 */
void snd_soc_runtime_activate(struct snd_soc_pcm_runtime *rtd, int stream)
{
	struct snd_soc_dai *cpu_dai = rtd->cpu_dai;
	int i;

	lockdep_assert_held(&rtd->pcm_mutex);

	if (stream == SNDRV_PCM_STREAM_PLAYBACK) {
		cpu_dai->playback_active++;
		for (i = 0; i < rtd->num_codecs; i++)
			rtd->codec_dais[i]->playback_active++;
	} else {
		cpu_dai->capture_active++;
		for (i = 0; i < rtd->num_codecs; i++)
			rtd->codec_dais[i]->capture_active++;
	}

	cpu_dai->active++;
	cpu_dai->component->active++;
	for (i = 0; i < rtd->num_codecs; i++) {
		rtd->codec_dais[i]->active++;
		rtd->codec_dais[i]->component->active++;
	}
}

/**
 * snd_soc_runtime_deactivate() - Decrement active count for PCM runtime components
 * @rtd: ASoC PCM runtime that is deactivated
 * @stream: Direction of the PCM stream
 *
 * Decrements the active count for all the DAIs and components attached to a PCM
 * runtime. Should typically be called when a stream is closed.
 *
 * Must be called with the rtd->pcm_mutex being held
 */
void snd_soc_runtime_deactivate(struct snd_soc_pcm_runtime *rtd, int stream)
{
	struct snd_soc_dai *cpu_dai = rtd->cpu_dai;
	int i;

	lockdep_assert_held(&rtd->pcm_mutex);

	if (stream == SNDRV_PCM_STREAM_PLAYBACK) {
		cpu_dai->playback_active--;
		for (i = 0; i < rtd->num_codecs; i++)
			rtd->codec_dais[i]->playback_active--;
	} else {
		cpu_dai->capture_active--;
		for (i = 0; i < rtd->num_codecs; i++)
			rtd->codec_dais[i]->capture_active--;
	}

	cpu_dai->active--;
	cpu_dai->component->active--;
	for (i = 0; i < rtd->num_codecs; i++) {
		rtd->codec_dais[i]->component->active--;
		rtd->codec_dais[i]->active--;
	}
}

/**
 * snd_soc_runtime_ignore_pmdown_time() - Check whether to ignore the power down delay
 * @rtd: The ASoC PCM runtime that should be checked.
 *
 * This function checks whether the power down delay should be ignored for a
 * specific PCM runtime. Returns true if the delay is 0, if it the DAI link has
 * been configured to ignore the delay, or if none of the components benefits
 * from having the delay.
 */
bool snd_soc_runtime_ignore_pmdown_time(struct snd_soc_pcm_runtime *rtd)
{
	struct snd_soc_rtdcom_list *rtdcom;
	struct snd_soc_component *component;
	bool ignore = true;

	if (!rtd->pmdown_time || rtd->dai_link->ignore_pmdown_time)
		return true;

	for_each_rtdcom(rtd, rtdcom) {
		component = rtdcom->component;

		ignore &= !component->driver->use_pmdown_time;
	}

	return ignore;
}

/**
 * snd_soc_set_runtime_hwparams - set the runtime hardware parameters
 * @substream: the pcm substream
 * @hw: the hardware parameters
 *
 * Sets the substream runtime hardware parameters.
 */
int snd_soc_set_runtime_hwparams(struct snd_pcm_substream *substream,
	const struct snd_pcm_hardware *hw)
{
	struct snd_pcm_runtime *runtime = substream->runtime;
	if (!runtime)
		return 0;
	runtime->hw.info = hw->info;
	runtime->hw.formats = hw->formats;
	runtime->hw.period_bytes_min = hw->period_bytes_min;
	runtime->hw.period_bytes_max = hw->period_bytes_max;
	runtime->hw.periods_min = hw->periods_min;
	runtime->hw.periods_max = hw->periods_max;
	runtime->hw.buffer_bytes_max = hw->buffer_bytes_max;
	runtime->hw.fifo_size = hw->fifo_size;
	return 0;
}
EXPORT_SYMBOL_GPL(snd_soc_set_runtime_hwparams);

/* DPCM stream event, send event to FE and all active BEs. */
int dpcm_dapm_stream_event(struct snd_soc_pcm_runtime *fe, int dir,
	int event)
{
	struct snd_soc_dpcm *dpcm;

	list_for_each_entry(dpcm, &fe->dpcm[dir].be_clients, list_be) {

		struct snd_soc_pcm_runtime *be = dpcm->be;

		dev_dbg(be->dev, "ASoC: BE %s event %d dir %d\n",
				be->dai_link->name, event, dir);

		if ((event == SND_SOC_DAPM_STREAM_STOP) &&
<<<<<<< HEAD
		    (be->dpcm[dir].users >= 1)) {
			pr_debug("%s Don't close BE \n", __func__);
			continue;
		}
=======
		    (be->dpcm[dir].users >= 1))
			continue;
>>>>>>> 286cd8c7

		snd_soc_dapm_stream_event(be, dir, event);
	}

	snd_soc_dapm_stream_event(fe, dir, event);

	return 0;
}

static int soc_pcm_apply_symmetry(struct snd_pcm_substream *substream,
					struct snd_soc_dai *soc_dai)
{
	struct snd_soc_pcm_runtime *rtd = substream->private_data;
	int ret;

	if (soc_dai->rate && (soc_dai->driver->symmetric_rates ||
				rtd->dai_link->symmetric_rates)) {
		dev_dbg(soc_dai->dev, "ASoC: Symmetry forces %dHz rate\n",
				soc_dai->rate);

		ret = snd_pcm_hw_constraint_single(substream->runtime,
						SNDRV_PCM_HW_PARAM_RATE,
						soc_dai->rate);
		if (ret < 0) {
			dev_err(soc_dai->dev,
				"ASoC: Unable to apply rate constraint: %d\n",
				ret);
			return ret;
		}
	}

	if (soc_dai->channels && (soc_dai->driver->symmetric_channels ||
				rtd->dai_link->symmetric_channels)) {
		dev_dbg(soc_dai->dev, "ASoC: Symmetry forces %d channel(s)\n",
				soc_dai->channels);

		ret = snd_pcm_hw_constraint_single(substream->runtime,
						SNDRV_PCM_HW_PARAM_CHANNELS,
						soc_dai->channels);
		if (ret < 0) {
			dev_err(soc_dai->dev,
				"ASoC: Unable to apply channel symmetry constraint: %d\n",
				ret);
			return ret;
		}
	}

	if (soc_dai->sample_bits && (soc_dai->driver->symmetric_samplebits ||
				rtd->dai_link->symmetric_samplebits)) {
		dev_dbg(soc_dai->dev, "ASoC: Symmetry forces %d sample bits\n",
				soc_dai->sample_bits);

		ret = snd_pcm_hw_constraint_single(substream->runtime,
						SNDRV_PCM_HW_PARAM_SAMPLE_BITS,
						soc_dai->sample_bits);
		if (ret < 0) {
			dev_err(soc_dai->dev,
				"ASoC: Unable to apply sample bits symmetry constraint: %d\n",
				ret);
			return ret;
		}
	}

	return 0;
}

static int soc_pcm_params_symmetry(struct snd_pcm_substream *substream,
				struct snd_pcm_hw_params *params)
{
	struct snd_soc_pcm_runtime *rtd = substream->private_data;
	struct snd_soc_dai *cpu_dai = rtd->cpu_dai;
	unsigned int rate, channels, sample_bits, symmetry, i;

	rate = params_rate(params);
	channels = params_channels(params);
	sample_bits = snd_pcm_format_physical_width(params_format(params));

	/* reject unmatched parameters when applying symmetry */
	symmetry = cpu_dai->driver->symmetric_rates ||
		rtd->dai_link->symmetric_rates;

	for (i = 0; i < rtd->num_codecs; i++)
		symmetry |= rtd->codec_dais[i]->driver->symmetric_rates;

	if (symmetry && cpu_dai->rate && cpu_dai->rate != rate) {
		dev_err(rtd->dev, "ASoC: unmatched rate symmetry: %d - %d\n",
				cpu_dai->rate, rate);
		return -EINVAL;
	}

	symmetry = cpu_dai->driver->symmetric_channels ||
		rtd->dai_link->symmetric_channels;

	for (i = 0; i < rtd->num_codecs; i++)
		symmetry |= rtd->codec_dais[i]->driver->symmetric_channels;

	if (symmetry && cpu_dai->channels && cpu_dai->channels != channels) {
		dev_err(rtd->dev, "ASoC: unmatched channel symmetry: %d - %d\n",
				cpu_dai->channels, channels);
		return -EINVAL;
	}

	symmetry = cpu_dai->driver->symmetric_samplebits ||
		rtd->dai_link->symmetric_samplebits;

	for (i = 0; i < rtd->num_codecs; i++)
		symmetry |= rtd->codec_dais[i]->driver->symmetric_samplebits;

	if (symmetry && cpu_dai->sample_bits && cpu_dai->sample_bits != sample_bits) {
		dev_err(rtd->dev, "ASoC: unmatched sample bits symmetry: %d - %d\n",
				cpu_dai->sample_bits, sample_bits);
		return -EINVAL;
	}

	return 0;
}

static bool soc_pcm_has_symmetry(struct snd_pcm_substream *substream)
{
	struct snd_soc_pcm_runtime *rtd = substream->private_data;
	struct snd_soc_dai_driver *cpu_driver = rtd->cpu_dai->driver;
	struct snd_soc_dai_link *link = rtd->dai_link;
	unsigned int symmetry, i;

	symmetry = cpu_driver->symmetric_rates || link->symmetric_rates ||
		cpu_driver->symmetric_channels || link->symmetric_channels ||
		cpu_driver->symmetric_samplebits || link->symmetric_samplebits;

	for (i = 0; i < rtd->num_codecs; i++)
		symmetry = symmetry ||
			rtd->codec_dais[i]->driver->symmetric_rates ||
			rtd->codec_dais[i]->driver->symmetric_channels ||
			rtd->codec_dais[i]->driver->symmetric_samplebits;

	return symmetry;
}

static void soc_pcm_set_msb(struct snd_pcm_substream *substream, int bits)
{
	struct snd_soc_pcm_runtime *rtd = substream->private_data;
	int ret;

	if (!bits)
		return;

	ret = snd_pcm_hw_constraint_msbits(substream->runtime, 0, 0, bits);
	if (ret != 0)
		dev_warn(rtd->dev, "ASoC: Failed to set MSB %d: %d\n",
				 bits, ret);
}

static void soc_pcm_apply_msb(struct snd_pcm_substream *substream)
{
	struct snd_soc_pcm_runtime *rtd = substream->private_data;
	struct snd_soc_dai *cpu_dai = rtd->cpu_dai;
	struct snd_soc_dai *codec_dai;
	int i;
	unsigned int bits = 0, cpu_bits;

	if (substream->stream == SNDRV_PCM_STREAM_PLAYBACK) {
		for (i = 0; i < rtd->num_codecs; i++) {
			codec_dai = rtd->codec_dais[i];
			if (codec_dai->driver->playback.sig_bits == 0) {
				bits = 0;
				break;
			}
			bits = max(codec_dai->driver->playback.sig_bits, bits);
		}
		cpu_bits = cpu_dai->driver->playback.sig_bits;
	} else {
		for (i = 0; i < rtd->num_codecs; i++) {
			codec_dai = rtd->codec_dais[i];
			if (codec_dai->driver->capture.sig_bits == 0) {
				bits = 0;
				break;
			}
			bits = max(codec_dai->driver->capture.sig_bits, bits);
		}
		cpu_bits = cpu_dai->driver->capture.sig_bits;
	}

	soc_pcm_set_msb(substream, bits);
	soc_pcm_set_msb(substream, cpu_bits);
}

static void soc_pcm_init_runtime_hw(struct snd_pcm_substream *substream)
{
	struct snd_pcm_runtime *runtime = substream->runtime;
	struct snd_pcm_hardware *hw = &runtime->hw;
	struct snd_soc_pcm_runtime *rtd = substream->private_data;
	struct snd_soc_dai_driver *cpu_dai_drv = rtd->cpu_dai->driver;
	struct snd_soc_dai_driver *codec_dai_drv;
	struct snd_soc_pcm_stream *codec_stream;
	struct snd_soc_pcm_stream *cpu_stream;
	unsigned int chan_min = 0, chan_max = UINT_MAX;
	unsigned int rate_min = 0, rate_max = UINT_MAX;
	unsigned int rates = UINT_MAX;
	u64 formats = ULLONG_MAX;
	int i;

	if (substream->stream == SNDRV_PCM_STREAM_PLAYBACK)
		cpu_stream = &cpu_dai_drv->playback;
	else
		cpu_stream = &cpu_dai_drv->capture;

	/* first calculate min/max only for CODECs in the DAI link */
	for (i = 0; i < rtd->num_codecs; i++) {

		/*
		 * Skip CODECs which don't support the current stream type.
		 * Otherwise, since the rate, channel, and format values will
		 * zero in that case, we would have no usable settings left,
		 * causing the resulting setup to fail.
		 * At least one CODEC should match, otherwise we should have
		 * bailed out on a higher level, since there would be no
		 * CODEC to support the transfer direction in that case.
		 */
		if (!snd_soc_dai_stream_valid(rtd->codec_dais[i],
					      substream->stream))
			continue;

		codec_dai_drv = rtd->codec_dais[i]->driver;
		if (substream->stream == SNDRV_PCM_STREAM_PLAYBACK)
			codec_stream = &codec_dai_drv->playback;
		else
			codec_stream = &codec_dai_drv->capture;
		chan_min = max(chan_min, codec_stream->channels_min);
		chan_max = min(chan_max, codec_stream->channels_max);
		rate_min = max(rate_min, codec_stream->rate_min);
		rate_max = min_not_zero(rate_max, codec_stream->rate_max);
		formats &= codec_stream->formats;
		rates = snd_pcm_rate_mask_intersect(codec_stream->rates, rates);
	}

	/*
	 * chan min/max cannot be enforced if there are multiple CODEC DAIs
	 * connected to a single CPU DAI, use CPU DAI's directly and let
	 * channel allocation be fixed up later
	 */
	if (rtd->num_codecs > 1) {
		chan_min = cpu_stream->channels_min;
		chan_max = cpu_stream->channels_max;
	}

	hw->channels_min = max(chan_min, cpu_stream->channels_min);
	hw->channels_max = min(chan_max, cpu_stream->channels_max);
	if (hw->formats)
		hw->formats &= formats & cpu_stream->formats;
	else
		hw->formats = formats & cpu_stream->formats;
	hw->rates = snd_pcm_rate_mask_intersect(rates, cpu_stream->rates);

	snd_pcm_limit_hw_rates(runtime);

	hw->rate_min = max(hw->rate_min, cpu_stream->rate_min);
	hw->rate_min = max(hw->rate_min, rate_min);
	hw->rate_max = min_not_zero(hw->rate_max, cpu_stream->rate_max);
	hw->rate_max = min_not_zero(hw->rate_max, rate_max);
}

static int soc_pcm_components_close(struct snd_pcm_substream *substream,
				    struct snd_soc_component *last)
{
	struct snd_soc_pcm_runtime *rtd = substream->private_data;
	struct snd_soc_rtdcom_list *rtdcom;
	struct snd_soc_component *component;

	for_each_rtdcom(rtd, rtdcom) {
		component = rtdcom->component;

		if (component == last)
			break;

		if (!component->driver->ops ||
		    !component->driver->ops->close)
			continue;

		component->driver->ops->close(substream);
	}

	return 0;
}

/*
 * Called by ALSA when a PCM substream is opened, the runtime->hw record is
 * then initialized and any private data can be allocated. This also calls
 * startup for the cpu DAI, component, machine and codec DAI.
 */
static int soc_pcm_open(struct snd_pcm_substream *substream)
{
	struct snd_soc_pcm_runtime *rtd = substream->private_data;
	struct snd_pcm_runtime *runtime = substream->runtime;
	struct snd_soc_component *component;
	struct snd_soc_rtdcom_list *rtdcom;
	struct snd_soc_dai *cpu_dai = rtd->cpu_dai;
	struct snd_soc_dai *codec_dai;
	const char *codec_dai_name = "multicodec";
	int i, ret = 0;

	pinctrl_pm_select_default_state(cpu_dai->dev);
	for (i = 0; i < rtd->num_codecs; i++)
		pinctrl_pm_select_default_state(rtd->codec_dais[i]->dev);

	for_each_rtdcom(rtd, rtdcom) {
		component = rtdcom->component;

		pm_runtime_get_sync(component->dev);
	}

	mutex_lock_nested(&rtd->pcm_mutex, rtd->pcm_subclass);
	if (rtd->dai_link->no_host_mode == SND_SOC_DAI_LINK_NO_HOST)
		snd_soc_set_runtime_hwparams(substream, &no_host_hardware);

	if (rtd->dai_link->no_host_mode == SND_SOC_DAI_LINK_NO_HOST)
		snd_soc_set_runtime_hwparams(substream, &no_host_hardware);

	/* startup the audio subsystem */
	if (cpu_dai->driver->ops->startup) {
		ret = cpu_dai->driver->ops->startup(substream, cpu_dai);
		if (ret < 0) {
			dev_err(cpu_dai->dev, "ASoC: can't open interface"
				" %s: %d\n", cpu_dai->name, ret);
			goto out;
		}
	}

	for_each_rtdcom(rtd, rtdcom) {
		component = rtdcom->component;

		if (!component->driver->ops ||
		    !component->driver->ops->open)
			continue;

		ret = component->driver->ops->open(substream);
		if (ret < 0) {
			dev_err(component->dev,
				"ASoC: can't open component %s: %d\n",
				component->name, ret);
			goto component_err;
		}
	}
	component = NULL;

	for (i = 0; i < rtd->num_codecs; i++) {
		codec_dai = rtd->codec_dais[i];
		if (codec_dai->driver->ops->startup) {
			ret = codec_dai->driver->ops->startup(substream,
							      codec_dai);
			if (ret < 0) {
				dev_err(codec_dai->dev,
					"ASoC: can't open codec %s: %d\n",
					codec_dai->name, ret);
				goto codec_dai_err;
			}
		}

		if (substream->stream == SNDRV_PCM_STREAM_PLAYBACK)
			codec_dai->tx_mask = 0;
		else
			codec_dai->rx_mask = 0;
	}

	if (rtd->dai_link->ops->startup) {
		ret = rtd->dai_link->ops->startup(substream);
		if (ret < 0) {
			pr_err("ASoC: %s startup failed: %d\n",
			       rtd->dai_link->name, ret);
			goto machine_err;
		}
	}

	/* Dynamic PCM DAI links compat checks use dynamic capabilities */
	if (rtd->dai_link->dynamic || rtd->dai_link->no_pcm)
		goto dynamic;

	/* Check that the codec and cpu DAIs are compatible */
	soc_pcm_init_runtime_hw(substream);

	if (rtd->num_codecs == 1)
		codec_dai_name = rtd->codec_dai->name;

	if (soc_pcm_has_symmetry(substream))
		runtime->hw.info |= SNDRV_PCM_INFO_JOINT_DUPLEX;

	ret = -EINVAL;
	if (!runtime->hw.rates) {
		printk(KERN_ERR "ASoC: %s <-> %s No matching rates\n",
			codec_dai_name, cpu_dai->name);
		goto config_err;
	}
	if (!runtime->hw.formats) {
		printk(KERN_ERR "ASoC: %s <-> %s No matching formats\n",
			codec_dai_name, cpu_dai->name);
		goto config_err;
	}
	if (!runtime->hw.channels_min || !runtime->hw.channels_max ||
	    runtime->hw.channels_min > runtime->hw.channels_max) {
		printk(KERN_ERR "ASoC: %s <-> %s No matching channels\n",
				codec_dai_name, cpu_dai->name);
		goto config_err;
	}

	soc_pcm_apply_msb(substream);

	/* Symmetry only applies if we've already got an active stream. */
	if (cpu_dai->active) {
		ret = soc_pcm_apply_symmetry(substream, cpu_dai);
		if (ret != 0)
			goto config_err;
	}

	for (i = 0; i < rtd->num_codecs; i++) {
		if (rtd->codec_dais[i]->active) {
			ret = soc_pcm_apply_symmetry(substream,
						     rtd->codec_dais[i]);
			if (ret != 0)
				goto config_err;
		}
	}

	pr_debug("ASoC: %s <-> %s info:\n",
			codec_dai_name, cpu_dai->name);
	pr_debug("ASoC: rate mask 0x%x\n", runtime->hw.rates);
	pr_debug("ASoC: min ch %d max ch %d\n", runtime->hw.channels_min,
		 runtime->hw.channels_max);
	pr_debug("ASoC: min rate %d max rate %d\n", runtime->hw.rate_min,
		 runtime->hw.rate_max);

dynamic:

	snd_soc_runtime_activate(rtd, substream->stream);

	mutex_unlock(&rtd->pcm_mutex);
	return 0;

config_err:
	if (rtd->dai_link->ops->shutdown)
		rtd->dai_link->ops->shutdown(substream);

machine_err:
	i = rtd->num_codecs;

codec_dai_err:
	while (--i >= 0) {
		codec_dai = rtd->codec_dais[i];
		if (codec_dai->driver->ops->shutdown)
			codec_dai->driver->ops->shutdown(substream, codec_dai);
	}

component_err:
	soc_pcm_components_close(substream, component);

<<<<<<< HEAD
platform_err:
	if (cpu_dai->driver->ops && cpu_dai->driver->ops->shutdown)
=======
	if (cpu_dai->driver->ops->shutdown)
>>>>>>> 286cd8c7
		cpu_dai->driver->ops->shutdown(substream, cpu_dai);
out:
	mutex_unlock(&rtd->pcm_mutex);

	for_each_rtdcom(rtd, rtdcom) {
		component = rtdcom->component;

		pm_runtime_mark_last_busy(component->dev);
		pm_runtime_put_autosuspend(component->dev);
	}

	for (i = 0; i < rtd->num_codecs; i++) {
		if (!rtd->codec_dais[i]->active)
			pinctrl_pm_select_sleep_state(rtd->codec_dais[i]->dev);
	}
	if (!cpu_dai->active)
		pinctrl_pm_select_sleep_state(cpu_dai->dev);

	return ret;
}

/*
 * Power down the audio subsystem pmdown_time msecs after close is called.
 * This is to ensure there are no pops or clicks in between any music tracks
 * due to DAPM power cycling.
 */
static void close_delayed_work(struct work_struct *work)
{
	struct snd_soc_pcm_runtime *rtd =
			container_of(work, struct snd_soc_pcm_runtime, delayed_work.work);
	struct snd_soc_dai *codec_dai = rtd->codec_dais[0];

	mutex_lock_nested(&rtd->pcm_mutex, rtd->pcm_subclass);

	dev_dbg(rtd->dev, "ASoC: pop wq checking: %s status: %s waiting: %s\n",
		 codec_dai->driver->playback.stream_name,
		 codec_dai->playback_active ? "active" : "inactive",
		 rtd->pop_wait ? "yes" : "no");

	/* are we waiting on this codec DAI stream */
	if (rtd->pop_wait == 1) {
		rtd->pop_wait = 0;
		snd_soc_dapm_stream_event(rtd, SNDRV_PCM_STREAM_PLAYBACK,
					  SND_SOC_DAPM_STREAM_STOP);
	}

	mutex_unlock(&rtd->pcm_mutex);
}

/*
 * Called by ALSA when a PCM substream is closed. Private data can be
 * freed here. The cpu DAI, codec DAI, machine and components are also
 * shutdown.
 */
static int soc_pcm_close(struct snd_pcm_substream *substream)
{
	struct snd_soc_pcm_runtime *rtd = substream->private_data;
	struct snd_soc_component *component;
	struct snd_soc_rtdcom_list *rtdcom;
	struct snd_soc_dai *cpu_dai = rtd->cpu_dai;
	struct snd_soc_dai *codec_dai;
	int i;

	mutex_lock_nested(&rtd->pcm_mutex, rtd->pcm_subclass);

	snd_soc_runtime_deactivate(rtd, substream->stream);

	/* clear the corresponding DAIs rate when inactive */
	if (!cpu_dai->active)
		cpu_dai->rate = 0;

	for (i = 0; i < rtd->num_codecs; i++) {
		codec_dai = rtd->codec_dais[i];
		if (!codec_dai->active)
			codec_dai->rate = 0;
	}

	snd_soc_dai_digital_mute(cpu_dai, 1, substream->stream);

	if (substream->stream == SNDRV_PCM_STREAM_PLAYBACK) {
		if (snd_soc_runtime_ignore_pmdown_time(rtd)) {
			/* powered down playback stream now */
			snd_soc_dapm_stream_event(rtd,
						  SNDRV_PCM_STREAM_PLAYBACK,
						  SND_SOC_DAPM_STREAM_STOP);
		} else {
			/* start delayed pop wq here for playback streams */
			rtd->pop_wait = 1;
			queue_delayed_work(system_power_efficient_wq,
					   &rtd->delayed_work,
					   msecs_to_jiffies(rtd->pmdown_time));
		}
	}
	if (cpu_dai->driver->ops->shutdown)
		cpu_dai->driver->ops->shutdown(substream, cpu_dai);

	for (i = 0; i < rtd->num_codecs; i++) {
		codec_dai = rtd->codec_dais[i];
		if (codec_dai->driver->ops->shutdown)
			codec_dai->driver->ops->shutdown(substream, codec_dai);
	}

<<<<<<< HEAD
	if (rtd->dai_link->ops && rtd->dai_link->ops->shutdown)
		rtd->dai_link->ops->shutdown(substream);

	if (platform->driver->ops && platform->driver->ops->close)
		platform->driver->ops->close(substream);
=======
	if (rtd->dai_link->ops->shutdown)
		rtd->dai_link->ops->shutdown(substream);

	soc_pcm_components_close(substream, NULL);
>>>>>>> 286cd8c7

	if (substream->stream != SNDRV_PCM_STREAM_PLAYBACK) {
		/* capture streams can be powered down now */
		snd_soc_dapm_stream_event(rtd, SNDRV_PCM_STREAM_CAPTURE,
					  SND_SOC_DAPM_STREAM_STOP);
	}

	mutex_unlock(&rtd->pcm_mutex);

	for_each_rtdcom(rtd, rtdcom) {
		component = rtdcom->component;

		pm_runtime_mark_last_busy(component->dev);
		pm_runtime_put_autosuspend(component->dev);
	}

	for (i = 0; i < rtd->num_codecs; i++) {
		if (!rtd->codec_dais[i]->active)
			pinctrl_pm_select_sleep_state(rtd->codec_dais[i]->dev);
	}
	if (!cpu_dai->active)
		pinctrl_pm_select_sleep_state(cpu_dai->dev);

	return 0;
}

/*
 * Called by ALSA when the PCM substream is prepared, can set format, sample
 * rate, etc.  This function is non atomic and can be called multiple times,
 * it can refer to the runtime info.
 */
static int soc_pcm_prepare(struct snd_pcm_substream *substream)
{
	struct snd_soc_pcm_runtime *rtd = substream->private_data;
	struct snd_soc_component *component;
	struct snd_soc_rtdcom_list *rtdcom;
	struct snd_soc_dai *cpu_dai = rtd->cpu_dai;
	struct snd_soc_dai *codec_dai;
	int i, ret = 0;

	mutex_lock_nested(&rtd->pcm_mutex, rtd->pcm_subclass);

	if (substream->stream == SNDRV_PCM_STREAM_PLAYBACK)
		snd_soc_dapm_stream_event(rtd,
		SNDRV_PCM_STREAM_PLAYBACK,
		SND_SOC_DAPM_STREAM_START);

<<<<<<< HEAD
	if (rtd->dai_link->ops && rtd->dai_link->ops->prepare) {
=======
	if (rtd->dai_link->ops->prepare) {
>>>>>>> 286cd8c7
		ret = rtd->dai_link->ops->prepare(substream);
		if (ret < 0) {
			dev_err(rtd->card->dev, "ASoC: machine prepare error:"
				" %d\n", ret);
			goto out;
		}
	}

	for_each_rtdcom(rtd, rtdcom) {
		component = rtdcom->component;

		if (!component->driver->ops ||
		    !component->driver->ops->prepare)
			continue;

		ret = component->driver->ops->prepare(substream);
		if (ret < 0) {
			dev_err(component->dev,
				"ASoC: platform prepare error: %d\n", ret);
			goto out;
		}
	}

	for (i = 0; i < rtd->num_codecs; i++) {
		codec_dai = rtd->codec_dais[i];
		if (codec_dai->driver->ops->prepare) {
			ret = codec_dai->driver->ops->prepare(substream,
							      codec_dai);
			if (ret < 0) {
				dev_err(codec_dai->dev,
					"ASoC: codec DAI prepare error: %d\n",
					ret);
				goto out;
			}
		}
	}

	if (cpu_dai->driver->ops->prepare) {
		ret = cpu_dai->driver->ops->prepare(substream, cpu_dai);
		if (ret < 0) {
			dev_err(cpu_dai->dev,
				"ASoC: cpu DAI prepare error: %d\n", ret);
			goto out;
		}
	}

	/* cancel any delayed stream shutdown that is pending */
	if (substream->stream == SNDRV_PCM_STREAM_PLAYBACK &&
	    rtd->pop_wait) {
		rtd->pop_wait = 0;
		cancel_delayed_work(&rtd->delayed_work);
	}

	if (substream->stream == SNDRV_PCM_STREAM_CAPTURE) {
		for (i = 0; i < rtd->num_codecs; i++) {
			codec_dai = rtd->codec_dais[i];
			if (codec_dai->capture_active == 1)
				snd_soc_dapm_stream_event(rtd,
				SNDRV_PCM_STREAM_CAPTURE,
				SND_SOC_DAPM_STREAM_START);
		}
	}

	for (i = 0; i < rtd->num_codecs; i++)
		snd_soc_dai_digital_mute(rtd->codec_dais[i], 0,
					 substream->stream);
	snd_soc_dai_digital_mute(cpu_dai, 0, substream->stream);

out:
	if (ret < 0 && substream->stream == SNDRV_PCM_STREAM_PLAYBACK) {
		pr_err("%s: Issue stop stream for codec_dai due to op failure %d = ret\n",
		__func__, ret);
		snd_soc_dapm_stream_event(rtd,
		SNDRV_PCM_STREAM_PLAYBACK,
		SND_SOC_DAPM_STREAM_STOP);
	}
	mutex_unlock(&rtd->pcm_mutex);
	return ret;
}

static void soc_pcm_codec_params_fixup(struct snd_pcm_hw_params *params,
				       unsigned int mask)
{
	struct snd_interval *interval;
	int channels = hweight_long(mask);

	interval = hw_param_interval(params, SNDRV_PCM_HW_PARAM_CHANNELS);
	interval->min = channels;
	interval->max = channels;
}

int soc_dai_hw_params(struct snd_pcm_substream *substream,
		      struct snd_pcm_hw_params *params,
		      struct snd_soc_dai *dai)
{
	struct snd_soc_pcm_runtime *rtd = substream->private_data;
	int ret;

	/* perform any topology hw_params fixups before DAI  */
	if (rtd->dai_link->be_hw_params_fixup) {
		ret = rtd->dai_link->be_hw_params_fixup(rtd, params);
		if (ret < 0) {
			dev_err(rtd->dev,
				"ASoC: hw_params topology fixup failed %d\n",
				ret);
			return ret;
		}
	}

	if (dai->driver->ops->hw_params) {
		ret = dai->driver->ops->hw_params(substream, params, dai);
		if (ret < 0) {
			dev_err(dai->dev, "ASoC: can't set %s hw params: %d\n",
				dai->name, ret);
			return ret;
		}
	}

	return 0;
}

static int soc_pcm_components_hw_free(struct snd_pcm_substream *substream,
				      struct snd_soc_component *last)
{
	struct snd_soc_pcm_runtime *rtd = substream->private_data;
	struct snd_soc_rtdcom_list *rtdcom;
	struct snd_soc_component *component;

	for_each_rtdcom(rtd, rtdcom) {
		component = rtdcom->component;

		if (component == last)
			break;

		if (!component->driver->ops ||
		    !component->driver->ops->hw_free)
			continue;

		component->driver->ops->hw_free(substream);
	}

	return 0;
}

/*
 * Called by ALSA when the hardware params are set by application. This
 * function can also be called multiple times and can allocate buffers
 * (using snd_pcm_lib_* ). It's non-atomic.
 */
static int soc_pcm_hw_params(struct snd_pcm_substream *substream,
				struct snd_pcm_hw_params *params)
{
	struct snd_soc_pcm_runtime *rtd = substream->private_data;
	struct snd_soc_component *component;
	struct snd_soc_rtdcom_list *rtdcom;
	struct snd_soc_dai *cpu_dai = rtd->cpu_dai;
	int i, ret = 0;

	mutex_lock_nested(&rtd->pcm_mutex, rtd->pcm_subclass);

	/* perform any hw_params fixups */
	if ((rtd->dai_link->no_host_mode == SND_SOC_DAI_LINK_NO_HOST) &&
				rtd->dai_link->be_hw_params_fixup) {
		ret = rtd->dai_link->be_hw_params_fixup(rtd,
				params);
		if (ret < 0)
			dev_err(rtd->card->dev, "ASoC: fixup failed for %s\n",
<<<<<<< HEAD
			rtd->dai_link->name);
	}

	ret = soc_pcm_params_symmetry(substream, params);
	if (ret)
		goto out;

	/* perform any hw_params fixups */
	if ((rtd->dai_link->no_host_mode == SND_SOC_DAI_LINK_NO_HOST) &&
				rtd->dai_link->be_hw_params_fixup) {
		ret = rtd->dai_link->be_hw_params_fixup(rtd,
				params);
		if (ret < 0) {
			dev_err(rtd->card->dev, "ASoC: fixup failed for %s\n",
			rtd->dai_link->name);
		}
	}

	if (rtd->dai_link->ops && rtd->dai_link->ops->hw_params) {
=======
				rtd->dai_link->name);
	}

	if (rtd->dai_link->ops->hw_params) {
>>>>>>> 286cd8c7
		ret = rtd->dai_link->ops->hw_params(substream, params);
		if (ret < 0) {
			dev_err(rtd->card->dev, "ASoC: machine hw_params"
				" failed: %d\n", ret);
			goto out;
		}
	}

	for (i = 0; i < rtd->num_codecs; i++) {
		struct snd_soc_dai *codec_dai = rtd->codec_dais[i];
		struct snd_pcm_hw_params codec_params;

		/*
		 * Skip CODECs which don't support the current stream type,
		 * the idea being that if a CODEC is not used for the currently
		 * set up transfer direction, it should not need to be
		 * configured, especially since the configuration used might
		 * not even be supported by that CODEC. There may be cases
		 * however where a CODEC needs to be set up although it is
		 * actually not being used for the transfer, e.g. if a
		 * capture-only CODEC is acting as an LRCLK and/or BCLK master
		 * for the DAI link including a playback-only CODEC.
		 * If this becomes necessary, we will have to augment the
		 * machine driver setup with information on how to act, so
		 * we can do the right thing here.
		 */
		if (!snd_soc_dai_stream_valid(codec_dai, substream->stream))
			continue;

		/* copy params for each codec */
		codec_params = *params;

		/* fixup params based on TDM slot masks */
		if (substream->stream == SNDRV_PCM_STREAM_PLAYBACK &&
		    codec_dai->tx_mask)
			soc_pcm_codec_params_fixup(&codec_params,
						   codec_dai->tx_mask);

		if (substream->stream == SNDRV_PCM_STREAM_CAPTURE &&
		    codec_dai->rx_mask)
			soc_pcm_codec_params_fixup(&codec_params,
						   codec_dai->rx_mask);

		ret = soc_dai_hw_params(substream, &codec_params, codec_dai);
		if(ret < 0)
			goto codec_err;

		codec_dai->rate = params_rate(&codec_params);
		codec_dai->channels = params_channels(&codec_params);
		codec_dai->sample_bits = snd_pcm_format_physical_width(
						params_format(&codec_params));
	}

	ret = soc_dai_hw_params(substream, params, cpu_dai);
	if (ret < 0)
		goto interface_err;

	for_each_rtdcom(rtd, rtdcom) {
		component = rtdcom->component;

		if (!component->driver->ops ||
		    !component->driver->ops->hw_params)
			continue;

		ret = component->driver->ops->hw_params(substream, params);
		if (ret < 0) {
			dev_err(component->dev,
				"ASoC: %s hw params failed: %d\n",
				component->name, ret);
			goto component_err;
		}
	}
	component = NULL;

	/* store the parameters for each DAIs */
	cpu_dai->rate = params_rate(params);
	cpu_dai->channels = params_channels(params);
	cpu_dai->sample_bits =
		snd_pcm_format_physical_width(params_format(params));
	/* malloc a page for hostless IO.
	 * FIXME: rework with alsa-lib changes so that this malloc is not required.
	 */
	if (rtd->dai_link->no_host_mode == SND_SOC_DAI_LINK_NO_HOST) {
		substream->dma_buffer.dev.type = SNDRV_DMA_TYPE_DEV;
		substream->dma_buffer.dev.dev = rtd->dev;
		substream->dma_buffer.dev.dev->coherent_dma_mask =
					DMA_BIT_MASK(sizeof(dma_addr_t) * 8);
		substream->dma_buffer.private_data = NULL;

		arch_setup_dma_ops(substream->dma_buffer.dev.dev,
				   0, 0, NULL, 0);
		ret = snd_pcm_lib_malloc_pages(substream, PAGE_SIZE);
		if (ret < 0)
			goto platform_err;
	}

	ret = soc_pcm_params_symmetry(substream, params);
        if (ret)
		goto component_err;

	/* malloc a page for hostless IO.
	 * FIXME: rework with alsa-lib changes so that this malloc is
	 * not required.
	 */
	if (rtd->dai_link->no_host_mode == SND_SOC_DAI_LINK_NO_HOST) {
		substream->dma_buffer.dev.type = SNDRV_DMA_TYPE_DEV;
		substream->dma_buffer.dev.dev = rtd->dev;
		substream->dma_buffer.dev.dev->coherent_dma_mask =
					DMA_BIT_MASK(sizeof(dma_addr_t) * 8);
		substream->dma_buffer.private_data = NULL;

		arch_setup_dma_ops(substream->dma_buffer.dev.dev,
				   0, 0, NULL, 0);
		ret = snd_pcm_lib_malloc_pages(substream, PAGE_SIZE);
		if (ret < 0)
			goto component_err;
	}
out:
	mutex_unlock(&rtd->pcm_mutex);
	return ret;

component_err:
	soc_pcm_components_hw_free(substream, component);

	if (cpu_dai->driver->ops->hw_free)
		cpu_dai->driver->ops->hw_free(substream, cpu_dai);

interface_err:
	i = rtd->num_codecs;

codec_err:
	while (--i >= 0) {
		struct snd_soc_dai *codec_dai = rtd->codec_dais[i];
		if (codec_dai->driver->ops->hw_free)
			codec_dai->driver->ops->hw_free(substream, codec_dai);
		codec_dai->rate = 0;
	}

	if (rtd->dai_link->ops->hw_free)
		rtd->dai_link->ops->hw_free(substream);

	mutex_unlock(&rtd->pcm_mutex);
	return ret;
}

/*
 * Frees resources allocated by hw_params, can be called multiple times
 */
static int soc_pcm_hw_free(struct snd_pcm_substream *substream)
{
	struct snd_soc_pcm_runtime *rtd = substream->private_data;
	struct snd_soc_dai *cpu_dai = rtd->cpu_dai;
	struct snd_soc_dai *codec_dai;
	bool playback = substream->stream == SNDRV_PCM_STREAM_PLAYBACK;
	int i;

	mutex_lock_nested(&rtd->pcm_mutex, rtd->pcm_subclass);

	/* clear the corresponding DAIs parameters when going to be inactive */
	if (cpu_dai->active == 1) {
		cpu_dai->rate = 0;
		cpu_dai->channels = 0;
		cpu_dai->sample_bits = 0;
	}

	for (i = 0; i < rtd->num_codecs; i++) {
		codec_dai = rtd->codec_dais[i];
		if (codec_dai->active == 1) {
			codec_dai->rate = 0;
			codec_dai->channels = 0;
			codec_dai->sample_bits = 0;
		}
	}

	/* apply codec digital mute */
	for (i = 0; i < rtd->num_codecs; i++) {
		if ((playback && rtd->codec_dais[i]->playback_active == 1) ||
		    (!playback && rtd->codec_dais[i]->capture_active == 1))
			snd_soc_dai_digital_mute(rtd->codec_dais[i], 1,
						 substream->stream);
	}

	/* free any machine hw params */
	if (rtd->dai_link->ops->hw_free)
		rtd->dai_link->ops->hw_free(substream);

	/* free any component resources */
	soc_pcm_components_hw_free(substream, NULL);

	/* now free hw params for the DAIs  */
	for (i = 0; i < rtd->num_codecs; i++) {
		codec_dai = rtd->codec_dais[i];
		if (codec_dai->driver->ops->hw_free)
			codec_dai->driver->ops->hw_free(substream, codec_dai);
	}

	if (cpu_dai->driver->ops->hw_free)
		cpu_dai->driver->ops->hw_free(substream, cpu_dai);

	if (rtd->dai_link->no_host_mode == SND_SOC_DAI_LINK_NO_HOST)
		snd_pcm_lib_free_pages(substream);
<<<<<<< HEAD

=======
>>>>>>> 286cd8c7
	mutex_unlock(&rtd->pcm_mutex);
	return 0;
}

static int soc_pcm_trigger(struct snd_pcm_substream *substream, int cmd)
{
	struct snd_soc_pcm_runtime *rtd = substream->private_data;
	struct snd_soc_component *component;
	struct snd_soc_rtdcom_list *rtdcom;
	struct snd_soc_dai *cpu_dai = rtd->cpu_dai;
	struct snd_soc_dai *codec_dai;
	int i, ret;

	for (i = 0; i < rtd->num_codecs; i++) {
		codec_dai = rtd->codec_dais[i];
		if (codec_dai->driver->ops->trigger) {
			ret = codec_dai->driver->ops->trigger(substream,
							      cmd, codec_dai);
			if (ret < 0)
				return ret;
		}
	}

	for_each_rtdcom(rtd, rtdcom) {
		component = rtdcom->component;

		if (!component->driver->ops ||
		    !component->driver->ops->trigger)
			continue;

		ret = component->driver->ops->trigger(substream, cmd);
		if (ret < 0)
			return ret;
	}

	if (cpu_dai->driver->ops->trigger) {
		ret = cpu_dai->driver->ops->trigger(substream, cmd, cpu_dai);
		if (ret < 0)
			return ret;
	}

	if (rtd->dai_link->ops->trigger) {
		ret = rtd->dai_link->ops->trigger(substream, cmd);
		if (ret < 0)
			return ret;
	}

	return 0;
}

static int soc_pcm_bespoke_trigger(struct snd_pcm_substream *substream,
				   int cmd)
{
	struct snd_soc_pcm_runtime *rtd = substream->private_data;
	struct snd_soc_dai *cpu_dai = rtd->cpu_dai;
	struct snd_soc_dai *codec_dai;
	int i, ret;

	for (i = 0; i < rtd->num_codecs; i++) {
		codec_dai = rtd->codec_dais[i];
		if (codec_dai->driver->ops->bespoke_trigger) {
			ret = codec_dai->driver->ops->bespoke_trigger(substream,
								cmd, codec_dai);
			if (ret < 0)
				return ret;
		}
	}

	if (cpu_dai->driver->ops->bespoke_trigger) {
		ret = cpu_dai->driver->ops->bespoke_trigger(substream, cmd, cpu_dai);
		if (ret < 0)
			return ret;
	}
	return 0;
}
/*
 * soc level wrapper for pointer callback
 * If cpu_dai, codec_dai, component driver has the delay callback, then
 * the runtime->delay will be updated accordingly.
 */
static snd_pcm_uframes_t soc_pcm_pointer(struct snd_pcm_substream *substream)
{
	struct snd_soc_pcm_runtime *rtd = substream->private_data;
	struct snd_soc_component *component;
	struct snd_soc_rtdcom_list *rtdcom;
	struct snd_soc_dai *cpu_dai = rtd->cpu_dai;
	struct snd_soc_dai *codec_dai;
	struct snd_pcm_runtime *runtime = substream->runtime;
	snd_pcm_uframes_t offset = 0;
	snd_pcm_sframes_t delay = 0;
	snd_pcm_sframes_t codec_delay = 0;
	int i;

	/* clearing the previous total delay */
	runtime->delay = 0;

	for_each_rtdcom(rtd, rtdcom) {
		component = rtdcom->component;

		if (!component->driver->ops ||
		    !component->driver->ops->pointer)
			continue;

		/* FIXME: use 1st pointer */
		offset = component->driver->ops->pointer(substream);
		if (component->driver->delay_blk)
			return offset;

		break;
	}
	/* base delay if assigned in pointer callback */
	delay = runtime->delay;

<<<<<<< HEAD
	if (platform->driver->delay_blk)
		return offset;

	if (cpu_dai->driver->ops && cpu_dai->driver->ops->delay)
=======
	if (cpu_dai->driver->ops->delay)
>>>>>>> 286cd8c7
		delay += cpu_dai->driver->ops->delay(substream, cpu_dai);

	for (i = 0; i < rtd->num_codecs; i++) {
		codec_dai = rtd->codec_dais[i];
		if (codec_dai->driver->ops->delay)
			codec_delay = max(codec_delay,
					codec_dai->driver->ops->delay(substream,
								    codec_dai));
	}
	delay += codec_delay;

	runtime->delay = delay;

	return offset;
}

static int soc_pcm_delay_blk(struct snd_pcm_substream *substream)
{
	struct snd_soc_pcm_runtime *rtd = substream->private_data;
<<<<<<< HEAD
	struct snd_soc_platform *platform = rtd->platform;
	struct snd_pcm_runtime *runtime = substream->runtime;
	snd_pcm_sframes_t delay = 0;

	if (platform->driver->delay_blk)
		delay = platform->driver->delay_blk(substream,
				rtd->codec_dais[0]);

=======
	struct snd_soc_component *component;
	struct snd_soc_rtdcom_list *rtdcom;
	struct snd_pcm_runtime *runtime = substream->runtime;
	snd_pcm_sframes_t delay = 0;

	for_each_rtdcom(rtd, rtdcom) {
		component = rtdcom->component;

		if (component->driver->delay_blk)
			delay = component->driver->delay_blk(substream,
						rtd->codec_dais[0]);
	}
>>>>>>> 286cd8c7
	runtime->delay = delay;

	return 0;
}

/* connect a FE and BE */
static int dpcm_be_connect(struct snd_soc_pcm_runtime *fe,
		struct snd_soc_pcm_runtime *be, int stream)
{
	struct snd_soc_dpcm *dpcm;

	/* only add new dpcms */
	list_for_each_entry(dpcm, &fe->dpcm[stream].be_clients, list_be) {
		if (dpcm->be == be && dpcm->fe == fe)
			return 0;
	}

	dpcm = kzalloc(sizeof(struct snd_soc_dpcm), GFP_KERNEL);
	if (!dpcm)
		return -ENOMEM;

	dpcm->be = be;
	dpcm->fe = fe;
	be->dpcm[stream].runtime = fe->dpcm[stream].runtime;
	dpcm->state = SND_SOC_DPCM_LINK_STATE_NEW;
	spin_lock(&fe->card->dpcm_lock);
	list_add(&dpcm->list_be, &fe->dpcm[stream].be_clients);
	list_add(&dpcm->list_fe, &be->dpcm[stream].fe_clients);
	spin_unlock(&fe->card->dpcm_lock);

	dev_dbg(fe->dev, "connected new DPCM %s path %s %s %s\n",
			stream ? "capture" : "playback",  fe->dai_link->name,
			stream ? "<-" : "->", be->dai_link->name);

#ifdef CONFIG_DEBUG_FS
	if (fe->debugfs_dpcm_root)
		dpcm->debugfs_state = debugfs_create_u32(be->dai_link->name, 0644,
				fe->debugfs_dpcm_root, &dpcm->state);
#endif
	return 1;
}

/* reparent a BE onto another FE */
static void dpcm_be_reparent(struct snd_soc_pcm_runtime *fe,
			struct snd_soc_pcm_runtime *be, int stream)
{
	struct snd_soc_dpcm *dpcm;
	struct snd_pcm_substream *fe_substream, *be_substream;

	/* reparent if BE is connected to other FEs */
	if (!be->dpcm[stream].users)
		return;

	be_substream = snd_soc_dpcm_get_substream(be, stream);
	if (!be_substream)
		return;

	list_for_each_entry(dpcm, &be->dpcm[stream].fe_clients, list_fe) {
		if (dpcm->fe == fe)
			continue;

		dev_dbg(fe->dev, "reparent %s path %s %s %s\n",
			stream ? "capture" : "playback",
			dpcm->fe->dai_link->name,
			stream ? "<-" : "->", dpcm->be->dai_link->name);

		fe_substream = snd_soc_dpcm_get_substream(dpcm->fe, stream);
		be_substream->runtime = fe_substream->runtime;
		break;
	}
}

/* disconnect a BE and FE */
void dpcm_be_disconnect(struct snd_soc_pcm_runtime *fe, int stream)
{
	struct snd_soc_dpcm *dpcm, *d;

	list_for_each_entry_safe(dpcm, d, &fe->dpcm[stream].be_clients, list_be) {
		dev_dbg(fe->dev, "ASoC: BE %s disconnect check for %s\n",
				stream ? "capture" : "playback",
				dpcm->be->dai_link->name);

		if (dpcm->state != SND_SOC_DPCM_LINK_STATE_FREE)
			continue;

		dev_dbg(fe->dev, "freed DSP %s path %s %s %s\n",
			stream ? "capture" : "playback", fe->dai_link->name,
			stream ? "<-" : "->", dpcm->be->dai_link->name);

		/* BEs still alive need new FE */
		dpcm_be_reparent(fe, dpcm->be, stream);

#ifdef CONFIG_DEBUG_FS
		debugfs_remove(dpcm->debugfs_state);
#endif
		spin_lock(&fe->card->dpcm_lock);
		list_del(&dpcm->list_be);
		list_del(&dpcm->list_fe);
		spin_unlock(&fe->card->dpcm_lock);
		kfree(dpcm);
	}
}

/* get BE for DAI widget and stream */
static struct snd_soc_pcm_runtime *dpcm_get_be(struct snd_soc_card *card,
		struct snd_soc_dapm_widget *widget, int stream)
{
	struct snd_soc_pcm_runtime *be;
	int i;

	dev_dbg(card->dev, "ASoC: find BE for widget %s\n", widget->name);

	if (stream == SNDRV_PCM_STREAM_PLAYBACK) {
		list_for_each_entry(be, &card->rtd_list, list) {

			if (!be->dai_link->no_pcm)
				continue;

<<<<<<< HEAD
			if ((be->cpu_dai->playback_widget == widget &&
				(be->dai_link->stream_name &&
				!strcmp(be->dai_link->stream_name,
				    be->cpu_dai->playback_widget->sname))) ||
=======
			dev_dbg(card->dev, "ASoC: try BE : %s\n",
				be->cpu_dai->playback_widget ?
				be->cpu_dai->playback_widget->name : "(not set)");

			if ((be->cpu_dai->playback_widget &&
				be->cpu_dai->playback_widget == widget &&
				(be->dai_link->stream_name &&
				!strcmp(be->dai_link->stream_name,
				   be->cpu_dai->playback_widget->sname))) ||
>>>>>>> 286cd8c7
				be->codec_dai->playback_widget == widget)
				return be;

			for (i = 0; i < be->num_codecs; i++) {
				struct snd_soc_dai *dai = be->codec_dais[i];
				if (dai->playback_widget == widget)
					return be;
			}
		}
	} else {

		list_for_each_entry(be, &card->rtd_list, list) {

			if (!be->dai_link->no_pcm)
				continue;

<<<<<<< HEAD
			if ((be->cpu_dai->capture_widget == widget &&
				(be->dai_link->stream_name &&
				!strcmp(be->dai_link->stream_name,
				    be->cpu_dai->capture_widget->sname))) ||
=======
			dev_dbg(card->dev, "ASoC: try BE %s\n",
				be->cpu_dai->capture_widget ?
				be->cpu_dai->capture_widget->name : "(not set)");

			if ((be->cpu_dai->capture_widget &&
				be->cpu_dai->capture_widget == widget &&
				(be->dai_link->stream_name &&
				!strcmp(be->dai_link->stream_name,
				   be->cpu_dai->capture_widget->sname))) ||
>>>>>>> 286cd8c7
				be->codec_dai->capture_widget == widget)
				return be;

			for (i = 0; i < be->num_codecs; i++) {
				struct snd_soc_dai *dai = be->codec_dais[i];
				if (dai->capture_widget == widget)
					return be;
			}
		}
	}

	/* dai link name and stream name set correctly ? */
	dev_err(card->dev, "ASoC: can't get %s BE for %s\n",
		stream ? "capture" : "playback", widget->name);
	return NULL;
}

static inline struct snd_soc_dapm_widget *
	dai_get_widget(struct snd_soc_dai *dai, int stream)
{
	if (stream == SNDRV_PCM_STREAM_PLAYBACK)
		return dai->playback_widget;
	else
		return dai->capture_widget;
}

static int widget_in_list(struct snd_soc_dapm_widget_list *list,
		struct snd_soc_dapm_widget *widget)
{
	int i;

	for (i = 0; i < list->num_widgets; i++) {
		if (widget == list->widgets[i])
			return 1;
	}

	return 0;
}

static bool dpcm_end_walk_at_be(struct snd_soc_dapm_widget *widget,
		enum snd_soc_dapm_direction dir)
{
	struct snd_soc_card *card = widget->dapm->card;
	struct snd_soc_pcm_runtime *rtd;
	int i;

	if (dir == SND_SOC_DAPM_DIR_OUT) {
		list_for_each_entry(rtd, &card->rtd_list, list) {
			if (!rtd->dai_link->no_pcm)
				continue;

			if (rtd->cpu_dai->playback_widget == widget)
				return true;

			for (i = 0; i < rtd->num_codecs; ++i) {
				struct snd_soc_dai *dai = rtd->codec_dais[i];
				if (dai->playback_widget == widget)
					return true;
			}
		}
	} else { /* SND_SOC_DAPM_DIR_IN */
		list_for_each_entry(rtd, &card->rtd_list, list) {
			if (!rtd->dai_link->no_pcm)
				continue;

			if (rtd->cpu_dai->capture_widget == widget)
				return true;

			for (i = 0; i < rtd->num_codecs; ++i) {
				struct snd_soc_dai *dai = rtd->codec_dais[i];
				if (dai->capture_widget == widget)
					return true;
			}
		}
	}

	return false;
}

int dpcm_path_get(struct snd_soc_pcm_runtime *fe,
	int stream, struct snd_soc_dapm_widget_list **list)
{
	struct snd_soc_dai *cpu_dai = fe->cpu_dai;
	int paths;

	/* get number of valid DAI paths and their widgets */
	paths = snd_soc_dapm_dai_get_connected_widgets(cpu_dai, stream, list,
			dpcm_end_walk_at_be);

	dev_dbg(fe->dev, "ASoC: found %d audio %s paths\n", paths,
			stream ? "capture" : "playback");

	return paths;
}

static int dpcm_prune_paths(struct snd_soc_pcm_runtime *fe, int stream,
	struct snd_soc_dapm_widget_list **list_)
{
	struct snd_soc_dpcm *dpcm;
	struct snd_soc_dapm_widget_list *list = *list_;
	struct snd_soc_dapm_widget *widget;
	int prune = 0;

	/* Destroy any old FE <--> BE connections */
	list_for_each_entry(dpcm, &fe->dpcm[stream].be_clients, list_be) {
		unsigned int i;

		/* is there a valid CPU DAI widget for this BE */
		widget = dai_get_widget(dpcm->be->cpu_dai, stream);

		/* prune the BE if it's no longer in our active list */
		if (widget && widget_in_list(list, widget))
			continue;

		/* is there a valid CODEC DAI widget for this BE */
		for (i = 0; i < dpcm->be->num_codecs; i++) {
			struct snd_soc_dai *dai = dpcm->be->codec_dais[i];
			widget = dai_get_widget(dai, stream);

			/* prune the BE if it's no longer in our active list */
			if (widget && widget_in_list(list, widget))
				continue;
		}

		dev_dbg(fe->dev, "ASoC: pruning %s BE %s for %s\n",
			stream ? "capture" : "playback",
			dpcm->be->dai_link->name, fe->dai_link->name);
		dpcm->state = SND_SOC_DPCM_LINK_STATE_FREE;
		dpcm->be->dpcm[stream].runtime_update = SND_SOC_DPCM_UPDATE_BE;
		prune++;
	}

	dev_dbg(fe->dev, "ASoC: found %d old BE paths for pruning\n", prune);
	return prune;
}

static int dpcm_add_paths(struct snd_soc_pcm_runtime *fe, int stream,
	struct snd_soc_dapm_widget_list **list_)
{
	struct snd_soc_card *card = fe->card;
	struct snd_soc_dapm_widget_list *list = *list_;
	struct snd_soc_pcm_runtime *be;
	int i, new = 0, err;

	/* Create any new FE <--> BE connections */
	for (i = 0; i < list->num_widgets; i++) {

		switch (list->widgets[i]->id) {
		case snd_soc_dapm_dai_in:
			if (stream != SNDRV_PCM_STREAM_PLAYBACK)
				continue;
			break;
		case snd_soc_dapm_dai_out:
			if (stream != SNDRV_PCM_STREAM_CAPTURE)
				continue;
			break;
		default:
			continue;
		}

		/* is there a valid BE rtd for this widget */
		be = dpcm_get_be(card, list->widgets[i], stream);
		if (!be) {
			dev_err(fe->dev, "ASoC: no BE found for %s\n",
					list->widgets[i]->name);
			continue;
		}

		/* make sure BE is a real BE */
		if (!be->dai_link->no_pcm)
			continue;

		/* don't connect if FE is not running */
		if (!fe->dpcm[stream].runtime && !fe->fe_compr)
			continue;

		/* newly connected FE and BE */
		err = dpcm_be_connect(fe, be, stream);
		if (err < 0) {
			dev_err(fe->dev, "ASoC: can't connect %s\n",
				list->widgets[i]->name);
			break;
		} else if (err == 0) /* already connected */
			continue;

		/* new */
		be->dpcm[stream].runtime_update = SND_SOC_DPCM_UPDATE_BE;
		new++;
	}

	dev_dbg(fe->dev, "ASoC: found %d new BE paths\n", new);
	return new;
}

/*
 * Find the corresponding BE DAIs that source or sink audio to this
 * FE substream.
 */
int dpcm_process_paths(struct snd_soc_pcm_runtime *fe,
	int stream, struct snd_soc_dapm_widget_list **list, int new)
{
	if (new)
		return dpcm_add_paths(fe, stream, list);
	else
		return dpcm_prune_paths(fe, stream, list);
}

void dpcm_clear_pending_state(struct snd_soc_pcm_runtime *fe, int stream)
{
	struct snd_soc_dpcm *dpcm;

	spin_lock(&fe->card->dpcm_lock);
	list_for_each_entry(dpcm, &fe->dpcm[stream].be_clients, list_be)
		dpcm->be->dpcm[stream].runtime_update =
						SND_SOC_DPCM_UPDATE_NO;
	spin_unlock(&fe->card->dpcm_lock);
}

static void dpcm_be_dai_startup_unwind(struct snd_soc_pcm_runtime *fe,
	int stream)
{
	struct snd_soc_dpcm *dpcm;

	/* disable any enabled and non active backends */
	list_for_each_entry(dpcm, &fe->dpcm[stream].be_clients, list_be) {

		struct snd_soc_pcm_runtime *be = dpcm->be;
		struct snd_pcm_substream *be_substream =
			snd_soc_dpcm_get_substream(be, stream);

		if (be->dpcm[stream].users == 0)
			dev_err(be->dev, "ASoC: no users %s at close - state %d\n",
				stream ? "capture" : "playback",
				be->dpcm[stream].state);

		if (--be->dpcm[stream].users != 0)
			continue;

		if (be->dpcm[stream].state != SND_SOC_DPCM_STATE_OPEN)
			continue;

		soc_pcm_close(be_substream);
		be_substream->runtime = NULL;
		be->dpcm[stream].state = SND_SOC_DPCM_STATE_CLOSE;
	}
}

int dpcm_be_dai_startup(struct snd_soc_pcm_runtime *fe, int stream)
{
	struct snd_soc_dpcm *dpcm;
	int err, count = 0;

	/* only startup BE DAIs that are either sinks or sources to this FE DAI */
	list_for_each_entry(dpcm, &fe->dpcm[stream].be_clients, list_be) {

		struct snd_soc_pcm_runtime *be = dpcm->be;
		struct snd_pcm_substream *be_substream =
			snd_soc_dpcm_get_substream(be, stream);

		if (!be_substream) {
			dev_err(be->dev, "ASoC: no backend %s stream\n",
				stream ? "capture" : "playback");
			continue;
		}

		/* is this op for this BE ? */
		if (!snd_soc_dpcm_be_can_update(fe, be, stream))
			continue;

		/* first time the dpcm is open ? */
		if (be->dpcm[stream].users == DPCM_MAX_BE_USERS)
			dev_err(be->dev, "ASoC: too many users %s at open %d\n",
				stream ? "capture" : "playback",
				be->dpcm[stream].state);

		if (be->dpcm[stream].users++ != 0)
			continue;

		if ((be->dpcm[stream].state != SND_SOC_DPCM_STATE_NEW) &&
		    (be->dpcm[stream].state != SND_SOC_DPCM_STATE_CLOSE))
			continue;

		dev_dbg(be->dev, "ASoC: open %s BE %s\n",
			stream ? "capture" : "playback", be->dai_link->name);

		be_substream->runtime = be->dpcm[stream].runtime;
		err = soc_pcm_open(be_substream);
		if (err < 0) {
			dev_err(be->dev, "ASoC: BE open failed %d\n", err);
			be->dpcm[stream].users--;
			if (be->dpcm[stream].users < 0)
				dev_err(be->dev, "ASoC: no users %s at unwind %d\n",
					stream ? "capture" : "playback",
					be->dpcm[stream].state);

			be->dpcm[stream].state = SND_SOC_DPCM_STATE_CLOSE;
			goto unwind;
		}

		be->dpcm[stream].state = SND_SOC_DPCM_STATE_OPEN;
		count++;
	}

	return count;

unwind:
	/* disable any enabled and non active backends */
	list_for_each_entry_continue_reverse(dpcm, &fe->dpcm[stream].be_clients, list_be) {
		struct snd_soc_pcm_runtime *be = dpcm->be;
		struct snd_pcm_substream *be_substream =
			snd_soc_dpcm_get_substream(be, stream);

		if (!snd_soc_dpcm_be_can_update(fe, be, stream))
			continue;

		if (be->dpcm[stream].users == 0)
			dev_err(be->dev, "ASoC: no users %s at close %d\n",
				stream ? "capture" : "playback",
				be->dpcm[stream].state);

		if (--be->dpcm[stream].users != 0)
			continue;

		if (be->dpcm[stream].state != SND_SOC_DPCM_STATE_OPEN)
			continue;

		soc_pcm_close(be_substream);
		be_substream->runtime = NULL;
		be->dpcm[stream].state = SND_SOC_DPCM_STATE_CLOSE;
	}

	return err;
}

static void dpcm_init_runtime_hw(struct snd_pcm_runtime *runtime,
				 struct snd_soc_pcm_stream *stream)
{
	runtime->hw.rate_min = stream->rate_min;
	runtime->hw.rate_max = min_not_zero(stream->rate_max, UINT_MAX);
	runtime->hw.channels_min = stream->channels_min;
	runtime->hw.channels_max = stream->channels_max;
	if (runtime->hw.formats)
		runtime->hw.formats &= stream->formats;
	else
		runtime->hw.formats = stream->formats;
	runtime->hw.rates = stream->rates;
}

static void dpcm_runtime_merge_format(struct snd_pcm_substream *substream,
				      u64 *formats)
{
	struct snd_soc_pcm_runtime *fe = substream->private_data;
	struct snd_soc_dpcm *dpcm;
	int stream = substream->stream;

	if (!fe->dai_link->dpcm_merged_format)
		return;

	/*
	 * It returns merged BE codec format
	 * if FE want to use it (= dpcm_merged_format)
	 */

	list_for_each_entry(dpcm, &fe->dpcm[stream].be_clients, list_be) {
		struct snd_soc_pcm_runtime *be = dpcm->be;
		struct snd_soc_dai_driver *codec_dai_drv;
		struct snd_soc_pcm_stream *codec_stream;
		int i;

		for (i = 0; i < be->num_codecs; i++) {
			/*
			 * Skip CODECs which don't support the current stream
			 * type. See soc_pcm_init_runtime_hw() for more details
			 */
			if (!snd_soc_dai_stream_valid(be->codec_dais[i],
						      stream))
				continue;

			codec_dai_drv = be->codec_dais[i]->driver;
			if (stream == SNDRV_PCM_STREAM_PLAYBACK)
				codec_stream = &codec_dai_drv->playback;
			else
				codec_stream = &codec_dai_drv->capture;

			*formats &= codec_stream->formats;
		}
	}
}

static void dpcm_runtime_merge_chan(struct snd_pcm_substream *substream,
				    unsigned int *channels_min,
				    unsigned int *channels_max)
{
	struct snd_soc_pcm_runtime *fe = substream->private_data;
	struct snd_soc_dpcm *dpcm;
	int stream = substream->stream;

	if (!fe->dai_link->dpcm_merged_chan)
		return;

	/*
	 * It returns merged BE codec channel;
	 * if FE want to use it (= dpcm_merged_chan)
	 */

	list_for_each_entry(dpcm, &fe->dpcm[stream].be_clients, list_be) {
		struct snd_soc_pcm_runtime *be = dpcm->be;
		struct snd_soc_dai_driver *cpu_dai_drv =  be->cpu_dai->driver;
		struct snd_soc_dai_driver *codec_dai_drv;
		struct snd_soc_pcm_stream *codec_stream;
		struct snd_soc_pcm_stream *cpu_stream;

		if (stream == SNDRV_PCM_STREAM_PLAYBACK)
			cpu_stream = &cpu_dai_drv->playback;
		else
			cpu_stream = &cpu_dai_drv->capture;

		*channels_min = max(*channels_min, cpu_stream->channels_min);
		*channels_max = min(*channels_max, cpu_stream->channels_max);

		/*
		 * chan min/max cannot be enforced if there are multiple CODEC
		 * DAIs connected to a single CPU DAI, use CPU DAI's directly
		 */
		if (be->num_codecs == 1) {
			codec_dai_drv = be->codec_dais[0]->driver;

			if (stream == SNDRV_PCM_STREAM_PLAYBACK)
				codec_stream = &codec_dai_drv->playback;
			else
				codec_stream = &codec_dai_drv->capture;

			*channels_min = max(*channels_min,
					    codec_stream->channels_min);
			*channels_max = min(*channels_max,
					    codec_stream->channels_max);
		}
	}
}

static void dpcm_runtime_merge_rate(struct snd_pcm_substream *substream,
				    unsigned int *rates,
				    unsigned int *rate_min,
				    unsigned int *rate_max)
{
	struct snd_soc_pcm_runtime *fe = substream->private_data;
	struct snd_soc_dpcm *dpcm;
	int stream = substream->stream;

	if (!fe->dai_link->dpcm_merged_rate)
		return;

	/*
	 * It returns merged BE codec channel;
	 * if FE want to use it (= dpcm_merged_chan)
	 */

	list_for_each_entry(dpcm, &fe->dpcm[stream].be_clients, list_be) {
		struct snd_soc_pcm_runtime *be = dpcm->be;
		struct snd_soc_dai_driver *cpu_dai_drv =  be->cpu_dai->driver;
		struct snd_soc_dai_driver *codec_dai_drv;
		struct snd_soc_pcm_stream *codec_stream;
		struct snd_soc_pcm_stream *cpu_stream;
		int i;

		if (stream == SNDRV_PCM_STREAM_PLAYBACK)
			cpu_stream = &cpu_dai_drv->playback;
		else
			cpu_stream = &cpu_dai_drv->capture;

		*rate_min = max(*rate_min, cpu_stream->rate_min);
		*rate_max = min_not_zero(*rate_max, cpu_stream->rate_max);
		*rates = snd_pcm_rate_mask_intersect(*rates, cpu_stream->rates);

		for (i = 0; i < be->num_codecs; i++) {
			/*
			 * Skip CODECs which don't support the current stream
			 * type. See soc_pcm_init_runtime_hw() for more details
			 */
			if (!snd_soc_dai_stream_valid(be->codec_dais[i],
						      stream))
				continue;

			codec_dai_drv = be->codec_dais[i]->driver;
			if (stream == SNDRV_PCM_STREAM_PLAYBACK)
				codec_stream = &codec_dai_drv->playback;
			else
				codec_stream = &codec_dai_drv->capture;

			*rate_min = max(*rate_min, codec_stream->rate_min);
			*rate_max = min_not_zero(*rate_max,
						 codec_stream->rate_max);
			*rates = snd_pcm_rate_mask_intersect(*rates,
						codec_stream->rates);
		}
	}
}

static void dpcm_set_fe_runtime(struct snd_pcm_substream *substream)
{
	struct snd_pcm_runtime *runtime = substream->runtime;
	struct snd_soc_pcm_runtime *rtd = substream->private_data;
	struct snd_soc_dai *cpu_dai = rtd->cpu_dai;
	struct snd_soc_dai_driver *cpu_dai_drv = cpu_dai->driver;

	if (substream->stream == SNDRV_PCM_STREAM_PLAYBACK)
		dpcm_init_runtime_hw(runtime, &cpu_dai_drv->playback);
	else
		dpcm_init_runtime_hw(runtime, &cpu_dai_drv->capture);

	dpcm_runtime_merge_format(substream, &runtime->hw.formats);
	dpcm_runtime_merge_chan(substream, &runtime->hw.channels_min,
				&runtime->hw.channels_max);
	dpcm_runtime_merge_rate(substream, &runtime->hw.rates,
				&runtime->hw.rate_min, &runtime->hw.rate_max);
}

static int dpcm_fe_dai_do_trigger(struct snd_pcm_substream *substream, int cmd);

/* Set FE's runtime_update state; the state is protected via PCM stream lock
 * for avoiding the race with trigger callback.
 * If the state is unset and a trigger is pending while the previous operation,
 * process the pending trigger action here.
 */
static void dpcm_set_fe_update_state(struct snd_soc_pcm_runtime *fe,
				     int stream, enum snd_soc_dpcm_update state)
{
	struct snd_pcm_substream *substream =
		snd_soc_dpcm_get_substream(fe, stream);

	snd_pcm_stream_lock_irq(substream);
	if (state == SND_SOC_DPCM_UPDATE_NO && fe->dpcm[stream].trigger_pending) {
		dpcm_fe_dai_do_trigger(substream,
				       fe->dpcm[stream].trigger_pending - 1);
		fe->dpcm[stream].trigger_pending = 0;
	}
	fe->dpcm[stream].runtime_update = state;
	snd_pcm_stream_unlock_irq(substream);
}

static int dpcm_apply_symmetry(struct snd_pcm_substream *fe_substream,
			       int stream)
{
	struct snd_soc_dpcm *dpcm;
	struct snd_soc_pcm_runtime *fe = fe_substream->private_data;
	struct snd_soc_dai *fe_cpu_dai = fe->cpu_dai;
	int err;

	/* apply symmetry for FE */
	if (soc_pcm_has_symmetry(fe_substream))
		fe_substream->runtime->hw.info |= SNDRV_PCM_INFO_JOINT_DUPLEX;

	/* Symmetry only applies if we've got an active stream. */
	if (fe_cpu_dai->active) {
		err = soc_pcm_apply_symmetry(fe_substream, fe_cpu_dai);
		if (err < 0)
			return err;
	}

	/* apply symmetry for BE */
	list_for_each_entry(dpcm, &fe->dpcm[stream].be_clients, list_be) {
		struct snd_soc_pcm_runtime *be = dpcm->be;
		struct snd_pcm_substream *be_substream =
			snd_soc_dpcm_get_substream(be, stream);
		struct snd_soc_pcm_runtime *rtd = be_substream->private_data;
		int i;

		if (rtd->dai_link->be_hw_params_fixup)
			continue;

		if (soc_pcm_has_symmetry(be_substream))
			be_substream->runtime->hw.info |= SNDRV_PCM_INFO_JOINT_DUPLEX;

		/* Symmetry only applies if we've got an active stream. */
		if (rtd->cpu_dai->active) {
			err = soc_pcm_apply_symmetry(fe_substream,
						     rtd->cpu_dai);
			if (err < 0)
				return err;
		}

		for (i = 0; i < rtd->num_codecs; i++) {
			if (rtd->codec_dais[i]->active) {
				err = soc_pcm_apply_symmetry(fe_substream,
							     rtd->codec_dais[i]);
				if (err < 0)
					return err;
			}
		}
	}

	return 0;
}

static int dpcm_fe_dai_startup(struct snd_pcm_substream *fe_substream)
{
	struct snd_soc_pcm_runtime *fe = fe_substream->private_data;
	struct snd_pcm_runtime *runtime = fe_substream->runtime;
	int stream = fe_substream->stream, ret = 0;

	dpcm_set_fe_update_state(fe, stream, SND_SOC_DPCM_UPDATE_FE);

	ret = dpcm_be_dai_startup(fe, fe_substream->stream);
	if (ret < 0) {
		dev_err(fe->dev,"ASoC: failed to start some BEs %d\n", ret);
		goto be_err;
	}

	dev_dbg(fe->dev, "ASoC: open FE %s\n", fe->dai_link->name);

	/* start the DAI frontend */
	ret = soc_pcm_open(fe_substream);
	if (ret < 0) {
		dev_err(fe->dev,"ASoC: failed to start FE %d\n", ret);
		goto unwind;
	}

	fe->dpcm[stream].state = SND_SOC_DPCM_STATE_OPEN;

	dpcm_set_fe_runtime(fe_substream);
	snd_pcm_limit_hw_rates(runtime);

	ret = dpcm_apply_symmetry(fe_substream, stream);
	if (ret < 0) {
		dev_err(fe->dev, "ASoC: failed to apply dpcm symmetry %d\n",
			ret);
		goto unwind;
	}

	dpcm_set_fe_update_state(fe, stream, SND_SOC_DPCM_UPDATE_NO);
	return 0;

unwind:
	dpcm_be_dai_startup_unwind(fe, fe_substream->stream);
be_err:
	dpcm_set_fe_update_state(fe, stream, SND_SOC_DPCM_UPDATE_NO);
	return ret;
}

int dpcm_be_dai_shutdown(struct snd_soc_pcm_runtime *fe, int stream)
{
	struct snd_soc_dpcm *dpcm;

	/* only shutdown BEs that are either sinks or sources to this FE DAI */
	list_for_each_entry(dpcm, &fe->dpcm[stream].be_clients, list_be) {

		struct snd_soc_pcm_runtime *be = dpcm->be;
		struct snd_pcm_substream *be_substream =
			snd_soc_dpcm_get_substream(be, stream);

		/* is this op for this BE ? */
		if (!snd_soc_dpcm_be_can_update(fe, be, stream))
			continue;

		if (be->dpcm[stream].users == 0)
			dev_err(be->dev, "ASoC: no users %s at close - state %d\n",
				stream ? "capture" : "playback",
				be->dpcm[stream].state);

		if (--be->dpcm[stream].users != 0)
			continue;

		if ((be->dpcm[stream].state != SND_SOC_DPCM_STATE_HW_FREE) &&
		    (be->dpcm[stream].state != SND_SOC_DPCM_STATE_OPEN)) {
			soc_pcm_hw_free(be_substream);
			be->dpcm[stream].state = SND_SOC_DPCM_STATE_HW_FREE;
		}

		dev_dbg(be->dev, "ASoC: close BE %s\n",
			be->dai_link->name);

		soc_pcm_close(be_substream);
		be_substream->runtime = NULL;

		be->dpcm[stream].state = SND_SOC_DPCM_STATE_CLOSE;
	}
	return 0;
}

static int dpcm_fe_dai_shutdown(struct snd_pcm_substream *substream)
{
	struct snd_soc_pcm_runtime *fe = substream->private_data;
	int stream = substream->stream;

	dpcm_set_fe_update_state(fe, stream, SND_SOC_DPCM_UPDATE_FE);

	dev_dbg(fe->dev, "ASoC: close FE %s\n", fe->dai_link->name);

	/* now shutdown the frontend */
	soc_pcm_close(substream);

	/* shutdown the BEs */
	dpcm_be_dai_shutdown(fe, substream->stream);

	/* run the stream event for each BE */
	dpcm_dapm_stream_event(fe, stream, SND_SOC_DAPM_STREAM_STOP);

	fe->dpcm[stream].state = SND_SOC_DPCM_STATE_CLOSE;
	dpcm_set_fe_update_state(fe, stream, SND_SOC_DPCM_UPDATE_NO);
	return 0;
}

int dpcm_be_dai_hw_free(struct snd_soc_pcm_runtime *fe, int stream)
{
	struct snd_soc_dpcm *dpcm;

	/* only hw_params backends that are either sinks or sources
	 * to this frontend DAI */
	list_for_each_entry(dpcm, &fe->dpcm[stream].be_clients, list_be) {

		struct snd_soc_pcm_runtime *be = dpcm->be;
		struct snd_pcm_substream *be_substream =
			snd_soc_dpcm_get_substream(be, stream);

		/* is this op for this BE ? */
		if (!snd_soc_dpcm_be_can_update(fe, be, stream))
			continue;

		/* only free hw when no longer used - check all FEs */
		if (!snd_soc_dpcm_can_be_free_stop(fe, be, stream))
				continue;

		/* do not free hw if this BE is used by other FE */
		if (be->dpcm[stream].users > 1)
			continue;

		if ((be->dpcm[stream].state != SND_SOC_DPCM_STATE_HW_PARAMS) &&
		    (be->dpcm[stream].state != SND_SOC_DPCM_STATE_PREPARE) &&
		    (be->dpcm[stream].state != SND_SOC_DPCM_STATE_HW_FREE) &&
		    (be->dpcm[stream].state != SND_SOC_DPCM_STATE_PAUSED) &&
		    (be->dpcm[stream].state != SND_SOC_DPCM_STATE_STOP) &&
		    (be->dpcm[stream].state != SND_SOC_DPCM_STATE_SUSPEND))
			continue;

		dev_dbg(be->dev, "ASoC: hw_free BE %s\n",
			be->dai_link->name);

		soc_pcm_hw_free(be_substream);

		be->dpcm[stream].state = SND_SOC_DPCM_STATE_HW_FREE;
	}

	return 0;
}

static int dpcm_fe_dai_hw_free(struct snd_pcm_substream *substream)
{
	struct snd_soc_pcm_runtime *fe = substream->private_data;
	int err, stream = substream->stream;

	mutex_lock_nested(&fe->card->mutex, SND_SOC_CARD_CLASS_RUNTIME);
	dpcm_set_fe_update_state(fe, stream, SND_SOC_DPCM_UPDATE_FE);

	dev_dbg(fe->dev, "ASoC: hw_free FE %s\n", fe->dai_link->name);

	/* call hw_free on the frontend */
	err = soc_pcm_hw_free(substream);
	if (err < 0)
		dev_err(fe->dev,"ASoC: hw_free FE %s failed\n",
			fe->dai_link->name);

	/* only hw_params backends that are either sinks or sources
	 * to this frontend DAI */
	err = dpcm_be_dai_hw_free(fe, stream);

	fe->dpcm[stream].state = SND_SOC_DPCM_STATE_HW_FREE;
	dpcm_set_fe_update_state(fe, stream, SND_SOC_DPCM_UPDATE_NO);

	mutex_unlock(&fe->card->mutex);
	return 0;
}

int dpcm_fe_dai_hw_params_be(struct snd_soc_pcm_runtime *fe,
	struct snd_soc_pcm_runtime *be,
	struct snd_pcm_hw_params *params, int stream)
<<<<<<< HEAD
{
	int ret;
	struct snd_soc_dpcm *dpcm;
	struct snd_pcm_substream *be_substream =
		snd_soc_dpcm_get_substream(be, stream);

	/* is this op for this BE ? */
	if (!snd_soc_dpcm_be_can_update(fe, be, stream))
		return 0;

	/* only allow hw_params() if no connected FEs are running */
	if (!snd_soc_dpcm_can_be_params(fe, be, stream))
		return 0;

	if ((be->dpcm[stream].state != SND_SOC_DPCM_STATE_OPEN) &&
			(be->dpcm[stream].state !=
				SND_SOC_DPCM_STATE_HW_PARAMS) &&
			(be->dpcm[stream].state != SND_SOC_DPCM_STATE_HW_FREE))
		return 0;

	dev_dbg(be->dev, "ASoC: hw_params BE %s\n",
			fe->dai_link->name);

	/* perform any hw_params fixups */
	if (be->dai_link->be_hw_params_fixup) {
		ret = be->dai_link->be_hw_params_fixup(be,
				params);
		if (ret < 0) {
			dev_err(be->dev,
					"ASoC: hw_params BE fixup failed %d\n",
					ret);
			goto unwind;
		}
	}

	ret = soc_pcm_hw_params(be_substream, params);
	if (ret < 0) {
		dev_err(be->dev, "ASoC: hw_params BE failed %d\n", ret);
		goto unwind;
	}

	be->dpcm[stream].state = SND_SOC_DPCM_STATE_HW_PARAMS;
	return 0;

unwind:
	/* disable any enabled and non active backends */
	list_for_each_entry(dpcm, &fe->dpcm[stream].be_clients, list_be) {
		struct snd_soc_pcm_runtime *be = dpcm->be;
		struct snd_pcm_substream *be_substream =
			snd_soc_dpcm_get_substream(be, stream);

		if (!snd_soc_dpcm_be_can_update(fe, be, stream))
			continue;

		/* only allow hw_free() if no connected FEs are running */
		if (!snd_soc_dpcm_can_be_free_stop(fe, be, stream))
			continue;

		if ((be->dpcm[stream].state != SND_SOC_DPCM_STATE_OPEN) &&
			(be->dpcm[stream].state
				!= SND_SOC_DPCM_STATE_HW_PARAMS) &&
			(be->dpcm[stream].state
				!= SND_SOC_DPCM_STATE_HW_FREE) &&
			(be->dpcm[stream].state != SND_SOC_DPCM_STATE_STOP))
			continue;

		soc_pcm_hw_free(be_substream);
	}

	return ret;
}

int dpcm_be_dai_hw_params(struct snd_soc_pcm_runtime *fe, int stream)
=======
>>>>>>> 286cd8c7
{
	int ret;
	struct snd_soc_dpcm *dpcm;
	struct snd_pcm_substream *be_substream =
		snd_soc_dpcm_get_substream(be, stream);

	/* is this op for this BE ? */
	if (!snd_soc_dpcm_be_can_update(fe, be, stream))
		return 0;

	/* only allow hw_params() if no connected FEs are running */
	if (!snd_soc_dpcm_can_be_params(fe, be, stream))
		return 0;

	if ((be->dpcm[stream].state != SND_SOC_DPCM_STATE_OPEN) &&
			(be->dpcm[stream].state !=
				SND_SOC_DPCM_STATE_HW_PARAMS) &&
			(be->dpcm[stream].state != SND_SOC_DPCM_STATE_HW_FREE))
		return 0;

	dev_dbg(be->dev, "ASoC: hw_params BE %s\n",
			fe->dai_link->name);

	/* perform any hw_params fixups */
	if (be->dai_link->be_hw_params_fixup) {
		ret = be->dai_link->be_hw_params_fixup(be,
				params);
		if (ret < 0) {
			dev_err(be->dev,
					"ASoC: hw_params BE fixup failed %d\n",
					ret);
			goto unwind;
		}
	}

	ret = soc_pcm_hw_params(be_substream, params);
	if (ret < 0) {
		dev_err(be->dev, "ASoC: hw_params BE failed %d\n", ret);
		goto unwind;
	}

	be->dpcm[stream].state = SND_SOC_DPCM_STATE_HW_PARAMS;
	return 0;

unwind:
	/* disable any enabled and non active backends */
	list_for_each_entry(dpcm, &fe->dpcm[stream].be_clients, list_be) {
		struct snd_soc_pcm_runtime *be = dpcm->be;
		struct snd_pcm_substream *be_substream =
			snd_soc_dpcm_get_substream(be, stream);

		if (!snd_soc_dpcm_be_can_update(fe, be, stream))
			continue;

		/* only allow hw_free() if no connected FEs are running */
		if (!snd_soc_dpcm_can_be_free_stop(fe, be, stream))
			continue;

		if ((be->dpcm[stream].state != SND_SOC_DPCM_STATE_OPEN) &&
			(be->dpcm[stream].state
				!= SND_SOC_DPCM_STATE_HW_PARAMS) &&
			(be->dpcm[stream].state
				!= SND_SOC_DPCM_STATE_HW_FREE) &&
			(be->dpcm[stream].state != SND_SOC_DPCM_STATE_STOP))
			continue;

		soc_pcm_hw_free(be_substream);
	}

	return ret;
}

int dpcm_be_dai_hw_params(struct snd_soc_pcm_runtime *fe, int stream)
{
	struct snd_soc_dpcm *dpcm;
	int ret;

	list_for_each_entry(dpcm, &fe->dpcm[stream].be_clients, list_be) {

		struct snd_soc_pcm_runtime *be = dpcm->be;
		struct snd_pcm_substream *be_substream =
			snd_soc_dpcm_get_substream(be, stream);

		/* is this op for this BE ? */
		if (!snd_soc_dpcm_be_can_update(fe, be, stream))
			continue;

		/* copy params for each dpcm */
		memcpy(&dpcm->hw_params, &fe->dpcm[stream].hw_params,
				sizeof(struct snd_pcm_hw_params));

		/* perform any hw_params fixups */
		if (be->dai_link->be_hw_params_fixup) {
			ret = be->dai_link->be_hw_params_fixup(be,
					&dpcm->hw_params);
			if (ret < 0) {
				dev_err(be->dev,
					"ASoC: hw_params BE fixup failed %d\n",
					ret);
				goto unwind;
			}
		}

		/* only allow hw_params() if no connected FEs are running */
		if (!snd_soc_dpcm_can_be_params(fe, be, stream))
			continue;

		if ((be->dpcm[stream].state != SND_SOC_DPCM_STATE_OPEN) &&
		    (be->dpcm[stream].state != SND_SOC_DPCM_STATE_HW_PARAMS) &&
		    (be->dpcm[stream].state != SND_SOC_DPCM_STATE_HW_FREE))
			continue;

		dev_dbg(be->dev, "ASoC: hw_params BE %s\n",
			be->dai_link->name);

		ret = soc_pcm_hw_params(be_substream, &dpcm->hw_params);
		if (ret < 0) {
			dev_err(dpcm->be->dev,
				"ASoC: hw_params BE failed %d\n", ret);
			goto unwind;
		}

		be->dpcm[stream].state = SND_SOC_DPCM_STATE_HW_PARAMS;
	}
	return 0;

unwind:
	/* disable any enabled and non active backends */
	list_for_each_entry_continue_reverse(dpcm, &fe->dpcm[stream].be_clients, list_be) {
		struct snd_soc_pcm_runtime *be = dpcm->be;
		struct snd_pcm_substream *be_substream =
			snd_soc_dpcm_get_substream(be, stream);

		if (!snd_soc_dpcm_be_can_update(fe, be, stream))
			continue;

		/* only allow hw_free() if no connected FEs are running */
		if (!snd_soc_dpcm_can_be_free_stop(fe, be, stream))
			continue;

		if ((be->dpcm[stream].state != SND_SOC_DPCM_STATE_OPEN) &&
		   (be->dpcm[stream].state != SND_SOC_DPCM_STATE_HW_PARAMS) &&
		   (be->dpcm[stream].state != SND_SOC_DPCM_STATE_HW_FREE) &&
		   (be->dpcm[stream].state != SND_SOC_DPCM_STATE_STOP))
			continue;

		soc_pcm_hw_free(be_substream);
	}

	return ret;
}

static int dpcm_fe_dai_hw_params(struct snd_pcm_substream *substream,
				 struct snd_pcm_hw_params *params)
{
	struct snd_soc_pcm_runtime *fe = substream->private_data;
	int ret, stream = substream->stream;

	mutex_lock_nested(&fe->card->mutex, SND_SOC_CARD_CLASS_RUNTIME);
	dpcm_set_fe_update_state(fe, stream, SND_SOC_DPCM_UPDATE_FE);

	memcpy(&fe->dpcm[substream->stream].hw_params, params,
			sizeof(struct snd_pcm_hw_params));
	ret = dpcm_be_dai_hw_params(fe, substream->stream);
	if (ret < 0) {
		dev_err(fe->dev,"ASoC: hw_params BE failed %d\n", ret);
		goto out;
	}

	dev_dbg(fe->dev, "ASoC: hw_params FE %s rate %d chan %x fmt %d\n",
			fe->dai_link->name, params_rate(params),
			params_channels(params), params_format(params));

	/* call hw_params on the frontend */
	ret = soc_pcm_hw_params(substream, params);
	if (ret < 0) {
		dev_err(fe->dev,"ASoC: hw_params FE failed %d\n", ret);
		dpcm_be_dai_hw_free(fe, stream);
	 } else
		fe->dpcm[stream].state = SND_SOC_DPCM_STATE_HW_PARAMS;

out:
	dpcm_set_fe_update_state(fe, stream, SND_SOC_DPCM_UPDATE_NO);
	mutex_unlock(&fe->card->mutex);
	return ret;
}

static int dpcm_do_trigger(struct snd_soc_dpcm *dpcm,
		struct snd_pcm_substream *substream, int cmd)
{
	int ret;

	dev_dbg(dpcm->be->dev, "ASoC: trigger BE %s cmd %d\n",
			dpcm->be->dai_link->name, cmd);

	ret = soc_pcm_trigger(substream, cmd);
	if (ret < 0)
		dev_err(dpcm->be->dev,"ASoC: trigger BE failed %d\n", ret);

	return ret;
}

int dpcm_be_dai_trigger(struct snd_soc_pcm_runtime *fe, int stream,
			       int cmd)
{
	struct snd_soc_dpcm *dpcm;
	int ret = 0;

	list_for_each_entry(dpcm, &fe->dpcm[stream].be_clients, list_be) {

		struct snd_soc_pcm_runtime *be = dpcm->be;
		struct snd_pcm_substream *be_substream =
			snd_soc_dpcm_get_substream(be, stream);

		/* is this op for this BE ? */
		if (!snd_soc_dpcm_be_can_update(fe, be, stream))
			continue;

		switch (cmd) {
		case SNDRV_PCM_TRIGGER_START:
			if ((be->dpcm[stream].state != SND_SOC_DPCM_STATE_PREPARE) &&
			    (be->dpcm[stream].state != SND_SOC_DPCM_STATE_STOP) &&
			    (be->dpcm[stream].state != SND_SOC_DPCM_STATE_PAUSED))
				continue;

			ret = dpcm_do_trigger(dpcm, be_substream, cmd);
			if (ret)
				return ret;

			be->dpcm[stream].state = SND_SOC_DPCM_STATE_START;
			break;
		case SNDRV_PCM_TRIGGER_RESUME:
			if ((be->dpcm[stream].state != SND_SOC_DPCM_STATE_SUSPEND))
				continue;

			ret = dpcm_do_trigger(dpcm, be_substream, cmd);
			if (ret)
				return ret;

			be->dpcm[stream].state = SND_SOC_DPCM_STATE_START;
			break;
		case SNDRV_PCM_TRIGGER_PAUSE_RELEASE:
			if ((be->dpcm[stream].state != SND_SOC_DPCM_STATE_PAUSED))
				continue;

			ret = dpcm_do_trigger(dpcm, be_substream, cmd);
			if (ret)
				return ret;

			be->dpcm[stream].state = SND_SOC_DPCM_STATE_START;
			break;
		case SNDRV_PCM_TRIGGER_STOP:
			if ((be->dpcm[stream].state != SND_SOC_DPCM_STATE_START) &&
			    (be->dpcm[stream].state != SND_SOC_DPCM_STATE_PAUSED))
				continue;

			if (!snd_soc_dpcm_can_be_free_stop(fe, be, stream))
				continue;

			ret = dpcm_do_trigger(dpcm, be_substream, cmd);
			if (ret)
				return ret;

			be->dpcm[stream].state = SND_SOC_DPCM_STATE_STOP;
			break;
		case SNDRV_PCM_TRIGGER_SUSPEND:
			if (be->dpcm[stream].state != SND_SOC_DPCM_STATE_START)
				continue;

			if (!snd_soc_dpcm_can_be_free_stop(fe, be, stream))
				continue;

			ret = dpcm_do_trigger(dpcm, be_substream, cmd);
			if (ret)
				return ret;

			be->dpcm[stream].state = SND_SOC_DPCM_STATE_SUSPEND;
			break;
		case SNDRV_PCM_TRIGGER_PAUSE_PUSH:
			if (be->dpcm[stream].state != SND_SOC_DPCM_STATE_START)
				continue;

			if (!snd_soc_dpcm_can_be_free_stop(fe, be, stream))
				continue;

			ret = dpcm_do_trigger(dpcm, be_substream, cmd);
			if (ret)
				return ret;

			be->dpcm[stream].state = SND_SOC_DPCM_STATE_PAUSED;
			break;
		}
	}

	return ret;
}
EXPORT_SYMBOL_GPL(dpcm_be_dai_trigger);

static int dpcm_dai_trigger_fe_be(struct snd_pcm_substream *substream,
				  int cmd, bool fe_first)
{
	struct snd_soc_pcm_runtime *fe = substream->private_data;
	int ret;

	/* call trigger on the frontend before the backend. */
	if (fe_first) {
		dev_dbg(fe->dev, "ASoC: pre trigger FE %s cmd %d\n",
			fe->dai_link->name, cmd);

		ret = soc_pcm_trigger(substream, cmd);
		if (ret < 0)
			return ret;

		ret = dpcm_be_dai_trigger(fe, substream->stream, cmd);
		return ret;
	}

	/* call trigger on the frontend after the backend. */
	ret = dpcm_be_dai_trigger(fe, substream->stream, cmd);
	if (ret < 0)
		return ret;

	dev_dbg(fe->dev, "ASoC: post trigger FE %s cmd %d\n",
		fe->dai_link->name, cmd);

	ret = soc_pcm_trigger(substream, cmd);

	return ret;
}

static int dpcm_fe_dai_do_trigger(struct snd_pcm_substream *substream, int cmd)
{
	struct snd_soc_pcm_runtime *fe = substream->private_data;
	int stream = substream->stream;
	int ret = 0;
	enum snd_soc_dpcm_trigger trigger = fe->dai_link->trigger[stream];

	fe->dpcm[stream].runtime_update = SND_SOC_DPCM_UPDATE_FE;

	switch (trigger) {
	case SND_SOC_DPCM_TRIGGER_PRE:
		switch (cmd) {
		case SNDRV_PCM_TRIGGER_START:
		case SNDRV_PCM_TRIGGER_RESUME:
		case SNDRV_PCM_TRIGGER_PAUSE_RELEASE:
		case SNDRV_PCM_TRIGGER_DRAIN:
			ret = dpcm_dai_trigger_fe_be(substream, cmd, true);
			break;
		case SNDRV_PCM_TRIGGER_STOP:
		case SNDRV_PCM_TRIGGER_SUSPEND:
		case SNDRV_PCM_TRIGGER_PAUSE_PUSH:
			ret = dpcm_dai_trigger_fe_be(substream, cmd, false);
			break;
		default:
			ret = -EINVAL;
			break;
		}
		break;
	case SND_SOC_DPCM_TRIGGER_POST:
		switch (cmd) {
		case SNDRV_PCM_TRIGGER_START:
		case SNDRV_PCM_TRIGGER_RESUME:
		case SNDRV_PCM_TRIGGER_PAUSE_RELEASE:
		case SNDRV_PCM_TRIGGER_DRAIN:
			ret = dpcm_dai_trigger_fe_be(substream, cmd, false);
			break;
		case SNDRV_PCM_TRIGGER_STOP:
		case SNDRV_PCM_TRIGGER_SUSPEND:
		case SNDRV_PCM_TRIGGER_PAUSE_PUSH:
			ret = dpcm_dai_trigger_fe_be(substream, cmd, true);
			break;
		default:
			ret = -EINVAL;
			break;
		}
		break;
	case SND_SOC_DPCM_TRIGGER_BESPOKE:
		/* bespoke trigger() - handles both FE and BEs */

		dev_dbg(fe->dev, "ASoC: bespoke trigger FE %s cmd %d\n",
				fe->dai_link->name, cmd);

		ret = soc_pcm_bespoke_trigger(substream, cmd);
		break;
	default:
		dev_err(fe->dev, "ASoC: invalid trigger cmd %d for %s\n", cmd,
				fe->dai_link->name);
		ret = -EINVAL;
		goto out;
	}

	if (ret < 0) {
		dev_err(fe->dev, "ASoC: trigger FE cmd: %d failed: %d\n",
			cmd, ret);
		goto out;
	}

	switch (cmd) {
	case SNDRV_PCM_TRIGGER_START:
	case SNDRV_PCM_TRIGGER_RESUME:
	case SNDRV_PCM_TRIGGER_PAUSE_RELEASE:
		fe->dpcm[stream].state = SND_SOC_DPCM_STATE_START;
		break;
	case SNDRV_PCM_TRIGGER_STOP:
	case SNDRV_PCM_TRIGGER_SUSPEND:
		fe->dpcm[stream].state = SND_SOC_DPCM_STATE_STOP;
		break;
	case SNDRV_PCM_TRIGGER_PAUSE_PUSH:
		fe->dpcm[stream].state = SND_SOC_DPCM_STATE_PAUSED;
		break;
	}

out:
	fe->dpcm[stream].runtime_update = SND_SOC_DPCM_UPDATE_NO;
	return ret;
}

int dpcm_fe_dai_prepare_be(struct snd_soc_pcm_runtime *fe,
		struct snd_soc_pcm_runtime *be, int stream)
{
	struct snd_pcm_substream *be_substream =
		snd_soc_dpcm_get_substream(be, stream);
	int ret = 0;

	/* is this op for this BE ? */
	if (!snd_soc_dpcm_be_can_update(fe, be, stream))
		return 0;

	if ((be->dpcm[stream].state != SND_SOC_DPCM_STATE_HW_PARAMS) &&
			(be->dpcm[stream].state != SND_SOC_DPCM_STATE_STOP))
		return 0;

	dev_dbg(be->dev, "ASoC: prepare BE %s\n",
			fe->dai_link->name);

	ret = soc_pcm_prepare(be_substream);
	if (ret < 0) {
		dev_err(be->dev, "ASoC: backend prepare failed %d\n",
				ret);
		return ret;
	}

	be->dpcm[stream].state = SND_SOC_DPCM_STATE_PREPARE;
	return ret;
}

static int dpcm_fe_dai_trigger(struct snd_pcm_substream *substream, int cmd)
{
	struct snd_soc_pcm_runtime *fe = substream->private_data;
	int stream = substream->stream;

	/* if FE's runtime_update is already set, we're in race;
	 * process this trigger later at exit
	 */
	if (fe->dpcm[stream].runtime_update != SND_SOC_DPCM_UPDATE_NO) {
		fe->dpcm[stream].trigger_pending = cmd + 1;
		return 0; /* delayed, assuming it's successful */
	}

	/* we're alone, let's trigger */
	return dpcm_fe_dai_do_trigger(substream, cmd);
}

int dpcm_be_dai_prepare(struct snd_soc_pcm_runtime *fe, int stream)
{
	struct snd_soc_dpcm *dpcm;
	int ret = 0;

	list_for_each_entry(dpcm, &fe->dpcm[stream].be_clients, list_be) {

		struct snd_soc_pcm_runtime *be = dpcm->be;
		struct snd_pcm_substream *be_substream =
			snd_soc_dpcm_get_substream(be, stream);

		/* is this op for this BE ? */
		if (!snd_soc_dpcm_be_can_update(fe, be, stream))
			continue;

		if ((be->dpcm[stream].state != SND_SOC_DPCM_STATE_HW_PARAMS) &&
		    (be->dpcm[stream].state != SND_SOC_DPCM_STATE_STOP) &&
		    (be->dpcm[stream].state != SND_SOC_DPCM_STATE_SUSPEND))
			continue;

		dev_dbg(be->dev, "ASoC: prepare BE %s\n",
			be->dai_link->name);

		ret = soc_pcm_prepare(be_substream);
		if (ret < 0) {
			dev_err(be->dev, "ASoC: backend prepare failed %d\n",
				ret);
			break;
		}

		be->dpcm[stream].state = SND_SOC_DPCM_STATE_PREPARE;
	}
	return ret;
}

static void dpcm_be_async_prepare(void *data, async_cookie_t cookie)
{
	struct snd_soc_dpcm *dpcm = data;
	struct snd_soc_pcm_runtime *be = dpcm->be;
	int stream = dpcm->stream;
	struct snd_pcm_substream *be_substream =
		snd_soc_dpcm_get_substream(be, stream);
	int ret;

	dev_dbg(be->dev, "%s ASoC: prepare BE %s\n", __func__,
					dpcm->fe->dai_link->name);
	ret = soc_pcm_prepare(be_substream);
	if (ret < 0) {
		be->err_ops = ret;
		dev_err(be->dev, "ASoC: backend prepare failed %d\n",
				ret);
		return;
	}
	be->dpcm[stream].state = SND_SOC_DPCM_STATE_PREPARE;
}

void dpcm_be_dai_prepare_async(struct snd_soc_pcm_runtime *fe, int stream,
					    struct async_domain *domain)
{
	struct snd_soc_dpcm *dpcm;
	struct snd_soc_dpcm *dpcm_async[DPCM_MAX_BE_USERS];
	int i = 0, j;

	list_for_each_entry(dpcm, &fe->dpcm[stream].be_clients, list_be) {
		struct snd_soc_pcm_runtime *be = dpcm->be;

		be->err_ops = 0;
		/* is this op for this BE ? */
		if (!snd_soc_dpcm_be_can_update(fe, be, stream))
			continue;

		if ((be->dpcm[stream].state != SND_SOC_DPCM_STATE_HW_PARAMS) &&
			(be->dpcm[stream].state != SND_SOC_DPCM_STATE_STOP))
			continue;

		/* does this BE support async op ?*/
		if ((fe->dai_link->async_ops & ASYNC_DPCM_SND_SOC_PREPARE) &&
		    (be->dai_link->async_ops & ASYNC_DPCM_SND_SOC_PREPARE)) {
			dpcm->stream = stream;
			async_schedule_domain(dpcm_be_async_prepare,
							    dpcm, domain);
		} else {
			dpcm_async[i++] = dpcm;
			if (i == DPCM_MAX_BE_USERS) {
				dev_dbg(fe->dev, "ASoC: MAX backend users!\n");
				break;
			}
		}
	}

	for (j = 0; j < i; j++) {
		struct snd_soc_dpcm *dpcm = dpcm_async[j];
		struct snd_soc_pcm_runtime *be = dpcm->be;
		struct snd_pcm_substream *be_substream =
			snd_soc_dpcm_get_substream(be, stream);
		int ret;

		dev_dbg(be->dev, "ASoC: prepare BE %s\n",
				dpcm->fe->dai_link->name);

		ret = soc_pcm_prepare(be_substream);
		if (ret < 0) {
			dev_err(be->dev, "ASoC: backend prepare failed %d\n",
					ret);
			be->err_ops = ret;
			return;
		}

		be->dpcm[stream].state = SND_SOC_DPCM_STATE_PREPARE;
	}
}

static int dpcm_fe_dai_prepare(struct snd_pcm_substream *substream)
{
	struct snd_soc_pcm_runtime *fe = substream->private_data;
	struct snd_soc_dpcm *dpcm;
	int stream = substream->stream, ret = 0;
	ASYNC_DOMAIN_EXCLUSIVE(async_domain);

	mutex_lock_nested(&fe->card->mutex, SND_SOC_CARD_CLASS_RUNTIME);

	fe->err_ops = 0;

	dev_dbg(fe->dev, "ASoC: prepare FE %s\n", fe->dai_link->name);

	dpcm_set_fe_update_state(fe, stream, SND_SOC_DPCM_UPDATE_FE);

	/* there is no point preparing this FE if there are no BEs */
	if (list_empty(&fe->dpcm[stream].be_clients)) {
		dev_err(fe->dev, "ASoC: no backend DAIs enabled for %s\n",
				fe->dai_link->name);
		ret = -EINVAL;
		goto out;
	}

	if (!(fe->dai_link->async_ops & ASYNC_DPCM_SND_SOC_PREPARE)) {
		ret = dpcm_be_dai_prepare(fe, substream->stream);
		if (ret < 0)
			goto out;
		/* call prepare on the frontend */
		ret = soc_pcm_prepare(substream);
		if (ret < 0) {
			dev_err(fe->dev, "ASoC: prepare FE %s failed\n",
					fe->dai_link->name);
			goto out;
		}
	} else {
		dpcm_be_dai_prepare_async(fe, substream->stream,
							&async_domain);

		/* call prepare on the frontend */
		ret = soc_pcm_prepare(substream);
		if (ret < 0) {
			fe->err_ops = ret;
			dev_err(fe->dev, "ASoC: prepare FE %s failed\n",
					fe->dai_link->name);
		}

		async_synchronize_full_domain(&async_domain);

		/* check if any BE failed */
		list_for_each_entry(dpcm, &fe->dpcm[stream].be_clients,
							    list_be) {
			struct snd_soc_pcm_runtime *be = dpcm->be;

			if (be->err_ops < 0) {
				ret = be->err_ops;
				goto out;
			}
		}

		/* check if FE failed */
		if (fe->err_ops < 0) {
			ret = fe->err_ops;
			goto out;
		}
	}

	/* run the stream event for each BE */
	dpcm_dapm_stream_event(fe, stream, SND_SOC_DAPM_STREAM_START);
	fe->dpcm[stream].state = SND_SOC_DPCM_STATE_PREPARE;

out:
	dpcm_set_fe_update_state(fe, stream, SND_SOC_DPCM_UPDATE_NO);
	mutex_unlock(&fe->card->mutex);

	return ret;
}

static int soc_pcm_compat_ioctl(struct snd_pcm_substream *substream,
		     unsigned int cmd, void *arg)
{
	struct snd_soc_pcm_runtime *rtd = substream->private_data;
<<<<<<< HEAD
	struct snd_soc_platform *platform = rtd->platform;

	if (platform->driver->ops->compat_ioctl)
		return platform->driver->ops->compat_ioctl(substream,
			cmd, arg);
=======
	struct snd_soc_component *component;
	struct snd_soc_rtdcom_list *rtdcom;

	for_each_rtdcom(rtd, rtdcom) {
		component = rtdcom->component;

		if (!component->driver->ops ||
			!component->driver->ops->compat_ioctl)
			continue;

		/* FIXME: use 1st ioctl */
		return component->driver->ops->compat_ioctl(
				substream, cmd, arg);
	}

>>>>>>> 286cd8c7
	return snd_pcm_lib_ioctl(substream, cmd, arg);
}

static int soc_pcm_ioctl(struct snd_pcm_substream *substream,
		     unsigned int cmd, void *arg)
{
	struct snd_soc_pcm_runtime *rtd = substream->private_data;
	struct snd_soc_component *component;
	struct snd_soc_rtdcom_list *rtdcom;

	for_each_rtdcom(rtd, rtdcom) {
		component = rtdcom->component;

		if (!component->driver->ops ||
		    !component->driver->ops->ioctl)
			continue;

		/* FIXME: use 1st ioctl */
		return component->driver->ops->ioctl(substream, cmd, arg);
	}

	return snd_pcm_lib_ioctl(substream, cmd, arg);
}

static int dpcm_run_update_shutdown(struct snd_soc_pcm_runtime *fe, int stream)
{
	struct snd_pcm_substream *substream =
		snd_soc_dpcm_get_substream(fe, stream);
	enum snd_soc_dpcm_trigger trigger = fe->dai_link->trigger[stream];
	int err;

	dev_dbg(fe->dev, "ASoC: runtime %s close on FE %s\n",
			stream ? "capture" : "playback", fe->dai_link->name);

	if (trigger == SND_SOC_DPCM_TRIGGER_BESPOKE) {
		/* call bespoke trigger - FE takes care of all BE triggers */
		dev_dbg(fe->dev, "ASoC: bespoke trigger FE %s cmd stop\n",
				fe->dai_link->name);

		err = soc_pcm_bespoke_trigger(substream, SNDRV_PCM_TRIGGER_STOP);
		if (err < 0)
			dev_err(fe->dev,"ASoC: trigger FE failed %d\n", err);
	} else {
		dev_dbg(fe->dev, "ASoC: trigger FE %s cmd stop\n",
			fe->dai_link->name);

		err = dpcm_be_dai_trigger(fe, stream, SNDRV_PCM_TRIGGER_STOP);
		if (err < 0)
			dev_err(fe->dev,"ASoC: trigger FE failed %d\n", err);
	}

	err = dpcm_be_dai_hw_free(fe, stream);
	if (err < 0)
		dev_err(fe->dev,"ASoC: hw_free FE failed %d\n", err);

	err = dpcm_be_dai_shutdown(fe, stream);
	if (err < 0)
		dev_err(fe->dev,"ASoC: shutdown FE failed %d\n", err);

	/* run the stream event for each BE */
	dpcm_dapm_stream_event(fe, stream, SND_SOC_DAPM_STREAM_NOP);

	return 0;
}

static int dpcm_run_update_startup(struct snd_soc_pcm_runtime *fe, int stream)
{
	struct snd_pcm_substream *substream =
		snd_soc_dpcm_get_substream(fe, stream);
	struct snd_soc_dpcm *dpcm;
	enum snd_soc_dpcm_trigger trigger = fe->dai_link->trigger[stream];
	int ret;

	dev_dbg(fe->dev, "ASoC: runtime %s open on FE %s\n",
			stream ? "capture" : "playback", fe->dai_link->name);

	/* Only start the BE if the FE is ready */
	if (fe->dpcm[stream].state == SND_SOC_DPCM_STATE_HW_FREE ||
		fe->dpcm[stream].state == SND_SOC_DPCM_STATE_CLOSE)
		return -EINVAL;

	/* startup must always be called for new BEs */
	ret = dpcm_be_dai_startup(fe, stream);
	if (ret < 0)
		goto disconnect;

	/* keep going if FE state is > open */
	if (fe->dpcm[stream].state == SND_SOC_DPCM_STATE_OPEN)
		return 0;

	ret = dpcm_be_dai_hw_params(fe, stream);
	if (ret < 0)
		goto close;

	/* keep going if FE state is > hw_params */
	if (fe->dpcm[stream].state == SND_SOC_DPCM_STATE_HW_PARAMS)
		return 0;


	ret = dpcm_be_dai_prepare(fe, stream);
	if (ret < 0)
		goto hw_free;

	/* run the stream event for each BE */
	dpcm_dapm_stream_event(fe, stream, SND_SOC_DAPM_STREAM_NOP);

	/* keep going if FE state is > prepare */
	if (fe->dpcm[stream].state == SND_SOC_DPCM_STATE_PREPARE ||
		fe->dpcm[stream].state == SND_SOC_DPCM_STATE_STOP)
		return 0;

	if (trigger == SND_SOC_DPCM_TRIGGER_BESPOKE) {
		/* call trigger on the frontend - FE takes care of all BE triggers */
		dev_dbg(fe->dev, "ASoC: bespoke trigger FE %s cmd start\n",
				fe->dai_link->name);

		ret = soc_pcm_bespoke_trigger(substream, SNDRV_PCM_TRIGGER_START);
		if (ret < 0) {
			dev_err(fe->dev,"ASoC: bespoke trigger FE failed %d\n", ret);
			goto hw_free;
		}
	} else {
		dev_dbg(fe->dev, "ASoC: trigger FE %s cmd start\n",
			fe->dai_link->name);

		ret = dpcm_be_dai_trigger(fe, stream,
					SNDRV_PCM_TRIGGER_START);
		if (ret < 0) {
			dev_err(fe->dev,"ASoC: trigger FE failed %d\n", ret);
			goto hw_free;
		}
	}

	return 0;

hw_free:
	dpcm_be_dai_hw_free(fe, stream);
close:
	dpcm_be_dai_shutdown(fe, stream);
disconnect:
	/* disconnect any non started BEs */
	spin_lock(&fe->card->dpcm_lock);
	list_for_each_entry(dpcm, &fe->dpcm[stream].be_clients, list_be) {
		struct snd_soc_pcm_runtime *be = dpcm->be;
		if (be->dpcm[stream].state != SND_SOC_DPCM_STATE_START)
				dpcm->state = SND_SOC_DPCM_LINK_STATE_FREE;
	}
	spin_unlock(&fe->card->dpcm_lock);

	return ret;
}

static int dpcm_run_new_update(struct snd_soc_pcm_runtime *fe, int stream)
{
	int ret;

	dpcm_set_fe_update_state(fe, stream, SND_SOC_DPCM_UPDATE_BE);
	ret = dpcm_run_update_startup(fe, stream);
	if (ret < 0)
		dev_err(fe->dev, "ASoC: failed to startup some BEs\n");
	dpcm_set_fe_update_state(fe, stream, SND_SOC_DPCM_UPDATE_NO);

	return ret;
}

static int dpcm_run_old_update(struct snd_soc_pcm_runtime *fe, int stream)
{
	int ret;

	dpcm_set_fe_update_state(fe, stream, SND_SOC_DPCM_UPDATE_BE);
	ret = dpcm_run_update_shutdown(fe, stream);
	if (ret < 0)
		dev_err(fe->dev, "ASoC: failed to shutdown some BEs\n");
	dpcm_set_fe_update_state(fe, stream, SND_SOC_DPCM_UPDATE_NO);

	return ret;
}

static int soc_dpcm_fe_runtime_update(struct snd_soc_pcm_runtime *fe, int new)
{
	struct snd_soc_dapm_widget_list *list;
	int count, paths;

	if (!fe->dai_link->dynamic)
		return 0;

	/* only check active links */
	if (!fe->cpu_dai->active)
		return 0;

	/* DAPM sync will call this to update DSP paths */
	dev_dbg(fe->dev, "ASoC: DPCM %s runtime update for FE %s\n",
		new ? "new" : "old", fe->dai_link->name);

	/* skip if FE doesn't have playback capability */
	if (!fe->cpu_dai->driver->playback.channels_min ||
	    !fe->codec_dai->driver->playback.channels_min)
		goto capture;

	/* skip if FE isn't currently playing */
	if (!fe->cpu_dai->playback_active || !fe->codec_dai->playback_active)
		goto capture;

	paths = dpcm_path_get(fe, SNDRV_PCM_STREAM_PLAYBACK, &list);
	if (paths < 0) {
		dev_warn(fe->dev, "ASoC: %s no valid %s path\n",
			 fe->dai_link->name,  "playback");
		return paths;
	}

	/* update any playback paths */
	count = dpcm_process_paths(fe, SNDRV_PCM_STREAM_PLAYBACK, &list, new);
	if (count) {
		if (new)
			dpcm_run_new_update(fe, SNDRV_PCM_STREAM_PLAYBACK);
		else
			dpcm_run_old_update(fe, SNDRV_PCM_STREAM_PLAYBACK);

		dpcm_clear_pending_state(fe, SNDRV_PCM_STREAM_PLAYBACK);
		dpcm_be_disconnect(fe, SNDRV_PCM_STREAM_PLAYBACK);
	}

	dpcm_path_put(&list);

capture:
	/* skip if FE doesn't have capture capability */
	if (!fe->cpu_dai->driver->capture.channels_min ||
	    !fe->codec_dai->driver->capture.channels_min)
		return 0;

	/* skip if FE isn't currently capturing */
	if (!fe->cpu_dai->capture_active || !fe->codec_dai->capture_active)
		return 0;

	paths = dpcm_path_get(fe, SNDRV_PCM_STREAM_CAPTURE, &list);
	if (paths < 0) {
		dev_warn(fe->dev, "ASoC: %s no valid %s path\n",
			 fe->dai_link->name,  "capture");
		return paths;
	}

	/* update any old capture paths */
	count = dpcm_process_paths(fe, SNDRV_PCM_STREAM_CAPTURE, &list, new);
	if (count) {
		if (new)
			dpcm_run_new_update(fe, SNDRV_PCM_STREAM_CAPTURE);
		else
			dpcm_run_old_update(fe, SNDRV_PCM_STREAM_CAPTURE);

		dpcm_clear_pending_state(fe, SNDRV_PCM_STREAM_CAPTURE);
		dpcm_be_disconnect(fe, SNDRV_PCM_STREAM_CAPTURE);
	}

	dpcm_path_put(&list);

	return 0;
}

/* Called by DAPM mixer/mux changes to update audio routing between PCMs and
 * any DAI links.
 */
int soc_dpcm_runtime_update(struct snd_soc_card *card)
{
	struct snd_soc_pcm_runtime *fe;
	int ret = 0;

	mutex_lock_nested(&card->mutex, SND_SOC_CARD_CLASS_RUNTIME);
	/* shutdown all old paths first */
	list_for_each_entry(fe, &card->rtd_list, list) {
		ret = soc_dpcm_fe_runtime_update(fe, 0);
		if (ret)
			goto out;
	}

	/* bring new paths up */
	list_for_each_entry(fe, &card->rtd_list, list) {
		ret = soc_dpcm_fe_runtime_update(fe, 1);
		if (ret)
			goto out;
	}

out:
	mutex_unlock(&card->mutex);
	return ret;
}
int soc_dpcm_be_digital_mute(struct snd_soc_pcm_runtime *fe, int mute)
{
	struct snd_soc_dpcm *dpcm;
	struct list_head *clients =
		&fe->dpcm[SNDRV_PCM_STREAM_PLAYBACK].be_clients;

	list_for_each_entry(dpcm, clients, list_be) {

		struct snd_soc_pcm_runtime *be = dpcm->be;
		int i;

		if (be->dai_link->ignore_suspend)
			continue;

		for (i = 0; i < be->num_codecs; i++) {
			struct snd_soc_dai *dai = be->codec_dais[i];
			struct snd_soc_dai_driver *drv = dai->driver;

			dev_dbg(be->dev, "ASoC: BE digital mute %s\n",
					 be->dai_link->name);

			if (drv->ops && drv->ops->digital_mute &&
							dai->playback_active)
				drv->ops->digital_mute(dai, mute);
		}
	}

	return 0;
}

static int dpcm_fe_dai_open(struct snd_pcm_substream *fe_substream)
{
	struct snd_soc_pcm_runtime *fe = fe_substream->private_data;
	struct snd_soc_dpcm *dpcm;
	struct snd_soc_dapm_widget_list *list;
	int ret;
	int stream = fe_substream->stream;

	mutex_lock_nested(&fe->card->mutex, SND_SOC_CARD_CLASS_RUNTIME);
	fe->dpcm[stream].runtime = fe_substream->runtime;

	ret = dpcm_path_get(fe, stream, &list);
	if (ret < 0) {
		mutex_unlock(&fe->card->mutex);
		return ret;
	} else if (ret == 0) {
		dev_dbg(fe->dev, "ASoC: %s no valid %s route\n",
			fe->dai_link->name, stream ? "capture" : "playback");
	}

	/* calculate valid and active FE <-> BE dpcms */
	dpcm_process_paths(fe, stream, &list, 1);

	ret = dpcm_fe_dai_startup(fe_substream);
	if (ret < 0) {
		/* clean up all links */
		list_for_each_entry(dpcm, &fe->dpcm[stream].be_clients, list_be)
			dpcm->state = SND_SOC_DPCM_LINK_STATE_FREE;

		dpcm_be_disconnect(fe, stream);
		fe->dpcm[stream].runtime = NULL;
	}

	dpcm_clear_pending_state(fe, stream);
	dpcm_path_put(&list);
	mutex_unlock(&fe->card->mutex);
	return ret;
}

static int dpcm_fe_dai_close(struct snd_pcm_substream *fe_substream)
{
	struct snd_soc_pcm_runtime *fe = fe_substream->private_data;
	struct snd_soc_dpcm *dpcm;
	int stream = fe_substream->stream, ret;

	mutex_lock_nested(&fe->card->mutex, SND_SOC_CARD_CLASS_RUNTIME);
	ret = dpcm_fe_dai_shutdown(fe_substream);

	/* mark FE's links ready to prune */
	list_for_each_entry(dpcm, &fe->dpcm[stream].be_clients, list_be)
		dpcm->state = SND_SOC_DPCM_LINK_STATE_FREE;

	dpcm_be_disconnect(fe, stream);

	fe->dpcm[stream].runtime = NULL;
	mutex_unlock(&fe->card->mutex);
	return ret;
}

static void soc_pcm_private_free(struct snd_pcm *pcm)
{
	struct snd_soc_pcm_runtime *rtd = pcm->private_data;
	struct snd_soc_rtdcom_list *rtdcom;
	struct snd_soc_component *component;

	/* need to sync the delayed work before releasing resources */
	flush_delayed_work(&rtd->delayed_work);
	for_each_rtdcom(rtd, rtdcom) {
		component = rtdcom->component;

		if (component->driver->pcm_free)
			component->driver->pcm_free(pcm);
	}
}

static int soc_rtdcom_ack(struct snd_pcm_substream *substream)
{
	struct snd_soc_pcm_runtime *rtd = substream->private_data;
	struct snd_soc_rtdcom_list *rtdcom;
	struct snd_soc_component *component;

	for_each_rtdcom(rtd, rtdcom) {
		component = rtdcom->component;

		if (!component->driver->ops ||
		    !component->driver->ops->ack)
			continue;

		/* FIXME. it returns 1st ask now */
		return component->driver->ops->ack(substream);
	}

	return -EINVAL;
}

static int soc_rtdcom_copy_user(struct snd_pcm_substream *substream, int channel,
				unsigned long pos, void __user *buf,
				unsigned long bytes)
{
	struct snd_soc_pcm_runtime *rtd = substream->private_data;
	struct snd_soc_rtdcom_list *rtdcom;
	struct snd_soc_component *component;

	for_each_rtdcom(rtd, rtdcom) {
		component = rtdcom->component;

		if (!component->driver->ops ||
		    !component->driver->ops->copy_user)
			continue;

		/* FIXME. it returns 1st copy now */
		return component->driver->ops->copy_user(substream, channel,
							 pos, buf, bytes);
	}

	return -EINVAL;
}

static int soc_rtdcom_copy_kernel(struct snd_pcm_substream *substream, int channel,
				  unsigned long pos, void *buf, unsigned long bytes)
{
	struct snd_soc_pcm_runtime *rtd = substream->private_data;
	struct snd_soc_rtdcom_list *rtdcom;
	struct snd_soc_component *component;

	for_each_rtdcom(rtd, rtdcom) {
		component = rtdcom->component;

		if (!component->driver->ops ||
		    !component->driver->ops->copy_kernel)
			continue;

		/* FIXME. it returns 1st copy now */
		return component->driver->ops->copy_kernel(substream, channel,
							   pos, buf, bytes);
	}

	return -EINVAL;
}

static int soc_rtdcom_fill_silence(struct snd_pcm_substream *substream, int channel,
				   unsigned long pos, unsigned long bytes)
{
	struct snd_soc_pcm_runtime *rtd = substream->private_data;
	struct snd_soc_rtdcom_list *rtdcom;
	struct snd_soc_component *component;

	for_each_rtdcom(rtd, rtdcom) {
		component = rtdcom->component;

		if (!component->driver->ops ||
		    !component->driver->ops->fill_silence)
			continue;

		/* FIXME. it returns 1st silence now */
		return component->driver->ops->fill_silence(substream, channel,
							    pos, bytes);
	}

	return -EINVAL;
}

static struct page *soc_rtdcom_page(struct snd_pcm_substream *substream,
				    unsigned long offset)
{
	struct snd_soc_pcm_runtime *rtd = substream->private_data;
	struct snd_soc_rtdcom_list *rtdcom;
	struct snd_soc_component *component;
	struct page *page;

	for_each_rtdcom(rtd, rtdcom) {
		component = rtdcom->component;

		if (!component->driver->ops ||
		    !component->driver->ops->page)
			continue;

		/* FIXME. it returns 1st page now */
		page = component->driver->ops->page(substream, offset);
		if (page)
			return page;
	}

	return NULL;
}

static int soc_rtdcom_mmap(struct snd_pcm_substream *substream,
			   struct vm_area_struct *vma)
{
	struct snd_soc_pcm_runtime *rtd = substream->private_data;
	struct snd_soc_rtdcom_list *rtdcom;
	struct snd_soc_component *component;

	for_each_rtdcom(rtd, rtdcom) {
		component = rtdcom->component;

		if (!component->driver->ops ||
		    !component->driver->ops->mmap)
			continue;

		/* FIXME. it returns 1st mmap now */
		return component->driver->ops->mmap(substream, vma);
	}

	return -EINVAL;
}

/* create a new pcm */
int soc_new_pcm(struct snd_soc_pcm_runtime *rtd, int num)
{
	struct snd_soc_dai *codec_dai;
	struct snd_soc_dai *cpu_dai = rtd->cpu_dai;
	struct snd_soc_component *component;
	struct snd_soc_rtdcom_list *rtdcom;
	struct snd_pcm *pcm;
	struct snd_pcm_str *stream;
	char new_name[64];
	int ret = 0, playback = 0, capture = 0;
	int i;

	if (rtd->dai_link->dynamic || rtd->dai_link->no_pcm) {
		playback = rtd->dai_link->dpcm_playback;
		capture = rtd->dai_link->dpcm_capture;
	} else {
		for (i = 0; i < rtd->num_codecs; i++) {
			codec_dai = rtd->codec_dais[i];
			if (codec_dai->driver->playback.channels_min)
				playback = 1;
			if (codec_dai->driver->capture.channels_min)
				capture = 1;
		}

		capture = capture && cpu_dai->driver->capture.channels_min;
		playback = playback && cpu_dai->driver->playback.channels_min;
	}

	if (rtd->dai_link->playback_only) {
		playback = 1;
		capture = 0;
	}

	if (rtd->dai_link->capture_only) {
		playback = 0;
		capture = 1;
	}

	/* create the PCM */
	if (rtd->dai_link->no_pcm) {
		snprintf(new_name, sizeof(new_name), "(%s)",
			rtd->dai_link->stream_name);

		ret = snd_pcm_new_internal(rtd->card->snd_card, new_name, num,
				playback, capture, &pcm);
	} else {
		if (rtd->dai_link->dynamic)
			snprintf(new_name, sizeof(new_name), "%s (*)",
				rtd->dai_link->stream_name);
		else
			snprintf(new_name, sizeof(new_name), "%s %s-%d",
				rtd->dai_link->stream_name,
				(rtd->num_codecs > 1) ?
				"multicodec" : rtd->codec_dai->name, num);

		ret = snd_pcm_new(rtd->card->snd_card, new_name, num, playback,
			capture, &pcm);
	}
	if (ret < 0) {
		dev_err(rtd->card->dev, "ASoC: can't create pcm for %s\n",
			rtd->dai_link->name);
		return ret;
	}
	dev_dbg(rtd->card->dev, "ASoC: registered pcm #%d %s\n",num, new_name);

	/* DAPM dai link stream work */
	INIT_DELAYED_WORK(&rtd->delayed_work, close_delayed_work);

	pcm->nonatomic = rtd->dai_link->nonatomic;
	rtd->pcm = pcm;
	pcm->private_data = rtd;

	if (rtd->dai_link->no_pcm) {
		if (playback)
			pcm->streams[SNDRV_PCM_STREAM_PLAYBACK].substream->private_data = rtd;
		if (capture)
			pcm->streams[SNDRV_PCM_STREAM_CAPTURE].substream->private_data = rtd;
<<<<<<< HEAD
		if (platform->driver->pcm_new)
			rtd->platform->driver->pcm_new(rtd);
=======
		for_each_rtdcom(rtd, rtdcom) {
			component = rtdcom->component;

			if (!component->driver->pcm_new)
				continue;

			ret = component->driver->pcm_new(rtd);
			if (ret < 0) {
				dev_err(component->dev,
					"ASoC: pcm constructor failed: %d\n",
					ret);
				return ret;
			}
		}
>>>>>>> 286cd8c7
		goto out;
	}

	/* setup any hostless PCMs - i.e. no host IO is performed */
	if (rtd->dai_link->no_host_mode) {
		if (pcm->streams[SNDRV_PCM_STREAM_PLAYBACK].substream) {
<<<<<<< HEAD
			pcm->streams[SNDRV_PCM_STREAM_PLAYBACK].substream->hw_no_buffer = 1;
			snd_soc_set_runtime_hwparams(
				pcm->streams[SNDRV_PCM_STREAM_PLAYBACK].substream,
				&no_host_hardware);
		}
		if (pcm->streams[SNDRV_PCM_STREAM_CAPTURE].substream) {
			pcm->streams[SNDRV_PCM_STREAM_CAPTURE].substream->hw_no_buffer = 1;
			snd_soc_set_runtime_hwparams(
				pcm->streams[SNDRV_PCM_STREAM_CAPTURE].substream,
				&no_host_hardware);
=======
			stream = &pcm->streams[SNDRV_PCM_STREAM_PLAYBACK];
			stream->substream->hw_no_buffer = 1;
			snd_soc_set_runtime_hwparams(stream->substream,
						     &no_host_hardware);
		}
		if (pcm->streams[SNDRV_PCM_STREAM_CAPTURE].substream) {
			stream = &pcm->streams[SNDRV_PCM_STREAM_CAPTURE];
			stream->substream->hw_no_buffer = 1;
			snd_soc_set_runtime_hwparams(stream->substream,
						     &no_host_hardware);
>>>>>>> 286cd8c7
		}
	}

	/* ASoC PCM operations */
	if (rtd->dai_link->dynamic) {
		rtd->ops.open		= dpcm_fe_dai_open;
		rtd->ops.hw_params	= dpcm_fe_dai_hw_params;
		rtd->ops.prepare	= dpcm_fe_dai_prepare;
		rtd->ops.trigger	= dpcm_fe_dai_trigger;
		rtd->ops.hw_free	= dpcm_fe_dai_hw_free;
		rtd->ops.close		= dpcm_fe_dai_close;
		rtd->ops.pointer	= soc_pcm_pointer;
		rtd->ops.delay_blk	= soc_pcm_delay_blk;
		rtd->ops.ioctl		= soc_pcm_ioctl;
		rtd->ops.compat_ioctl   = soc_pcm_compat_ioctl;
	} else {
		rtd->ops.open		= soc_pcm_open;
		rtd->ops.hw_params	= soc_pcm_hw_params;
		rtd->ops.prepare	= soc_pcm_prepare;
		rtd->ops.trigger	= soc_pcm_trigger;
		rtd->ops.hw_free	= soc_pcm_hw_free;
		rtd->ops.close		= soc_pcm_close;
		rtd->ops.pointer	= soc_pcm_pointer;
		rtd->ops.delay_blk	= soc_pcm_delay_blk;
		rtd->ops.ioctl		= soc_pcm_ioctl;
		rtd->ops.compat_ioctl   = soc_pcm_compat_ioctl;
	}

	for_each_rtdcom(rtd, rtdcom) {
		const struct snd_pcm_ops *ops = rtdcom->component->driver->ops;

		if (!ops)
			continue;

		if (ops->ack)
			rtd->ops.ack		= soc_rtdcom_ack;
		if (ops->copy_user)
			rtd->ops.copy_user	= soc_rtdcom_copy_user;
		if (ops->copy_kernel)
			rtd->ops.copy_kernel	= soc_rtdcom_copy_kernel;
		if (ops->fill_silence)
			rtd->ops.fill_silence	= soc_rtdcom_fill_silence;
		if (ops->page)
			rtd->ops.page		= soc_rtdcom_page;
		if (ops->mmap)
			rtd->ops.mmap		= soc_rtdcom_mmap;
	}

	if (playback)
		snd_pcm_set_ops(pcm, SNDRV_PCM_STREAM_PLAYBACK, &rtd->ops);

	if (capture)
		snd_pcm_set_ops(pcm, SNDRV_PCM_STREAM_CAPTURE, &rtd->ops);

	for_each_rtdcom(rtd, rtdcom) {
		component = rtdcom->component;

		if (!component->driver->pcm_new)
			continue;

		ret = component->driver->pcm_new(rtd);
		if (ret < 0) {
			dev_err(component->dev,
				"ASoC: pcm constructor failed: %d\n",
				ret);
			return ret;
		}
	}

	pcm->private_free = soc_pcm_private_free;
out:
	dev_dbg(rtd->card->dev, "%s <-> %s mapping ok\n",
		 (rtd->num_codecs > 1) ? "multicodec" : rtd->codec_dai->name,
		 cpu_dai->name);
	return ret;
}

/* is the current PCM operation for this FE ? */
int snd_soc_dpcm_fe_can_update(struct snd_soc_pcm_runtime *fe, int stream)
{
	if (fe->dpcm[stream].runtime_update == SND_SOC_DPCM_UPDATE_FE)
		return 1;
	return 0;
}
EXPORT_SYMBOL_GPL(snd_soc_dpcm_fe_can_update);

/* is the current PCM operation for this BE ? */
int snd_soc_dpcm_be_can_update(struct snd_soc_pcm_runtime *fe,
		struct snd_soc_pcm_runtime *be, int stream)
{
	if ((fe->dpcm[stream].runtime_update == SND_SOC_DPCM_UPDATE_FE) ||
	   ((fe->dpcm[stream].runtime_update == SND_SOC_DPCM_UPDATE_BE) &&
		  be->dpcm[stream].runtime_update))
		return 1;
	return 0;
}
EXPORT_SYMBOL_GPL(snd_soc_dpcm_be_can_update);

/* get the substream for this BE */
struct snd_pcm_substream *
	snd_soc_dpcm_get_substream(struct snd_soc_pcm_runtime *be, int stream)
{
	return be->pcm->streams[stream].substream;
}
EXPORT_SYMBOL_GPL(snd_soc_dpcm_get_substream);

/* get the BE runtime state */
enum snd_soc_dpcm_state
	snd_soc_dpcm_be_get_state(struct snd_soc_pcm_runtime *be, int stream)
{
	return be->dpcm[stream].state;
}
EXPORT_SYMBOL_GPL(snd_soc_dpcm_be_get_state);

/* set the BE runtime state */
void snd_soc_dpcm_be_set_state(struct snd_soc_pcm_runtime *be,
		int stream, enum snd_soc_dpcm_state state)
{
	be->dpcm[stream].state = state;
}
EXPORT_SYMBOL_GPL(snd_soc_dpcm_be_set_state);

/*
 * We can only hw_free, stop, pause or suspend a BE DAI if any of it's FE
 * are not running, paused or suspended for the specified stream direction.
 */
int snd_soc_dpcm_can_be_free_stop(struct snd_soc_pcm_runtime *fe,
		struct snd_soc_pcm_runtime *be, int stream)
{
	struct snd_soc_dpcm *dpcm;
	int state;
	int ret = 1;

	spin_lock(&fe->card->dpcm_lock);
	list_for_each_entry(dpcm, &be->dpcm[stream].fe_clients, list_fe) {

		if (dpcm->fe == fe)
			continue;

		state = dpcm->fe->dpcm[stream].state;
		if (state == SND_SOC_DPCM_STATE_START ||
			state == SND_SOC_DPCM_STATE_PAUSED ||
			state == SND_SOC_DPCM_STATE_SUSPEND) {
			ret = 0;
			break;
		}
	}
	spin_unlock(&fe->card->dpcm_lock);

	/* it's safe to free/stop this BE DAI */
	return ret;
}
EXPORT_SYMBOL_GPL(snd_soc_dpcm_can_be_free_stop);

/*
 * We can only change hw params a BE DAI if any of it's FE are not prepared,
 * running, paused or suspended for the specified stream direction.
 */
int snd_soc_dpcm_can_be_params(struct snd_soc_pcm_runtime *fe,
		struct snd_soc_pcm_runtime *be, int stream)
{
	struct snd_soc_dpcm *dpcm;
	int state;
	int ret = 1;

	spin_lock(&fe->card->dpcm_lock);
	list_for_each_entry(dpcm, &be->dpcm[stream].fe_clients, list_fe) {

		if (dpcm->fe == fe)
			continue;

		state = dpcm->fe->dpcm[stream].state;
		if (state == SND_SOC_DPCM_STATE_START ||
			state == SND_SOC_DPCM_STATE_PAUSED ||
			state == SND_SOC_DPCM_STATE_SUSPEND ||
			state == SND_SOC_DPCM_STATE_PREPARE) {
			ret = 0;
			break;
		}
	}
	spin_unlock(&fe->card->dpcm_lock);

	/* it's safe to change hw_params */
	return ret;
}
EXPORT_SYMBOL_GPL(snd_soc_dpcm_can_be_params);

#ifdef CONFIG_DEBUG_FS
static const char *dpcm_state_string(enum snd_soc_dpcm_state state)
{
	switch (state) {
	case SND_SOC_DPCM_STATE_NEW:
		return "new";
	case SND_SOC_DPCM_STATE_OPEN:
		return "open";
	case SND_SOC_DPCM_STATE_HW_PARAMS:
		return "hw_params";
	case SND_SOC_DPCM_STATE_PREPARE:
		return "prepare";
	case SND_SOC_DPCM_STATE_START:
		return "start";
	case SND_SOC_DPCM_STATE_STOP:
		return "stop";
	case SND_SOC_DPCM_STATE_SUSPEND:
		return "suspend";
	case SND_SOC_DPCM_STATE_PAUSED:
		return "paused";
	case SND_SOC_DPCM_STATE_HW_FREE:
		return "hw_free";
	case SND_SOC_DPCM_STATE_CLOSE:
		return "close";
	}

	return "unknown";
}

static ssize_t dpcm_show_state(struct snd_soc_pcm_runtime *fe,
				int stream, char *buf, size_t size)
{
	struct snd_pcm_hw_params *params = &fe->dpcm[stream].hw_params;
	struct snd_soc_dpcm *dpcm;
	ssize_t offset = 0;

	/* FE state */
	offset += scnprintf(buf + offset, size - offset,
			"[%s - %s]\n", fe->dai_link->name,
			stream ? "Capture" : "Playback");

	offset += scnprintf(buf + offset, size - offset, "State: %s\n",
	                dpcm_state_string(fe->dpcm[stream].state));

	if ((fe->dpcm[stream].state >= SND_SOC_DPCM_STATE_HW_PARAMS) &&
	    (fe->dpcm[stream].state <= SND_SOC_DPCM_STATE_STOP))
		offset += scnprintf(buf + offset, size - offset,
				"Hardware Params: "
				"Format = %s, Channels = %d, Rate = %d\n",
				snd_pcm_format_name(params_format(params)),
				params_channels(params),
				params_rate(params));

	/* BEs state */
	offset += scnprintf(buf + offset, size - offset, "Backends:\n");

	if (list_empty(&fe->dpcm[stream].be_clients)) {
		offset += scnprintf(buf + offset, size - offset,
				" No active DSP links\n");
		goto out;
	}

	spin_lock(&fe->card->dpcm_lock);
	list_for_each_entry(dpcm, &fe->dpcm[stream].be_clients, list_be) {
		struct snd_soc_pcm_runtime *be = dpcm->be;
		params = &dpcm->hw_params;

		offset += scnprintf(buf + offset, size - offset,
				"- %s\n", be->dai_link->name);

		offset += scnprintf(buf + offset, size - offset,
				"   State: %s\n",
				dpcm_state_string(be->dpcm[stream].state));

		if ((be->dpcm[stream].state >= SND_SOC_DPCM_STATE_HW_PARAMS) &&
		    (be->dpcm[stream].state <= SND_SOC_DPCM_STATE_STOP))
			offset += scnprintf(buf + offset, size - offset,
				"   Hardware Params: "
				"Format = %s, Channels = %d, Rate = %d\n",
				snd_pcm_format_name(params_format(params)),
				params_channels(params),
				params_rate(params));
	}
	spin_unlock(&fe->card->dpcm_lock);
out:
	return offset;
}

static ssize_t dpcm_state_read_file(struct file *file, char __user *user_buf,
				size_t count, loff_t *ppos)
{
	struct snd_soc_pcm_runtime *fe = file->private_data;
	ssize_t out_count = PAGE_SIZE, offset = 0, ret = 0;
	char *buf;

	buf = kmalloc(out_count, GFP_KERNEL);
	if (!buf)
		return -ENOMEM;

	if (fe->cpu_dai->driver->playback.channels_min)
		offset += dpcm_show_state(fe, SNDRV_PCM_STREAM_PLAYBACK,
					buf + offset, out_count - offset);

	if (fe->cpu_dai->driver->capture.channels_min)
		offset += dpcm_show_state(fe, SNDRV_PCM_STREAM_CAPTURE,
					buf + offset, out_count - offset);

	ret = simple_read_from_buffer(user_buf, count, ppos, buf, offset);

	kfree(buf);
	return ret;
}

static const struct file_operations dpcm_state_fops = {
	.open = simple_open,
	.read = dpcm_state_read_file,
	.llseek = default_llseek,
};

void soc_dpcm_debugfs_add(struct snd_soc_pcm_runtime *rtd)
{
	if (!rtd->dai_link)
		return;

	if (!rtd->card->debugfs_card_root)
		return;

	rtd->debugfs_dpcm_root = debugfs_create_dir(rtd->dai_link->name,
			rtd->card->debugfs_card_root);
	if (!rtd->debugfs_dpcm_root) {
		dev_dbg(rtd->dev,
			 "ASoC: Failed to create dpcm debugfs directory %s\n",
			 rtd->dai_link->name);
		return;
	}

	debugfs_create_file("state", 0444, rtd->debugfs_dpcm_root,
			    rtd, &dpcm_state_fops);
}
#endif<|MERGE_RESOLUTION|>--- conflicted
+++ resolved
@@ -70,7 +70,6 @@
 	/* If the codec specifies any channels at all, it supports the stream */
 	return codec_stream->channels_min;
 }
-<<<<<<< HEAD
 
 static const struct snd_pcm_hardware no_host_hardware = {
 	.info			= SNDRV_PCM_INFO_MMAP |
@@ -91,8 +90,6 @@
 	 */
 	.buffer_bytes_max	= PAGE_SIZE * 4,
 };
-=======
->>>>>>> 286cd8c7
 
 /**
  * snd_soc_runtime_activate() - Increment active count for PCM runtime components
@@ -230,15 +227,8 @@
 				be->dai_link->name, event, dir);
 
 		if ((event == SND_SOC_DAPM_STREAM_STOP) &&
-<<<<<<< HEAD
-		    (be->dpcm[dir].users >= 1)) {
-			pr_debug("%s Don't close BE \n", __func__);
-			continue;
-		}
-=======
 		    (be->dpcm[dir].users >= 1))
 			continue;
->>>>>>> 286cd8c7
 
 		snd_soc_dapm_stream_event(be, dir, event);
 	}
@@ -691,12 +681,7 @@
 component_err:
 	soc_pcm_components_close(substream, component);
 
-<<<<<<< HEAD
-platform_err:
-	if (cpu_dai->driver->ops && cpu_dai->driver->ops->shutdown)
-=======
 	if (cpu_dai->driver->ops->shutdown)
->>>>>>> 286cd8c7
 		cpu_dai->driver->ops->shutdown(substream, cpu_dai);
 out:
 	mutex_unlock(&rtd->pcm_mutex);
@@ -799,18 +784,10 @@
 			codec_dai->driver->ops->shutdown(substream, codec_dai);
 	}
 
-<<<<<<< HEAD
-	if (rtd->dai_link->ops && rtd->dai_link->ops->shutdown)
-		rtd->dai_link->ops->shutdown(substream);
-
-	if (platform->driver->ops && platform->driver->ops->close)
-		platform->driver->ops->close(substream);
-=======
 	if (rtd->dai_link->ops->shutdown)
 		rtd->dai_link->ops->shutdown(substream);
 
 	soc_pcm_components_close(substream, NULL);
->>>>>>> 286cd8c7
 
 	if (substream->stream != SNDRV_PCM_STREAM_PLAYBACK) {
 		/* capture streams can be powered down now */
@@ -858,11 +835,7 @@
 		SNDRV_PCM_STREAM_PLAYBACK,
 		SND_SOC_DAPM_STREAM_START);
 
-<<<<<<< HEAD
-	if (rtd->dai_link->ops && rtd->dai_link->ops->prepare) {
-=======
 	if (rtd->dai_link->ops->prepare) {
->>>>>>> 286cd8c7
 		ret = rtd->dai_link->ops->prepare(substream);
 		if (ret < 0) {
 			dev_err(rtd->card->dev, "ASoC: machine prepare error:"
@@ -1030,32 +1003,10 @@
 				params);
 		if (ret < 0)
 			dev_err(rtd->card->dev, "ASoC: fixup failed for %s\n",
-<<<<<<< HEAD
-			rtd->dai_link->name);
-	}
-
-	ret = soc_pcm_params_symmetry(substream, params);
-	if (ret)
-		goto out;
-
-	/* perform any hw_params fixups */
-	if ((rtd->dai_link->no_host_mode == SND_SOC_DAI_LINK_NO_HOST) &&
-				rtd->dai_link->be_hw_params_fixup) {
-		ret = rtd->dai_link->be_hw_params_fixup(rtd,
-				params);
-		if (ret < 0) {
-			dev_err(rtd->card->dev, "ASoC: fixup failed for %s\n",
-			rtd->dai_link->name);
-		}
-	}
-
-	if (rtd->dai_link->ops && rtd->dai_link->ops->hw_params) {
-=======
 				rtd->dai_link->name);
 	}
 
 	if (rtd->dai_link->ops->hw_params) {
->>>>>>> 286cd8c7
 		ret = rtd->dai_link->ops->hw_params(substream, params);
 		if (ret < 0) {
 			dev_err(rtd->card->dev, "ASoC: machine hw_params"
@@ -1257,10 +1208,6 @@
 
 	if (rtd->dai_link->no_host_mode == SND_SOC_DAI_LINK_NO_HOST)
 		snd_pcm_lib_free_pages(substream);
-<<<<<<< HEAD
-
-=======
->>>>>>> 286cd8c7
 	mutex_unlock(&rtd->pcm_mutex);
 	return 0;
 }
@@ -1374,14 +1321,7 @@
 	/* base delay if assigned in pointer callback */
 	delay = runtime->delay;
 
-<<<<<<< HEAD
-	if (platform->driver->delay_blk)
-		return offset;
-
-	if (cpu_dai->driver->ops && cpu_dai->driver->ops->delay)
-=======
 	if (cpu_dai->driver->ops->delay)
->>>>>>> 286cd8c7
 		delay += cpu_dai->driver->ops->delay(substream, cpu_dai);
 
 	for (i = 0; i < rtd->num_codecs; i++) {
@@ -1401,16 +1341,6 @@
 static int soc_pcm_delay_blk(struct snd_pcm_substream *substream)
 {
 	struct snd_soc_pcm_runtime *rtd = substream->private_data;
-<<<<<<< HEAD
-	struct snd_soc_platform *platform = rtd->platform;
-	struct snd_pcm_runtime *runtime = substream->runtime;
-	snd_pcm_sframes_t delay = 0;
-
-	if (platform->driver->delay_blk)
-		delay = platform->driver->delay_blk(substream,
-				rtd->codec_dais[0]);
-
-=======
 	struct snd_soc_component *component;
 	struct snd_soc_rtdcom_list *rtdcom;
 	struct snd_pcm_runtime *runtime = substream->runtime;
@@ -1423,7 +1353,6 @@
 			delay = component->driver->delay_blk(substream,
 						rtd->codec_dais[0]);
 	}
->>>>>>> 286cd8c7
 	runtime->delay = delay;
 
 	return 0;
@@ -1542,12 +1471,6 @@
 			if (!be->dai_link->no_pcm)
 				continue;
 
-<<<<<<< HEAD
-			if ((be->cpu_dai->playback_widget == widget &&
-				(be->dai_link->stream_name &&
-				!strcmp(be->dai_link->stream_name,
-				    be->cpu_dai->playback_widget->sname))) ||
-=======
 			dev_dbg(card->dev, "ASoC: try BE : %s\n",
 				be->cpu_dai->playback_widget ?
 				be->cpu_dai->playback_widget->name : "(not set)");
@@ -1557,7 +1480,6 @@
 				(be->dai_link->stream_name &&
 				!strcmp(be->dai_link->stream_name,
 				   be->cpu_dai->playback_widget->sname))) ||
->>>>>>> 286cd8c7
 				be->codec_dai->playback_widget == widget)
 				return be;
 
@@ -1574,12 +1496,6 @@
 			if (!be->dai_link->no_pcm)
 				continue;
 
-<<<<<<< HEAD
-			if ((be->cpu_dai->capture_widget == widget &&
-				(be->dai_link->stream_name &&
-				!strcmp(be->dai_link->stream_name,
-				    be->cpu_dai->capture_widget->sname))) ||
-=======
 			dev_dbg(card->dev, "ASoC: try BE %s\n",
 				be->cpu_dai->capture_widget ?
 				be->cpu_dai->capture_widget->name : "(not set)");
@@ -1589,7 +1505,6 @@
 				(be->dai_link->stream_name &&
 				!strcmp(be->dai_link->stream_name,
 				   be->cpu_dai->capture_widget->sname))) ||
->>>>>>> 286cd8c7
 				be->codec_dai->capture_widget == widget)
 				return be;
 
@@ -2365,82 +2280,6 @@
 int dpcm_fe_dai_hw_params_be(struct snd_soc_pcm_runtime *fe,
 	struct snd_soc_pcm_runtime *be,
 	struct snd_pcm_hw_params *params, int stream)
-<<<<<<< HEAD
-{
-	int ret;
-	struct snd_soc_dpcm *dpcm;
-	struct snd_pcm_substream *be_substream =
-		snd_soc_dpcm_get_substream(be, stream);
-
-	/* is this op for this BE ? */
-	if (!snd_soc_dpcm_be_can_update(fe, be, stream))
-		return 0;
-
-	/* only allow hw_params() if no connected FEs are running */
-	if (!snd_soc_dpcm_can_be_params(fe, be, stream))
-		return 0;
-
-	if ((be->dpcm[stream].state != SND_SOC_DPCM_STATE_OPEN) &&
-			(be->dpcm[stream].state !=
-				SND_SOC_DPCM_STATE_HW_PARAMS) &&
-			(be->dpcm[stream].state != SND_SOC_DPCM_STATE_HW_FREE))
-		return 0;
-
-	dev_dbg(be->dev, "ASoC: hw_params BE %s\n",
-			fe->dai_link->name);
-
-	/* perform any hw_params fixups */
-	if (be->dai_link->be_hw_params_fixup) {
-		ret = be->dai_link->be_hw_params_fixup(be,
-				params);
-		if (ret < 0) {
-			dev_err(be->dev,
-					"ASoC: hw_params BE fixup failed %d\n",
-					ret);
-			goto unwind;
-		}
-	}
-
-	ret = soc_pcm_hw_params(be_substream, params);
-	if (ret < 0) {
-		dev_err(be->dev, "ASoC: hw_params BE failed %d\n", ret);
-		goto unwind;
-	}
-
-	be->dpcm[stream].state = SND_SOC_DPCM_STATE_HW_PARAMS;
-	return 0;
-
-unwind:
-	/* disable any enabled and non active backends */
-	list_for_each_entry(dpcm, &fe->dpcm[stream].be_clients, list_be) {
-		struct snd_soc_pcm_runtime *be = dpcm->be;
-		struct snd_pcm_substream *be_substream =
-			snd_soc_dpcm_get_substream(be, stream);
-
-		if (!snd_soc_dpcm_be_can_update(fe, be, stream))
-			continue;
-
-		/* only allow hw_free() if no connected FEs are running */
-		if (!snd_soc_dpcm_can_be_free_stop(fe, be, stream))
-			continue;
-
-		if ((be->dpcm[stream].state != SND_SOC_DPCM_STATE_OPEN) &&
-			(be->dpcm[stream].state
-				!= SND_SOC_DPCM_STATE_HW_PARAMS) &&
-			(be->dpcm[stream].state
-				!= SND_SOC_DPCM_STATE_HW_FREE) &&
-			(be->dpcm[stream].state != SND_SOC_DPCM_STATE_STOP))
-			continue;
-
-		soc_pcm_hw_free(be_substream);
-	}
-
-	return ret;
-}
-
-int dpcm_be_dai_hw_params(struct snd_soc_pcm_runtime *fe, int stream)
-=======
->>>>>>> 286cd8c7
 {
 	int ret;
 	struct snd_soc_dpcm *dpcm;
@@ -3097,13 +2936,6 @@
 		     unsigned int cmd, void *arg)
 {
 	struct snd_soc_pcm_runtime *rtd = substream->private_data;
-<<<<<<< HEAD
-	struct snd_soc_platform *platform = rtd->platform;
-
-	if (platform->driver->ops->compat_ioctl)
-		return platform->driver->ops->compat_ioctl(substream,
-			cmd, arg);
-=======
 	struct snd_soc_component *component;
 	struct snd_soc_rtdcom_list *rtdcom;
 
@@ -3119,7 +2951,6 @@
 				substream, cmd, arg);
 	}
 
->>>>>>> 286cd8c7
 	return snd_pcm_lib_ioctl(substream, cmd, arg);
 }
 
@@ -3720,10 +3551,6 @@
 			pcm->streams[SNDRV_PCM_STREAM_PLAYBACK].substream->private_data = rtd;
 		if (capture)
 			pcm->streams[SNDRV_PCM_STREAM_CAPTURE].substream->private_data = rtd;
-<<<<<<< HEAD
-		if (platform->driver->pcm_new)
-			rtd->platform->driver->pcm_new(rtd);
-=======
 		for_each_rtdcom(rtd, rtdcom) {
 			component = rtdcom->component;
 
@@ -3738,25 +3565,12 @@
 				return ret;
 			}
 		}
->>>>>>> 286cd8c7
 		goto out;
 	}
 
 	/* setup any hostless PCMs - i.e. no host IO is performed */
 	if (rtd->dai_link->no_host_mode) {
 		if (pcm->streams[SNDRV_PCM_STREAM_PLAYBACK].substream) {
-<<<<<<< HEAD
-			pcm->streams[SNDRV_PCM_STREAM_PLAYBACK].substream->hw_no_buffer = 1;
-			snd_soc_set_runtime_hwparams(
-				pcm->streams[SNDRV_PCM_STREAM_PLAYBACK].substream,
-				&no_host_hardware);
-		}
-		if (pcm->streams[SNDRV_PCM_STREAM_CAPTURE].substream) {
-			pcm->streams[SNDRV_PCM_STREAM_CAPTURE].substream->hw_no_buffer = 1;
-			snd_soc_set_runtime_hwparams(
-				pcm->streams[SNDRV_PCM_STREAM_CAPTURE].substream,
-				&no_host_hardware);
-=======
 			stream = &pcm->streams[SNDRV_PCM_STREAM_PLAYBACK];
 			stream->substream->hw_no_buffer = 1;
 			snd_soc_set_runtime_hwparams(stream->substream,
@@ -3767,7 +3581,6 @@
 			stream->substream->hw_no_buffer = 1;
 			snd_soc_set_runtime_hwparams(stream->substream,
 						     &no_host_hardware);
->>>>>>> 286cd8c7
 		}
 	}
 
