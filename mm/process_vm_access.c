/*
 * linux/mm/process_vm_access.c
 *
 * Copyright (C) 2010-2011 Christopher Yeoh <cyeoh@au1.ibm.com>, IBM Corp.
 *
 * This program is free software; you can redistribute it and/or
 * modify it under the terms of the GNU General Public License
 * as published by the Free Software Foundation; either version
 * 2 of the License, or (at your option) any later version.
 */

#include <linux/mm.h>
#include <linux/uio.h>
#include <linux/sched.h>
#include <linux/sched/mm.h>
#include <linux/highmem.h>
#include <linux/ptrace.h>
#include <linux/slab.h>
#include <linux/syscalls.h>

#ifdef CONFIG_COMPAT
#include <linux/compat.h>
#endif

/**
 * process_vm_rw_pages - read/write pages from task specified
 * @pages: array of pointers to pages we want to copy
 * @offset: offset in page to start copying from/to
 * @len: number of bytes to copy
 * @iter: where to copy to/from locally
 * @vm_write: 0 means copy from, 1 means copy to
 * Returns 0 on success, error code otherwise
 */
static int process_vm_rw_pages(struct page **pages,
			       unsigned offset,
			       size_t len,
			       struct iov_iter *iter,
			       int vm_write)
{
	/* Do the copy for each page */
	while (len && iov_iter_count(iter)) {
		struct page *page = *pages++;
		size_t copy = PAGE_SIZE - offset;
		size_t copied;

		if (copy > len)
			copy = len;

		if (vm_write) {
			copied = copy_page_from_iter(page, offset, copy, iter);
			set_page_dirty_lock(page);
		} else {
			copied = copy_page_to_iter(page, offset, copy, iter);
		}
		len -= copied;
		if (copied < copy && iov_iter_count(iter))
			return -EFAULT;
		offset = 0;
	}
	return 0;
}

/* Maximum number of pages kmalloc'd to hold struct page's during copy */
#define PVM_MAX_KMALLOC_PAGES (PAGE_SIZE * 2)

/**
 * process_vm_rw_single_vec - read/write pages from task specified
 * @addr: start memory address of target process
 * @len: size of area to copy to/from
 * @iter: where to copy to/from locally
 * @process_pages: struct pages area that can store at least
 *  nr_pages_to_copy struct page pointers
 * @mm: mm for task
 * @task: task to read/write from
 * @vm_write: 0 means copy from, 1 means copy to
 * Returns 0 on success or on failure error code
 */
static int process_vm_rw_single_vec(unsigned long addr,
				    unsigned long len,
				    struct iov_iter *iter,
				    struct page **process_pages,
				    struct mm_struct *mm,
				    struct task_struct *task,
				    int vm_write)
{
	unsigned long pa = addr & PAGE_MASK;
	unsigned long start_offset = addr - pa;
	unsigned long nr_pages;
	ssize_t rc = 0;
	unsigned long max_pages_per_loop = PVM_MAX_KMALLOC_PAGES
		/ sizeof(struct pages *);
	unsigned int flags = 0;

	/* Work out address and page range required */
	if (len == 0)
		return 0;
	nr_pages = (addr + len - 1) / PAGE_SIZE - addr / PAGE_SIZE + 1;

	if (vm_write)
		flags |= FOLL_WRITE;

	while (!rc && nr_pages && iov_iter_count(iter)) {
		int pages = min(nr_pages, max_pages_per_loop);
		int locked = 1;
		size_t bytes;

<<<<<<< HEAD
		/* Get the pages we're interested in */
		pages = get_user_pages_unlocked(task, mm, pa, pages,
						process_pages, flags);
=======
		/*
		 * Get the pages we're interested in.  We must
		 * access remotely because task/mm might not
		 * current/current->mm
		 */
		down_read(&mm->mmap_sem);
		pages = get_user_pages_remote(task, mm, pa, pages, flags,
					      process_pages, NULL, &locked);
		if (locked)
			up_read(&mm->mmap_sem);
>>>>>>> 286cd8c7
		if (pages <= 0)
			return -EFAULT;

		bytes = pages * PAGE_SIZE - start_offset;
		if (bytes > len)
			bytes = len;

		rc = process_vm_rw_pages(process_pages,
					 start_offset, bytes, iter,
					 vm_write);
		len -= bytes;
		start_offset = 0;
		nr_pages -= pages;
		pa += pages * PAGE_SIZE;
		while (pages)
			put_page(process_pages[--pages]);
	}

	return rc;
}

/* Maximum number of entries for process pages array
   which lives on stack */
#define PVM_MAX_PP_ARRAY_COUNT 16

/**
 * process_vm_rw_core - core of reading/writing pages from task specified
 * @pid: PID of process to read/write from/to
 * @iter: where to copy to/from locally
 * @rvec: iovec array specifying where to copy to/from in the other process
 * @riovcnt: size of rvec array
 * @flags: currently unused
 * @vm_write: 0 if reading from other process, 1 if writing to other process
 *
 * Returns the number of bytes read/written or error code. May
 *  return less bytes than expected if an error occurs during the copying
 *  process.
 */
static ssize_t process_vm_rw_core(pid_t pid, struct iov_iter *iter,
				  const struct iovec *rvec,
				  unsigned long riovcnt,
				  unsigned long flags, int vm_write)
{
	struct task_struct *task;
	struct page *pp_stack[PVM_MAX_PP_ARRAY_COUNT];
	struct page **process_pages = pp_stack;
	struct mm_struct *mm;
	unsigned long i;
	ssize_t rc = 0;
	unsigned long nr_pages = 0;
	unsigned long nr_pages_iov;
	ssize_t iov_len;
	size_t total_len = iov_iter_count(iter);

	/*
	 * Work out how many pages of struct pages we're going to need
	 * when eventually calling get_user_pages
	 */
	for (i = 0; i < riovcnt; i++) {
		iov_len = rvec[i].iov_len;
		if (iov_len > 0) {
			nr_pages_iov = ((unsigned long)rvec[i].iov_base
					+ iov_len)
				/ PAGE_SIZE - (unsigned long)rvec[i].iov_base
				/ PAGE_SIZE + 1;
			nr_pages = max(nr_pages, nr_pages_iov);
		}
	}

	if (nr_pages == 0)
		return 0;

	if (nr_pages > PVM_MAX_PP_ARRAY_COUNT) {
		/* For reliability don't try to kmalloc more than
		   2 pages worth */
		process_pages = kmalloc(min_t(size_t, PVM_MAX_KMALLOC_PAGES,
					      sizeof(struct pages *)*nr_pages),
					GFP_KERNEL);

		if (!process_pages)
			return -ENOMEM;
	}

	/* Get process information */
	task = find_get_task_by_vpid(pid);
	if (!task) {
		rc = -ESRCH;
		goto free_proc_pages;
	}

	mm = mm_access(task, PTRACE_MODE_ATTACH_REALCREDS);
	if (!mm || IS_ERR(mm)) {
		rc = IS_ERR(mm) ? PTR_ERR(mm) : -ESRCH;
		/*
		 * Explicitly map EACCES to EPERM as EPERM is a more a
		 * appropriate error code for process_vw_readv/writev
		 */
		if (rc == -EACCES)
			rc = -EPERM;
		goto put_task_struct;
	}

	for (i = 0; i < riovcnt && iov_iter_count(iter) && !rc; i++)
		rc = process_vm_rw_single_vec(
			(unsigned long)rvec[i].iov_base, rvec[i].iov_len,
			iter, process_pages, mm, task, vm_write);

	/* copied = space before - space after */
	total_len -= iov_iter_count(iter);

	/* If we have managed to copy any data at all then
	   we return the number of bytes copied. Otherwise
	   we return the error code */
	if (total_len)
		rc = total_len;

	mmput(mm);

put_task_struct:
	put_task_struct(task);

free_proc_pages:
	if (process_pages != pp_stack)
		kfree(process_pages);
	return rc;
}

/**
 * process_vm_rw - check iovecs before calling core routine
 * @pid: PID of process to read/write from/to
 * @lvec: iovec array specifying where to copy to/from locally
 * @liovcnt: size of lvec array
 * @rvec: iovec array specifying where to copy to/from in the other process
 * @riovcnt: size of rvec array
 * @flags: currently unused
 * @vm_write: 0 if reading from other process, 1 if writing to other process
 *
 * Returns the number of bytes read/written or error code. May
 *  return less bytes than expected if an error occurs during the copying
 *  process.
 */
static ssize_t process_vm_rw(pid_t pid,
			     const struct iovec __user *lvec,
			     unsigned long liovcnt,
			     const struct iovec __user *rvec,
			     unsigned long riovcnt,
			     unsigned long flags, int vm_write)
{
	struct iovec iovstack_l[UIO_FASTIOV];
	struct iovec iovstack_r[UIO_FASTIOV];
	struct iovec *iov_l = iovstack_l;
	struct iovec *iov_r = iovstack_r;
	struct iov_iter iter;
	ssize_t rc;
	int dir = vm_write ? WRITE : READ;

	if (flags != 0)
		return -EINVAL;

	/* Check iovecs */
	rc = import_iovec(dir, lvec, liovcnt, UIO_FASTIOV, &iov_l, &iter);
	if (rc < 0)
		return rc;
	if (!iov_iter_count(&iter))
		goto free_iovecs;

	rc = rw_copy_check_uvector(CHECK_IOVEC_ONLY, rvec, riovcnt, UIO_FASTIOV,
				   iovstack_r, &iov_r);
	if (rc <= 0)
		goto free_iovecs;

	rc = process_vm_rw_core(pid, &iter, iov_r, riovcnt, flags, vm_write);

free_iovecs:
	if (iov_r != iovstack_r)
		kfree(iov_r);
	kfree(iov_l);

	return rc;
}

SYSCALL_DEFINE6(process_vm_readv, pid_t, pid, const struct iovec __user *, lvec,
		unsigned long, liovcnt, const struct iovec __user *, rvec,
		unsigned long, riovcnt,	unsigned long, flags)
{
	return process_vm_rw(pid, lvec, liovcnt, rvec, riovcnt, flags, 0);
}

SYSCALL_DEFINE6(process_vm_writev, pid_t, pid,
		const struct iovec __user *, lvec,
		unsigned long, liovcnt, const struct iovec __user *, rvec,
		unsigned long, riovcnt,	unsigned long, flags)
{
	return process_vm_rw(pid, lvec, liovcnt, rvec, riovcnt, flags, 1);
}

#ifdef CONFIG_COMPAT

static ssize_t
compat_process_vm_rw(compat_pid_t pid,
		     const struct compat_iovec __user *lvec,
		     unsigned long liovcnt,
		     const struct compat_iovec __user *rvec,
		     unsigned long riovcnt,
		     unsigned long flags, int vm_write)
{
	struct iovec iovstack_l[UIO_FASTIOV];
	struct iovec iovstack_r[UIO_FASTIOV];
	struct iovec *iov_l = iovstack_l;
	struct iovec *iov_r = iovstack_r;
	struct iov_iter iter;
	ssize_t rc = -EFAULT;
	int dir = vm_write ? WRITE : READ;

	if (flags != 0)
		return -EINVAL;

	rc = compat_import_iovec(dir, lvec, liovcnt, UIO_FASTIOV, &iov_l, &iter);
	if (rc < 0)
		return rc;
	if (!iov_iter_count(&iter))
		goto free_iovecs;
	rc = compat_rw_copy_check_uvector(CHECK_IOVEC_ONLY, rvec, riovcnt,
					  UIO_FASTIOV, iovstack_r,
					  &iov_r);
	if (rc <= 0)
		goto free_iovecs;

	rc = process_vm_rw_core(pid, &iter, iov_r, riovcnt, flags, vm_write);

free_iovecs:
	if (iov_r != iovstack_r)
		kfree(iov_r);
	kfree(iov_l);
	return rc;
}

COMPAT_SYSCALL_DEFINE6(process_vm_readv, compat_pid_t, pid,
		       const struct compat_iovec __user *, lvec,
		       compat_ulong_t, liovcnt,
		       const struct compat_iovec __user *, rvec,
		       compat_ulong_t, riovcnt,
		       compat_ulong_t, flags)
{
	return compat_process_vm_rw(pid, lvec, liovcnt, rvec,
				    riovcnt, flags, 0);
}

COMPAT_SYSCALL_DEFINE6(process_vm_writev, compat_pid_t, pid,
		       const struct compat_iovec __user *, lvec,
		       compat_ulong_t, liovcnt,
		       const struct compat_iovec __user *, rvec,
		       compat_ulong_t, riovcnt,
		       compat_ulong_t, flags)
{
	return compat_process_vm_rw(pid, lvec, liovcnt, rvec,
				    riovcnt, flags, 1);
}

#endif<|MERGE_RESOLUTION|>--- conflicted
+++ resolved
@@ -104,11 +104,6 @@
 		int locked = 1;
 		size_t bytes;
 
-<<<<<<< HEAD
-		/* Get the pages we're interested in */
-		pages = get_user_pages_unlocked(task, mm, pa, pages,
-						process_pages, flags);
-=======
 		/*
 		 * Get the pages we're interested in.  We must
 		 * access remotely because task/mm might not
@@ -119,7 +114,6 @@
 					      process_pages, NULL, &locked);
 		if (locked)
 			up_read(&mm->mmap_sem);
->>>>>>> 286cd8c7
 		if (pages <= 0)
 			return -EFAULT;
 
