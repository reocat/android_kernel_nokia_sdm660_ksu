// SPDX-License-Identifier: GPL-2.0
/*
 *  linux/mm/mempool.c
 *
 *  memory buffer pool support. Such pools are mostly used
 *  for guaranteed, deadlock-free memory allocations during
 *  extreme VM load.
 *
 *  started by Ingo Molnar, Copyright (C) 2001
 *  debugging by David Rientjes, Copyright (C) 2015
 */

#include <linux/mm.h>
#include <linux/slab.h>
#include <linux/highmem.h>
#include <linux/kasan.h>
#include <linux/kmemleak.h>
#include <linux/export.h>
#include <linux/mempool.h>
#include <linux/blkdev.h>
#include <linux/writeback.h>
#include "slab.h"

#if defined(CONFIG_DEBUG_SLAB) || defined(CONFIG_SLUB_DEBUG_ON)
static void poison_error(mempool_t *pool, void *element, size_t size,
			 size_t byte)
{
	const int nr = pool->curr_nr;
	const int start = max_t(int, byte - (BITS_PER_LONG / 8), 0);
	const int end = min_t(int, byte + (BITS_PER_LONG / 8), size);
	int i;

	pr_err("BUG: mempool element poison mismatch\n");
	pr_err("Mempool %p size %zu\n", pool, size);
	pr_err(" nr=%d @ %p: %s0x", nr, element, start > 0 ? "... " : "");
	for (i = start; i < end; i++)
		pr_cont("%x ", *(u8 *)(element + i));
	pr_cont("%s\n", end < size ? "..." : "");
	dump_stack();
}

static void __check_element(mempool_t *pool, void *element, size_t size)
{
	u8 *obj = element;
	size_t i;

	for (i = 0; i < size; i++) {
		u8 exp = (i < size - 1) ? POISON_FREE : POISON_END;

		if (obj[i] != exp) {
			poison_error(pool, element, size, i);
			return;
		}
	}
	memset(obj, POISON_INUSE, size);
}

static void check_element(mempool_t *pool, void *element)
{
	/* Mempools backed by slab allocator */
	if (pool->free == mempool_free_slab || pool->free == mempool_kfree)
		__check_element(pool, element, ksize(element));

	/* Mempools backed by page allocator */
	if (pool->free == mempool_free_pages) {
		int order = (int)(long)pool->pool_data;
		void *addr = kmap_atomic((struct page *)element);

		__check_element(pool, addr, 1UL << (PAGE_SHIFT + order));
		kunmap_atomic(addr);
	}
}

static void __poison_element(void *element, size_t size)
{
	u8 *obj = element;

	memset(obj, POISON_FREE, size - 1);
	obj[size - 1] = POISON_END;
}

static void poison_element(mempool_t *pool, void *element)
{
	/* Mempools backed by slab allocator */
	if (pool->alloc == mempool_alloc_slab || pool->alloc == mempool_kmalloc)
		__poison_element(element, ksize(element));

	/* Mempools backed by page allocator */
	if (pool->alloc == mempool_alloc_pages) {
		int order = (int)(long)pool->pool_data;
		void *addr = kmap_atomic((struct page *)element);

		__poison_element(addr, 1UL << (PAGE_SHIFT + order));
		kunmap_atomic(addr);
	}
}
#else /* CONFIG_DEBUG_SLAB || CONFIG_SLUB_DEBUG_ON */
static inline void check_element(mempool_t *pool, void *element)
{
}
static inline void poison_element(mempool_t *pool, void *element)
{
}
#endif /* CONFIG_DEBUG_SLAB || CONFIG_SLUB_DEBUG_ON */

static __always_inline void kasan_poison_element(mempool_t *pool, void *element)
{
	if (pool->alloc == mempool_alloc_slab || pool->alloc == mempool_kmalloc)
<<<<<<< HEAD
		kasan_poison_kfree(element);
=======
		kasan_poison_kfree(element, _RET_IP_);
>>>>>>> 286cd8c7
	if (pool->alloc == mempool_alloc_pages)
		kasan_free_pages(element, (unsigned long)pool->pool_data);
}

static void kasan_unpoison_element(mempool_t *pool, void *element, gfp_t flags)
{
	if (pool->alloc == mempool_alloc_slab || pool->alloc == mempool_kmalloc)
		kasan_unpoison_slab(element);
	if (pool->alloc == mempool_alloc_pages)
		kasan_alloc_pages(element, (unsigned long)pool->pool_data);
}

static __always_inline void add_element(mempool_t *pool, void *element)
{
	BUG_ON(pool->curr_nr >= pool->min_nr);
	poison_element(pool, element);
	kasan_poison_element(pool, element);
	pool->elements[pool->curr_nr++] = element;
}

static void *remove_element(mempool_t *pool, gfp_t flags)
{
	void *element = pool->elements[--pool->curr_nr];

	BUG_ON(pool->curr_nr < 0);
<<<<<<< HEAD
	kasan_unpoison_element(pool, element, flags);
=======
	kasan_unpoison_element(pool, element);
>>>>>>> 286cd8c7
	check_element(pool, element);
	return element;
}

/**
 * mempool_exit - exit a mempool initialized with mempool_init()
 * @pool:      pointer to the memory pool which was initialized with
 *             mempool_init().
 *
 * Free all reserved elements in @pool and @pool itself.  This function
 * only sleeps if the free_fn() function sleeps.
 *
 * May be called on a zeroed but uninitialized mempool (i.e. allocated with
 * kzalloc()).
 */
void mempool_exit(mempool_t *pool)
{
	while (pool->curr_nr) {
		void *element = remove_element(pool);
		pool->free(element, pool->pool_data);
	}
	kfree(pool->elements);
	pool->elements = NULL;
}
EXPORT_SYMBOL(mempool_exit);

/**
 * mempool_destroy - deallocate a memory pool
 * @pool:      pointer to the memory pool which was allocated via
 *             mempool_create().
 *
 * Free all reserved elements in @pool and @pool itself.  This function
 * only sleeps if the free_fn() function sleeps.
 */
void mempool_destroy(mempool_t *pool)
{
	if (unlikely(!pool))
		return;

<<<<<<< HEAD
	while (pool->curr_nr) {
		void *element = remove_element(pool, GFP_KERNEL);
		pool->free(element, pool->pool_data);
	}
	kfree(pool->elements);
=======
	mempool_exit(pool);
>>>>>>> 286cd8c7
	kfree(pool);
}
EXPORT_SYMBOL(mempool_destroy);

int mempool_init_node(mempool_t *pool, int min_nr, mempool_alloc_t *alloc_fn,
		      mempool_free_t *free_fn, void *pool_data,
		      gfp_t gfp_mask, int node_id)
{
	spin_lock_init(&pool->lock);
	pool->min_nr	= min_nr;
	pool->pool_data = pool_data;
	pool->alloc	= alloc_fn;
	pool->free	= free_fn;
	init_waitqueue_head(&pool->wait);

	pool->elements = kmalloc_array_node(min_nr, sizeof(void *),
					    gfp_mask, node_id);
	if (!pool->elements)
		return -ENOMEM;

	/*
	 * First pre-allocate the guaranteed number of buffers.
	 */
	while (pool->curr_nr < pool->min_nr) {
		void *element;

		element = pool->alloc(gfp_mask, pool->pool_data);
		if (unlikely(!element)) {
			mempool_exit(pool);
			return -ENOMEM;
		}
		add_element(pool, element);
	}

	return 0;
}
EXPORT_SYMBOL(mempool_init_node);

/**
 * mempool_init - initialize a memory pool
 * @pool:      pointer to the memory pool that should be initialized
 * @min_nr:    the minimum number of elements guaranteed to be
 *             allocated for this pool.
 * @alloc_fn:  user-defined element-allocation function.
 * @free_fn:   user-defined element-freeing function.
 * @pool_data: optional private data available to the user-defined functions.
 *
 * Like mempool_create(), but initializes the pool in (i.e. embedded in another
 * structure).
 */
int mempool_init(mempool_t *pool, int min_nr, mempool_alloc_t *alloc_fn,
		 mempool_free_t *free_fn, void *pool_data)
{
	return mempool_init_node(pool, min_nr, alloc_fn, free_fn,
				 pool_data, GFP_KERNEL, NUMA_NO_NODE);

}
EXPORT_SYMBOL(mempool_init);

/**
 * mempool_create - create a memory pool
 * @min_nr:    the minimum number of elements guaranteed to be
 *             allocated for this pool.
 * @alloc_fn:  user-defined element-allocation function.
 * @free_fn:   user-defined element-freeing function.
 * @pool_data: optional private data available to the user-defined functions.
 *
 * this function creates and allocates a guaranteed size, preallocated
 * memory pool. The pool can be used from the mempool_alloc() and mempool_free()
 * functions. This function might sleep. Both the alloc_fn() and the free_fn()
 * functions might sleep - as long as the mempool_alloc() function is not called
 * from IRQ contexts.
 */
mempool_t *mempool_create(int min_nr, mempool_alloc_t *alloc_fn,
				mempool_free_t *free_fn, void *pool_data)
{
	return mempool_create_node(min_nr,alloc_fn,free_fn, pool_data,
				   GFP_KERNEL, NUMA_NO_NODE);
}
EXPORT_SYMBOL(mempool_create);

mempool_t *mempool_create_node(int min_nr, mempool_alloc_t *alloc_fn,
			       mempool_free_t *free_fn, void *pool_data,
			       gfp_t gfp_mask, int node_id)
{
	mempool_t *pool;

	pool = kzalloc_node(sizeof(*pool), gfp_mask, node_id);
	if (!pool)
		return NULL;

	if (mempool_init_node(pool, min_nr, alloc_fn, free_fn, pool_data,
			      gfp_mask, node_id)) {
		kfree(pool);
		return NULL;
	}

	return pool;
}
EXPORT_SYMBOL(mempool_create_node);

/**
 * mempool_resize - resize an existing memory pool
 * @pool:       pointer to the memory pool which was allocated via
 *              mempool_create().
 * @new_min_nr: the new minimum number of elements guaranteed to be
 *              allocated for this pool.
 *
 * This function shrinks/grows the pool. In the case of growing,
 * it cannot be guaranteed that the pool will be grown to the new
 * size immediately, but new mempool_free() calls will refill it.
 * This function may sleep.
 *
 * Note, the caller must guarantee that no mempool_destroy is called
 * while this function is running. mempool_alloc() & mempool_free()
 * might be called (eg. from IRQ contexts) while this function executes.
 */
int mempool_resize(mempool_t *pool, int new_min_nr)
{
	void *element;
	void **new_elements;
	unsigned long flags;

	BUG_ON(new_min_nr <= 0);
	might_sleep();

	spin_lock_irqsave(&pool->lock, flags);
	if (new_min_nr <= pool->min_nr) {
		while (new_min_nr < pool->curr_nr) {
			element = remove_element(pool, GFP_KERNEL);
			spin_unlock_irqrestore(&pool->lock, flags);
			pool->free(element, pool->pool_data);
			spin_lock_irqsave(&pool->lock, flags);
		}
		pool->min_nr = new_min_nr;
		goto out_unlock;
	}
	spin_unlock_irqrestore(&pool->lock, flags);

	/* Grow the pool */
	new_elements = kmalloc_array(new_min_nr, sizeof(*new_elements),
				     GFP_KERNEL);
	if (!new_elements)
		return -ENOMEM;

	spin_lock_irqsave(&pool->lock, flags);
	if (unlikely(new_min_nr <= pool->min_nr)) {
		/* Raced, other resize will do our work */
		spin_unlock_irqrestore(&pool->lock, flags);
		kfree(new_elements);
		goto out;
	}
	memcpy(new_elements, pool->elements,
			pool->curr_nr * sizeof(*new_elements));
	kfree(pool->elements);
	pool->elements = new_elements;
	pool->min_nr = new_min_nr;

	while (pool->curr_nr < pool->min_nr) {
		spin_unlock_irqrestore(&pool->lock, flags);
		element = pool->alloc(GFP_KERNEL, pool->pool_data);
		if (!element)
			goto out;
		spin_lock_irqsave(&pool->lock, flags);
		if (pool->curr_nr < pool->min_nr) {
			add_element(pool, element);
		} else {
			spin_unlock_irqrestore(&pool->lock, flags);
			pool->free(element, pool->pool_data);	/* Raced */
			goto out;
		}
	}
out_unlock:
	spin_unlock_irqrestore(&pool->lock, flags);
out:
	return 0;
}
EXPORT_SYMBOL(mempool_resize);

/**
 * mempool_alloc - allocate an element from a specific memory pool
 * @pool:      pointer to the memory pool which was allocated via
 *             mempool_create().
 * @gfp_mask:  the usual allocation bitmask.
 *
 * this function only sleeps if the alloc_fn() function sleeps or
 * returns NULL. Note that due to preallocation, this function
 * *never* fails when called from process contexts. (it might
 * fail if called from an IRQ context.)
 * Note: using __GFP_ZERO is not supported.
 */
void *mempool_alloc(mempool_t *pool, gfp_t gfp_mask)
{
	void *element;
	unsigned long flags;
	wait_queue_entry_t wait;
	gfp_t gfp_temp;

	VM_WARN_ON_ONCE(gfp_mask & __GFP_ZERO);
	might_sleep_if(gfp_mask & __GFP_DIRECT_RECLAIM);

	gfp_mask |= __GFP_NOMEMALLOC;	/* don't allocate emergency reserves */
	gfp_mask |= __GFP_NORETRY;	/* don't loop in __alloc_pages */
	gfp_mask |= __GFP_NOWARN;	/* failures are OK */

	gfp_temp = gfp_mask & ~(__GFP_DIRECT_RECLAIM|__GFP_IO);

repeat_alloc:

	element = pool->alloc(gfp_temp, pool->pool_data);
	if (likely(element != NULL))
		return element;

	spin_lock_irqsave(&pool->lock, flags);
	if (likely(pool->curr_nr)) {
		element = remove_element(pool, gfp_temp);
		spin_unlock_irqrestore(&pool->lock, flags);
		/* paired with rmb in mempool_free(), read comment there */
		smp_wmb();
		/*
		 * Update the allocation stack trace as this is more useful
		 * for debugging.
		 */
		kmemleak_update_trace(element);
		return element;
	}

	/*
	 * We use gfp mask w/o direct reclaim or IO for the first round.  If
	 * alloc failed with that and @pool was empty, retry immediately.
	 */
	if (gfp_temp != gfp_mask) {
		spin_unlock_irqrestore(&pool->lock, flags);
		gfp_temp = gfp_mask;
		goto repeat_alloc;
	}

	/* We must not sleep if !__GFP_DIRECT_RECLAIM */
	if (!(gfp_mask & __GFP_DIRECT_RECLAIM)) {
		spin_unlock_irqrestore(&pool->lock, flags);
		return NULL;
	}

	/* Let's wait for someone else to return an element to @pool */
	init_wait(&wait);
	prepare_to_wait(&pool->wait, &wait, TASK_UNINTERRUPTIBLE);

	spin_unlock_irqrestore(&pool->lock, flags);

	/*
	 * FIXME: this should be io_schedule().  The timeout is there as a
	 * workaround for some DM problems in 2.6.18.
	 */
	io_schedule_timeout(5*HZ);

	finish_wait(&pool->wait, &wait);
	goto repeat_alloc;
}
EXPORT_SYMBOL(mempool_alloc);

/**
 * mempool_free - return an element to the pool.
 * @element:   pool element pointer.
 * @pool:      pointer to the memory pool which was allocated via
 *             mempool_create().
 *
 * this function only sleeps if the free_fn() function sleeps.
 */
void mempool_free(void *element, mempool_t *pool)
{
	unsigned long flags;

	if (unlikely(element == NULL))
		return;

	/*
	 * Paired with the wmb in mempool_alloc().  The preceding read is
	 * for @element and the following @pool->curr_nr.  This ensures
	 * that the visible value of @pool->curr_nr is from after the
	 * allocation of @element.  This is necessary for fringe cases
	 * where @element was passed to this task without going through
	 * barriers.
	 *
	 * For example, assume @p is %NULL at the beginning and one task
	 * performs "p = mempool_alloc(...);" while another task is doing
	 * "while (!p) cpu_relax(); mempool_free(p, ...);".  This function
	 * may end up using curr_nr value which is from before allocation
	 * of @p without the following rmb.
	 */
	smp_rmb();

	/*
	 * For correctness, we need a test which is guaranteed to trigger
	 * if curr_nr + #allocated == min_nr.  Testing curr_nr < min_nr
	 * without locking achieves that and refilling as soon as possible
	 * is desirable.
	 *
	 * Because curr_nr visible here is always a value after the
	 * allocation of @element, any task which decremented curr_nr below
	 * min_nr is guaranteed to see curr_nr < min_nr unless curr_nr gets
	 * incremented to min_nr afterwards.  If curr_nr gets incremented
	 * to min_nr after the allocation of @element, the elements
	 * allocated after that are subject to the same guarantee.
	 *
	 * Waiters happen iff curr_nr is 0 and the above guarantee also
	 * ensures that there will be frees which return elements to the
	 * pool waking up the waiters.
	 */
	if (unlikely(pool->curr_nr < pool->min_nr)) {
		spin_lock_irqsave(&pool->lock, flags);
		if (likely(pool->curr_nr < pool->min_nr)) {
			add_element(pool, element);
			spin_unlock_irqrestore(&pool->lock, flags);
			wake_up(&pool->wait);
			return;
		}
		spin_unlock_irqrestore(&pool->lock, flags);
	}
	pool->free(element, pool->pool_data);
}
EXPORT_SYMBOL(mempool_free);

/*
 * A commonly used alloc and free fn.
 */
void *mempool_alloc_slab(gfp_t gfp_mask, void *pool_data)
{
	struct kmem_cache *mem = pool_data;
	VM_BUG_ON(mem->ctor);
	return kmem_cache_alloc(mem, gfp_mask);
}
EXPORT_SYMBOL(mempool_alloc_slab);

void mempool_free_slab(void *element, void *pool_data)
{
	struct kmem_cache *mem = pool_data;
	kmem_cache_free(mem, element);
}
EXPORT_SYMBOL(mempool_free_slab);

/*
 * A commonly used alloc and free fn that kmalloc/kfrees the amount of memory
 * specified by pool_data
 */
void *mempool_kmalloc(gfp_t gfp_mask, void *pool_data)
{
	size_t size = (size_t)pool_data;
	return kmalloc(size, gfp_mask);
}
EXPORT_SYMBOL(mempool_kmalloc);

void mempool_kfree(void *element, void *pool_data)
{
	kfree(element);
}
EXPORT_SYMBOL(mempool_kfree);

/*
 * A simple mempool-backed page allocator that allocates pages
 * of the order specified by pool_data.
 */
void *mempool_alloc_pages(gfp_t gfp_mask, void *pool_data)
{
	int order = (int)(long)pool_data;
	return alloc_pages(gfp_mask, order);
}
EXPORT_SYMBOL(mempool_alloc_pages);

void mempool_free_pages(void *element, void *pool_data)
{
	int order = (int)(long)pool_data;
	__free_pages(element, order);
}
EXPORT_SYMBOL(mempool_free_pages);<|MERGE_RESOLUTION|>--- conflicted
+++ resolved
@@ -106,11 +106,7 @@
 static __always_inline void kasan_poison_element(mempool_t *pool, void *element)
 {
 	if (pool->alloc == mempool_alloc_slab || pool->alloc == mempool_kmalloc)
-<<<<<<< HEAD
-		kasan_poison_kfree(element);
-=======
 		kasan_poison_kfree(element, _RET_IP_);
->>>>>>> 286cd8c7
 	if (pool->alloc == mempool_alloc_pages)
 		kasan_free_pages(element, (unsigned long)pool->pool_data);
 }
@@ -136,11 +132,7 @@
 	void *element = pool->elements[--pool->curr_nr];
 
 	BUG_ON(pool->curr_nr < 0);
-<<<<<<< HEAD
-	kasan_unpoison_element(pool, element, flags);
-=======
 	kasan_unpoison_element(pool, element);
->>>>>>> 286cd8c7
 	check_element(pool, element);
 	return element;
 }
@@ -180,15 +172,7 @@
 	if (unlikely(!pool))
 		return;
 
-<<<<<<< HEAD
-	while (pool->curr_nr) {
-		void *element = remove_element(pool, GFP_KERNEL);
-		pool->free(element, pool->pool_data);
-	}
-	kfree(pool->elements);
-=======
 	mempool_exit(pool);
->>>>>>> 286cd8c7
 	kfree(pool);
 }
 EXPORT_SYMBOL(mempool_destroy);
