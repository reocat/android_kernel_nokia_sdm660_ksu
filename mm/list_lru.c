--- conflicted
+++ resolved
@@ -131,14 +131,10 @@
 	if (list_empty(item)) {
 		l = list_lru_from_kmem(nlru, item, &memcg);
 		list_add_tail(item, &l->list);
-<<<<<<< HEAD
-		l->nr_items++;
-=======
 		/* Set shrinker bit if the first element was added */
 		if (!l->nr_items++)
 			memcg_set_shrinker_bit(memcg, nid,
 					       lru_shrinker_id(lru));
->>>>>>> 286cd8c7
 		nlru->nr_items++;
 		spin_unlock(&nlru->lock);
 		return true;
