--- conflicted
+++ resolved
@@ -280,19 +280,13 @@
 }
 
 /* Check if the vma is being used as a stack by this task */
-<<<<<<< HEAD
-int vma_is_stack_for_task(struct vm_area_struct *vma, struct task_struct *t)
-=======
 int vma_is_stack_for_current(struct vm_area_struct *vma)
->>>>>>> 286cd8c7
 {
 	struct task_struct * __maybe_unused t = current;
 
 	return (vma->vm_start <= KSTK_ESP(t) && vma->vm_end >= KSTK_ESP(t));
 }
 
-<<<<<<< HEAD
-=======
 /**
  * randomize_page - Generate a random, page aligned address
  * @start:	The smallest acceptable address the caller will take.
@@ -325,7 +319,6 @@
 	return start + (get_random_long() % range << PAGE_SHIFT);
 }
 
->>>>>>> 286cd8c7
 #if defined(CONFIG_MMU) && !defined(HAVE_ARCH_PICK_MMAP_LAYOUT)
 void arch_pick_mmap_layout(struct mm_struct *mm, struct rlimit *rlim_stack)
 {
@@ -376,14 +369,8 @@
 int __weak get_user_pages_fast(unsigned long start,
 				int nr_pages, int write, struct page **pages)
 {
-<<<<<<< HEAD
-	struct mm_struct *mm = current->mm;
-	return get_user_pages_unlocked(current, mm, start, nr_pages,
-				       pages, write ? FOLL_WRITE : 0);
-=======
 	return get_user_pages_unlocked(start, nr_pages, pages,
 				       write ? FOLL_WRITE : 0);
->>>>>>> 286cd8c7
 }
 EXPORT_SYMBOL_GPL(get_user_pages_fast);
 
@@ -585,19 +572,13 @@
 		return swap_address_space(entry);
 	}
 
-<<<<<<< HEAD
-	mapping = (unsigned long)page->mapping;
-=======
 	mapping = page->mapping;
->>>>>>> 286cd8c7
 	if ((unsigned long)mapping & PAGE_MAPPING_ANON)
 		return NULL;
 
 	return (void *)((unsigned long)mapping & ~PAGE_MAPPING_FLAGS);
 }
 EXPORT_SYMBOL(page_mapping);
-<<<<<<< HEAD
-=======
 
 /*
  * For file cache pages, return the address_space, otherwise return NULL
@@ -635,7 +616,6 @@
 int sysctl_max_map_count __read_mostly = DEFAULT_MAX_MAP_COUNT;
 unsigned long sysctl_user_reserve_kbytes __read_mostly = 1UL << 17; /* 128MB */
 unsigned long sysctl_admin_reserve_kbytes __read_mostly = 1UL << 13; /* 8MB */
->>>>>>> 286cd8c7
 
 int overcommit_ratio_handler(struct ctl_table *table, int write,
 			     void __user *buffer, size_t *lenp,
@@ -833,11 +813,7 @@
 	if (len > buflen)
 		len = buflen;
 
-<<<<<<< HEAD
-	res = access_process_vm(task, arg_start, buffer, len, 0);
-=======
 	res = access_process_vm(task, arg_start, buffer, len, FOLL_FORCE);
->>>>>>> 286cd8c7
 
 	/*
 	 * If the nul at the end of args has been overwritten, then
@@ -852,12 +828,8 @@
 			if (len > buflen - res)
 				len = buflen - res;
 			res += access_process_vm(task, env_start,
-<<<<<<< HEAD
-						 buffer+res, len, 0);
-=======
 						 buffer+res, len,
 						 FOLL_FORCE);
->>>>>>> 286cd8c7
 			res = strnlen(buffer, res);
 		}
 	}
