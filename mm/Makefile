--- conflicted
+++ resolved
@@ -7,12 +7,6 @@
 KASAN_SANITIZE_slab.o := n
 KASAN_SANITIZE_slub.o := n
 
-<<<<<<< HEAD
-# Since __builtin_frame_address does work as used, disable the warning.
-CFLAGS_usercopy.o += $(call cc-disable-warning, frame-address)
-
-=======
->>>>>>> 286cd8c7
 # These files are disabled because they produce non-interesting and/or
 # flaky coverage that is not a function of syscall inputs. E.g. slab is out of
 # free pages, or a task is migrated between nodes.
@@ -23,10 +17,6 @@
 KCOV_INSTRUMENT_page_alloc.o := n
 KCOV_INSTRUMENT_debug-pagealloc.o := n
 KCOV_INSTRUMENT_kmemleak.o := n
-<<<<<<< HEAD
-KCOV_INSTRUMENT_kmemcheck.o := n
-=======
->>>>>>> 286cd8c7
 KCOV_INSTRUMENT_memcontrol.o := n
 KCOV_INSTRUMENT_mmzone.o := n
 KCOV_INSTRUMENT_vmstat.o := n
@@ -67,11 +57,7 @@
 endif
 obj-$(CONFIG_HAVE_MEMBLOCK) += memblock.o
 
-<<<<<<< HEAD
-obj-$(CONFIG_SWAP)	+= page_io.o swap_state.o swapfile.o swap_ratio.o
-=======
 obj-$(CONFIG_SWAP)	+= page_io.o swap_state.o swapfile.o swap_slots.o swap_ratio.o
->>>>>>> 286cd8c7
 obj-$(CONFIG_FRONTSWAP)	+= frontswap.o
 obj-$(CONFIG_ZSWAP)	+= zswap.o
 obj-$(CONFIG_ZCACHE)	+= zcache.o
@@ -118,14 +104,9 @@
 obj-$(CONFIG_USERFAULTFD) += userfaultfd.o
 obj-$(CONFIG_IDLE_PAGE_TRACKING) += page_idle.o
 obj-$(CONFIG_FRAME_VECTOR) += frame_vector.o
-<<<<<<< HEAD
-obj-$(CONFIG_PROCESS_RECLAIM)	+= process_reclaim.o
-obj-$(CONFIG_HARDENED_USERCOPY) += usercopy.o
-=======
 obj-$(CONFIG_DEBUG_PAGE_REF) += debug_page_ref.o
 obj-$(CONFIG_HARDENED_USERCOPY) += usercopy.o
 obj-$(CONFIG_PERCPU_STATS) += percpu-stats.o
 obj-$(CONFIG_HMM) += hmm.o
 obj-$(CONFIG_MEMFD_CREATE) += memfd.o
-obj-$(CONFIG_PROCESS_RECLAIM)	+= process_reclaim.o
->>>>>>> 286cd8c7
+obj-$(CONFIG_PROCESS_RECLAIM)	+= process_reclaim.o