--- conflicted
+++ resolved
@@ -1579,10 +1579,7 @@
 	flush_dcache_page(newpage);
 
 	__SetPageLocked(newpage);
-<<<<<<< HEAD
-=======
 	__SetPageSwapBacked(newpage);
->>>>>>> 286cd8c7
 	SetPageUptodate(newpage);
 	set_page_private(newpage, entry.val);
 	SetPageSwapCache(newpage);
@@ -1826,16 +1823,11 @@
 			goto failed;
 		}
 
-<<<<<<< HEAD
-		__SetPageSwapBacked(page);
-		__SetPageLocked(page);
-=======
 		if (PageTransHuge(page))
 			hindex = round_down(index, HPAGE_PMD_NR);
 		else
 			hindex = index;
 
->>>>>>> 286cd8c7
 		if (sgp == SGP_WRITE)
 			__SetPageReferenced(page);
 
@@ -2606,11 +2598,10 @@
 		ret = copy_page_to_iter(page, offset, nr, to);
 		retval += ret;
 		offset += ret;
-<<<<<<< HEAD
-		index += offset >> PAGE_CACHE_SHIFT;
-		offset &= ~PAGE_CACHE_MASK;
-
-		page_cache_release(page);
+		index += offset >> PAGE_SHIFT;
+		offset &= ~PAGE_MASK;
+
+		put_page(page);
 		if (!iov_iter_count(to))
 			break;
 		if (ret < nr) {
@@ -2620,123 +2611,9 @@
 		cond_resched();
 	}
 
-	*ppos = ((loff_t) index << PAGE_CACHE_SHIFT) + offset;
+	*ppos = ((loff_t) index << PAGE_SHIFT) + offset;
 	file_accessed(file);
 	return retval ? retval : error;
-}
-
-static ssize_t shmem_file_splice_read(struct file *in, loff_t *ppos,
-				struct pipe_inode_info *pipe, size_t len,
-				unsigned int flags)
-{
-	struct address_space *mapping = in->f_mapping;
-	struct inode *inode = mapping->host;
-	unsigned int loff, nr_pages, req_pages;
-	struct page *pages[PIPE_DEF_BUFFERS];
-	struct partial_page partial[PIPE_DEF_BUFFERS];
-	struct page *page;
-	pgoff_t index, end_index;
-	loff_t isize, left;
-	int error, page_nr;
-	struct splice_pipe_desc spd = {
-		.pages = pages,
-		.partial = partial,
-		.nr_pages_max = PIPE_DEF_BUFFERS,
-		.flags = flags,
-		.ops = &page_cache_pipe_buf_ops,
-		.spd_release = spd_release_page,
-	};
-
-	isize = i_size_read(inode);
-	if (unlikely(*ppos >= isize))
-		return 0;
-
-	left = isize - *ppos;
-	if (unlikely(left < len))
-		len = left;
-
-	if (splice_grow_spd(pipe, &spd))
-		return -ENOMEM;
-
-	index = *ppos >> PAGE_CACHE_SHIFT;
-	loff = *ppos & ~PAGE_CACHE_MASK;
-	req_pages = (len + loff + PAGE_CACHE_SIZE - 1) >> PAGE_CACHE_SHIFT;
-	nr_pages = min(req_pages, spd.nr_pages_max);
-
-	spd.nr_pages = find_get_pages_contig(mapping, index,
-						nr_pages, spd.pages);
-	index += spd.nr_pages;
-	error = 0;
-
-	while (spd.nr_pages < nr_pages) {
-		error = shmem_getpage(inode, index, &page, SGP_CACHE, NULL);
-		if (error)
-			break;
-		unlock_page(page);
-		spd.pages[spd.nr_pages++] = page;
-		index++;
-	}
-
-	index = *ppos >> PAGE_CACHE_SHIFT;
-	nr_pages = spd.nr_pages;
-	spd.nr_pages = 0;
-
-	for (page_nr = 0; page_nr < nr_pages; page_nr++) {
-		unsigned int this_len;
-
-		if (!len)
-			break;
-
-		this_len = min_t(unsigned long, len, PAGE_CACHE_SIZE - loff);
-		page = spd.pages[page_nr];
-
-		if (!PageUptodate(page) || page->mapping != mapping) {
-			error = shmem_getpage(inode, index, &page,
-							SGP_CACHE, NULL);
-			if (error)
-				break;
-			unlock_page(page);
-			page_cache_release(spd.pages[page_nr]);
-			spd.pages[page_nr] = page;
-		}
-
-		isize = i_size_read(inode);
-		end_index = (isize - 1) >> PAGE_CACHE_SHIFT;
-		if (unlikely(!isize || index > end_index))
-			break;
-
-		if (end_index == index) {
-			unsigned int plen;
-
-			plen = ((isize - 1) & ~PAGE_CACHE_MASK) + 1;
-			if (plen <= loff)
-				break;
-
-			this_len = min(this_len, plen - loff);
-			len = this_len;
-		}
-
-		spd.partial[page_nr].offset = loff;
-		spd.partial[page_nr].len = this_len;
-		len -= this_len;
-		loff = 0;
-		spd.nr_pages++;
-		index++;
-	}
-
-	while (page_nr < nr_pages)
-		page_cache_release(spd.pages[page_nr++]);
-
-	if (spd.nr_pages)
-		error = splice_to_pipe(pipe, &spd);
-
-	splice_shrink_spd(&spd);
-
-	if (error > 0) {
-		*ppos += error;
-		file_accessed(in);
-	}
-	return error;
 }
 
 /*
@@ -2751,7 +2628,7 @@
 	bool done = false;
 	int i;
 
-	pagevec_init(&pvec, 0);
+	pagevec_init(&pvec);
 	pvec.nr = 1;		/* start small: we may be there already */
 	while (!done) {
 		pvec.nr = find_get_entries(mapping, index,
@@ -2799,286 +2676,6 @@
 	if (whence != SEEK_DATA && whence != SEEK_HOLE)
 		return generic_file_llseek_size(file, offset, whence,
 					MAX_LFS_FILESIZE, i_size_read(inode));
-	mutex_lock(&inode->i_mutex);
-	/* We're holding i_mutex so we can access i_size directly */
-
-	if (offset < 0 || offset >= inode->i_size)
-		offset = -ENXIO;
-	else {
-		start = offset >> PAGE_CACHE_SHIFT;
-		end = (inode->i_size + PAGE_CACHE_SIZE - 1) >> PAGE_CACHE_SHIFT;
-		new_offset = shmem_seek_hole_data(mapping, start, end, whence);
-		new_offset <<= PAGE_CACHE_SHIFT;
-		if (new_offset > offset) {
-			if (new_offset < inode->i_size)
-				offset = new_offset;
-			else if (whence == SEEK_DATA)
-				offset = -ENXIO;
-			else
-				offset = inode->i_size;
-		}
-	}
-
-	if (offset >= 0)
-		offset = vfs_setpos(file, offset, MAX_LFS_FILESIZE);
-	mutex_unlock(&inode->i_mutex);
-	return offset;
-}
-
-/*
- * We need a tag: a new tag would expand every radix_tree_node by 8 bytes,
- * so reuse a tag which we firmly believe is never set or cleared on shmem.
- */
-#define SHMEM_TAG_PINNED        PAGECACHE_TAG_TOWRITE
-#define LAST_SCAN               4       /* about 150ms max */
-
-static void shmem_tag_pins(struct address_space *mapping)
-{
-	struct radix_tree_iter iter;
-	void **slot;
-	pgoff_t start;
-	struct page *page;
-	unsigned int tagged = 0;
-
-	lru_add_drain();
-	start = 0;
-
-	spin_lock_irq(&mapping->tree_lock);
-restart:
-	radix_tree_for_each_slot(slot, &mapping->page_tree, &iter, start) {
-		page = radix_tree_deref_slot_protected(slot, &mapping->tree_lock);
-		if (!page || radix_tree_exception(page)) {
-			if (radix_tree_deref_retry(page))
-				goto restart;
-		} else if (page_count(page) - page_mapcount(page) > 1) {
-			radix_tree_tag_set(&mapping->page_tree, iter.index,
-					   SHMEM_TAG_PINNED);
-		}
-
-		if (++tagged % 1024)
-			continue;
-
-		spin_unlock_irq(&mapping->tree_lock);
-		cond_resched();
-		start = iter.index + 1;
-		spin_lock_irq(&mapping->tree_lock);
-		goto restart;
-	}
-	spin_unlock_irq(&mapping->tree_lock);
-}
-
-/*
- * Setting SEAL_WRITE requires us to verify there's no pending writer. However,
- * via get_user_pages(), drivers might have some pending I/O without any active
- * user-space mappings (eg., direct-IO, AIO). Therefore, we look at all pages
- * and see whether it has an elevated ref-count. If so, we tag them and wait for
- * them to be dropped.
- * The caller must guarantee that no new user will acquire writable references
- * to those pages to avoid races.
- */
-static int shmem_wait_for_pins(struct address_space *mapping)
-{
-	struct radix_tree_iter iter;
-	void **slot;
-	pgoff_t start;
-	struct page *page;
-	int error, scan;
-
-	shmem_tag_pins(mapping);
-
-	error = 0;
-	for (scan = 0; scan <= LAST_SCAN; scan++) {
-		if (!radix_tree_tagged(&mapping->page_tree, SHMEM_TAG_PINNED))
-			break;
-
-		if (!scan)
-			lru_add_drain_all();
-		else if (schedule_timeout_killable((HZ << scan) / 200))
-			scan = LAST_SCAN;
-
-		start = 0;
-		rcu_read_lock();
-restart:
-		radix_tree_for_each_tagged(slot, &mapping->page_tree, &iter,
-					   start, SHMEM_TAG_PINNED) {
-
-			page = radix_tree_deref_slot(slot);
-			if (radix_tree_exception(page)) {
-				if (radix_tree_deref_retry(page))
-					goto restart;
-
-				page = NULL;
-			}
-
-			if (page &&
-			    page_count(page) - page_mapcount(page) != 1) {
-				if (scan < LAST_SCAN)
-					goto continue_resched;
-
-				/*
-				 * On the last scan, we clean up all those tags
-				 * we inserted; but make a note that we still
-				 * found pages pinned.
-				 */
-				error = -EBUSY;
-			}
-
-			spin_lock_irq(&mapping->tree_lock);
-			radix_tree_tag_clear(&mapping->page_tree,
-					     iter.index, SHMEM_TAG_PINNED);
-			spin_unlock_irq(&mapping->tree_lock);
-continue_resched:
-			if (need_resched()) {
-				cond_resched_rcu();
-				start = iter.index + 1;
-				goto restart;
-			}
-		}
-		rcu_read_unlock();
-	}
-
-	return error;
-}
-
-#define F_ALL_SEALS (F_SEAL_SEAL | \
-		     F_SEAL_SHRINK | \
-		     F_SEAL_GROW | \
-		     F_SEAL_WRITE)
-
-int shmem_add_seals(struct file *file, unsigned int seals)
-{
-	struct inode *inode = file_inode(file);
-	struct shmem_inode_info *info = SHMEM_I(inode);
-	int error;
-
-	/*
-	 * SEALING
-	 * Sealing allows multiple parties to share a shmem-file but restrict
-	 * access to a specific subset of file operations. Seals can only be
-	 * added, but never removed. This way, mutually untrusted parties can
-	 * share common memory regions with a well-defined policy. A malicious
-	 * peer can thus never perform unwanted operations on a shared object.
-	 *
-	 * Seals are only supported on special shmem-files and always affect
-	 * the whole underlying inode. Once a seal is set, it may prevent some
-	 * kinds of access to the file. Currently, the following seals are
-	 * defined:
-	 *   SEAL_SEAL: Prevent further seals from being set on this file
-	 *   SEAL_SHRINK: Prevent the file from shrinking
-	 *   SEAL_GROW: Prevent the file from growing
-	 *   SEAL_WRITE: Prevent write access to the file
-	 *
-	 * As we don't require any trust relationship between two parties, we
-	 * must prevent seals from being removed. Therefore, sealing a file
-	 * only adds a given set of seals to the file, it never touches
-	 * existing seals. Furthermore, the "setting seals"-operation can be
-	 * sealed itself, which basically prevents any further seal from being
-	 * added.
-	 *
-	 * Semantics of sealing are only defined on volatile files. Only
-	 * anonymous shmem files support sealing. More importantly, seals are
-	 * never written to disk. Therefore, there's no plan to support it on
-	 * other file types.
-	 */
-
-	if (file->f_op != &shmem_file_operations)
-		return -EINVAL;
-	if (!(file->f_mode & FMODE_WRITE))
-		return -EPERM;
-	if (seals & ~(unsigned int)F_ALL_SEALS)
-		return -EINVAL;
-
-	mutex_lock(&inode->i_mutex);
-
-	if (info->seals & F_SEAL_SEAL) {
-		error = -EPERM;
-		goto unlock;
-	}
-
-	if ((seals & F_SEAL_WRITE) && !(info->seals & F_SEAL_WRITE)) {
-		error = mapping_deny_writable(file->f_mapping);
-		if (error)
-			goto unlock;
-=======
-		index += offset >> PAGE_SHIFT;
-		offset &= ~PAGE_MASK;
->>>>>>> 286cd8c7
-
-		put_page(page);
-		if (!iov_iter_count(to))
-			break;
-		if (ret < nr) {
-			error = -EFAULT;
-			break;
-		}
-		cond_resched();
-	}
-
-	*ppos = ((loff_t) index << PAGE_SHIFT) + offset;
-	file_accessed(file);
-	return retval ? retval : error;
-}
-
-/*
- * llseek SEEK_DATA or SEEK_HOLE through the radix_tree.
- */
-static pgoff_t shmem_seek_hole_data(struct address_space *mapping,
-				    pgoff_t index, pgoff_t end, int whence)
-{
-	struct page *page;
-	struct pagevec pvec;
-	pgoff_t indices[PAGEVEC_SIZE];
-	bool done = false;
-	int i;
-
-	pagevec_init(&pvec);
-	pvec.nr = 1;		/* start small: we may be there already */
-	while (!done) {
-		pvec.nr = find_get_entries(mapping, index,
-					pvec.nr, pvec.pages, indices);
-		if (!pvec.nr) {
-			if (whence == SEEK_DATA)
-				index = end;
-			break;
-		}
-		for (i = 0; i < pvec.nr; i++, index++) {
-			if (index < indices[i]) {
-				if (whence == SEEK_HOLE) {
-					done = true;
-					break;
-				}
-				index = indices[i];
-			}
-			page = pvec.pages[i];
-			if (page && !radix_tree_exceptional_entry(page)) {
-				if (!PageUptodate(page))
-					page = NULL;
-			}
-			if (index >= end ||
-			    (page && whence == SEEK_DATA) ||
-			    (!page && whence == SEEK_HOLE)) {
-				done = true;
-				break;
-			}
-		}
-		pagevec_remove_exceptionals(&pvec);
-		pagevec_release(&pvec);
-		pvec.nr = PAGEVEC_SIZE;
-		cond_resched();
-	}
-	return index;
-}
-
-static loff_t shmem_file_llseek(struct file *file, loff_t offset, int whence)
-{
-	struct address_space *mapping = file->f_mapping;
-	struct inode *inode = mapping->host;
-	pgoff_t start, end;
-	loff_t new_offset;
-
-	if (whence != SEEK_DATA && whence != SEEK_HOLE)
-		return generic_file_llseek_size(file, offset, whence,
-					MAX_LFS_FILESIZE, i_size_read(inode));
 	inode_lock(inode);
 	/* We're holding i_mutex so we can access i_size directly */
 
@@ -3198,13 +2795,8 @@
 			/* Remove the !PageUptodate pages we added */
 			if (index > start) {
 				shmem_undo_range(inode,
-<<<<<<< HEAD
-				 (loff_t)start << PAGE_CACHE_SHIFT,
-				 ((loff_t)index << PAGE_CACHE_SHIFT) - 1, true);
-=======
 				    (loff_t)start << PAGE_SHIFT,
 				    ((loff_t)index << PAGE_SHIFT) - 1, true);
->>>>>>> 286cd8c7
 			}
 			goto undone;
 		}
@@ -4047,12 +3639,8 @@
 static void shmem_destroy_callback(struct rcu_head *head)
 {
 	struct inode *inode = container_of(head, struct inode, i_rcu);
-<<<<<<< HEAD
-	kfree(inode->i_link);
-=======
 	if (S_ISLNK(inode->i_mode))
 		kfree(inode->i_link);
->>>>>>> 286cd8c7
 	kmem_cache_free(shmem_inode_cachep, SHMEM_I(inode));
 }
 
@@ -4484,9 +4072,6 @@
 	if (IS_ERR(file))
 		return PTR_ERR(file);
 
-<<<<<<< HEAD
-	shmem_set_file(vma, file);
-=======
 	if (vma->vm_file)
 		fput(vma->vm_file);
 	vma->vm_file = file;
@@ -4498,7 +4083,6 @@
 		khugepaged_enter(vma, vma->vm_flags);
 	}
 
->>>>>>> 286cd8c7
 	return 0;
 }
 
