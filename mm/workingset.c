--- conflicted
+++ resolved
@@ -480,16 +480,10 @@
 	 * no pages, so we expect to be able to remove them all and
 	 * delete and free the empty node afterwards.
 	 */
-<<<<<<< HEAD
-	BUG_ON(!workingset_node_shadows(node));
-	BUG_ON(workingset_node_pages(node));
-
-=======
 	if (WARN_ON_ONCE(!node->exceptional))
 		goto out_invalid;
 	if (WARN_ON_ONCE(node->count != node->exceptional))
 		goto out_invalid;
->>>>>>> 286cd8c7
 	for (i = 0; i < RADIX_TREE_MAP_SIZE; i++) {
 		if (node->slots[i]) {
 			if (WARN_ON_ONCE(!radix_tree_exceptional_entry(node->slots[i])))
@@ -499,19 +493,6 @@
 			if (WARN_ON_ONCE(!mapping->nrexceptional))
 				goto out_invalid;
 			node->slots[i] = NULL;
-<<<<<<< HEAD
-			workingset_node_shadows_dec(node);
-			BUG_ON(!mapping->nrshadows);
-			mapping->nrshadows--;
-		}
-	}
-	BUG_ON(workingset_node_shadows(node));
-	inc_zone_state(page_zone(virt_to_page(node)), WORKINGSET_NODERECLAIM);
-	if (!__radix_tree_delete_node(&mapping->page_tree, node))
-		BUG();
-
-	spin_unlock(&mapping->tree_lock);
-=======
 			node->exceptional--;
 			node->count--;
 			mapping->nrexceptional--;
@@ -525,7 +506,6 @@
 
 out_invalid:
 	xa_unlock_irq(&mapping->i_pages);
->>>>>>> 286cd8c7
 	ret = LRU_REMOVED_RETRY;
 out:
 	cond_resched();
