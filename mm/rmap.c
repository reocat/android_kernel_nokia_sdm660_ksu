--- conflicted
+++ resolved
@@ -415,12 +415,8 @@
 	list_for_each_entry_safe(avc, next, &vma->anon_vma_chain, same_vma) {
 		struct anon_vma *anon_vma = avc->anon_vma;
 
-<<<<<<< HEAD
-		VM_WARN_ON(anon_vma->degree);
-=======
 		VM_WARN_ON(anon_vma->num_children);
 		VM_WARN_ON(anon_vma->num_active_vmas);
->>>>>>> 286cd8c7
 		put_anon_vma(anon_vma);
 
 		list_del(&avc->same_vma);
@@ -593,21 +589,7 @@
 	if (!tlb_ubc->flush_required)
 		return;
 
-<<<<<<< HEAD
-	cpu = get_cpu();
-
-	if (cpumask_test_cpu(cpu, &tlb_ubc->cpumask)) {
-		count_vm_tlb_event(NR_TLB_LOCAL_FLUSH_ALL);
-		local_flush_tlb();
-		trace_tlb_flush(TLB_LOCAL_SHOOTDOWN, TLB_FLUSH_ALL);
-	}
-
-	if (cpumask_any_but(&tlb_ubc->cpumask, cpu) < nr_cpu_ids)
-		flush_tlb_others(&tlb_ubc->cpumask, NULL, 0, TLB_FLUSH_ALL);
-	cpumask_clear(&tlb_ubc->cpumask);
-=======
 	arch_tlbbatch_flush(&tlb_ubc->arch);
->>>>>>> 286cd8c7
 	tlb_ubc->flush_required = false;
 	tlb_ubc->writable = false;
 }
@@ -1361,17 +1343,9 @@
 		.address = address,
 	};
 	pte_t pteval;
-<<<<<<< HEAD
-	spinlock_t *ptl;
-	int ret = SWAP_AGAIN;
-	unsigned long sh_address;
-	bool pmd_sharing_possible = false;
-	unsigned long spmd_start, spmd_end;
-=======
 	struct page *subpage;
 	bool ret = true;
 	unsigned long start = address, end;
->>>>>>> 286cd8c7
 	enum ttu_flags flags = (enum ttu_flags)arg;
 
 	/*
@@ -1387,37 +1361,6 @@
 	if ((flags & TTU_MUNLOCK) && !(vma->vm_flags & VM_LOCKED))
 		return true;
 
-<<<<<<< HEAD
-	/*
-	 * Only use the range_start/end mmu notifiers if huge pmd sharing
-	 * is possible.  In the normal case, mmu_notifier_invalidate_page
-	 * is sufficient as we only unmap a page.  However, if we unshare
-	 * a pmd, we will unmap a PUD_SIZE range.
-	 */
-	if (PageHuge(page)) {
-		spmd_start = address;
-		spmd_end = spmd_start + vma_mmu_pagesize(vma);
-
-		/*
-		 * Check if pmd sharing is possible.  If possible, we could
-		 * unmap a PUD_SIZE range.  spmd_start/spmd_end will be
-		 * modified if sharing is possible.
-		 */
-		adjust_range_if_pmd_sharing_possible(vma, &spmd_start,
-								&spmd_end);
-		if (spmd_end - spmd_start != vma_mmu_pagesize(vma)) {
-			sh_address = address;
-
-			pmd_sharing_possible = true;
-			mmu_notifier_invalidate_range_start(vma->vm_mm,
-							spmd_start, spmd_end);
-		}
-	}
-
-	pte = page_check_address(page, mm, address, &ptl, 0);
-	if (!pte)
-		goto out;
-=======
 	if (IS_ENABLED(CONFIG_MIGRATION) && (flags & TTU_MIGRATION) &&
 	    is_zone_device_page(page) && !is_device_private_page(page))
 		return true;
@@ -1426,7 +1369,6 @@
 		split_huge_pmd_address(vma, address,
 				flags & TTU_SPLIT_FREEZE, page);
 	}
->>>>>>> 286cd8c7
 
 	/*
 	 * For THP, we have to assume the worse case ie pmd for invalidation.
@@ -1458,36 +1400,6 @@
 		}
 #endif
 
-<<<<<<< HEAD
-	/*
-	 * Call huge_pmd_unshare to potentially unshare a huge pmd.  Pass
-	 * sh_address as it will be modified if unsharing is successful.
-	 */
-	if (PageHuge(page) && huge_pmd_unshare(mm, &sh_address, pte)) {
-		/*
-		 * huge_pmd_unshare unmapped an entire PMD page.  There is
-		 * no way of knowing exactly which PMDs may be cached for
-		 * this mm, so flush them all.  spmd_start/spmd_end cover
-		 * this PUD_SIZE range.
-		 */
-		flush_cache_range(vma, spmd_start, spmd_end);
-		flush_tlb_range(vma, spmd_start, spmd_end);
-
-		/*
-		 * The ref count of the PMD page was dropped which is part
-		 * of the way map counting is done for shared PMDs.  When
-		 * there is no other sharing, huge_pmd_unshare returns false
-		 * and we will unmap the actual page and drop map count
-		 * to zero.
-		 */
-		goto out_unmap;
-	}
-
-	/* Nuke the page table entry. */
-	flush_cache_page(vma, address, page_to_pfn(page));
-	if (should_defer_flush(mm, flags)) {
-=======
->>>>>>> 286cd8c7
 		/*
 		 * If the page is mlock()d, we cannot swap it out.
 		 * If it's recently referenced (perhaps page_referenced
@@ -1775,47 +1687,12 @@
 		 *
 		 * See Documentation/vm/mmu_notifier.rst
 		 */
-<<<<<<< HEAD
-		VM_BUG_ON_PAGE(!PageSwapCache(page), page);
-		if (swap_duplicate(entry) < 0) {
-			set_pte_at(mm, address, pte, pteval);
-			ret = SWAP_FAIL;
-			goto out_unmap;
-		}
-		if (list_empty(&mm->mmlist)) {
-			spin_lock(&mmlist_lock);
-			if (list_empty(&mm->mmlist))
-				list_add(&mm->mmlist, &init_mm.mmlist);
-			spin_unlock(&mmlist_lock);
-		}
-		dec_mm_counter(mm, MM_ANONPAGES);
-		inc_mm_counter(mm, MM_SWAPENTS);
-		swp_pte = swp_entry_to_pte(entry);
-		if (pte_soft_dirty(pteval))
-			swp_pte = pte_swp_mksoft_dirty(swp_pte);
-		set_pte_at(mm, address, pte, swp_pte);
-	} else
-		dec_mm_counter(mm, MM_FILEPAGES);
-
-	page_remove_rmap(page);
-	page_cache_release(page);
-
-out_unmap:
-	pte_unmap_unlock(pte, ptl);
-	if (ret != SWAP_FAIL && ret != SWAP_MLOCK && !(flags & TTU_MUNLOCK))
-		mmu_notifier_invalidate_page(mm, address);
-out:
-	if (pmd_sharing_possible)
-		mmu_notifier_invalidate_range_end(vma->vm_mm,
-							spmd_start, spmd_end);
-=======
 		page_remove_rmap(subpage, PageHuge(page));
 		put_page(page);
 	}
 
 	mmu_notifier_invalidate_range_end(vma->vm_mm, start, end);
 
->>>>>>> 286cd8c7
 	return ret;
 }
 
@@ -1853,18 +1730,10 @@
  * page, used in the pageout path.  Caller must hold the page lock.
  * If @vma is not NULL, this function try to remove @page from only @vma
  * without peeking all mapped vma for @page.
-<<<<<<< HEAD
- * Return values are:
-=======
->>>>>>> 286cd8c7
  *
  * If unmap is successful, return true. Otherwise, false.
  */
-<<<<<<< HEAD
-int try_to_unmap(struct page *page, enum ttu_flags flags,
-=======
 bool try_to_unmap(struct page *page, enum ttu_flags flags,
->>>>>>> 286cd8c7
 				struct vm_area_struct *vma)
 {
 	struct rmap_walk_control rwc = {
@@ -1979,14 +1848,6 @@
 	pgoff_t pgoff_start, pgoff_end;
 	struct anon_vma_chain *avc;
 
-<<<<<<< HEAD
-       if (rwc->target_vma) {
-               unsigned long address = vma_address(page, rwc->target_vma);
-               return rwc->rmap_one(page, rwc->target_vma, address, rwc->arg);
-       }
-
-	anon_vma = rmap_walk_anon_lock(page, rwc);
-=======
 	if (rwc->target_vma) {
 		unsigned long address = vma_address(page, rwc->target_vma);
 
@@ -2002,7 +1863,6 @@
 		anon_vma = rmap_walk_anon_lock(page, rwc);
 	}
 
->>>>>>> 286cd8c7
 	if (!anon_vma)
 		return;
 
@@ -2049,10 +1909,6 @@
 	pgoff_t pgoff_start, pgoff_end;
 	struct vm_area_struct *vma;
 	unsigned long address;
-<<<<<<< HEAD
-	int ret = SWAP_AGAIN;
-=======
->>>>>>> 286cd8c7
 
 	/*
 	 * The page lock not only makes sure that page->mapping cannot
@@ -2070,17 +1926,6 @@
 	if (!locked)
 		i_mmap_lock_read(mapping);
 
-<<<<<<< HEAD
-	pgoff = page_to_pgoff(page);
-	i_mmap_lock_read(mapping);
-	if (rwc->target_vma) {
-               address = vma_address(page, rwc->target_vma);
-               ret = rwc->rmap_one(page, rwc->target_vma, address, rwc->arg);
-               goto done;
-	}
-
-	vma_interval_tree_foreach(vma, &mapping->i_mmap, pgoff, pgoff) {
-=======
 	if (rwc->target_vma) {
 		address = vma_address(page, rwc->target_vma);
 		rwc->rmap_one(page, rwc->target_vma, address, rwc->arg);
@@ -2089,7 +1934,6 @@
 
 	vma_interval_tree_foreach(vma, &mapping->i_mmap,
 			pgoff_start, pgoff_end) {
->>>>>>> 286cd8c7
 		unsigned long address = vma_address(page, vma);
 
 		VM_BUG_ON_VMA(address == -EFAULT, vma);
