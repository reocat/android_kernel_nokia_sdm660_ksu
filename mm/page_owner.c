--- conflicted
+++ resolved
@@ -9,12 +9,9 @@
 #include <linux/jump_label.h>
 #include <linux/migrate.h>
 #include <linux/stackdepot.h>
-<<<<<<< HEAD
-=======
 #include <linux/seq_file.h>
 #include <linux/sched.h>
 #include <linux/sched/clock.h>
->>>>>>> 286cd8c7
 
 #include "internal.h"
 
@@ -24,8 +21,6 @@
  */
 #define PAGE_OWNER_STACK_DEPTH (16)
 
-<<<<<<< HEAD
-=======
 struct page_owner {
 	unsigned short order;
 	short last_migrate_reason;
@@ -36,17 +31,13 @@
 	u64 free_ts_nsec;
 };
 
->>>>>>> 286cd8c7
 static bool page_owner_disabled =
 	!IS_ENABLED(CONFIG_PAGE_OWNER_ENABLE_DEFAULT);
 DEFINE_STATIC_KEY_FALSE(page_owner_inited);
 
 static depot_stack_handle_t dummy_handle;
 static depot_stack_handle_t failure_handle;
-<<<<<<< HEAD
-=======
 static depot_stack_handle_t early_handle;
->>>>>>> 286cd8c7
 
 static void init_early_allocated_pages(void);
 
@@ -73,11 +64,7 @@
 	return true;
 }
 
-<<<<<<< HEAD
-static noinline void register_dummy_stack(void)
-=======
 static __always_inline depot_stack_handle_t create_dummy_stack(void)
->>>>>>> 286cd8c7
 {
 	unsigned long entries[4];
 	struct stack_trace dummy;
@@ -88,40 +75,22 @@
 	dummy.skip = 0;
 
 	save_stack_trace(&dummy);
-<<<<<<< HEAD
-	dummy_handle = depot_save_stack(&dummy, GFP_KERNEL);
+	return depot_save_stack(&dummy, GFP_KERNEL);
+}
+
+static noinline void register_dummy_stack(void)
+{
+	dummy_handle = create_dummy_stack();
 }
 
 static noinline void register_failure_stack(void)
 {
-	unsigned long entries[4];
-	struct stack_trace failure;
-
-	failure.nr_entries = 0;
-	failure.max_entries = ARRAY_SIZE(entries);
-	failure.entries = &entries[0];
-	failure.skip = 0;
-
-	save_stack_trace(&failure);
-	failure_handle = depot_save_stack(&failure, GFP_KERNEL);
-=======
-	return depot_save_stack(&dummy, GFP_KERNEL);
-}
-
-static noinline void register_dummy_stack(void)
-{
-	dummy_handle = create_dummy_stack();
-}
-
-static noinline void register_failure_stack(void)
-{
 	failure_handle = create_dummy_stack();
 }
 
 static noinline void register_early_stack(void)
 {
 	early_handle = create_dummy_stack();
->>>>>>> 286cd8c7
 }
 
 static void init_page_owner(void)
@@ -131,10 +100,7 @@
 
 	register_dummy_stack();
 	register_failure_stack();
-<<<<<<< HEAD
-=======
 	register_early_stack();
->>>>>>> 286cd8c7
 	static_branch_enable(&page_owner_inited);
 	init_early_allocated_pages();
 }
@@ -160,10 +126,7 @@
 		page_ext = lookup_page_ext(page + i);
 		if (unlikely(!page_ext))
 			continue;
-<<<<<<< HEAD
-=======
 		get_page_owner(page_ext)->free_ts_nsec = free_ts_nsec;
->>>>>>> 286cd8c7
 		__clear_bit(PAGE_EXT_OWNER, &page_ext->flags);
 		__set_bit(PAGE_EXT_PG_FREE, &page_ext->flags);
 	}
@@ -172,22 +135,13 @@
 static inline bool check_recursive_alloc(struct stack_trace *trace,
 					unsigned long ip)
 {
-<<<<<<< HEAD
-	int i, count;
-=======
 	int i;
->>>>>>> 286cd8c7
 
 	if (!trace->nr_entries)
 		return false;
 
-<<<<<<< HEAD
-	for (i = 0, count = 0; i < trace->nr_entries; i++) {
-		if (trace->entries[i] == ip && ++count == 2)
-=======
 	for (i = 0; i < trace->nr_entries; i++) {
 		if (trace->entries[i] == ip)
->>>>>>> 286cd8c7
 			return true;
 	}
 
@@ -209,7 +163,6 @@
 	if (trace.nr_entries != 0 &&
 	    trace.entries[trace.nr_entries-1] == ULONG_MAX)
 		trace.nr_entries--;
-<<<<<<< HEAD
 
 	/*
 	 * We need to check recursion here because our request to stackdepot
@@ -221,19 +174,6 @@
 	if (check_recursive_alloc(&trace, _RET_IP_))
 		return dummy_handle;
 
-=======
-
-	/*
-	 * We need to check recursion here because our request to stackdepot
-	 * could trigger memory allocation to save new entry. New memory
-	 * allocation would reach here and call depot_save_stack() again
-	 * if we don't catch it. There is still not enough memory in stackdepot
-	 * so it would try to allocate memory again and loop forever.
-	 */
-	if (check_recursive_alloc(&trace, _RET_IP_))
-		return dummy_handle;
-
->>>>>>> 286cd8c7
 	handle = depot_save_stack(&trace, flags);
 	if (!handle)
 		handle = failure_handle;
@@ -241,20 +181,6 @@
 	return handle;
 }
 
-<<<<<<< HEAD
-noinline void __set_page_owner(struct page *page, unsigned int order,
-					gfp_t gfp_mask)
-{
-	struct page_ext *page_ext = lookup_page_ext(page);
-
-	if (unlikely(!page_ext))
-		return;
-
-	page_ext->handle = save_stack(gfp_mask);
-	page_ext->order = order;
-	page_ext->gfp_mask = gfp_mask;
-	page_ext->last_migrate_reason = -1;
-=======
 static inline void __set_page_owner_handle(struct page_ext *page_ext,
 	depot_stack_handle_t handle, unsigned int order, gfp_t gfp_mask)
 {
@@ -268,7 +194,6 @@
 	page_owner->pid = current->pid;
 	page_owner->ts_nsec = local_clock();
 	page_owner->free_ts_nsec = 0;
->>>>>>> 286cd8c7
 
 	__set_bit(PAGE_EXT_OWNER, &page_ext->flags);
 	__clear_bit(PAGE_EXT_PG_FREE, &page_ext->flags);
@@ -302,26 +227,6 @@
 void __set_page_owner_migrate_reason(struct page *page, int reason)
 {
 	struct page_ext *page_ext = lookup_page_ext(page);
-<<<<<<< HEAD
-	if (unlikely(!page_ext))
-		return;
-
-	page_ext->last_migrate_reason = reason;
-}
-
-void __split_page_owner(struct page *page, unsigned int order)
-{
-	int i;
-	struct page_ext *page_ext = lookup_page_ext(page);
-	if (unlikely(!page_ext))
-		/*
-		 * The caller just returns if no valid gfp
-		 * So return here too.
-		 */
-		return;
-
-	page_ext->order = 0;
-=======
 	struct page_owner *page_owner;
 
 	if (unlikely(!page_ext))
@@ -342,7 +247,6 @@
 
 	page_owner = get_page_owner(page_ext);
 	page_owner->order = 0;
->>>>>>> 286cd8c7
 	for (i = 1; i < (1 << order); i++)
 		__copy_page_owner(page, page + i);
 }
@@ -351,20 +255,11 @@
 {
 	struct page_ext *old_ext = lookup_page_ext(oldpage);
 	struct page_ext *new_ext = lookup_page_ext(newpage);
-<<<<<<< HEAD
-=======
 	struct page_owner *old_page_owner, *new_page_owner;
->>>>>>> 286cd8c7
 
 	if (unlikely(!old_ext || !new_ext))
 		return;
 
-<<<<<<< HEAD
-	new_ext->order = old_ext->order;
-	new_ext->gfp_mask = old_ext->gfp_mask;
-	new_ext->last_migrate_reason = old_ext->last_migrate_reason;
-	new_ext->handle = old_ext->handle;
-=======
 	old_page_owner = get_page_owner(old_ext);
 	new_page_owner = get_page_owner(new_ext);
 	new_page_owner->order = old_page_owner->order;
@@ -375,7 +270,6 @@
 	new_page_owner->pid = old_page_owner->pid;
 	new_page_owner->ts_nsec = old_page_owner->ts_nsec;
 	new_page_owner->free_ts_nsec = old_page_owner->ts_nsec;
->>>>>>> 286cd8c7
 
 	/*
 	 * We don't clear the bit on the oldpage as it's going to be freed
@@ -387,8 +281,6 @@
 	 * the new page, which will be freed.
 	 */
 	__set_bit(PAGE_EXT_OWNER, &new_ext->flags);
-<<<<<<< HEAD
-=======
 }
 
 void pagetypeinfo_showmixedcount_print(struct seq_file *m,
@@ -473,16 +365,11 @@
 	for (i = 0; i < MIGRATE_TYPES; i++)
 		seq_printf(m, "%12lu ", count[i]);
 	seq_putc(m, '\n');
->>>>>>> 286cd8c7
 }
 
 static ssize_t
 print_page_owner(char __user *buf, size_t count, unsigned long pfn,
-<<<<<<< HEAD
-		struct page *page, struct page_ext *page_ext,
-=======
 		struct page *page, struct page_owner *page_owner,
->>>>>>> 286cd8c7
 		depot_stack_handle_t handle)
 {
 	int ret;
@@ -501,16 +388,10 @@
 		return -ENOMEM;
 
 	ret = snprintf(kbuf, count,
-<<<<<<< HEAD
-			"Page allocated via order %u, mask %#x(%pGg)\n",
-			page_ext->order, page_ext->gfp_mask,
-			&page_ext->gfp_mask);
-=======
 			"Page allocated via order %u, mask %#x(%pGg), pid %d, ts %llu ns\n",
 			page_owner->order, page_owner->gfp_mask,
 			&page_owner->gfp_mask, page_owner->pid,
 			page_owner->ts_nsec);
->>>>>>> 286cd8c7
 
 	if (ret >= count)
 		goto err;
@@ -534,17 +415,10 @@
 	if (ret >= count)
 		goto err;
 
-<<<<<<< HEAD
-	if (page_ext->last_migrate_reason != -1) {
-		ret += snprintf(kbuf + ret, count - ret,
-			"Page has been migrated, last migrate reason: %s\n",
-			migrate_reason_names[page_ext->last_migrate_reason]);
-=======
 	if (page_owner->last_migrate_reason != -1) {
 		ret += snprintf(kbuf + ret, count - ret,
 			"Page has been migrated, last migrate reason: %s\n",
 			migrate_reason_names[page_owner->last_migrate_reason]);
->>>>>>> 286cd8c7
 		if (ret >= count)
 			goto err;
 	}
@@ -567,10 +441,7 @@
 void __dump_page_owner(struct page *page)
 {
 	struct page_ext *page_ext = lookup_page_ext(page);
-<<<<<<< HEAD
-=======
 	struct page_owner *page_owner;
->>>>>>> 286cd8c7
 	unsigned long entries[PAGE_OWNER_STACK_DEPTH];
 	struct stack_trace trace = {
 		.nr_entries = 0,
@@ -586,13 +457,9 @@
 		pr_alert("There is not page extension available.\n");
 		return;
 	}
-<<<<<<< HEAD
-	gfp_mask = page_ext->gfp_mask;
-=======
 
 	page_owner = get_page_owner(page_ext);
 	gfp_mask = page_owner->gfp_mask;
->>>>>>> 286cd8c7
 	mt = gfpflags_to_migratetype(gfp_mask);
 
 	if (!test_bit(PAGE_EXT_OWNER, &page_ext->flags)) {
@@ -600,27 +467,13 @@
 		return;
 	}
 
-<<<<<<< HEAD
-	handle = READ_ONCE(page_ext->handle);
-=======
 	handle = READ_ONCE(page_owner->handle);
->>>>>>> 286cd8c7
 	if (!handle) {
 		pr_alert("page_owner info is not active (free page?)\n");
 		return;
 	}
 
 	depot_fetch_stack(handle, &trace);
-<<<<<<< HEAD
-	pr_alert("page allocated via order %u, migratetype %s, "
-			"gfp_mask %#x(%pGg)\n", page_ext->order,
-			migratetype_names[mt], gfp_mask, &gfp_mask);
-	print_stack_trace(&trace, 0);
-
-	if (page_ext->last_migrate_reason != -1)
-		pr_alert("page has been migrated, last migrate reason: %s\n",
-			migrate_reason_names[page_ext->last_migrate_reason]);
-=======
 	pr_alert("page allocated via order %u, migratetype %s, gfp_mask %#x(%pGg), pid %d, ts %llu ns\n",
 		 page_owner->order, migratetype_names[mt], gfp_mask, &gfp_mask,
 		 page_owner->pid, page_owner->ts_nsec);
@@ -629,7 +482,6 @@
 	if (page_owner->last_migrate_reason != -1)
 		pr_alert("page has been migrated, last migrate reason: %s\n",
 			migrate_reason_names[page_owner->last_migrate_reason]);
->>>>>>> 286cd8c7
 }
 
 static ssize_t
@@ -638,10 +490,7 @@
 	unsigned long pfn;
 	struct page *page;
 	struct page_ext *page_ext;
-<<<<<<< HEAD
-=======
 	struct page_owner *page_owner;
->>>>>>> 286cd8c7
 	depot_stack_handle_t handle;
 
 	if (!static_branch_unlikely(&page_owner_inited))
@@ -691,20 +540,13 @@
 		if (!test_bit(PAGE_EXT_OWNER, &page_ext->flags))
 			continue;
 
-<<<<<<< HEAD
-=======
 		page_owner = get_page_owner(page_ext);
 
->>>>>>> 286cd8c7
 		/*
 		 * Access to page_ext->handle isn't synchronous so we should
 		 * be careful to access it.
 		 */
-<<<<<<< HEAD
-		handle = READ_ONCE(page_ext->handle);
-=======
 		handle = READ_ONCE(page_owner->handle);
->>>>>>> 286cd8c7
 		if (!handle)
 			continue;
 
@@ -712,11 +554,7 @@
 		*ppos = (pfn - min_low_pfn) + 1;
 
 		return print_page_owner(buf, count, pfn, page,
-<<<<<<< HEAD
-				page_ext, handle);
-=======
 				page_owner, handle);
->>>>>>> 286cd8c7
 	}
 
 	return 0;
