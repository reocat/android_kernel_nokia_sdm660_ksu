// SPDX-License-Identifier: GPL-2.0
/*
 * mm/debug.c
 *
 * mm/ specific debug routines.
 *
 */

#include <linux/kernel.h>
#include <linux/mm.h>
#include <linux/trace_events.h>
#include <linux/memcontrol.h>
<<<<<<< HEAD
#include <linux/migrate.h>
#include <linux/page_owner.h>

=======
#include <trace/events/mmflags.h>
#include <linux/migrate.h>
#include <linux/page_owner.h>

#include "internal.h"

>>>>>>> 286cd8c7
char *migrate_reason_names[MR_TYPES] = {
	"compaction",
	"memory_failure",
	"memory_hotplug",
	"syscall_or_cpuset",
	"mempolicy_mbind",
	"numa_misplaced",
	"cma",
};

<<<<<<< HEAD
static const struct trace_print_flags pageflag_names[] = {
	{1UL << PG_locked,		"locked"	},
	{1UL << PG_error,		"error"		},
	{1UL << PG_referenced,		"referenced"	},
	{1UL << PG_uptodate,		"uptodate"	},
	{1UL << PG_dirty,		"dirty"		},
	{1UL << PG_lru,			"lru"		},
	{1UL << PG_active,		"active"	},
	{1UL << PG_slab,		"slab"		},
	{1UL << PG_owner_priv_1,	"owner_priv_1"	},
	{1UL << PG_arch_1,		"arch_1"	},
	{1UL << PG_reserved,		"reserved"	},
	{1UL << PG_private,		"private"	},
	{1UL << PG_private_2,		"private_2"	},
	{1UL << PG_writeback,		"writeback"	},
	{1UL << PG_head,		"head"		},
	{1UL << PG_swapcache,		"swapcache"	},
	{1UL << PG_mappedtodisk,	"mappedtodisk"	},
	{1UL << PG_reclaim,		"reclaim"	},
	{1UL << PG_swapbacked,		"swapbacked"	},
	{1UL << PG_unevictable,		"unevictable"	},
#ifdef CONFIG_MMU
	{1UL << PG_mlocked,		"mlocked"	},
#endif
#ifdef CONFIG_ARCH_USES_PG_UNCACHED
	{1UL << PG_uncached,		"uncached"	},
#endif
#ifdef CONFIG_MEMORY_FAILURE
	{1UL << PG_hwpoison,		"hwpoison"	},
#endif
#ifdef CONFIG_TRANSPARENT_HUGEPAGE
	{1UL << PG_compound_lock,	"compound_lock"	},
#endif
#if defined(CONFIG_IDLE_PAGE_TRACKING) && defined(CONFIG_64BIT)
	{1UL << PG_young,		"young"		},
	{1UL << PG_idle,		"idle"		},
#endif
#ifdef CONFIG_ZCACHE
	{1UL << PG_was_active,		"was_active"	},
#endif
=======
const struct trace_print_flags pageflag_names[] = {
	__def_pageflag_names,
	{0, NULL}
>>>>>>> 286cd8c7
};

const struct trace_print_flags gfpflag_names[] = {
	__def_gfpflag_names,
	{0, NULL}
};

const struct trace_print_flags vmaflag_names[] = {
	__def_vmaflag_names,
	{0, NULL}
};

void __dump_page(struct page *page, const char *reason)
{
	bool page_poisoned = PagePoisoned(page);
	int mapcount;

	/*
	 * If struct page is poisoned don't access Page*() functions as that
	 * leads to recursive loop. Page*() check for poisoned pages, and calls
	 * dump_page() when detected.
	 */
	if (page_poisoned) {
		pr_emerg("page:%px is uninitialized and poisoned", page);
		goto hex_only;
	}

	/*
	 * Avoid VM_BUG_ON() in page_mapcount().
	 * page->_mapcount space in struct page is used by sl[aou]b pages to
	 * encode own info.
	 */
	mapcount = PageSlab(page) ? 0 : page_mapcount(page);

	pr_emerg("page:%px count:%d mapcount:%d mapping:%px index:%#lx",
		  page, page_ref_count(page), mapcount,
		  page->mapping, page_to_pgoff(page));
	if (PageCompound(page))
		pr_cont(" compound_mapcount: %d", compound_mapcount(page));
	pr_cont("\n");
	BUILD_BUG_ON(ARRAY_SIZE(pageflag_names) != __NR_PAGEFLAGS + 1);

	pr_emerg("flags: %#lx(%pGp)\n", page->flags, &page->flags);

hex_only:
	print_hex_dump(KERN_ALERT, "raw: ", DUMP_PREFIX_NONE, 32,
			sizeof(unsigned long), page,
			sizeof(struct page), false);

	if (reason)
		pr_alert("page dumped because: %s\n", reason);

#ifdef CONFIG_MEMCG
	if (!page_poisoned && page->mem_cgroup)
		pr_alert("page->mem_cgroup:%px\n", page->mem_cgroup);
#endif
}

void dump_page(struct page *page, const char *reason)
{
<<<<<<< HEAD
	dump_page_badflags(page, reason, 0);
=======
	__dump_page(page, reason);
>>>>>>> 286cd8c7
	dump_page_owner(page);
}
EXPORT_SYMBOL(dump_page);

#ifdef CONFIG_DEBUG_VM

void dump_vma(const struct vm_area_struct *vma)
{
	pr_emerg("vma %px start %px end %px\n"
		"next %px prev %px mm %px\n"
		"prot %lx anon_vma %px vm_ops %px\n"
		"pgoff %lx file %px private_data %px\n"
		"flags: %#lx(%pGv)\n",
		vma, (void *)vma->vm_start, (void *)vma->vm_end, vma->vm_next,
		vma->vm_prev, vma->vm_mm,
		(unsigned long)pgprot_val(vma->vm_page_prot),
		vma->anon_vma, vma->vm_ops, vma->vm_pgoff,
		vma->vm_file, vma->vm_private_data,
		vma->vm_flags, &vma->vm_flags);
}
EXPORT_SYMBOL(dump_vma);

void dump_mm(const struct mm_struct *mm)
{
	pr_emerg("mm %px mmap %px seqnum %llu task_size %lu\n"
#ifdef CONFIG_MMU
		"get_unmapped_area %px\n"
#endif
		"mmap_base %lu mmap_legacy_base %lu highest_vm_end %lu\n"
		"pgd %px mm_users %d mm_count %d pgtables_bytes %lu map_count %d\n"
		"hiwater_rss %lx hiwater_vm %lx total_vm %lx locked_vm %lx\n"
		"pinned_vm %lx data_vm %lx exec_vm %lx stack_vm %lx\n"
		"start_code %lx end_code %lx start_data %lx end_data %lx\n"
		"start_brk %lx brk %lx start_stack %lx\n"
		"arg_start %lx arg_end %lx env_start %lx env_end %lx\n"
		"binfmt %px flags %lx core_state %px\n"
#ifdef CONFIG_AIO
		"ioctx_table %px\n"
#endif
#ifdef CONFIG_MEMCG
		"owner %px "
#endif
		"exe_file %px\n"
#ifdef CONFIG_MMU_NOTIFIER
		"mmu_notifier_mm %px\n"
#endif
#ifdef CONFIG_NUMA_BALANCING
		"numa_next_scan %lu numa_scan_offset %lu numa_scan_seq %d\n"
#endif
		"tlb_flush_pending %d\n"
		"def_flags: %#lx(%pGv)\n",

		mm, mm->mmap, (long long) mm->vmacache_seqnum, mm->task_size,
#ifdef CONFIG_MMU
		mm->get_unmapped_area,
#endif
		mm->mmap_base, mm->mmap_legacy_base, mm->highest_vm_end,
		mm->pgd, atomic_read(&mm->mm_users),
		atomic_read(&mm->mm_count),
		mm_pgtables_bytes(mm),
		mm->map_count,
		mm->hiwater_rss, mm->hiwater_vm, mm->total_vm, mm->locked_vm,
		mm->pinned_vm, mm->data_vm, mm->exec_vm, mm->stack_vm,
		mm->start_code, mm->end_code, mm->start_data, mm->end_data,
		mm->start_brk, mm->brk, mm->start_stack,
		mm->arg_start, mm->arg_end, mm->env_start, mm->env_end,
		mm->binfmt, mm->flags, mm->core_state,
#ifdef CONFIG_AIO
		mm->ioctx_table,
#endif
#ifdef CONFIG_MEMCG
		mm->owner,
#endif
		mm->exe_file,
#ifdef CONFIG_MMU_NOTIFIER
		mm->mmu_notifier_mm,
#endif
#ifdef CONFIG_NUMA_BALANCING
		mm->numa_next_scan, mm->numa_scan_offset, mm->numa_scan_seq,
#endif
		atomic_read(&mm->tlb_flush_pending),
		mm->def_flags, &mm->def_flags
	);
}

#endif		/* CONFIG_DEBUG_VM */<|MERGE_RESOLUTION|>--- conflicted
+++ resolved
@@ -10,18 +10,12 @@
 #include <linux/mm.h>
 #include <linux/trace_events.h>
 #include <linux/memcontrol.h>
-<<<<<<< HEAD
-#include <linux/migrate.h>
-#include <linux/page_owner.h>
-
-=======
 #include <trace/events/mmflags.h>
 #include <linux/migrate.h>
 #include <linux/page_owner.h>
 
 #include "internal.h"
 
->>>>>>> 286cd8c7
 char *migrate_reason_names[MR_TYPES] = {
 	"compaction",
 	"memory_failure",
@@ -32,52 +26,9 @@
 	"cma",
 };
 
-<<<<<<< HEAD
-static const struct trace_print_flags pageflag_names[] = {
-	{1UL << PG_locked,		"locked"	},
-	{1UL << PG_error,		"error"		},
-	{1UL << PG_referenced,		"referenced"	},
-	{1UL << PG_uptodate,		"uptodate"	},
-	{1UL << PG_dirty,		"dirty"		},
-	{1UL << PG_lru,			"lru"		},
-	{1UL << PG_active,		"active"	},
-	{1UL << PG_slab,		"slab"		},
-	{1UL << PG_owner_priv_1,	"owner_priv_1"	},
-	{1UL << PG_arch_1,		"arch_1"	},
-	{1UL << PG_reserved,		"reserved"	},
-	{1UL << PG_private,		"private"	},
-	{1UL << PG_private_2,		"private_2"	},
-	{1UL << PG_writeback,		"writeback"	},
-	{1UL << PG_head,		"head"		},
-	{1UL << PG_swapcache,		"swapcache"	},
-	{1UL << PG_mappedtodisk,	"mappedtodisk"	},
-	{1UL << PG_reclaim,		"reclaim"	},
-	{1UL << PG_swapbacked,		"swapbacked"	},
-	{1UL << PG_unevictable,		"unevictable"	},
-#ifdef CONFIG_MMU
-	{1UL << PG_mlocked,		"mlocked"	},
-#endif
-#ifdef CONFIG_ARCH_USES_PG_UNCACHED
-	{1UL << PG_uncached,		"uncached"	},
-#endif
-#ifdef CONFIG_MEMORY_FAILURE
-	{1UL << PG_hwpoison,		"hwpoison"	},
-#endif
-#ifdef CONFIG_TRANSPARENT_HUGEPAGE
-	{1UL << PG_compound_lock,	"compound_lock"	},
-#endif
-#if defined(CONFIG_IDLE_PAGE_TRACKING) && defined(CONFIG_64BIT)
-	{1UL << PG_young,		"young"		},
-	{1UL << PG_idle,		"idle"		},
-#endif
-#ifdef CONFIG_ZCACHE
-	{1UL << PG_was_active,		"was_active"	},
-#endif
-=======
 const struct trace_print_flags pageflag_names[] = {
 	__def_pageflag_names,
 	{0, NULL}
->>>>>>> 286cd8c7
 };
 
 const struct trace_print_flags gfpflag_names[] = {
@@ -138,11 +89,7 @@
 
 void dump_page(struct page *page, const char *reason)
 {
-<<<<<<< HEAD
-	dump_page_badflags(page, reason, 0);
-=======
 	__dump_page(page, reason);
->>>>>>> 286cd8c7
 	dump_page_owner(page);
 }
 EXPORT_SYMBOL(dump_page);
