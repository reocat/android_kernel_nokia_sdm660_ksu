--- conflicted
+++ resolved
@@ -42,14 +42,10 @@
 #include <linux/memory.h>
 #include <linux/printk.h>
 #include <linux/userfaultfd_k.h>
-<<<<<<< HEAD
-#include <linux/mm.h>
-=======
 #include <linux/moduleparam.h>
 #include <linux/pkeys.h>
 #include <linux/oom.h>
 #include <linux/sched/mm.h>
->>>>>>> 286cd8c7
 
 #include <linux/uaccess.h>
 #include <asm/cacheflush.h>
@@ -148,142 +144,8 @@
 		vm_flags &= ~VM_SHARED;
 		vm_page_prot = vm_pgprot_modify(vm_page_prot, vm_flags);
 	}
-<<<<<<< HEAD
-}
-
-
-int sysctl_overcommit_memory __read_mostly = OVERCOMMIT_GUESS;  /* heuristic overcommit */
-int sysctl_overcommit_ratio __read_mostly = 50;	/* default is 50% */
-unsigned long sysctl_overcommit_kbytes __read_mostly;
-int sysctl_max_map_count __read_mostly = DEFAULT_MAX_MAP_COUNT;
-unsigned long sysctl_user_reserve_kbytes __read_mostly = 1UL << 17; /* 128MB */
-unsigned long sysctl_admin_reserve_kbytes __read_mostly = 1UL << 13; /* 8MB */
-/*
- * Make sure vm_committed_as in one cacheline and not cacheline shared with
- * other variables. It can be updated by several CPUs frequently.
- */
-struct percpu_counter vm_committed_as ____cacheline_aligned_in_smp;
-
-/*
- * The global memory commitment made in the system can be a metric
- * that can be used to drive ballooning decisions when Linux is hosted
- * as a guest. On Hyper-V, the host implements a policy engine for dynamically
- * balancing memory across competing virtual machines that are hosted.
- * Several metrics drive this policy engine including the guest reported
- * memory commitment.
- */
-unsigned long vm_memory_committed(void)
-{
-	return percpu_counter_read_positive(&vm_committed_as);
-}
-EXPORT_SYMBOL_GPL(vm_memory_committed);
-
-/*
- * Check that a process has enough memory to allocate a new virtual
- * mapping. 0 means there is enough memory for the allocation to
- * succeed and -ENOMEM implies there is not.
- *
- * We currently support three overcommit policies, which are set via the
- * vm.overcommit_memory sysctl.  See Documentation/vm/overcommit-accounting
- *
- * Strict overcommit modes added 2002 Feb 26 by Alan Cox.
- * Additional code 2002 Jul 20 by Robert Love.
- *
- * cap_sys_admin is 1 if the process has admin privileges, 0 otherwise.
- *
- * Note this is a helper function intended to be used by LSMs which
- * wish to use this logic.
- */
-int __vm_enough_memory(struct mm_struct *mm, long pages, int cap_sys_admin)
-{
-	long free, allowed, reserve;
-
-	VM_WARN_ONCE(percpu_counter_read(&vm_committed_as) <
-			-(s64)vm_committed_as_batch * num_online_cpus(),
-			"memory commitment underflow");
-
-	vm_acct_memory(pages);
-
-	/*
-	 * Sometimes we want to use more memory than we have
-	 */
-	if (sysctl_overcommit_memory == OVERCOMMIT_ALWAYS)
-		return 0;
-
-	if (sysctl_overcommit_memory == OVERCOMMIT_GUESS) {
-		free = global_page_state(NR_FREE_PAGES);
-		free += global_page_state(NR_FILE_PAGES);
-
-		/*
-		 * shmem pages shouldn't be counted as free in this
-		 * case, they can't be purged, only swapped out, and
-		 * that won't affect the overall amount of available
-		 * memory in the system.
-		 */
-		free -= global_page_state(NR_SHMEM);
-
-		free += get_nr_swap_pages();
-
-		/*
-		 * Any slabs which are created with the
-		 * SLAB_RECLAIM_ACCOUNT flag claim to have contents
-		 * which are reclaimable, under pressure.  The dentry
-		 * cache and most inode caches should fall into this
-		 */
-		free += global_page_state(NR_SLAB_RECLAIMABLE);
-
-		/*
-		 * Part of the kernel memory, which can be released
-		 * under memory pressure.
-		 */
-		free += global_page_state(
-			NR_INDIRECTLY_RECLAIMABLE_BYTES) >> PAGE_SHIFT;
-
-		/*
-		 * Leave reserved pages. The pages are not for anonymous pages.
-		 */
-		if (free <= totalreserve_pages)
-			goto error;
-		else
-			free -= totalreserve_pages;
-
-		/*
-		 * Reserve some for root
-		 */
-		if (!cap_sys_admin)
-			free -= sysctl_admin_reserve_kbytes >> (PAGE_SHIFT - 10);
-
-		if (free > pages)
-			return 0;
-
-		goto error;
-	}
-
-	allowed = vm_commit_limit();
-	/*
-	 * Reserve some for root
-	 */
-	if (!cap_sys_admin)
-		allowed -= sysctl_admin_reserve_kbytes >> (PAGE_SHIFT - 10);
-
-	/*
-	 * Don't let a single process grow so big a user can't recover
-	 */
-	if (mm) {
-		reserve = sysctl_user_reserve_kbytes >> (PAGE_SHIFT - 10);
-		allowed -= min_t(long, mm->total_vm / 32, reserve);
-	}
-
-	if (percpu_counter_read_positive(&vm_committed_as) < allowed)
-		return 0;
-error:
-	vm_unacct_memory(pages);
-
-	return -ENOMEM;
-=======
 	/* remove_protection_ptes reads vma->vm_page_prot without mmap_sem */
 	WRITE_ONCE(vma->vm_page_prot, vm_page_prot);
->>>>>>> 286cd8c7
 }
 
 /*
@@ -1142,10 +1004,6 @@
 		}
 		else if (next)
 			vma_gap_update(next);
-<<<<<<< HEAD
-		else
-			VM_WARN_ON(mm->highest_vm_end != vm_end_gap(vma));
-=======
 		else {
 			/*
 			 * If remove_next == 2 we obviously can't
@@ -1168,7 +1026,6 @@
 			 */
 			VM_WARN_ON(mm->highest_vm_end != vm_end_gap(vma));
 		}
->>>>>>> 286cd8c7
 	}
 	if (insert && file)
 		uprobe_mmap(insert);
@@ -1323,11 +1180,7 @@
 			struct anon_vma *anon_vma, struct file *file,
 			pgoff_t pgoff, struct mempolicy *policy,
 			struct vm_userfaultfd_ctx vm_userfaultfd_ctx,
-<<<<<<< HEAD
-			const char __user *anon_name)
-=======
 			const char __user *anon_name, bool keep_locked)
->>>>>>> 286cd8c7
 {
 	pgoff_t pglen = (end - addr) >> PAGE_SHIFT;
 	struct vm_area_struct *area, *next;
@@ -2534,10 +2387,6 @@
 			     unsigned long size, unsigned long grow)
 {
 	struct mm_struct *mm = vma->vm_mm;
-<<<<<<< HEAD
-	struct rlimit *rlim = current->signal->rlim;
-=======
->>>>>>> 286cd8c7
 	unsigned long new_start;
 
 	/* address space limit tests */
@@ -2545,11 +2394,7 @@
 		return -ENOMEM;
 
 	/* Stack limit test */
-<<<<<<< HEAD
-	if (size > READ_ONCE(rlim[RLIMIT_STACK].rlim_cur))
-=======
 	if (size > rlimit(RLIMIT_STACK))
->>>>>>> 286cd8c7
 		return -ENOMEM;
 
 	/* mlock limit tests */
@@ -2680,10 +2525,6 @@
 {
 	struct mm_struct *mm = vma->vm_mm;
 	struct vm_area_struct *prev;
-<<<<<<< HEAD
-	unsigned long gap_addr;
-=======
->>>>>>> 286cd8c7
 	int error = 0;
 
 	address &= PAGE_MASK;
@@ -2691,24 +2532,12 @@
 		return -EPERM;
 
 	/* Enforce stack_guard_gap */
-<<<<<<< HEAD
-	gap_addr = address - stack_guard_gap;
-	if (gap_addr > address)
-		return -ENOMEM;
-	prev = vma->vm_prev;
-	if (prev && prev->vm_end > gap_addr &&
-			(prev->vm_flags & (VM_WRITE|VM_READ|VM_EXEC))) {
-		if (!(prev->vm_flags & VM_GROWSDOWN))
-			return -ENOMEM;
-		/* Check that both stack segments have the same anon_vma? */
-=======
 	prev = vma->vm_prev;
 	/* Check that both stack segments have the same anon_vma? */
 	if (prev && !(prev->vm_flags & VM_GROWSDOWN) &&
 			(prev->vm_flags & (VM_WRITE|VM_READ|VM_EXEC))) {
 		if (address - prev->vm_end < stack_guard_gap)
 			return -ENOMEM;
->>>>>>> 286cd8c7
 	}
 
 	/* We must make sure the anon_vma is allocated. */
@@ -2777,11 +2606,7 @@
 	if (!*endptr)
 		stack_guard_gap = val << PAGE_SHIFT;
 
-<<<<<<< HEAD
-	return 0;
-=======
 	return 1;
->>>>>>> 286cd8c7
 }
 __setup("stack_guard_gap=", cmdline_parse_stack_guard_gap);
 
@@ -3155,13 +2980,8 @@
 	unsigned long ret = -EINVAL;
 	struct file *file;
 
-<<<<<<< HEAD
-	pr_warn_once("%s (%d) uses deprecated remap_file_pages() syscall. See Documentation/vm/remap_file_pages.txt.\n",
-			current->comm, current->pid);
-=======
 	pr_warn_once("%s (%d) uses deprecated remap_file_pages() syscall. See Documentation/vm/remap_file_pages.rst.\n",
 		     current->comm, current->pid);
->>>>>>> 286cd8c7
 
 	if (prot)
 		return ret;
@@ -3221,15 +3041,12 @@
 		/* drop PG_Mlocked flag for over-mapped range */
 		for (tmp = vma; tmp->vm_start >= start + size;
 				tmp = tmp->vm_next) {
-<<<<<<< HEAD
-=======
 			/*
 			 * Split pmd and munlock page on the border
 			 * of the range.
 			 */
 			vma_adjust_trans_huge(tmp, start, start + size, 0);
 
->>>>>>> 286cd8c7
 			munlock_vma_pages_range(tmp,
 					max(tmp->vm_start, start),
 					min(tmp->vm_end, start + size));
@@ -3272,14 +3089,10 @@
 	pgoff_t pgoff = addr >> PAGE_SHIFT;
 	int error;
 
-<<<<<<< HEAD
-	flags = VM_DATA_DEFAULT_FLAGS | VM_ACCOUNT | mm->def_flags;
-=======
 	/* Until we need other flags, refuse anything except VM_EXEC. */
 	if ((flags & (~VM_EXEC)) != 0)
 		return -EINVAL;
 	flags |= VM_DATA_DEFAULT_FLAGS | VM_ACCOUNT | mm->def_flags;
->>>>>>> 286cd8c7
 
 	error = get_unmapped_area(NULL, addr, len, 0, MAP_FIXED);
 	if (offset_in_page(error))
@@ -3346,19 +3159,11 @@
 	return 0;
 }
 
-<<<<<<< HEAD
-unsigned long vm_brk(unsigned long addr, unsigned long request)
-{
-	struct mm_struct *mm = current->mm;
-	unsigned long len;
-	unsigned long ret;
-=======
 int vm_brk_flags(unsigned long addr, unsigned long request, unsigned long flags)
 {
 	struct mm_struct *mm = current->mm;
 	unsigned long len;
 	int ret;
->>>>>>> 286cd8c7
 	bool populate;
 	LIST_HEAD(uf);
 
@@ -3366,19 +3171,12 @@
 	if (len < request)
 		return -ENOMEM;
 	if (!len)
-<<<<<<< HEAD
-		return addr;
-
-	down_write(&mm->mmap_sem);
-	ret = do_brk(addr, len);
-=======
 		return 0;
 
 	if (down_write_killable(&mm->mmap_sem))
 		return -EINTR;
 
 	ret = do_brk_flags(addr, len, flags, &uf);
->>>>>>> 286cd8c7
 	populate = ((mm->def_flags & VM_LOCKED) != 0);
 	up_write(&mm->mmap_sem);
 	userfaultfd_unmap_complete(mm, &uf);
@@ -3528,11 +3326,6 @@
 
 	if (find_vma_links(mm, addr, addr + len, &prev, &rb_link, &rb_parent))
 		return NULL;	/* should never get here */
-<<<<<<< HEAD
-	new_vma = vma_merge(mm, prev, addr, addr + len, vma->vm_flags,
-			    vma->anon_vma, vma->vm_file, pgoff, vma_policy(vma),
-			    vma->vm_userfaultfd_ctx, vma_get_anon_name(vma));
-=======
 
 	/* There is 3 cases to manage here in
 	 *     AAAA            AAAA              AAAA              AAAA
@@ -3548,7 +3341,6 @@
 			      vma->anon_vma, vma->vm_file, pgoff,
 			      vma_policy(vma), vma->vm_userfaultfd_ctx,
 				vma_get_anon_name(vma), true);
->>>>>>> 286cd8c7
 	if (new_vma) {
 		/*
 		 * Source vma may have been merged into new_vma
