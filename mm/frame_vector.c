// SPDX-License-Identifier: GPL-2.0
#include <linux/kernel.h>
#include <linux/errno.h>
#include <linux/err.h>
#include <linux/mm.h>
#include <linux/slab.h>
#include <linux/vmalloc.h>
#include <linux/pagemap.h>
#include <linux/sched.h>

/**
 * get_vaddr_frames() - map virtual addresses to pfns
 * @start:	starting user address
 * @nr_frames:	number of pages / pfns from start to map
 * @gup_flags:	flags modifying lookup behaviour
 * @vec:	structure which receives pages / pfns of the addresses mapped.
 *		It should have space for at least nr_frames entries.
 *
 * This function maps virtual addresses from @start and fills @vec structure
 * with page frame numbers or page pointers to corresponding pages (choice
 * depends on the type of the vma underlying the virtual address). If @start
 * belongs to a normal vma, the function grabs reference to each of the pages
 * to pin them in memory. If @start belongs to VM_IO | VM_PFNMAP vma, we don't
 * touch page structures and the caller must make sure pfns aren't reused for
 * anything else while he is using them.
 *
 * The function returns number of pages mapped which may be less than
 * @nr_frames. In particular we stop mapping if there are more vmas of
 * different type underlying the specified range of virtual addresses.
 * When the function isn't able to map a single page, it returns error.
 *
 * This function takes care of grabbing mmap_sem as necessary.
 */
int get_vaddr_frames(unsigned long start, unsigned int nr_frames,
		     unsigned int gup_flags, struct frame_vector *vec)
{
	struct mm_struct *mm = current->mm;
	struct vm_area_struct *vma;
	int ret = 0;
	int locked;

	if (nr_frames == 0)
		return 0;

	if (WARN_ON_ONCE(nr_frames > vec->nr_allocated))
		nr_frames = vec->nr_allocated;

	start = untagged_addr(start);

	down_read(&mm->mmap_sem);
	locked = 1;
	vma = find_vma_intersection(mm, start, start + 1);
	if (!vma) {
		ret = -EFAULT;
		goto out;
	}

	/*
	 * While get_vaddr_frames() could be used for transient (kernel
	 * controlled lifetime) pinning of memory pages all current
	 * users establish long term (userspace controlled lifetime)
	 * page pinning. Treat get_vaddr_frames() like
	 * get_user_pages_longterm() and disallow it for filesystem-dax
	 * mappings.
	 */
	if (vma_is_fsdax(vma)) {
		ret = -EOPNOTSUPP;
		goto out;
	}

	if (!(vma->vm_flags & (VM_IO | VM_PFNMAP))) {
		vec->got_ref = true;
		vec->is_pfns = false;
<<<<<<< HEAD
		ret = get_user_pages_locked(current, mm, start, nr_frames,
			gup_flags, (struct page **)(vec->ptrs), &locked);
		goto out;
=======
		ret = get_user_pages_locked(start, nr_frames,
			gup_flags, (struct page **)(vec->ptrs), &locked);
		if (likely(ret > 0))
			goto out;
>>>>>>> 286cd8c7
	}

	/* This used to (racily) return non-refcounted pfns. Let people know */
	WARN_ONCE(1, "get_vaddr_frames() cannot follow VM_IO mapping");
	vec->nr_frames = 0;

out:
	if (locked)
		up_read(&mm->mmap_sem);
	if (!ret)
		ret = -EFAULT;
	if (ret > 0)
		vec->nr_frames = ret;
	return ret;
}
EXPORT_SYMBOL(get_vaddr_frames);

/**
 * put_vaddr_frames() - drop references to pages if get_vaddr_frames() acquired
 *			them
 * @vec:	frame vector to put
 *
 * Drop references to pages if get_vaddr_frames() acquired them. We also
 * invalidate the frame vector so that it is prepared for the next call into
 * get_vaddr_frames().
 */
void put_vaddr_frames(struct frame_vector *vec)
{
	int i;
	struct page **pages;

	if (!vec->got_ref)
		goto out;
	pages = frame_vector_pages(vec);
	/*
	 * frame_vector_pages() might needed to do a conversion when
	 * get_vaddr_frames() got pages but vec was later converted to pfns.
	 * But it shouldn't really fail to convert pfns back...
	 */
	if (WARN_ON(IS_ERR(pages)))
		goto out;
	for (i = 0; i < vec->nr_frames; i++)
		put_page(pages[i]);
	vec->got_ref = false;
out:
	vec->nr_frames = 0;
}
EXPORT_SYMBOL(put_vaddr_frames);

/**
 * frame_vector_to_pages - convert frame vector to contain page pointers
 * @vec:	frame vector to convert
 *
 * Convert @vec to contain array of page pointers.  If the conversion is
 * successful, return 0. Otherwise return an error. Note that we do not grab
 * page references for the page structures.
 */
int frame_vector_to_pages(struct frame_vector *vec)
{
	int i;
	unsigned long *nums;
	struct page **pages;

	if (!vec->is_pfns)
		return 0;
	nums = frame_vector_pfns(vec);
	for (i = 0; i < vec->nr_frames; i++)
		if (!pfn_valid(nums[i]))
			return -EINVAL;
	pages = (struct page **)nums;
	for (i = 0; i < vec->nr_frames; i++)
		pages[i] = pfn_to_page(nums[i]);
	vec->is_pfns = false;
	return 0;
}
EXPORT_SYMBOL(frame_vector_to_pages);

/**
 * frame_vector_to_pfns - convert frame vector to contain pfns
 * @vec:	frame vector to convert
 *
 * Convert @vec to contain array of pfns.
 */
void frame_vector_to_pfns(struct frame_vector *vec)
{
	int i;
	unsigned long *nums;
	struct page **pages;

	if (vec->is_pfns)
		return;
	pages = (struct page **)(vec->ptrs);
	nums = (unsigned long *)pages;
	for (i = 0; i < vec->nr_frames; i++)
		nums[i] = page_to_pfn(pages[i]);
	vec->is_pfns = true;
}
EXPORT_SYMBOL(frame_vector_to_pfns);

/**
 * frame_vector_create() - allocate & initialize structure for pinned pfns
 * @nr_frames:	number of pfns slots we should reserve
 *
 * Allocate and initialize struct pinned_pfns to be able to hold @nr_pfns
 * pfns.
 */
struct frame_vector *frame_vector_create(unsigned int nr_frames)
{
	struct frame_vector *vec;
	int size = sizeof(struct frame_vector) + sizeof(void *) * nr_frames;

	if (WARN_ON_ONCE(nr_frames == 0))
		return NULL;
	/*
	 * This is absurdly high. It's here just to avoid strange effects when
	 * arithmetics overflows.
	 */
	if (WARN_ON_ONCE(nr_frames > INT_MAX / sizeof(void *) / 2))
		return NULL;
	/*
	 * Avoid higher order allocations, use vmalloc instead. It should
	 * be rare anyway.
	 */
	vec = kvmalloc(size, GFP_KERNEL);
	if (!vec)
		return NULL;
	vec->nr_allocated = nr_frames;
	vec->nr_frames = 0;
	return vec;
}
EXPORT_SYMBOL(frame_vector_create);

/**
 * frame_vector_destroy() - free memory allocated to carry frame vector
 * @vec:	Frame vector to free
 *
 * Free structure allocated by frame_vector_create() to carry frames.
 */
void frame_vector_destroy(struct frame_vector *vec)
{
	/* Make sure put_vaddr_frames() got called properly... */
	VM_BUG_ON(vec->nr_frames > 0);
	kvfree(vec);
}
EXPORT_SYMBOL(frame_vector_destroy);<|MERGE_RESOLUTION|>--- conflicted
+++ resolved
@@ -71,16 +71,10 @@
 	if (!(vma->vm_flags & (VM_IO | VM_PFNMAP))) {
 		vec->got_ref = true;
 		vec->is_pfns = false;
-<<<<<<< HEAD
-		ret = get_user_pages_locked(current, mm, start, nr_frames,
-			gup_flags, (struct page **)(vec->ptrs), &locked);
-		goto out;
-=======
 		ret = get_user_pages_locked(start, nr_frames,
 			gup_flags, (struct page **)(vec->ptrs), &locked);
 		if (likely(ret > 0))
 			goto out;
->>>>>>> 286cd8c7
 	}
 
 	/* This used to (racily) return non-refcounted pfns. Let people know */
