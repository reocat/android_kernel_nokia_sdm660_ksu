
menu "Memory Management options"

config SELECT_MEMORY_MODEL
	def_bool y
	depends on ARCH_SELECT_MEMORY_MODEL

choice
	prompt "Memory model"
	depends on SELECT_MEMORY_MODEL
	default DISCONTIGMEM_MANUAL if ARCH_DISCONTIGMEM_DEFAULT
	default SPARSEMEM_MANUAL if ARCH_SPARSEMEM_DEFAULT
	default FLATMEM_MANUAL

config FLATMEM_MANUAL
	bool "Flat Memory"
	depends on !(ARCH_DISCONTIGMEM_ENABLE || ARCH_SPARSEMEM_ENABLE) || ARCH_FLATMEM_ENABLE
	help
	  This option allows you to change some of the ways that
	  Linux manages its memory internally.  Most users will
	  only have one option here: FLATMEM.  This is normal
	  and a correct option.

	  Some users of more advanced features like NUMA and
	  memory hotplug may have different options here.
	  DISCONTIGMEM is a more mature, better tested system,
	  but is incompatible with memory hotplug and may suffer
	  decreased performance over SPARSEMEM.  If unsure between
	  "Sparse Memory" and "Discontiguous Memory", choose
	  "Discontiguous Memory".

	  If unsure, choose this option (Flat Memory) over any other.

config DISCONTIGMEM_MANUAL
	bool "Discontiguous Memory"
	depends on ARCH_DISCONTIGMEM_ENABLE
	help
	  This option provides enhanced support for discontiguous
	  memory systems, over FLATMEM.  These systems have holes
	  in their physical address spaces, and this option provides
	  more efficient handling of these holes.  However, the vast
	  majority of hardware has quite flat address spaces, and
	  can have degraded performance from the extra overhead that
	  this option imposes.

	  Many NUMA configurations will have this as the only option.

	  If unsure, choose "Flat Memory" over this option.

config SPARSEMEM_MANUAL
	bool "Sparse Memory"
	depends on ARCH_SPARSEMEM_ENABLE
	help
	  This will be the only option for some systems, including
	  memory hotplug systems.  This is normal.

	  For many other systems, this will be an alternative to
	  "Discontiguous Memory".  This option provides some potential
	  performance benefits, along with decreased code complexity,
	  but it is newer, and more experimental.

	  If unsure, choose "Discontiguous Memory" or "Flat Memory"
	  over this option.

endchoice

config DISCONTIGMEM
	def_bool y
	depends on (!SELECT_MEMORY_MODEL && ARCH_DISCONTIGMEM_ENABLE) || DISCONTIGMEM_MANUAL

config SPARSEMEM
	def_bool y
	depends on (!SELECT_MEMORY_MODEL && ARCH_SPARSEMEM_ENABLE) || SPARSEMEM_MANUAL

config FLATMEM
	def_bool y
	depends on (!DISCONTIGMEM && !SPARSEMEM) || FLATMEM_MANUAL

config FLAT_NODE_MEM_MAP
	def_bool y
	depends on !SPARSEMEM

#
# Both the NUMA code and DISCONTIGMEM use arrays of pg_data_t's
# to represent different areas of memory.  This variable allows
# those dependencies to exist individually.
#
config NEED_MULTIPLE_NODES
	def_bool y
	depends on DISCONTIGMEM || NUMA

config HAVE_MEMORY_PRESENT
	def_bool y
	depends on ARCH_HAVE_MEMORY_PRESENT || SPARSEMEM

#
# SPARSEMEM_EXTREME (which is the default) does some bootmem
# allocations when memory_present() is called.  If this cannot
# be done on your architecture, select this option.  However,
# statically allocating the mem_section[] array can potentially
# consume vast quantities of .bss, so be careful.
#
# This option will also potentially produce smaller runtime code
# with gcc 3.4 and later.
#
config SPARSEMEM_STATIC
	bool

#
# Architecture platforms which require a two level mem_section in SPARSEMEM
# must select this option. This is usually for architecture platforms with
# an extremely sparse physical address space.
#
config SPARSEMEM_EXTREME
	def_bool y
	depends on SPARSEMEM && !SPARSEMEM_STATIC

config SPARSEMEM_VMEMMAP_ENABLE
	bool

config SPARSEMEM_VMEMMAP
	bool "Sparse Memory virtual memmap"
	depends on SPARSEMEM && SPARSEMEM_VMEMMAP_ENABLE
	default y
	help
	 SPARSEMEM_VMEMMAP uses a virtually mapped memmap to optimise
	 pfn_to_page and page_to_pfn operations.  This is the most
	 efficient option when sufficient kernel resources are available.

config HAVE_MEMBLOCK
	bool

config HAVE_MEMBLOCK_NODE_MAP
	bool

config HAVE_MEMBLOCK_PHYS_MAP
	bool

config HAVE_GENERIC_GUP
	bool

config ARCH_DISCARD_MEMBLOCK
	bool

config NO_BOOTMEM
	bool

config MEMORY_ISOLATION
	bool

#
# Only be set on architectures that have completely implemented memory hotplug
# feature. If you are not sure, don't touch it.
#
config HAVE_BOOTMEM_INFO_NODE
	def_bool n

# eventually, we can have this option just 'select SPARSEMEM'
config MEMORY_HOTPLUG
	bool "Allow for memory hot-add"
	depends on SPARSEMEM || X86_64_ACPI_NUMA
	depends on ARCH_ENABLE_MEMORY_HOTPLUG
<<<<<<< HEAD
	depends on (IA64 || X86 || PPC_BOOK3S_64 || SUPERH || S390 || ARM64)
=======
	depends on ARM64
>>>>>>> 286cd8c7

config MEMORY_HOTPLUG_SPARSE
	def_bool y
	depends on SPARSEMEM && MEMORY_HOTPLUG

config MEMORY_HOTPLUG_DEFAULT_ONLINE
        bool "Online the newly added memory blocks by default"
        default n
        depends on MEMORY_HOTPLUG
        help
	  This option sets the default policy setting for memory hotplug
	  onlining policy (/sys/devices/system/memory/auto_online_blocks) which
	  determines what happens to newly added memory regions. Policy setting
	  can always be changed at runtime.
	  See Documentation/memory-hotplug.txt for more information.

	  Say Y here if you want all hot-plugged memory blocks to appear in
	  'online' state by default.
	  Say N here if you want the default policy to keep all hot-plugged
	  memory blocks in 'offline' state.

config MEMORY_HOTPLUG_MOVABLE_NODE
        bool "Add hot-added memory blocks to ZONE_MOVABLE type"
        default n
        depends on MEMORY_HOTPLUG
        depends on QCOM_MEM_OFFLINE
        help
	  When onlining memory blocks, this option helps to add the target
	  memory block to ZONE_MOVABLE zone type. For successful offlining,
	  these memory blocks should belong to 'ZONE_MOVABLE' since it carries
	  only movable pages. When this option is not set, the default zone
	  policy is to add the blocks to 'ZONE_NORMAL' which may pin pages.

	  See Documentation/memory-hotplug.txt for more information.

	  Say Y here if you want all hot-added memory blocks to be added to
	  'ZONE_MOVABLE' type.state by default.
	  Say N here if you want the default policy to add all hot-added
	  memory blocks in 'ZONE_NORMAL' type.

config MEMORY_HOTREMOVE
	bool "Allow for memory hot remove"
	select MEMORY_ISOLATION
	select HAVE_BOOTMEM_INFO_NODE if (X86_64 || PPC64)
	depends on MEMORY_HOTPLUG && ARCH_ENABLE_MEMORY_HOTREMOVE
	depends on MIGRATION

# Heavily threaded applications may benefit from splitting the mm-wide
# page_table_lock, so that faults on different parts of the user address
# space can be handled with less contention: split it at this NR_CPUS.
# Default to 4 for wider testing, though 8 might be more appropriate.
# ARM's adjust_pte (unused if VIPT) depends on mm-wide page_table_lock.
# PA-RISC 7xxx's spinlock_t would enlarge struct page from 32 to 44 bytes.
# DEBUG_SPINLOCK and DEBUG_LOCK_ALLOC spinlock_t also enlarge struct page.
#
config SPLIT_PTLOCK_CPUS
	int
	default "999999" if !MMU
	default "999999" if ARM && !CPU_CACHE_VIPT
	default "999999" if PARISC && !PA20
	default "4"

config ARCH_ENABLE_SPLIT_PMD_PTLOCK
	bool

#
# support for memory balloon
config MEMORY_BALLOON
	bool

#
# support for memory balloon compaction
config BALLOON_COMPACTION
	bool "Allow for balloon memory compaction/migration"
	def_bool y
	depends on COMPACTION && MEMORY_BALLOON
	help
	  Memory fragmentation introduced by ballooning might reduce
	  significantly the number of 2MB contiguous memory blocks that can be
	  used within a guest, thus imposing performance penalties associated
	  with the reduced number of transparent huge pages that could be used
	  by the guest workload. Allowing the compaction & migration for memory
	  pages enlisted as being part of memory balloon devices avoids the
	  scenario aforementioned and helps improving memory defragmentation.

#
# support for memory compaction
config COMPACTION
	bool "Allow for memory compaction"
	def_bool y
	select MIGRATION
	depends on MMU
	help
          Compaction is the only memory management component to form
          high order (larger physically contiguous) memory blocks
          reliably. The page allocator relies on compaction heavily and
          the lack of the feature can lead to unexpected OOM killer
          invocations for high order memory requests. You shouldn't
          disable this option unless there really is a strong reason for
          it and then we would be really interested to hear about that at
          linux-mm@kvack.org.

#
# support for page migration
#
config MIGRATION
	bool "Page migration"
	def_bool y
	depends on (NUMA || ARCH_ENABLE_MEMORY_HOTREMOVE || COMPACTION || CMA) && MMU
	help
	  Allows the migration of the physical location of pages of processes
	  while the virtual addresses are not changed. This is useful in
	  two situations. The first is on NUMA systems to put pages nearer
	  to the processors accessing. The second is when allocating huge
	  pages as migration can relocate pages to satisfy a huge page
	  allocation instead of reclaiming.

config ARCH_ENABLE_HUGEPAGE_MIGRATION
	bool

config ARCH_ENABLE_THP_MIGRATION
	bool

config PHYS_ADDR_T_64BIT
	def_bool 64BIT

config BOUNCE
	bool "Enable bounce buffers"
	default y
	depends on BLOCK && MMU && (ZONE_DMA || HIGHMEM)
	help
	  Enable bounce buffers for devices that cannot access
	  the full range of memory available to the CPU. Enabled
	  by default when ZONE_DMA or HIGHMEM is selected, but you
	  may say n to override this.

config NR_QUICK
	int
	depends on QUICKLIST
	default "1"

config VIRT_TO_BUS
	bool
	help
	  An architecture should select this if it implements the
	  deprecated interface virt_to_bus().  All new architectures
	  should probably not select this.


config MMU_NOTIFIER
	bool
	select SRCU

config KSM
	bool "Enable KSM for page merging"
	depends on MMU
	help
	  Enable Kernel Samepage Merging: KSM periodically scans those areas
	  of an application's address space that an app has advised may be
	  mergeable.  When it finds pages of identical content, it replaces
	  the many instances by a single page with that content, so
	  saving memory until one or another app needs to modify the content.
	  Recommended for use with KVM, or with other duplicative applications.
	  See Documentation/vm/ksm.rst for more information: KSM is inactive
	  until a program has madvised that an area is MADV_MERGEABLE, and
	  root has set /sys/kernel/mm/ksm/run to 1 (if CONFIG_SYSFS is set).

config DEFAULT_MMAP_MIN_ADDR
        int "Low address space to protect from user allocation"
	depends on MMU
        default 4096
        help
	  This is the portion of low virtual memory which should be protected
	  from userspace allocation.  Keeping a user from writing to low pages
	  can help reduce the impact of kernel NULL pointer bugs.

	  For most ia64, ppc64 and x86 users with lots of address space
	  a value of 65536 is reasonable and should cause no problems.
	  On arm and other archs it should not be higher than 32768.
	  Programs which use vm86 functionality or have some need to map
	  this low address space will need CAP_SYS_RAWIO or disable this
	  protection by setting the value to 0.

	  This value can be changed after boot using the
	  /proc/sys/vm/mmap_min_addr tunable.

config ARCH_SUPPORTS_MEMORY_FAILURE
	bool

config MEMORY_FAILURE
	depends on MMU
	depends on ARCH_SUPPORTS_MEMORY_FAILURE
	bool "Enable recovery from hardware memory errors"
	select MEMORY_ISOLATION
	select RAS
	help
	  Enables code to recover from some memory failures on systems
	  with MCA recovery. This allows a system to continue running
	  even when some of its memory has uncorrected errors. This requires
	  special hardware support and typically ECC memory.

config HWPOISON_INJECT
	tristate "HWPoison pages injector"
	depends on MEMORY_FAILURE && DEBUG_KERNEL && PROC_FS
	select PROC_PAGE_MONITOR

config NOMMU_INITIAL_TRIM_EXCESS
	int "Turn on mmap() excess space trimming before booting"
	depends on !MMU
	default 1
	help
	  The NOMMU mmap() frequently needs to allocate large contiguous chunks
	  of memory on which to store mappings, but it can only ask the system
	  allocator for chunks in 2^N*PAGE_SIZE amounts - which is frequently
	  more than it requires.  To deal with this, mmap() is able to trim off
	  the excess and return it to the allocator.

	  If trimming is enabled, the excess is trimmed off and returned to the
	  system allocator, which can cause extra fragmentation, particularly
	  if there are a lot of transient processes.

	  If trimming is disabled, the excess is kept, but not used, which for
	  long-term mappings means that the space is wasted.

	  Trimming can be dynamically controlled through a sysctl option
	  (/proc/sys/vm/nr_trim_pages) which specifies the minimum number of
	  excess pages there must be before trimming should occur, or zero if
	  no trimming is to occur.

	  This option specifies the initial value of this option.  The default
	  of 1 says that all excess pages should be trimmed.

	  See Documentation/nommu-mmap.txt for more information.

config TRANSPARENT_HUGEPAGE
	bool "Transparent Hugepage Support"
	depends on HAVE_ARCH_TRANSPARENT_HUGEPAGE
	select COMPACTION
	select RADIX_TREE_MULTIORDER
	help
	  Transparent Hugepages allows the kernel to use huge pages and
	  huge tlb transparently to the applications whenever possible.
	  This feature can improve computing performance to certain
	  applications by speeding up page faults during memory
	  allocation, by reducing the number of tlb misses and by speeding
	  up the pagetable walking.

	  If memory constrained on embedded, you may want to say N.

choice
	prompt "Transparent Hugepage Support sysfs defaults"
	depends on TRANSPARENT_HUGEPAGE
	default TRANSPARENT_HUGEPAGE_ALWAYS
	help
	  Selects the sysfs defaults for Transparent Hugepage Support.

	config TRANSPARENT_HUGEPAGE_ALWAYS
		bool "always"
	help
	  Enabling Transparent Hugepage always, can increase the
	  memory footprint of applications without a guaranteed
	  benefit but it will work automatically for all applications.

	config TRANSPARENT_HUGEPAGE_MADVISE
		bool "madvise"
	help
	  Enabling Transparent Hugepage madvise, will only provide a
	  performance improvement benefit to the applications using
	  madvise(MADV_HUGEPAGE) but it won't risk to increase the
	  memory footprint of applications without a guaranteed
	  benefit.
endchoice

config ARCH_WANTS_THP_SWAP
       def_bool n

config THP_SWAP
	def_bool y
	depends on TRANSPARENT_HUGEPAGE && ARCH_WANTS_THP_SWAP && SWAP
	help
	  Swap transparent huge pages in one piece, without splitting.
	  XXX: For now, swap cluster backing transparent huge page
	  will be split after swapout.

	  For selection by architectures with reasonable THP sizes.

config	TRANSPARENT_HUGE_PAGECACHE
	def_bool y
	depends on TRANSPARENT_HUGEPAGE

#
# UP and nommu archs use km based percpu allocator
#
config NEED_PER_CPU_KM
	depends on !SMP
	bool
	default y

config CLEANCACHE
	bool "Enable cleancache driver to cache clean pages if tmem is present"
	default n
	help
	  Cleancache can be thought of as a page-granularity victim cache
	  for clean pages that the kernel's pageframe replacement algorithm
	  (PFRA) would like to keep around, but can't since there isn't enough
	  memory.  So when the PFRA "evicts" a page, it first attempts to use
	  cleancache code to put the data contained in that page into
	  "transcendent memory", memory that is not directly accessible or
	  addressable by the kernel and is of unknown and possibly
	  time-varying size.  And when a cleancache-enabled
	  filesystem wishes to access a page in a file on disk, it first
	  checks cleancache to see if it already contains it; if it does,
	  the page is copied into the kernel and a disk access is avoided.
	  When a transcendent memory driver is available (such as zcache or
	  Xen transcendent memory), a significant I/O reduction
	  may be achieved.  When none is available, all cleancache calls
	  are reduced to a single pointer-compare-against-NULL resulting
	  in a negligible performance hit.

	  If unsure, say Y to enable cleancache

config FRONTSWAP
	bool "Enable frontswap to cache swap pages if tmem is present"
	depends on SWAP
	default n
	help
	  Frontswap is so named because it can be thought of as the opposite
	  of a "backing" store for a swap device.  The data is stored into
	  "transcendent memory", memory that is not directly accessible or
	  addressable by the kernel and is of unknown and possibly
	  time-varying size.  When space in transcendent memory is available,
	  a significant swap I/O reduction may be achieved.  When none is
	  available, all frontswap calls are reduced to a single pointer-
	  compare-against-NULL resulting in a negligible performance hit
	  and swap data is stored as normal on the matching swap device.

	  If unsure, say Y to enable frontswap.

config CMA
	bool "Contiguous Memory Allocator"
	depends on HAVE_MEMBLOCK && MMU
	select MIGRATION
	select MEMORY_ISOLATION
	help
	  This enables the Contiguous Memory Allocator which allows other
	  subsystems to allocate big physically-contiguous blocks of memory.
	  CMA reserves a region of memory and allows only movable pages to
	  be allocated from it. This way, the kernel can use the memory for
	  pagecache and when a subsystem requests for contiguous area, the
	  allocated pages are migrated away to serve the contiguous request.

	  If unsure, say "n".

config CMA_DEBUG
	bool "CMA debug messages (DEVELOPMENT)"
	depends on DEBUG_KERNEL && CMA
	help
	  Turns on debug messages in CMA.  This produces KERN_DEBUG
	  messages for every CMA call as well as various messages while
	  processing calls such as dma_alloc_from_contiguous().
	  This option does not affect warning and error messages.

config CMA_DEBUGFS
	bool "CMA debugfs interface"
	depends on CMA && DEBUG_FS
	help
	  Turns on the DebugFS interface for CMA.

config  CMA_ALLOW_WRITE_DEBUGFS
	depends on CMA_DEBUGFS
	bool "Allow CMA debugfs write"
	help
	  Say 'y' here to allow the CMA debugfs write.
	  CMA debugfs write could be risky as it allows
	  cma allocation, so it is not recommended to
	  enable this option on any production device.

config CMA_AREAS
	int "Maximum count of the CMA areas"
	depends on CMA
	default 7
	help
	  CMA allows to create CMA areas for particular purpose, mainly,
	  used as device private area. This parameter sets the maximum
	  number of CMA area in the system.

	  If unsure, leave the default value "7".

config MEM_SOFT_DIRTY
	bool "Track memory changes"
	depends on CHECKPOINT_RESTORE && HAVE_ARCH_SOFT_DIRTY && PROC_FS
	select PROC_PAGE_MONITOR
	help
	  This option enables memory changes tracking by introducing a
	  soft-dirty bit on pte-s. This bit it set when someone writes
	  into a page just as regular dirty bit, but unlike the latter
	  it can be cleared by hands.

	  See Documentation/admin-guide/mm/soft-dirty.rst for more details.

config ZSWAP
	bool "Compressed cache for swap pages (EXPERIMENTAL)"
	depends on FRONTSWAP && CRYPTO=y
	select CRYPTO_LZO
	select ZPOOL
	default n
	help
	  A lightweight compressed cache for swap pages.  It takes
	  pages that are in the process of being swapped out and attempts to
	  compress them into a dynamically allocated RAM-based memory pool.
	  This can result in a significant I/O reduction on swap device and,
	  in the case where decompressing from RAM is faster that swap device
	  reads, can also improve workload performance.

	  This is marked experimental because it is a new feature (as of
	  v3.11) that interacts heavily with memory reclaim.  While these
	  interactions don't cause any known issues on simple memory setups,
	  they have not be fully explored on the large set of potential
	  configurations and workloads that exist.

config ZPOOL
	tristate "Common API for compressed memory storage"
	default n
	help
	  Compressed memory storage API.  This allows using either zbud or
	  zsmalloc.

config ZBUD
	tristate "Low (Up to 2x) density storage for compressed pages"
	default n
	help
	  A special purpose allocator for storing compressed pages.
	  It is designed to store up to two compressed pages per physical
	  page.  While this design limits storage density, it has simple and
	  deterministic reclaim properties that make it preferable to a higher
	  density approach when reclaim will be used.

config Z3FOLD
	tristate "Up to 3x density storage for compressed pages"
	depends on ZPOOL
	default n
	help
	  A special purpose allocator for storing compressed pages.
	  It is designed to store up to three compressed pages per physical
	  page. It is a ZBUD derivative so the simplicity and determinism are
	  still there.

config ZSMALLOC
	tristate "Memory allocator for compressed pages"
	depends on MMU
	default n
	help
	  zsmalloc is a slab-based memory allocator designed to store
	  compressed RAM pages.  zsmalloc uses virtual memory mapping
	  in order to reduce fragmentation.  However, this results in a
	  non-standard allocator interface where a handle, not a pointer, is
	  returned by an alloc().  This handle must be mapped in order to
	  access the allocated space.

config PGTABLE_MAPPING
	bool "Use page table mapping to access object in zsmalloc"
	depends on ZSMALLOC
	help
	  By default, zsmalloc uses a copy-based object mapping method to
	  access allocations that span two pages. However, if a particular
	  architecture (ex, ARM) performs VM mapping faster than copying,
	  then you should select this. This causes zsmalloc to use page table
	  mapping rather than copying for object mapping.

	  You can check speed with zsmalloc benchmark:
	  https://github.com/spartacus06/zsmapbench

config ZSMALLOC_STAT
	bool "Export zsmalloc statistics"
	depends on ZSMALLOC
	select DEBUG_FS
	help
	  This option enables code in the zsmalloc to collect various
	  statistics about whats happening in zsmalloc and exports that
	  information to userspace via debugfs.
	  If unsure, say N.

config VMAP_LAZY_PURGING_FACTOR
	int "multiplier to the size of purged vmap areas"
	default "8" if ARM
	default "32"
	help
	  It is used as a multiplier to the max VA pages purged in a
	  single attempt. For 32-bit in order to reduce fragmentation
	  of vmalloc space, we decrease the default value to "8".

<<<<<<< HEAD
=======
config MM_EVENT_STAT
	bool "Track per-process MM event"
	depends on MMU
	help
	  This option enables per-process mm event stat(e.g., fault, reclaim,
	  compaction and so on ) with some interval(Default is 0.5sec).
	  Admin can see the stat from trace file via debugfs(e.g.,
	  /sys/kernel/debug/tracing/trace)

	  It includes max/average memory allocation latency for the interval
	  as well as event count so that admin can see what happens in VM side
	  (how many each event happens and how much processes spent time for
	  the MM event). If it's too large, that would be not good situation.

	  System can dump the trace into bugreport when user allows the dump.
>>>>>>> 286cd8c7

config GENERIC_EARLY_IOREMAP
	bool

config MAX_STACK_SIZE_MB
	int "Maximum user stack size for 32-bit processes (MB)"
	default 80
	range 8 2048
	depends on STACK_GROWSUP && (!64BIT || COMPAT)
	help
	  This is the maximum stack size in Megabytes in the VM layout of 32-bit
	  user processes when the stack grows upwards (currently only on parisc
	  arch). The stack will be located at the highest memory address minus
	  the given value, unless the RLIMIT_STACK hard limit is changed to a
	  smaller value in which case that is used.

	  A sane initial value is 80 MB.

<<<<<<< HEAD
config ZCACHE
       bool "Compressed cache for file pages (EXPERIMENTAL)"
       depends on CRYPTO && CLEANCACHE
       select CRYPTO_LZO
       select ZBUD
       default n
       help
         A compressed cache for file pages.
         It takes active file pages that are in the process of being reclaimed
         and attempts to compress them into a dynamically allocated RAM-based
         memory pool.

         If this process is successful, when those file pages needed again, the
         I/O reading operation was avoided. This results in a significant performance
         gains under memory pressure for systems full with file pages.

=======
>>>>>>> 286cd8c7
config BALANCE_ANON_FILE_RECLAIM
	bool "During reclaim treat anon and file backed pages equally"
	depends on SWAP
	help
	  When performing memory reclaim treat anonymous and file backed pages
	  equally.
	  Swapping anonymous pages out to memory can be efficient enough to justify
	  treating anonymous and file backed pages equally.
<<<<<<< HEAD

config KSWAPD_CPU_AFFINITY_MASK
	string "kswapd cpu affinity mask"
	depends on SMP
	help
	  Set the cpu affinity for the kswapd task.
	  There can be power benefits on certain targets when limiting kswapd
	  to run only on certain cores.
	  The cpu affinity bitmask is represented by a hex string where commas
	  group hex digits into chunks.  Each chunk defines exactly 32 bits of
	  the resultant bitmask.
	  For example to limit kswapd to the first 4 cores use the following:
	  CONFIG_KSWAPD_CPU_AFFINITY_MASK="f"

# For architectures that support deferred memory initialisation
config ARCH_SUPPORTS_DEFERRED_STRUCT_PAGE_INIT
	bool
=======
>>>>>>> 286cd8c7

config DEFERRED_STRUCT_PAGE_INIT
	bool "Defer initialisation of struct pages to kthreads"
	default n
<<<<<<< HEAD
	depends on ARCH_SUPPORTS_DEFERRED_STRUCT_PAGE_INIT
	depends on MEMORY_HOTPLUG
	depends on !NEED_PER_CPU_KM
=======
	depends on NO_BOOTMEM
	depends on SPARSEMEM
	depends on !NEED_PER_CPU_KM
	depends on 64BIT
>>>>>>> 286cd8c7
	help
	  Ordinarily all struct pages are initialised during early boot in a
	  single thread. On very large machines this can take a considerable
	  amount of time. If this option is set, large machines will bring up
	  a subset of memmap at boot and then initialise the rest in parallel
	  by starting one-off "pgdatinitX" kernel thread for each node X. This
	  has a potential performance impact on processes running early in the
	  lifetime of the system until these kthreads finish the
	  initialisation.

config IDLE_PAGE_TRACKING
	bool "Enable idle page tracking"
	depends on SYSFS && MMU
	select PAGE_EXTENSION if !64BIT
	help
	  This feature allows to estimate the amount of user pages that have
	  not been touched during a given period of time. This information can
	  be useful to tune memory cgroup limits and/or for job placement
	  within a compute cluster.

	  See Documentation/admin-guide/mm/idle_page_tracking.rst for
	  more details.

# arch_add_memory() comprehends device memory
config ARCH_HAS_ZONE_DEVICE
	bool

config ZONE_DEVICE
	bool "Device memory (pmem, HMM, etc...) hotplug support"
	depends on MEMORY_HOTPLUG
	depends on MEMORY_HOTREMOVE
	depends on SPARSEMEM_VMEMMAP
	depends on ARCH_HAS_ZONE_DEVICE
	select RADIX_TREE_MULTIORDER

	help
	  Device memory hotplug support allows for establishing pmem,
	  or other device driver discovered memory regions, in the
	  memmap. This allows pfn_to_page() lookups of otherwise
	  "device-physical" addresses which is needed for using a DAX
	  mapping in an O_DIRECT operation, among other things.

	  If FS_DAX is enabled, then say Y.

config ARCH_HAS_HMM
	bool
	default y
	depends on (X86_64 || PPC64)
	depends on ZONE_DEVICE
	depends on MMU && 64BIT
	depends on MEMORY_HOTPLUG
	depends on MEMORY_HOTREMOVE
	depends on SPARSEMEM_VMEMMAP

config MIGRATE_VMA_HELPER
	bool

config DEV_PAGEMAP_OPS
	bool

config HMM
	bool
	select MMU_NOTIFIER
	select MIGRATE_VMA_HELPER

config HMM_MIRROR
	bool "HMM mirror CPU page table into a device page table"
	depends on ARCH_HAS_HMM
	select HMM
	help
	  Select HMM_MIRROR if you want to mirror range of the CPU page table of a
	  process into a device page table. Here, mirror means "keep synchronized".
	  Prerequisites: the device must provide the ability to write-protect its
	  page tables (at PAGE_SIZE granularity), and must be able to recover from
	  the resulting potential page faults.

config DEVICE_PRIVATE
	bool "Unaddressable device memory (GPU memory, ...)"
	depends on ARCH_HAS_HMM
	select HMM
	select DEV_PAGEMAP_OPS

	help
	  Allows creation of struct pages to represent unaddressable device
	  memory; i.e., memory that is only accessible from the device (or
	  group of devices). You likely also want to select HMM_MIRROR.

config DEVICE_PUBLIC
	bool "Addressable device memory (like GPU memory)"
	depends on ARCH_HAS_HMM
	select HMM
	select DEV_PAGEMAP_OPS

	help
	  Allows creation of struct pages to represent addressable device
	  memory; i.e., memory that is accessible from both the device and
	  the CPU

config FRAME_VECTOR
	bool

<<<<<<< HEAD
config FORCE_ALLOC_FROM_DMA_ZONE
	bool "Force certain memory allocators to always return ZONE_DMA memory"
	depends on ZONE_DMA
	help
	  Ensure certain memory allocators always return memory from ZONE_DMA.
	  This option helps ensure that clients who require ZONE_DMA memory are
	  always using ZONE_DMA memory.

	  If unsure, say "n".
=======
config ARCH_USES_HIGH_VMA_FLAGS
	bool
config ARCH_HAS_PKEYS
	bool

config PERCPU_STATS
	bool "Collect percpu memory statistics"
	default n
	help
	  This feature collects and exposes statistics via debugfs. The
	  information includes global and per chunk statistics, which can
	  be used to help understand percpu memory usage.

config ARCH_SUPPORTS_SPECULATIVE_PAGE_FAULT
       def_bool n

config SPECULATIVE_PAGE_FAULT
       bool "Speculative page faults"
       default y
       depends on ARCH_SUPPORTS_SPECULATIVE_PAGE_FAULT
       depends on MMU && SMP
       help
         Try to handle user space page faults without holding the mmap_sem.

	 This should allow better concurrency for massively threaded process
	 since the page fault handler will not wait for other threads memory
	 layout change to be done, assuming that this change is done in another
	 part of the process's memory space. This type of page fault is named
	 speculative page fault.

	 If the speculative page fault fails because of a concurrency is
	 detected or because underlying PMD or PTE tables are not yet
	 allocating, it is failing its processing and a classic page fault
	 is then tried.

config HAVE_USERSPACE_LOW_MEMORY_KILLER
	bool "Have userspace low memory killer"
	default n
	help
	  The page allocator cannot directly call into a
	  userspace low memory killer as it can call into the OOM killer.
	  Therefore, add a timeout mechanism to give the userspace
	  low memory killer a chance to run.

config GUP_BENCHMARK
	bool "Enable infrastructure for get_user_pages_fast() benchmarking"
	default n
	help
	  Provides /sys/kernel/debug/gup_benchmark that helps with testing
	  performance of get_user_pages_fast().

	  See tools/testing/selftests/vm/gup_benchmark.c

config ARCH_HAS_PTE_SPECIAL
	bool

endmenu
>>>>>>> 286cd8c7

config PROCESS_RECLAIM
	bool "Enable process reclaim"
	depends on PROC_FS
<<<<<<< HEAD
	default n
=======
	default y
>>>>>>> 286cd8c7
	help
	 It allows to reclaim pages of the process by /proc/pid/reclaim.

	 (echo file > /proc/PID/reclaim) reclaims file-backed pages only.
	 (echo anon > /proc/PID/reclaim) reclaims anonymous pages only.
	 (echo all > /proc/PID/reclaim) reclaims all pages.

	 (echo addr size-byte > /proc/PID/reclaim) reclaims pages in
	 (addr, addr + size-bytes) of the process.

<<<<<<< HEAD
	 Any other vaule is ignored.
=======
	 Any other value is ignored.

config FORCE_ALLOC_FROM_DMA_ZONE
	bool "Force certain memory allocators to always return ZONE_DMA32 memory"
	depends on ZONE_DMA32
	help
	  Ensure certain memory allocators always return memory from ZONE_DMA32.
	  This option helps ensure that clients who require ZONE_DMA32 memory are
	  always using ZONE_DMA32 memory.

	  If unsure, say "n".
>>>>>>> 286cd8c7
<|MERGE_RESOLUTION|>--- conflicted
+++ resolved
@@ -160,11 +160,7 @@
 	bool "Allow for memory hot-add"
 	depends on SPARSEMEM || X86_64_ACPI_NUMA
 	depends on ARCH_ENABLE_MEMORY_HOTPLUG
-<<<<<<< HEAD
-	depends on (IA64 || X86 || PPC_BOOK3S_64 || SUPERH || S390 || ARM64)
-=======
 	depends on ARM64
->>>>>>> 286cd8c7
 
 config MEMORY_HOTPLUG_SPARSE
 	def_bool y
@@ -656,8 +652,6 @@
 	  single attempt. For 32-bit in order to reduce fragmentation
 	  of vmalloc space, we decrease the default value to "8".
 
-<<<<<<< HEAD
-=======
 config MM_EVENT_STAT
 	bool "Track per-process MM event"
 	depends on MMU
@@ -673,7 +667,6 @@
 	  the MM event). If it's too large, that would be not good situation.
 
 	  System can dump the trace into bugreport when user allows the dump.
->>>>>>> 286cd8c7
 
 config GENERIC_EARLY_IOREMAP
 	bool
@@ -692,25 +685,6 @@
 
 	  A sane initial value is 80 MB.
 
-<<<<<<< HEAD
-config ZCACHE
-       bool "Compressed cache for file pages (EXPERIMENTAL)"
-       depends on CRYPTO && CLEANCACHE
-       select CRYPTO_LZO
-       select ZBUD
-       default n
-       help
-         A compressed cache for file pages.
-         It takes active file pages that are in the process of being reclaimed
-         and attempts to compress them into a dynamically allocated RAM-based
-         memory pool.
-
-         If this process is successful, when those file pages needed again, the
-         I/O reading operation was avoided. This results in a significant performance
-         gains under memory pressure for systems full with file pages.
-
-=======
->>>>>>> 286cd8c7
 config BALANCE_ANON_FILE_RECLAIM
 	bool "During reclaim treat anon and file backed pages equally"
 	depends on SWAP
@@ -719,40 +693,14 @@
 	  equally.
 	  Swapping anonymous pages out to memory can be efficient enough to justify
 	  treating anonymous and file backed pages equally.
-<<<<<<< HEAD
-
-config KSWAPD_CPU_AFFINITY_MASK
-	string "kswapd cpu affinity mask"
-	depends on SMP
-	help
-	  Set the cpu affinity for the kswapd task.
-	  There can be power benefits on certain targets when limiting kswapd
-	  to run only on certain cores.
-	  The cpu affinity bitmask is represented by a hex string where commas
-	  group hex digits into chunks.  Each chunk defines exactly 32 bits of
-	  the resultant bitmask.
-	  For example to limit kswapd to the first 4 cores use the following:
-	  CONFIG_KSWAPD_CPU_AFFINITY_MASK="f"
-
-# For architectures that support deferred memory initialisation
-config ARCH_SUPPORTS_DEFERRED_STRUCT_PAGE_INIT
-	bool
-=======
->>>>>>> 286cd8c7
 
 config DEFERRED_STRUCT_PAGE_INIT
 	bool "Defer initialisation of struct pages to kthreads"
 	default n
-<<<<<<< HEAD
-	depends on ARCH_SUPPORTS_DEFERRED_STRUCT_PAGE_INIT
-	depends on MEMORY_HOTPLUG
-	depends on !NEED_PER_CPU_KM
-=======
 	depends on NO_BOOTMEM
 	depends on SPARSEMEM
 	depends on !NEED_PER_CPU_KM
 	depends on 64BIT
->>>>>>> 286cd8c7
 	help
 	  Ordinarily all struct pages are initialised during early boot in a
 	  single thread. On very large machines this can take a considerable
@@ -854,17 +802,6 @@
 config FRAME_VECTOR
 	bool
 
-<<<<<<< HEAD
-config FORCE_ALLOC_FROM_DMA_ZONE
-	bool "Force certain memory allocators to always return ZONE_DMA memory"
-	depends on ZONE_DMA
-	help
-	  Ensure certain memory allocators always return memory from ZONE_DMA.
-	  This option helps ensure that clients who require ZONE_DMA memory are
-	  always using ZONE_DMA memory.
-
-	  If unsure, say "n".
-=======
 config ARCH_USES_HIGH_VMA_FLAGS
 	bool
 config ARCH_HAS_PKEYS
@@ -922,16 +859,11 @@
 	bool
 
 endmenu
->>>>>>> 286cd8c7
 
 config PROCESS_RECLAIM
 	bool "Enable process reclaim"
 	depends on PROC_FS
-<<<<<<< HEAD
-	default n
-=======
 	default y
->>>>>>> 286cd8c7
 	help
 	 It allows to reclaim pages of the process by /proc/pid/reclaim.
 
@@ -942,9 +874,6 @@
 	 (echo addr size-byte > /proc/PID/reclaim) reclaims pages in
 	 (addr, addr + size-bytes) of the process.
 
-<<<<<<< HEAD
-	 Any other vaule is ignored.
-=======
 	 Any other value is ignored.
 
 config FORCE_ALLOC_FROM_DMA_ZONE
@@ -955,5 +884,4 @@
 	  This option helps ensure that clients who require ZONE_DMA32 memory are
 	  always using ZONE_DMA32 memory.
 
-	  If unsure, say "n".
->>>>>>> 286cd8c7
+	  If unsure, say "n".