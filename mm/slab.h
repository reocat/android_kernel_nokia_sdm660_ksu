/* SPDX-License-Identifier: GPL-2.0 */
#ifndef MM_SLAB_H
#define MM_SLAB_H
/*
 * Internal slab definitions
 */

#ifdef CONFIG_SLOB
/*
 * Common fields provided in kmem_cache by all slab allocators
 * This struct is either used directly by the allocator (SLOB)
 * or the allocator must include definitions for all fields
 * provided in kmem_cache_common in their definition of kmem_cache.
 *
 * Once we can do anonymous structs (C11 standard) we could put a
 * anonymous struct definition in these allocators so that the
 * separate allocations in the kmem_cache structure of SLAB and
 * SLUB is no longer needed.
 */
struct kmem_cache {
	unsigned int object_size;/* The original size of the object */
	unsigned int size;	/* The aligned/padded/added on size  */
	unsigned int align;	/* Alignment as calculated */
	slab_flags_t flags;	/* Active flags on the slab */
	unsigned int useroffset;/* Usercopy region offset */
	unsigned int usersize;	/* Usercopy region size */
	const char *name;	/* Slab name for sysfs */
	int refcount;		/* Use counter */
	void (*ctor)(void *);	/* Called on object slot creation */
	struct list_head list;	/* List of all slab caches on the system */
};

#endif /* CONFIG_SLOB */

#ifdef CONFIG_SLAB
#include <linux/slab_def.h>
#endif

#ifdef CONFIG_SLUB
#include <linux/slub_def.h>
#endif

#include <linux/memcontrol.h>
#include <linux/fault-inject.h>
#include <linux/kasan.h>
#include <linux/kmemleak.h>
#include <linux/random.h>
#include <linux/sched/mm.h>

/*
 * State of the slab allocator.
 *
 * This is used to describe the states of the allocator during bootup.
 * Allocators use this to gradually bootstrap themselves. Most allocators
 * have the problem that the structures used for managing slab caches are
 * allocated from slab caches themselves.
 */
enum slab_state {
	DOWN,			/* No slab functionality yet */
	PARTIAL,		/* SLUB: kmem_cache_node available */
	PARTIAL_NODE,		/* SLAB: kmalloc size for node struct available */
	UP,			/* Slab caches usable but not all extras yet */
	FULL			/* Everything is working */
};

extern enum slab_state slab_state;

/* The slab cache mutex protects the management structures during changes */
extern struct mutex slab_mutex;

/* The list of all slab caches on the system */
extern struct list_head slab_caches;

/* The slab cache that manages slab cache information */
extern struct kmem_cache *kmem_cache;

/* A table of kmalloc cache names and sizes */
extern const struct kmalloc_info_struct {
	const char *name;
	unsigned int size;
} kmalloc_info[];

#ifndef CONFIG_SLOB
/* Kmalloc array related functions */
void setup_kmalloc_cache_index_table(void);
void create_kmalloc_caches(slab_flags_t);

/* Find the kmalloc slab corresponding for a certain size */
struct kmem_cache *kmalloc_slab(size_t, gfp_t);
#endif


/* Functions provided by the slab allocators */
int __kmem_cache_create(struct kmem_cache *, slab_flags_t flags);

struct kmem_cache *create_kmalloc_cache(const char *name, unsigned int size,
			slab_flags_t flags, unsigned int useroffset,
			unsigned int usersize);
extern void create_boot_cache(struct kmem_cache *, const char *name,
			unsigned int size, slab_flags_t flags,
			unsigned int useroffset, unsigned int usersize);

int slab_unmergeable(struct kmem_cache *s);
struct kmem_cache *find_mergeable(unsigned size, unsigned align,
		slab_flags_t flags, const char *name, void (*ctor)(void *));
#ifndef CONFIG_SLOB
struct kmem_cache *
__kmem_cache_alias(const char *name, unsigned int size, unsigned int align,
		   slab_flags_t flags, void (*ctor)(void *));

slab_flags_t kmem_cache_flags(unsigned int object_size,
	slab_flags_t flags, const char *name,
	void (*ctor)(void *));
#else
static inline struct kmem_cache *
__kmem_cache_alias(const char *name, unsigned int size, unsigned int align,
		   slab_flags_t flags, void (*ctor)(void *))
{ return NULL; }

static inline slab_flags_t kmem_cache_flags(unsigned int object_size,
	slab_flags_t flags, const char *name,
	void (*ctor)(void *))
{
	return flags;
}
#endif


/* Legal flag mask for kmem_cache_create(), for various configurations */
#define SLAB_CORE_FLAGS (SLAB_HWCACHE_ALIGN | SLAB_CACHE_DMA | \
			 SLAB_CACHE_DMA32 | SLAB_PANIC | \
			 SLAB_TYPESAFE_BY_RCU | SLAB_DEBUG_OBJECTS )

#if defined(CONFIG_DEBUG_SLAB)
#define SLAB_DEBUG_FLAGS (SLAB_RED_ZONE | SLAB_POISON | SLAB_STORE_USER)
#elif defined(CONFIG_SLUB_DEBUG)
#define SLAB_DEBUG_FLAGS (SLAB_RED_ZONE | SLAB_POISON | SLAB_STORE_USER | \
			  SLAB_TRACE | SLAB_CONSISTENCY_CHECKS)
#else
#define SLAB_DEBUG_FLAGS (0)
#endif

#if defined(CONFIG_SLAB)
#define SLAB_CACHE_FLAGS (SLAB_MEM_SPREAD | SLAB_NOLEAKTRACE | \
			  SLAB_RECLAIM_ACCOUNT | SLAB_TEMPORARY | \
			  SLAB_ACCOUNT)
#elif defined(CONFIG_SLUB)
#define SLAB_CACHE_FLAGS (SLAB_NOLEAKTRACE | SLAB_RECLAIM_ACCOUNT | \
			  SLAB_TEMPORARY | SLAB_ACCOUNT)
#else
#define SLAB_CACHE_FLAGS (SLAB_NOLEAKTRACE)
#endif

/* Common flags available with current configuration */
#define CACHE_CREATE_MASK (SLAB_CORE_FLAGS | SLAB_DEBUG_FLAGS | SLAB_CACHE_FLAGS)

/* Common flags permitted for kmem_cache_create */
#define SLAB_FLAGS_PERMITTED (SLAB_CORE_FLAGS | \
			      SLAB_RED_ZONE | \
			      SLAB_POISON | \
			      SLAB_STORE_USER | \
			      SLAB_TRACE | \
			      SLAB_CONSISTENCY_CHECKS | \
			      SLAB_MEM_SPREAD | \
			      SLAB_NOLEAKTRACE | \
			      SLAB_RECLAIM_ACCOUNT | \
			      SLAB_TEMPORARY | \
			      SLAB_ACCOUNT)

bool __kmem_cache_empty(struct kmem_cache *);
int __kmem_cache_shutdown(struct kmem_cache *);
void __kmem_cache_release(struct kmem_cache *);
int __kmem_cache_shrink(struct kmem_cache *);
void __kmemcg_cache_deactivate(struct kmem_cache *s);
void slab_kmem_cache_release(struct kmem_cache *);

struct seq_file;
struct file;

struct slabinfo {
	unsigned long active_objs;
	unsigned long num_objs;
	unsigned long active_slabs;
	unsigned long num_slabs;
	unsigned long shared_avail;
	unsigned int limit;
	unsigned int batchcount;
	unsigned int shared;
	unsigned int objects_per_slab;
	unsigned int cache_order;
};

void get_slabinfo(struct kmem_cache *s, struct slabinfo *sinfo);
void slabinfo_show_stats(struct seq_file *m, struct kmem_cache *s);
ssize_t slabinfo_write(struct file *file, const char __user *buffer,
		       size_t count, loff_t *ppos);

/*
 * Generic implementation of bulk operations
 * These are useful for situations in which the allocator cannot
 * perform optimizations. In that case segments of the object listed
 * may be allocated or freed using these operations.
 */
void __kmem_cache_free_bulk(struct kmem_cache *, size_t, void **);
int __kmem_cache_alloc_bulk(struct kmem_cache *, gfp_t, size_t, void **);

#ifdef CONFIG_MEMCG_KMEM

/* List of all root caches. */
extern struct list_head		slab_root_caches;
#define root_caches_node	memcg_params.__root_caches_node

/*
 * Iterate over all memcg caches of the given root cache. The caller must hold
 * slab_mutex.
 */
#define for_each_memcg_cache(iter, root) \
	list_for_each_entry(iter, &(root)->memcg_params.children, \
			    memcg_params.children_node)

static inline bool is_root_cache(struct kmem_cache *s)
{
	return !s->memcg_params.root_cache;
}

static inline bool slab_equal_or_root(struct kmem_cache *s,
				      struct kmem_cache *p)
{
	return p == s || p == s->memcg_params.root_cache;
}

/*
 * We use suffixes to the name in memcg because we can't have caches
 * created in the system with the same name. But when we print them
 * locally, better refer to them with the base name
 */
static inline const char *cache_name(struct kmem_cache *s)
{
	if (!is_root_cache(s))
		s = s->memcg_params.root_cache;
	return s->name;
}

/*
 * Note, we protect with RCU only the memcg_caches array, not per-memcg caches.
 * That said the caller must assure the memcg's cache won't go away by either
 * taking a css reference to the owner cgroup, or holding the slab_mutex.
 */
static inline struct kmem_cache *
cache_from_memcg_idx(struct kmem_cache *s, int idx)
{
	struct kmem_cache *cachep;
	struct memcg_cache_array *arr;

	rcu_read_lock();
	arr = rcu_dereference(s->memcg_params.memcg_caches);

	/*
	 * Make sure we will access the up-to-date value. The code updating
	 * memcg_caches issues a write barrier to match this (see
	 * memcg_create_kmem_cache()).
	 */
	cachep = READ_ONCE(arr->entries[idx]);
	rcu_read_unlock();

	return cachep;
}

static inline struct kmem_cache *memcg_root_cache(struct kmem_cache *s)
{
	if (is_root_cache(s))
		return s;
	return s->memcg_params.root_cache;
}

static __always_inline int memcg_charge_slab(struct page *page,
					     gfp_t gfp, int order,
					     struct kmem_cache *s)
{
	if (!memcg_kmem_enabled())
		return 0;
	if (is_root_cache(s))
		return 0;
	return memcg_kmem_charge_memcg(page, gfp, order, s->memcg_params.memcg);
}

static __always_inline void memcg_uncharge_slab(struct page *page, int order,
						struct kmem_cache *s)
{
	if (!memcg_kmem_enabled())
		return;
	memcg_kmem_uncharge(page, order);
}

extern void slab_init_memcg_params(struct kmem_cache *);
extern void memcg_link_cache(struct kmem_cache *s);
extern void slab_deactivate_memcg_cache_rcu_sched(struct kmem_cache *s,
				void (*deact_fn)(struct kmem_cache *));

#else /* CONFIG_MEMCG_KMEM */

/* If !memcg, all caches are root. */
#define slab_root_caches	slab_caches
#define root_caches_node	list

#define for_each_memcg_cache(iter, root) \
	for ((void)(iter), (void)(root); 0; )

static inline bool is_root_cache(struct kmem_cache *s)
{
	return true;
}

static inline bool slab_equal_or_root(struct kmem_cache *s,
				      struct kmem_cache *p)
{
	return true;
}

static inline const char *cache_name(struct kmem_cache *s)
{
	return s->name;
}

static inline struct kmem_cache *
cache_from_memcg_idx(struct kmem_cache *s, int idx)
{
	return NULL;
}

static inline struct kmem_cache *memcg_root_cache(struct kmem_cache *s)
{
	return s;
}

static inline int memcg_charge_slab(struct page *page, gfp_t gfp, int order,
				    struct kmem_cache *s)
{
	return 0;
}

static inline void memcg_uncharge_slab(struct page *page, int order,
				       struct kmem_cache *s)
{
}

static inline void slab_init_memcg_params(struct kmem_cache *s)
{
}

static inline void memcg_link_cache(struct kmem_cache *s)
{
}

#endif /* CONFIG_MEMCG_KMEM */

static inline struct kmem_cache *cache_from_obj(struct kmem_cache *s, void *x)
{
	struct kmem_cache *cachep;
	struct page *page;

	/*
	 * When kmemcg is not being used, both assignments should return the
	 * same value. but we don't want to pay the assignment price in that
	 * case. If it is not compiled in, the compiler should be smart enough
	 * to not do even the assignment. In that case, slab_equal_or_root
	 * will also be a constant.
	 */
	if (!memcg_kmem_enabled() &&
	    !unlikely(s->flags & SLAB_CONSISTENCY_CHECKS))
		return s;

	page = virt_to_head_page(x);
	cachep = page->slab_cache;
	if (slab_equal_or_root(cachep, s))
		return cachep;

	pr_err("%s: Wrong slab cache. %s but object is from %s\n",
	       __func__, s->name, cachep->name);
	WARN_ON_ONCE(1);
	return s;
}

static inline size_t slab_ksize(const struct kmem_cache *s)
{
#ifndef CONFIG_SLUB
	return s->object_size;

#else /* CONFIG_SLUB */
# ifdef CONFIG_SLUB_DEBUG
	/*
	 * Debugging requires use of the padding between object
	 * and whatever may come after it.
	 */
	if (s->flags & (SLAB_RED_ZONE | SLAB_POISON))
		return s->object_size;
# endif
	if (s->flags & SLAB_KASAN)
		return s->object_size;
	/*
	 * If we have the need to store the freelist pointer
	 * back there or track user information then we can
	 * only use the space before that information.
	 */
	if (s->flags & (SLAB_TYPESAFE_BY_RCU | SLAB_STORE_USER))
		return s->inuse;
	/*
	 * Else we can use all the padding etc for the allocation
	 */
	return s->size;
#endif
}

static inline struct kmem_cache *slab_pre_alloc_hook(struct kmem_cache *s,
						     gfp_t flags)
{
	flags &= gfp_allowed_mask;

	fs_reclaim_acquire(flags);
	fs_reclaim_release(flags);

	might_sleep_if(gfpflags_allow_blocking(flags));

	if (should_failslab(s, flags))
		return NULL;

	if (memcg_kmem_enabled() &&
	    ((flags & __GFP_ACCOUNT) || (s->flags & SLAB_ACCOUNT)))
		return memcg_kmem_get_cache(s);

	return s;
}

static inline void slab_post_alloc_hook(struct kmem_cache *s, gfp_t flags,
					size_t size, void **p)
{
	size_t i;

	flags &= gfp_allowed_mask;
	for (i = 0; i < size; i++) {
		p[i] = kasan_slab_alloc(s, p[i], flags);
		kmemleak_alloc_recursive(p[i], s->object_size, 1,
					 s->flags, flags);
	}

	if (memcg_kmem_enabled())
		memcg_kmem_put_cache(s);
}

#ifndef CONFIG_SLOB
/*
 * The slab lists for all objects.
 */
struct kmem_cache_node {
	spinlock_t list_lock;

#ifdef CONFIG_SLAB
	struct list_head slabs_partial;	/* partial list first, better asm code */
	struct list_head slabs_full;
	struct list_head slabs_free;
	unsigned long total_slabs;	/* length of all slab lists */
	unsigned long free_slabs;	/* length of free slab list only */
	unsigned long free_objects;
	unsigned int free_limit;
	unsigned int colour_next;	/* Per-node cache coloring */
	struct array_cache *shared;	/* shared per node */
	struct alien_cache **alien;	/* on other nodes */
	unsigned long next_reap;	/* updated without locking */
	int free_touched;		/* updated without locking */
#endif

#ifdef CONFIG_SLUB
	unsigned long nr_partial;
	struct list_head partial;
#ifdef CONFIG_SLUB_DEBUG
	atomic_long_t nr_slabs;
	atomic_long_t total_objects;
	struct list_head full;
#endif
#endif

};

static inline struct kmem_cache_node *get_node(struct kmem_cache *s, int node)
{
	return s->node[node];
}

/*
 * Iterator over all nodes. The body will be executed for each node that has
 * a kmem_cache_node structure allocated (which is true for all online nodes)
 */
#define for_each_kmem_cache_node(__s, __node, __n) \
	for (__node = 0; __node < nr_node_ids; __node++) \
		 if ((__n = get_node(__s, __node)))

#endif

void *slab_start(struct seq_file *m, loff_t *pos);
void *slab_next(struct seq_file *m, void *p, loff_t *pos);
void slab_stop(struct seq_file *m, void *p);
void *memcg_slab_start(struct seq_file *m, loff_t *pos);
void *memcg_slab_next(struct seq_file *m, void *p, loff_t *pos);
void memcg_slab_stop(struct seq_file *m, void *p);
int memcg_slab_show(struct seq_file *m, void *p);

<<<<<<< HEAD
void ___cache_free(struct kmem_cache *cache, void *x, unsigned long addr);

=======
#if defined(CONFIG_SLAB) || defined(CONFIG_SLUB_DEBUG)
void dump_unreclaimable_slab(void);
#else
static inline void dump_unreclaimable_slab(void)
{
}
#endif

void ___cache_free(struct kmem_cache *cache, void *x, unsigned long addr);

#ifdef CONFIG_SLAB_FREELIST_RANDOM
int cache_random_seq_create(struct kmem_cache *cachep, unsigned int count,
			gfp_t gfp);
void cache_random_seq_destroy(struct kmem_cache *cachep);
#else
static inline int cache_random_seq_create(struct kmem_cache *cachep,
					unsigned int count, gfp_t gfp)
{
	return 0;
}
static inline void cache_random_seq_destroy(struct kmem_cache *cachep) { }
#endif /* CONFIG_SLAB_FREELIST_RANDOM */

static inline bool slab_want_init_on_alloc(gfp_t flags, struct kmem_cache *c)
{
	if (static_branch_unlikely(&init_on_alloc)) {
		if (c->ctor)
			return false;
		if (c->flags & (SLAB_TYPESAFE_BY_RCU | SLAB_POISON))
			return flags & __GFP_ZERO;
		return true;
	}
	return flags & __GFP_ZERO;
}

static inline bool slab_want_init_on_free(struct kmem_cache *c)
{
	if (static_branch_unlikely(&init_on_free))
		return !(c->ctor ||
			 (c->flags & (SLAB_TYPESAFE_BY_RCU | SLAB_POISON)));
	return false;
}

>>>>>>> 286cd8c7
#endif /* MM_SLAB_H */<|MERGE_RESOLUTION|>--- conflicted
+++ resolved
@@ -504,10 +504,6 @@
 void memcg_slab_stop(struct seq_file *m, void *p);
 int memcg_slab_show(struct seq_file *m, void *p);
 
-<<<<<<< HEAD
-void ___cache_free(struct kmem_cache *cache, void *x, unsigned long addr);
-
-=======
 #if defined(CONFIG_SLAB) || defined(CONFIG_SLUB_DEBUG)
 void dump_unreclaimable_slab(void);
 #else
@@ -551,5 +547,4 @@
 	return false;
 }
 
->>>>>>> 286cd8c7
 #endif /* MM_SLAB_H */