/*
 * Procedures for maintaining information about logical memory blocks.
 *
 * Peter Bergner, IBM Corp.	June 2001.
 * Copyright (C) 2001 Peter Bergner.
 *
 *      This program is free software; you can redistribute it and/or
 *      modify it under the terms of the GNU General Public License
 *      as published by the Free Software Foundation; either version
 *      2 of the License, or (at your option) any later version.
 */

#include <linux/kernel.h>
#include <linux/slab.h>
#include <linux/init.h>
#include <linux/bitops.h>
#include <linux/poison.h>
#include <linux/pfn.h>
#include <linux/debugfs.h>
#include <linux/kmemleak.h>
#include <linux/seq_file.h>
#include <linux/memblock.h>
<<<<<<< HEAD
#include <linux/preempt.h>
#include <linux/seqlock.h>
#include <linux/irqflags.h>
=======
#include <linux/bootmem.h>
>>>>>>> 286cd8c7

#include <asm/sections.h>
#include <linux/io.h>

#include "internal.h"

/**
 * DOC: memblock overview
 *
 * Memblock is a method of managing memory regions during the early
 * boot period when the usual kernel memory allocators are not up and
 * running.
 *
 * Memblock views the system memory as collections of contiguous
 * regions. There are several types of these collections:
 *
 * * ``memory`` - describes the physical memory available to the
 *   kernel; this may differ from the actual physical memory installed
 *   in the system, for instance when the memory is restricted with
 *   ``mem=`` command line parameter
 * * ``reserved`` - describes the regions that were allocated
 * * ``physmap`` - describes the actual physical memory regardless of
 *   the possible restrictions; the ``physmap`` type is only available
 *   on some architectures.
 *
 * Each region is represented by :c:type:`struct memblock_region` that
 * defines the region extents, its attributes and NUMA node id on NUMA
 * systems. Every memory type is described by the :c:type:`struct
 * memblock_type` which contains an array of memory regions along with
 * the allocator metadata. The memory types are nicely wrapped with
 * :c:type:`struct memblock`. This structure is statically initialzed
 * at build time. The region arrays for the "memory" and "reserved"
 * types are initially sized to %INIT_MEMBLOCK_REGIONS and for the
 * "physmap" type to %INIT_PHYSMEM_REGIONS.
 * The :c:func:`memblock_allow_resize` enables automatic resizing of
 * the region arrays during addition of new regions. This feature
 * should be used with care so that memory allocated for the region
 * array will not overlap with areas that should be reserved, for
 * example initrd.
 *
 * The early architecture setup should tell memblock what the physical
 * memory layout is by using :c:func:`memblock_add` or
 * :c:func:`memblock_add_node` functions. The first function does not
 * assign the region to a NUMA node and it is appropriate for UMA
 * systems. Yet, it is possible to use it on NUMA systems as well and
 * assign the region to a NUMA node later in the setup process using
 * :c:func:`memblock_set_node`. The :c:func:`memblock_add_node`
 * performs such an assignment directly.
 *
 * Once memblock is setup the memory can be allocated using either
 * memblock or bootmem APIs.
 *
 * As the system boot progresses, the architecture specific
 * :c:func:`mem_init` function frees all the memory to the buddy page
 * allocator.
 *
 * If an architecure enables %CONFIG_ARCH_DISCARD_MEMBLOCK, the
 * memblock data structures will be discarded after the system
 * initialization compltes.
 */

static struct memblock_region memblock_memory_init_regions[INIT_MEMBLOCK_REGIONS] __initdata_memblock;
static struct memblock_region memblock_reserved_init_regions[INIT_MEMBLOCK_REGIONS] __initdata_memblock;
#ifdef CONFIG_HAVE_MEMBLOCK_PHYS_MAP
static struct memblock_region memblock_physmem_init_regions[INIT_PHYSMEM_REGIONS] __initdata_memblock;
#endif

static seqcount_t memblock_seq;
struct memblock memblock __initdata_memblock = {
	.memory.regions		= memblock_memory_init_regions,
	.memory.cnt		= 1,	/* empty dummy entry */
	.memory.max		= INIT_MEMBLOCK_REGIONS,
	.memory.name		= "memory",

	.reserved.regions	= memblock_reserved_init_regions,
	.reserved.cnt		= 1,	/* empty dummy entry */
	.reserved.max		= INIT_MEMBLOCK_REGIONS,
	.reserved.name		= "reserved",

#ifdef CONFIG_HAVE_MEMBLOCK_PHYS_MAP
	.physmem.regions	= memblock_physmem_init_regions,
	.physmem.cnt		= 1,	/* empty dummy entry */
	.physmem.max		= INIT_PHYSMEM_REGIONS,
	.physmem.name		= "physmem",
#endif

	.bottom_up		= false,
	.current_limit		= MEMBLOCK_ALLOC_ANYWHERE,
};

int memblock_debug __initdata_memblock;
static bool system_has_some_mirror __initdata_memblock = false;
static int memblock_can_resize __initdata_memblock;
static int memblock_memory_in_slab __initdata_memblock = 0;
static int memblock_reserved_in_slab __initdata_memblock = 0;

enum memblock_flags __init_memblock choose_memblock_flags(void)
{
	return system_has_some_mirror ? MEMBLOCK_MIRROR : MEMBLOCK_NONE;
}

/* adjust *@size so that (@base + *@size) doesn't overflow, return new size */
static inline phys_addr_t memblock_cap_size(phys_addr_t base, phys_addr_t *size)
{
	return *size = min(*size, PHYS_ADDR_MAX - base);
}

/*
 * Address comparison utilities
 */
static unsigned long __init_memblock memblock_addrs_overlap(phys_addr_t base1, phys_addr_t size1,
				       phys_addr_t base2, phys_addr_t size2)
{
	return ((base1 < (base2 + size2)) && (base2 < (base1 + size1)));
}

bool __init_memblock memblock_overlaps_region(struct memblock_type *type,
					phys_addr_t base, phys_addr_t size)
{
	unsigned long i;

	for (i = 0; i < type->cnt; i++)
		if (memblock_addrs_overlap(base, size, type->regions[i].base,
					   type->regions[i].size))
			break;
	return i < type->cnt;
}

/**
 * __memblock_find_range_bottom_up - find free area utility in bottom-up
 * @start: start of candidate range
 * @end: end of candidate range, can be %MEMBLOCK_ALLOC_ANYWHERE or
 *       %MEMBLOCK_ALLOC_ACCESSIBLE
 * @size: size of free area to find
 * @align: alignment of free area to find
 * @nid: nid of the free area to find, %NUMA_NO_NODE for any node
 * @flags: pick from blocks based on memory attributes
 *
 * Utility called from memblock_find_in_range_node(), find free area bottom-up.
 *
 * Return:
 * Found address on success, 0 on failure.
 */
static phys_addr_t __init_memblock
__memblock_find_range_bottom_up(phys_addr_t start, phys_addr_t end,
				phys_addr_t size, phys_addr_t align, int nid,
				enum memblock_flags flags)
{
	phys_addr_t this_start, this_end, cand;
	u64 i;

	for_each_free_mem_range(i, nid, flags, &this_start, &this_end, NULL) {
		this_start = clamp(this_start, start, end);
		this_end = clamp(this_end, start, end);

		cand = round_up(this_start, align);
		if (cand < this_end && this_end - cand >= size)
			return cand;
	}

	return 0;
}

/**
 * __memblock_find_range_top_down - find free area utility, in top-down
 * @start: start of candidate range
 * @end: end of candidate range, can be %MEMBLOCK_ALLOC_ANYWHERE or
 *       %MEMBLOCK_ALLOC_ACCESSIBLE
 * @size: size of free area to find
 * @align: alignment of free area to find
 * @nid: nid of the free area to find, %NUMA_NO_NODE for any node
 * @flags: pick from blocks based on memory attributes
 *
 * Utility called from memblock_find_in_range_node(), find free area top-down.
 *
 * Return:
 * Found address on success, 0 on failure.
 */
static phys_addr_t __init_memblock
__memblock_find_range_top_down(phys_addr_t start, phys_addr_t end,
			       phys_addr_t size, phys_addr_t align, int nid,
			       enum memblock_flags flags)
{
	phys_addr_t this_start, this_end, cand;
	u64 i;

	for_each_free_mem_range_reverse(i, nid, flags, &this_start, &this_end,
					NULL) {
		this_start = clamp(this_start, start, end);
		this_end = clamp(this_end, start, end);

		if (this_end < size)
			continue;

		cand = round_down(this_end - size, align);
		if (cand >= this_start)
			return cand;
	}

	return 0;
}

/**
 * memblock_find_in_range_node - find free area in given range and node
 * @size: size of free area to find
 * @align: alignment of free area to find
 * @start: start of candidate range
 * @end: end of candidate range, can be %MEMBLOCK_ALLOC_ANYWHERE or
 *       %MEMBLOCK_ALLOC_ACCESSIBLE
 * @nid: nid of the free area to find, %NUMA_NO_NODE for any node
 * @flags: pick from blocks based on memory attributes
 *
 * Find @size free area aligned to @align in the specified range and node.
 *
<<<<<<< HEAD
 * RETURNS:
=======
 * Return:
>>>>>>> 286cd8c7
 * Found address on success, 0 on failure.
 */
phys_addr_t __init_memblock memblock_find_in_range_node(phys_addr_t size,
					phys_addr_t align, phys_addr_t start,
					phys_addr_t end, int nid,
					enum memblock_flags flags)
{
	/* pump up @end */
	if (end == MEMBLOCK_ALLOC_ACCESSIBLE ||
	    end == MEMBLOCK_ALLOC_KASAN)
		end = memblock.current_limit;

	/* avoid allocating the first page */
	start = max_t(phys_addr_t, start, PAGE_SIZE);
	end = max(start, end);

	if (memblock_bottom_up())
		return __memblock_find_range_bottom_up(start, end, size, align,
						       nid, flags);
	else
		return __memblock_find_range_top_down(start, end, size, align,
						      nid, flags);
}

/**
 * memblock_find_in_range - find free area in given range
 * @start: start of candidate range
 * @end: end of candidate range, can be %MEMBLOCK_ALLOC_ANYWHERE or
 *       %MEMBLOCK_ALLOC_ACCESSIBLE
 * @size: size of free area to find
 * @align: alignment of free area to find
 *
 * Find @size free area aligned to @align in the specified range.
 *
 * Return:
 * Found address on success, 0 on failure.
 */
phys_addr_t __init_memblock memblock_find_in_range(phys_addr_t start,
					phys_addr_t end, phys_addr_t size,
					phys_addr_t align)
{
	phys_addr_t ret;
	enum memblock_flags flags = choose_memblock_flags();

again:
	ret = memblock_find_in_range_node(size, align, start, end,
					    NUMA_NO_NODE, flags);

	if (!ret && (flags & MEMBLOCK_MIRROR)) {
		pr_warn("Could not allocate %pap bytes of mirrored memory\n",
			&size);
		flags &= ~MEMBLOCK_MIRROR;
		goto again;
	}

	return ret;
}

static void __init_memblock memblock_remove_region(struct memblock_type *type, unsigned long r)
{
	type->total_size -= type->regions[r].size;
	memmove(&type->regions[r], &type->regions[r + 1],
		(type->cnt - (r + 1)) * sizeof(type->regions[r]));
	type->cnt--;

	/* Special case for empty arrays */
	if (type->cnt == 0) {
		WARN_ON(type->total_size != 0);
		type->cnt = 1;
		type->regions[0].base = 0;
		type->regions[0].size = 0;
		type->regions[0].flags = 0;
		memblock_set_region_node(&type->regions[0], MAX_NUMNODES);
	}
}

#ifdef CONFIG_ARCH_DISCARD_MEMBLOCK
/**
 * memblock_discard - discard memory and reserved arrays if they were allocated
 */
void __init memblock_discard(void)
{
	phys_addr_t addr, size;

	if (memblock.reserved.regions != memblock_reserved_init_regions) {
		addr = __pa(memblock.reserved.regions);
		size = PAGE_ALIGN(sizeof(struct memblock_region) *
				  memblock.reserved.max);
		if (memblock_reserved_in_slab)
			kfree(memblock.reserved.regions);
		else
			__memblock_free_late(addr, size);
	}

	if (memblock.memory.regions != memblock_memory_init_regions) {
		addr = __pa(memblock.memory.regions);
		size = PAGE_ALIGN(sizeof(struct memblock_region) *
				  memblock.memory.max);
		if (memblock_memory_in_slab)
			kfree(memblock.memory.regions);
		else
			__memblock_free_late(addr, size);
	}
}
#endif

/**
 * memblock_double_array - double the size of the memblock regions array
 * @type: memblock type of the regions array being doubled
 * @new_area_start: starting address of memory range to avoid overlap with
 * @new_area_size: size of memory range to avoid overlap with
 *
 * Double the size of the @type regions array. If memblock is being used to
 * allocate memory for a new reserved regions array and there is a previously
 * allocated memory range [@new_area_start, @new_area_start + @new_area_size]
 * waiting to be reserved, ensure the memory used by the new array does
 * not overlap.
 *
 * Return:
 * 0 on success, -1 on failure.
 */
static int __init_memblock memblock_double_array(struct memblock_type *type,
						phys_addr_t new_area_start,
						phys_addr_t new_area_size)
{
	struct memblock_region *new_array, *old_array;
	phys_addr_t old_alloc_size, new_alloc_size;
	phys_addr_t old_size, new_size, addr, new_end;
	int use_slab = slab_is_available();
	int *in_slab;

	/* We don't allow resizing until we know about the reserved regions
	 * of memory that aren't suitable for allocation
	 */
	if (!memblock_can_resize)
		return -1;

	/* Calculate new doubled size */
	old_size = type->max * sizeof(struct memblock_region);
	new_size = old_size << 1;
	/*
	 * We need to allocated new one align to PAGE_SIZE,
	 *   so we can free them completely later.
	 */
	old_alloc_size = PAGE_ALIGN(old_size);
	new_alloc_size = PAGE_ALIGN(new_size);

	/* Retrieve the slab flag */
	if (type == &memblock.memory)
		in_slab = &memblock_memory_in_slab;
	else
		in_slab = &memblock_reserved_in_slab;

	/* Try to find some space for it.
	 *
	 * WARNING: We assume that either slab_is_available() and we use it or
	 * we use MEMBLOCK for allocations. That means that this is unsafe to
	 * use when bootmem is currently active (unless bootmem itself is
	 * implemented on top of MEMBLOCK which isn't the case yet)
	 *
	 * This should however not be an issue for now, as we currently only
	 * call into MEMBLOCK while it's still active, or much later when slab
	 * is active for memory hotplug operations
	 */
	if (use_slab) {
		new_array = kmalloc(new_size, GFP_KERNEL);
		addr = new_array ? __pa(new_array) : 0;
	} else {
		/* only exclude range when trying to double reserved.regions */
		if (type != &memblock.reserved)
			new_area_start = new_area_size = 0;

		addr = memblock_find_in_range(new_area_start + new_area_size,
						memblock.current_limit,
						new_alloc_size, PAGE_SIZE);
		if (!addr && new_area_size)
			addr = memblock_find_in_range(0,
				min(new_area_start, memblock.current_limit),
				new_alloc_size, PAGE_SIZE);

		new_array = addr ? __va(addr) : NULL;
	}
	if (!addr) {
		pr_err("memblock: Failed to double %s array from %ld to %ld entries !\n",
		       type->name, type->max, type->max * 2);
		return -1;
	}

	new_end = addr + new_size - 1;
	memblock_dbg("memblock: %s is doubled to %ld at [%pa-%pa]",
			type->name, type->max * 2, &addr, &new_end);

	/*
	 * Found space, we now need to move the array over before we add the
	 * reserved region since it may be our reserved array itself that is
	 * full.
	 */
	memcpy(new_array, type->regions, old_size);
	memset(new_array + type->max, 0, old_size);
	old_array = type->regions;
	type->regions = new_array;
	type->max <<= 1;

	/* Free old array. We needn't free it if the array is the static one */
	if (*in_slab)
		kfree(old_array);
	else if (old_array != memblock_memory_init_regions &&
		 old_array != memblock_reserved_init_regions)
		memblock_free(__pa(old_array), old_alloc_size);

	/*
	 * Reserve the new array if that comes from the memblock.  Otherwise, we
	 * needn't do it
	 */
	if (!use_slab)
		BUG_ON(memblock_reserve(addr, new_alloc_size));

	/* Update slab flag */
	*in_slab = use_slab;

	return 0;
}

/**
 * memblock_merge_regions - merge neighboring compatible regions
 * @type: memblock type to scan
 *
 * Scan @type and merge neighboring compatible regions.
 */
static void __init_memblock memblock_merge_regions(struct memblock_type *type)
{
	int i = 0;

	/* cnt never goes below 1 */
	while (i < type->cnt - 1) {
		struct memblock_region *this = &type->regions[i];
		struct memblock_region *next = &type->regions[i + 1];

		if (this->base + this->size != next->base ||
		    memblock_get_region_node(this) !=
		    memblock_get_region_node(next) ||
		    this->flags != next->flags) {
			BUG_ON(this->base + this->size > next->base);
			i++;
			continue;
		}

		this->size += next->size;
		/* move forward from next + 1, index of which is i + 2 */
		memmove(next, next + 1, (type->cnt - (i + 2)) * sizeof(*next));
		type->cnt--;
	}
}

/**
 * memblock_insert_region - insert new memblock region
 * @type:	memblock type to insert into
 * @idx:	index for the insertion point
 * @base:	base address of the new region
 * @size:	size of the new region
 * @nid:	node id of the new region
 * @flags:	flags of the new region
 *
 * Insert new memblock region [@base, @base + @size) into @type at @idx.
 * @type must already have extra room to accommodate the new region.
 */
static void __init_memblock memblock_insert_region(struct memblock_type *type,
						   int idx, phys_addr_t base,
						   phys_addr_t size,
						   int nid,
						   enum memblock_flags flags)
{
	struct memblock_region *rgn = &type->regions[idx];

	BUG_ON(type->cnt >= type->max);
	memmove(rgn + 1, rgn, (type->cnt - idx) * sizeof(*rgn));
	rgn->base = base;
	rgn->size = size;
	rgn->flags = flags;
	memblock_set_region_node(rgn, nid);
	type->cnt++;
	type->total_size += size;
}

/**
 * memblock_add_range - add new memblock region
 * @type: memblock type to add new region into
 * @base: base address of the new region
 * @size: size of the new region
 * @nid: nid of the new region
 * @flags: flags of the new region
 *
 * Add new memblock region [@base, @base + @size) into @type.  The new region
 * is allowed to overlap with existing ones - overlaps don't affect already
 * existing regions.  @type is guaranteed to be minimal (all neighbouring
 * compatible regions are merged) after the addition.
 *
 * Return:
 * 0 on success, -errno on failure.
 */
int __init_memblock memblock_add_range(struct memblock_type *type,
				phys_addr_t base, phys_addr_t size,
				int nid, enum memblock_flags flags)
{
	bool insert = false;
	phys_addr_t obase = base;
	phys_addr_t end = base + memblock_cap_size(base, &size);
	int idx, nr_new;
	struct memblock_region *rgn;

	if (!size)
		return 0;

	/* special case for empty array */
	if (type->regions[0].size == 0) {
		WARN_ON(type->cnt != 1 || type->total_size);
		type->regions[0].base = base;
		type->regions[0].size = size;
		type->regions[0].flags = flags;
		memblock_set_region_node(&type->regions[0], nid);
		type->total_size = size;
		return 0;
	}
repeat:
	/*
	 * The following is executed twice.  Once with %false @insert and
	 * then with %true.  The first counts the number of regions needed
	 * to accommodate the new area.  The second actually inserts them.
	 */
	base = obase;
	nr_new = 0;

	for_each_memblock_type(idx, type, rgn) {
		phys_addr_t rbase = rgn->base;
		phys_addr_t rend = rbase + rgn->size;

		if (rbase >= end)
			break;
		if (rend <= base)
			continue;
		/*
		 * @rgn overlaps.  If it separates the lower part of new
		 * area, insert that portion.
		 */
		if (rbase > base) {
#ifdef CONFIG_HAVE_MEMBLOCK_NODE_MAP
			WARN_ON(nid != memblock_get_region_node(rgn));
#endif
			WARN_ON(flags != rgn->flags);
			nr_new++;
			if (insert)
				memblock_insert_region(type, idx++, base,
						       rbase - base, nid,
						       flags);
		}
		/* area below @rend is dealt with, forget about it */
		base = min(rend, end);
	}

	/* insert the remaining portion */
	if (base < end) {
		nr_new++;
		if (insert)
			memblock_insert_region(type, idx, base, end - base,
					       nid, flags);
	}

	if (!nr_new)
		return 0;

	/*
	 * If this was the first round, resize array and repeat for actual
	 * insertions; otherwise, merge and return.
	 */
	if (!insert) {
		while (type->cnt + nr_new > type->max)
			if (memblock_double_array(type, obase, size) < 0)
				return -ENOMEM;
		insert = true;
		goto repeat;
	} else {
		memblock_merge_regions(type);
		return 0;
	}
}

/**
 * memblock_add_node - add new memblock region within a NUMA node
 * @base: base address of the new region
 * @size: size of the new region
 * @nid: nid of the new region
 *
 * Add new memblock region [@base, @base + @size) to the "memory"
 * type. See memblock_add_range() description for mode details
 *
 * Return:
 * 0 on success, -errno on failure.
 */
int __init_memblock memblock_add_node(phys_addr_t base, phys_addr_t size,
				       int nid)
{
	return memblock_add_range(&memblock.memory, base, size, nid, 0);
}

/**
 * memblock_add - add new memblock region
 * @base: base address of the new region
 * @size: size of the new region
 *
 * Add new memblock region [@base, @base + @size) to the "memory"
 * type. See memblock_add_range() description for mode details
 *
 * Return:
 * 0 on success, -errno on failure.
 */
int __init_memblock memblock_add(phys_addr_t base, phys_addr_t size)
{
	phys_addr_t end = base + size - 1;

	memblock_dbg("memblock_add: [%pa-%pa] %pF\n",
		     &base, &end, (void *)_RET_IP_);

	return memblock_add_range(&memblock.memory, base, size, MAX_NUMNODES, 0);
}

/**
 * memblock_isolate_range - isolate given range into disjoint memblocks
 * @type: memblock type to isolate range for
 * @base: base of range to isolate
 * @size: size of range to isolate
 * @start_rgn: out parameter for the start of isolated region
 * @end_rgn: out parameter for the end of isolated region
 *
 * Walk @type and ensure that regions don't cross the boundaries defined by
 * [@base, @base + @size).  Crossing regions are split at the boundaries,
 * which may create at most two more regions.  The index of the first
 * region inside the range is returned in *@start_rgn and end in *@end_rgn.
 *
 * Return:
 * 0 on success, -errno on failure.
 */
static int __init_memblock memblock_isolate_range(struct memblock_type *type,
					phys_addr_t base, phys_addr_t size,
					int *start_rgn, int *end_rgn)
{
	phys_addr_t end = base + memblock_cap_size(base, &size);
	int idx;
	struct memblock_region *rgn;

	*start_rgn = *end_rgn = 0;

	if (!size)
		return 0;

	/* we'll create at most two more regions */
	while (type->cnt + 2 > type->max)
		if (memblock_double_array(type, base, size) < 0)
			return -ENOMEM;

	for_each_memblock_type(idx, type, rgn) {
		phys_addr_t rbase = rgn->base;
		phys_addr_t rend = rbase + rgn->size;

		if (rbase >= end)
			break;
		if (rend <= base)
			continue;

		if (rbase < base) {
			/*
			 * @rgn intersects from below.  Split and continue
			 * to process the next region - the new top half.
			 */
			rgn->base = base;
			rgn->size -= base - rbase;
			type->total_size -= base - rbase;
			memblock_insert_region(type, idx, rbase, base - rbase,
					       memblock_get_region_node(rgn),
					       rgn->flags);
		} else if (rend > end) {
			/*
			 * @rgn intersects from above.  Split and redo the
			 * current region - the new bottom half.
			 */
			rgn->base = end;
			rgn->size -= end - rbase;
			type->total_size -= end - rbase;
			memblock_insert_region(type, idx--, rbase, end - rbase,
					       memblock_get_region_node(rgn),
					       rgn->flags);
		} else {
			/* @rgn is fully contained, record it */
			if (!*end_rgn)
				*start_rgn = idx;
			*end_rgn = idx + 1;
		}
	}

	return 0;
}

static int __init_memblock memblock_remove_range(struct memblock_type *type,
					  phys_addr_t base, phys_addr_t size)
{
	int start_rgn, end_rgn;
	int i, ret;

	ret = memblock_isolate_range(type, base, size, &start_rgn, &end_rgn);
	if (ret)
		return ret;

	for (i = end_rgn - 1; i >= start_rgn; i--)
		memblock_remove_region(type, i);
	return 0;
}

int __init_memblock memblock_remove(phys_addr_t base, phys_addr_t size)
{
	phys_addr_t end = base + size - 1;

	memblock_dbg("memblock_remove: [%pa-%pa] %pS\n",
		     &base, &end, (void *)_RET_IP_);

	return memblock_remove_range(&memblock.memory, base, size);
}


int __init_memblock memblock_free(phys_addr_t base, phys_addr_t size)
{
	phys_addr_t end = base + size - 1;

	memblock_dbg("   memblock_free: [%pa-%pa] %pF\n",
		     &base, &end, (void *)_RET_IP_);

	if (base < memblock.current_limit)
		kmemleak_free_part(__va(base), size);
	return memblock_remove_range(&memblock.reserved, base, size);
}
EXPORT_SYMBOL_GPL(memblock_free);

int __init_memblock memblock_reserve(phys_addr_t base, phys_addr_t size)
{
	phys_addr_t end = base + size - 1;

	memblock_dbg("memblock_reserve: [%pa-%pa] %pF\n",
		     &base, &end, (void *)_RET_IP_);

	return memblock_add_range(&memblock.reserved, base, size, MAX_NUMNODES, 0);
}

/**
 * memblock_setclr_flag - set or clear flag for a memory region
 * @base: base address of the region
 * @size: size of the region
 * @set: set or clear the flag
 * @flag: the flag to udpate
 *
 * This function isolates region [@base, @base + @size), and sets/clears flag
 *
 * Return: 0 on success, -errno on failure.
 */
static int __init_memblock memblock_setclr_flag(phys_addr_t base,
				phys_addr_t size, int set, int flag)
{
	struct memblock_type *type = &memblock.memory;
	int i, ret, start_rgn, end_rgn;

	ret = memblock_isolate_range(type, base, size, &start_rgn, &end_rgn);
	if (ret)
		return ret;

	for (i = start_rgn; i < end_rgn; i++)
		if (set)
			memblock_set_region_flags(&type->regions[i], flag);
		else
			memblock_clear_region_flags(&type->regions[i], flag);

	memblock_merge_regions(type);
	return 0;
}

/**
 * memblock_mark_hotplug - Mark hotpluggable memory with flag MEMBLOCK_HOTPLUG.
 * @base: the base phys addr of the region
 * @size: the size of the region
 *
 * Return: 0 on success, -errno on failure.
 */
int __init_memblock memblock_mark_hotplug(phys_addr_t base, phys_addr_t size)
{
	return memblock_setclr_flag(base, size, 1, MEMBLOCK_HOTPLUG);
}

/**
 * memblock_clear_hotplug - Clear flag MEMBLOCK_HOTPLUG for a specified region.
 * @base: the base phys addr of the region
 * @size: the size of the region
 *
 * Return: 0 on success, -errno on failure.
 */
int __init_memblock memblock_clear_hotplug(phys_addr_t base, phys_addr_t size)
{
	return memblock_setclr_flag(base, size, 0, MEMBLOCK_HOTPLUG);
}

/**
 * memblock_mark_mirror - Mark mirrored memory with flag MEMBLOCK_MIRROR.
 * @base: the base phys addr of the region
 * @size: the size of the region
 *
 * Return: 0 on success, -errno on failure.
 */
int __init_memblock memblock_mark_mirror(phys_addr_t base, phys_addr_t size)
{
	system_has_some_mirror = true;

	return memblock_setclr_flag(base, size, 1, MEMBLOCK_MIRROR);
}

/**
 * memblock_mark_nomap - Mark a memory region with flag MEMBLOCK_NOMAP.
 * @base: the base phys addr of the region
 * @size: the size of the region
 *
<<<<<<< HEAD
 * Return 0 on success, -errno on failure.
=======
 * Return: 0 on success, -errno on failure.
>>>>>>> 286cd8c7
 */
int __init_memblock memblock_mark_nomap(phys_addr_t base, phys_addr_t size)
{
	return memblock_setclr_flag(base, size, 1, MEMBLOCK_NOMAP);
}

/**
<<<<<<< HEAD
 * memblock_clear_nomap - Clear a flag of MEMBLOCK_NOMAP memory region
 * @base: the base phys addr of the region
 * @size: the size of the region
=======
 * memblock_clear_nomap - Clear flag MEMBLOCK_NOMAP for a specified region.
 * @base: the base phys addr of the region
 * @size: the size of the region
 *
 * Return: 0 on success, -errno on failure.
>>>>>>> 286cd8c7
 */
int __init_memblock memblock_clear_nomap(phys_addr_t base, phys_addr_t size)
{
	return memblock_setclr_flag(base, size, 0, MEMBLOCK_NOMAP);
}

/**
 * __next_reserved_mem_region - next function for for_each_reserved_region()
 * @idx: pointer to u64 loop variable
 * @out_start: ptr to phys_addr_t for start address of the region, can be %NULL
 * @out_end: ptr to phys_addr_t for end address of the region, can be %NULL
 *
 * Iterate over all reserved memory regions.
 */
void __init_memblock __next_reserved_mem_region(u64 *idx,
					   phys_addr_t *out_start,
					   phys_addr_t *out_end)
{
	struct memblock_type *type = &memblock.reserved;

	if (*idx < type->cnt) {
		struct memblock_region *r = &type->regions[*idx];
		phys_addr_t base = r->base;
		phys_addr_t size = r->size;

		if (out_start)
			*out_start = base;
		if (out_end)
			*out_end = base + size - 1;

		*idx += 1;
		return;
	}

	/* signal end of iteration */
	*idx = ULLONG_MAX;
}

/**
 * __next__mem_range - next function for for_each_free_mem_range() etc.
 * @idx: pointer to u64 loop variable
 * @nid: node selector, %NUMA_NO_NODE for all nodes
 * @flags: pick from blocks based on memory attributes
 * @type_a: pointer to memblock_type from where the range is taken
 * @type_b: pointer to memblock_type which excludes memory from being taken
 * @out_start: ptr to phys_addr_t for start address of the range, can be %NULL
 * @out_end: ptr to phys_addr_t for end address of the range, can be %NULL
 * @out_nid: ptr to int for nid of the range, can be %NULL
 *
 * Find the first area from *@idx which matches @nid, fill the out
 * parameters, and update *@idx for the next iteration.  The lower 32bit of
 * *@idx contains index into type_a and the upper 32bit indexes the
 * areas before each region in type_b.	For example, if type_b regions
 * look like the following,
 *
 *	0:[0-16), 1:[32-48), 2:[128-130)
 *
 * The upper 32bit indexes the following regions.
 *
 *	0:[0-0), 1:[16-32), 2:[48-128), 3:[130-MAX)
 *
 * As both region arrays are sorted, the function advances the two indices
 * in lockstep and returns each intersection.
 */
void __init_memblock __next_mem_range(u64 *idx, int nid,
				      enum memblock_flags flags,
				      struct memblock_type *type_a,
				      struct memblock_type *type_b,
				      phys_addr_t *out_start,
				      phys_addr_t *out_end, int *out_nid)
{
	int idx_a = *idx & 0xffffffff;
	int idx_b = *idx >> 32;

	if (WARN_ONCE(nid == MAX_NUMNODES,
	"Usage of MAX_NUMNODES is deprecated. Use NUMA_NO_NODE instead\n"))
		nid = NUMA_NO_NODE;

	for (; idx_a < type_a->cnt; idx_a++) {
		struct memblock_region *m = &type_a->regions[idx_a];

		phys_addr_t m_start = m->base;
		phys_addr_t m_end = m->base + m->size;
		int	    m_nid = memblock_get_region_node(m);

		/* only memory regions are associated with nodes, check it */
		if (nid != NUMA_NO_NODE && nid != m_nid)
			continue;

		/* skip hotpluggable memory regions if needed */
		if (movable_node_is_enabled() && memblock_is_hotpluggable(m))
			continue;

		/* if we want mirror memory skip non-mirror memory regions */
		if ((flags & MEMBLOCK_MIRROR) && !memblock_is_mirror(m))
			continue;

		/* skip nomap memory unless we were asked for it explicitly */
		if (!(flags & MEMBLOCK_NOMAP) && memblock_is_nomap(m))
			continue;

		if (!type_b) {
			if (out_start)
				*out_start = m_start;
			if (out_end)
				*out_end = m_end;
			if (out_nid)
				*out_nid = m_nid;
			idx_a++;
			*idx = (u32)idx_a | (u64)idx_b << 32;
			return;
		}

		/* scan areas before each reservation */
		for (; idx_b < type_b->cnt + 1; idx_b++) {
			struct memblock_region *r;
			phys_addr_t r_start;
			phys_addr_t r_end;

			r = &type_b->regions[idx_b];
			r_start = idx_b ? r[-1].base + r[-1].size : 0;
			r_end = idx_b < type_b->cnt ?
				r->base : PHYS_ADDR_MAX;

			/*
			 * if idx_b advanced past idx_a,
			 * break out to advance idx_a
			 */
			if (r_start >= m_end)
				break;
			/* if the two regions intersect, we're done */
			if (m_start < r_end) {
				if (out_start)
					*out_start =
						max(m_start, r_start);
				if (out_end)
					*out_end = min(m_end, r_end);
				if (out_nid)
					*out_nid = m_nid;
				/*
				 * The region which ends first is
				 * advanced for the next iteration.
				 */
				if (m_end <= r_end)
					idx_a++;
				else
					idx_b++;
				*idx = (u32)idx_a | (u64)idx_b << 32;
				return;
			}
		}
	}

	/* signal end of iteration */
	*idx = ULLONG_MAX;
}

/**
 * __next_mem_range_rev - generic next function for for_each_*_range_rev()
 *
 * @idx: pointer to u64 loop variable
 * @nid: node selector, %NUMA_NO_NODE for all nodes
 * @flags: pick from blocks based on memory attributes
 * @type_a: pointer to memblock_type from where the range is taken
 * @type_b: pointer to memblock_type which excludes memory from being taken
 * @out_start: ptr to phys_addr_t for start address of the range, can be %NULL
 * @out_end: ptr to phys_addr_t for end address of the range, can be %NULL
 * @out_nid: ptr to int for nid of the range, can be %NULL
 *
 * Finds the next range from type_a which is not marked as unsuitable
 * in type_b.
 *
 * Reverse of __next_mem_range().
 */
void __init_memblock __next_mem_range_rev(u64 *idx, int nid,
					  enum memblock_flags flags,
					  struct memblock_type *type_a,
					  struct memblock_type *type_b,
					  phys_addr_t *out_start,
					  phys_addr_t *out_end, int *out_nid)
{
	int idx_a = *idx & 0xffffffff;
	int idx_b = *idx >> 32;

	if (WARN_ONCE(nid == MAX_NUMNODES, "Usage of MAX_NUMNODES is deprecated. Use NUMA_NO_NODE instead\n"))
		nid = NUMA_NO_NODE;

	if (*idx == (u64)ULLONG_MAX) {
		idx_a = type_a->cnt - 1;
		if (type_b != NULL)
			idx_b = type_b->cnt;
		else
			idx_b = 0;
	}

	for (; idx_a >= 0; idx_a--) {
		struct memblock_region *m = &type_a->regions[idx_a];

		phys_addr_t m_start = m->base;
		phys_addr_t m_end = m->base + m->size;
		int m_nid = memblock_get_region_node(m);

		/* only memory regions are associated with nodes, check it */
		if (nid != NUMA_NO_NODE && nid != m_nid)
			continue;

		/* skip hotpluggable memory regions if needed */
		if (movable_node_is_enabled() && memblock_is_hotpluggable(m))
			continue;

		/* if we want mirror memory skip non-mirror memory regions */
		if ((flags & MEMBLOCK_MIRROR) && !memblock_is_mirror(m))
			continue;

		/* skip nomap memory unless we were asked for it explicitly */
		if (!(flags & MEMBLOCK_NOMAP) && memblock_is_nomap(m))
			continue;

		if (!type_b) {
			if (out_start)
				*out_start = m_start;
			if (out_end)
				*out_end = m_end;
			if (out_nid)
				*out_nid = m_nid;
			idx_a--;
			*idx = (u32)idx_a | (u64)idx_b << 32;
			return;
		}

		/* scan areas before each reservation */
		for (; idx_b >= 0; idx_b--) {
			struct memblock_region *r;
			phys_addr_t r_start;
			phys_addr_t r_end;

			r = &type_b->regions[idx_b];
			r_start = idx_b ? r[-1].base + r[-1].size : 0;
			r_end = idx_b < type_b->cnt ?
				r->base : PHYS_ADDR_MAX;
			/*
			 * if idx_b advanced past idx_a,
			 * break out to advance idx_a
			 */

			if (r_end <= m_start)
				break;
			/* if the two regions intersect, we're done */
			if (m_end > r_start) {
				if (out_start)
					*out_start = max(m_start, r_start);
				if (out_end)
					*out_end = min(m_end, r_end);
				if (out_nid)
					*out_nid = m_nid;
				if (m_start >= r_start)
					idx_a--;
				else
					idx_b--;
				*idx = (u32)idx_a | (u64)idx_b << 32;
				return;
			}
		}
	}
	/* signal end of iteration */
	*idx = ULLONG_MAX;
}

#ifdef CONFIG_HAVE_MEMBLOCK_NODE_MAP
/*
 * Common iterator interface used to define for_each_mem_range().
 */
void __init_memblock __next_mem_pfn_range(int *idx, int nid,
				unsigned long *out_start_pfn,
				unsigned long *out_end_pfn, int *out_nid)
{
	struct memblock_type *type = &memblock.memory;
	struct memblock_region *r;

	while (++*idx < type->cnt) {
		r = &type->regions[*idx];

		if (PFN_UP(r->base) >= PFN_DOWN(r->base + r->size))
			continue;
		if (nid == MAX_NUMNODES || nid == r->nid)
			break;
	}
	if (*idx >= type->cnt) {
		*idx = -1;
		return;
	}

	if (out_start_pfn)
		*out_start_pfn = PFN_UP(r->base);
	if (out_end_pfn)
		*out_end_pfn = PFN_DOWN(r->base + r->size);
	if (out_nid)
		*out_nid = r->nid;
}

/**
 * memblock_set_node - set node ID on memblock regions
 * @base: base of area to set node ID for
 * @size: size of area to set node ID for
 * @type: memblock type to set node ID for
 * @nid: node ID to set
 *
 * Set the nid of memblock @type regions in [@base, @base + @size) to @nid.
 * Regions which cross the area boundaries are split as necessary.
 *
 * Return:
 * 0 on success, -errno on failure.
 */
int __init_memblock memblock_set_node(phys_addr_t base, phys_addr_t size,
				      struct memblock_type *type, int nid)
{
	int start_rgn, end_rgn;
	int i, ret;

	ret = memblock_isolate_range(type, base, size, &start_rgn, &end_rgn);
	if (ret)
		return ret;

	for (i = start_rgn; i < end_rgn; i++)
		memblock_set_region_node(&type->regions[i], nid);

	memblock_merge_regions(type);
	return 0;
}
#endif /* CONFIG_HAVE_MEMBLOCK_NODE_MAP */

static phys_addr_t __init memblock_alloc_range_nid(phys_addr_t size,
					phys_addr_t align, phys_addr_t start,
					phys_addr_t end, int nid,
					enum memblock_flags flags)
{
	phys_addr_t found;

	if (!align)
		align = SMP_CACHE_BYTES;

	found = memblock_find_in_range_node(size, align, start, end, nid,
					    flags);
	if (found && !memblock_reserve(found, size)) {
		/*
		 * The min_count is set to 0 so that memblock allocations are
		 * never reported as leaks.
		 */
		if (found < memblock.current_limit)
			kmemleak_alloc(__va(found), size, 0, 0);
<<<<<<< HEAD
=======

>>>>>>> 286cd8c7
		return found;
	}
	return 0;
}

phys_addr_t __init memblock_alloc_range(phys_addr_t size, phys_addr_t align,
					phys_addr_t start, phys_addr_t end,
					enum memblock_flags flags)
{
	memblock_dbg("%s: size: %llu align: %llu %pS\n",
		     __func__, (u64)size, (u64)align, (void *)_RET_IP_);
	return memblock_alloc_range_nid(size, align, start, end, NUMA_NO_NODE,
					flags);
}

phys_addr_t __init memblock_alloc_base_nid(phys_addr_t size,
					phys_addr_t align, phys_addr_t max_addr,
					int nid, enum memblock_flags flags)
{
	return memblock_alloc_range_nid(size, align, 0, max_addr, nid, flags);
}

phys_addr_t __init memblock_alloc_nid(phys_addr_t size, phys_addr_t align, int nid)
{
	enum memblock_flags flags = choose_memblock_flags();
	phys_addr_t ret;

again:
	ret = memblock_alloc_base_nid(size, align, MEMBLOCK_ALLOC_ACCESSIBLE,
				      nid, flags);

	if (!ret && (flags & MEMBLOCK_MIRROR)) {
		flags &= ~MEMBLOCK_MIRROR;
		goto again;
	}
	return ret;
}

phys_addr_t __init __memblock_alloc_base(phys_addr_t size, phys_addr_t align, phys_addr_t max_addr)
{
	memblock_dbg("%s: size: %llu align: %llu %pS\n",
		     __func__, (u64)size, (u64)align, (void *)_RET_IP_);
	return memblock_alloc_base_nid(size, align, max_addr, NUMA_NO_NODE,
				       MEMBLOCK_NONE);
}

phys_addr_t __init memblock_alloc_base(phys_addr_t size, phys_addr_t align, phys_addr_t max_addr)
{
	phys_addr_t alloc;

	alloc = __memblock_alloc_base(size, align, max_addr);

	if (alloc == 0)
		panic("ERROR: Failed to allocate %pa bytes below %pa.\n",
		      &size, &max_addr);

	return alloc;
}

phys_addr_t __init memblock_alloc(phys_addr_t size, phys_addr_t align)
{
	memblock_dbg("%s: size: %llu align: %llu %pS\n",
		     __func__, (u64)size, (u64)align, (void *)_RET_IP_);
	return memblock_alloc_base(size, align, MEMBLOCK_ALLOC_ACCESSIBLE);
}

phys_addr_t __init memblock_alloc_try_nid(phys_addr_t size, phys_addr_t align, int nid)
{
	phys_addr_t res = memblock_alloc_nid(size, align, nid);

	if (res)
		return res;
	return memblock_alloc_base(size, align, MEMBLOCK_ALLOC_ACCESSIBLE);
}

#if defined(CONFIG_NO_BOOTMEM)
/**
 * memblock_virt_alloc_internal - allocate boot memory block
 * @size: size of memory block to be allocated in bytes
 * @align: alignment of the region and block's size
 * @min_addr: the lower bound of the memory region to allocate (phys address)
 * @max_addr: the upper bound of the memory region to allocate (phys address)
 * @nid: nid of the free area to find, %NUMA_NO_NODE for any node
 *
 * The @min_addr limit is dropped if it can not be satisfied and the allocation
 * will fall back to memory below @min_addr. Also, allocation may fall back
 * to any node in the system if the specified node can not
 * hold the requested memory.
 *
 * The allocation is performed from memory region limited by
 * memblock.current_limit if @max_addr == %BOOTMEM_ALLOC_ACCESSIBLE.
 *
 * The memory block is aligned on %SMP_CACHE_BYTES if @align == 0.
 *
 * The phys address of allocated boot memory block is converted to virtual and
 * allocated memory is reset to 0.
 *
 * In addition, function sets the min_count to 0 using kmemleak_alloc for
 * allocated boot memory block, so that it is never reported as leaks.
 *
 * Return:
 * Virtual address of allocated memory block on success, NULL on failure.
 */
static void * __init memblock_virt_alloc_internal(
				phys_addr_t size, phys_addr_t align,
				phys_addr_t min_addr, phys_addr_t max_addr,
				int nid)
{
	phys_addr_t alloc;
	void *ptr;
	enum memblock_flags flags = choose_memblock_flags();

	if (WARN_ONCE(nid == MAX_NUMNODES, "Usage of MAX_NUMNODES is deprecated. Use NUMA_NO_NODE instead\n"))
		nid = NUMA_NO_NODE;

	/*
	 * Detect any accidental use of these APIs after slab is ready, as at
	 * this moment memblock may be deinitialized already and its
	 * internal data may be destroyed (after execution of free_all_bootmem)
	 */
	if (WARN_ON_ONCE(slab_is_available()))
		return kzalloc_node(size, GFP_NOWAIT, nid);

	if (!align)
		align = SMP_CACHE_BYTES;

	if (max_addr > memblock.current_limit)
		max_addr = memblock.current_limit;
again:
	alloc = memblock_find_in_range_node(size, align, min_addr, max_addr,
					    nid, flags);
	if (alloc && !memblock_reserve(alloc, size))
		goto done;

	if (nid != NUMA_NO_NODE) {
		alloc = memblock_find_in_range_node(size, align, min_addr,
						    max_addr, NUMA_NO_NODE,
						    flags);
		if (alloc && !memblock_reserve(alloc, size))
			goto done;
	}

	if (min_addr) {
		min_addr = 0;
		goto again;
	}

	if (flags & MEMBLOCK_MIRROR) {
		flags &= ~MEMBLOCK_MIRROR;
		pr_warn("Could not allocate %pap bytes of mirrored memory\n",
			&size);
		goto again;
	}

	return NULL;
done:
	ptr = phys_to_virt(alloc);

	/* Skip kmemleak for kasan_init() due to high volume. */
	if (max_addr != MEMBLOCK_ALLOC_KASAN)
		/*
		 * The min_count is set to 0 so that bootmem allocated
		 * blocks are never reported as leaks. This is because many
		 * of these blocks are only referred via the physical
		 * address which is not looked up by kmemleak.
		 */
		kmemleak_alloc(ptr, size, 0, 0);

	return ptr;
}

/**
 * memblock_virt_alloc_try_nid_raw - allocate boot memory block without zeroing
 * memory and without panicking
 * @size: size of memory block to be allocated in bytes
 * @align: alignment of the region and block's size
 * @min_addr: the lower bound of the memory region from where the allocation
 *	  is preferred (phys address)
 * @max_addr: the upper bound of the memory region from where the allocation
 *	      is preferred (phys address), or %BOOTMEM_ALLOC_ACCESSIBLE to
 *	      allocate only from memory limited by memblock.current_limit value
 * @nid: nid of the free area to find, %NUMA_NO_NODE for any node
 *
 * Public function, provides additional debug information (including caller
 * info), if enabled. Does not zero allocated memory, does not panic if request
 * cannot be satisfied.
 *
 * Return:
 * Virtual address of allocated memory block on success, NULL on failure.
 */
void * __init memblock_virt_alloc_try_nid_raw(
			phys_addr_t size, phys_addr_t align,
			phys_addr_t min_addr, phys_addr_t max_addr,
			int nid)
{
	void *ptr;

	memblock_dbg("%s: %llu bytes align=0x%llx nid=%d from=%pa max_addr=%pa %pF\n",
		     __func__, (u64)size, (u64)align, nid, &min_addr,
		     &max_addr, (void *)_RET_IP_);

	ptr = memblock_virt_alloc_internal(size, align,
					   min_addr, max_addr, nid);
#ifdef CONFIG_DEBUG_VM
	if (ptr && size > 0)
		memset(ptr, PAGE_POISON_PATTERN, size);
#endif
	return ptr;
}

/**
 * memblock_virt_alloc_try_nid_nopanic - allocate boot memory block
 * @size: size of memory block to be allocated in bytes
 * @align: alignment of the region and block's size
 * @min_addr: the lower bound of the memory region from where the allocation
 *	  is preferred (phys address)
 * @max_addr: the upper bound of the memory region from where the allocation
 *	      is preferred (phys address), or %BOOTMEM_ALLOC_ACCESSIBLE to
 *	      allocate only from memory limited by memblock.current_limit value
 * @nid: nid of the free area to find, %NUMA_NO_NODE for any node
 *
 * Public function, provides additional debug information (including caller
 * info), if enabled. This function zeroes the allocated memory.
 *
 * Return:
 * Virtual address of allocated memory block on success, NULL on failure.
 */
void * __init memblock_virt_alloc_try_nid_nopanic(
				phys_addr_t size, phys_addr_t align,
				phys_addr_t min_addr, phys_addr_t max_addr,
				int nid)
{
	void *ptr;

	memblock_dbg("%s: %llu bytes align=0x%llx nid=%d from=%pa max_addr=%pa %pF\n",
		     __func__, (u64)size, (u64)align, nid, &min_addr,
		     &max_addr, (void *)_RET_IP_);

	ptr = memblock_virt_alloc_internal(size, align,
					   min_addr, max_addr, nid);
	if (ptr)
		memset(ptr, 0, size);
	return ptr;
}

/**
 * memblock_virt_alloc_try_nid - allocate boot memory block with panicking
 * @size: size of memory block to be allocated in bytes
 * @align: alignment of the region and block's size
 * @min_addr: the lower bound of the memory region from where the allocation
 *	  is preferred (phys address)
 * @max_addr: the upper bound of the memory region from where the allocation
 *	      is preferred (phys address), or %BOOTMEM_ALLOC_ACCESSIBLE to
 *	      allocate only from memory limited by memblock.current_limit value
 * @nid: nid of the free area to find, %NUMA_NO_NODE for any node
 *
 * Public panicking version of memblock_virt_alloc_try_nid_nopanic()
 * which provides debug information (including caller info), if enabled,
 * and panics if the request can not be satisfied.
 *
 * Return:
 * Virtual address of allocated memory block on success, NULL on failure.
 */
void * __init memblock_virt_alloc_try_nid(
			phys_addr_t size, phys_addr_t align,
			phys_addr_t min_addr, phys_addr_t max_addr,
			int nid)
{
	void *ptr;

	memblock_dbg("%s: %llu bytes align=0x%llx nid=%d from=%pa max_addr=%pa %pF\n",
		     __func__, (u64)size, (u64)align, nid, &min_addr,
		     &max_addr, (void *)_RET_IP_);
	ptr = memblock_virt_alloc_internal(size, align,
					   min_addr, max_addr, nid);
	if (ptr) {
		memset(ptr, 0, size);
		return ptr;
	}

	panic("%s: Failed to allocate %llu bytes align=0x%llx nid=%d from=%pa max_addr=%pa\n",
	      __func__, (u64)size, (u64)align, nid, &min_addr, &max_addr);
	return NULL;
}
#endif

/**
 * __memblock_free_early - free boot memory block
 * @base: phys starting address of the  boot memory block
 * @size: size of the boot memory block in bytes
 *
 * Free boot memory block previously allocated by memblock_virt_alloc_xx() API.
 * The freeing memory will not be released to the buddy allocator.
 */
void __init __memblock_free_early(phys_addr_t base, phys_addr_t size)
{
	memblock_free(base, size);
}

/**
 * __memblock_free_late - free bootmem block pages directly to buddy allocator
 * @base: phys starting address of the  boot memory block
 * @size: size of the boot memory block in bytes
 *
 * This is only useful when the bootmem allocator has already been torn
 * down, but we are still initializing the system.  Pages are released directly
 * to the buddy allocator, no bootmem metadata is updated because it is gone.
 */
void __init __memblock_free_late(phys_addr_t base, phys_addr_t size)
{
	phys_addr_t cursor, end;

	end = base + size - 1;
	memblock_dbg("%s: [%pa-%pa] %pF\n",
		     __func__, &base, &end, (void *)_RET_IP_);
	kmemleak_free_part_phys(base, size);
	cursor = PFN_UP(base);
	end = PFN_DOWN(base + size);

	for (; cursor < end; cursor++) {
		__free_pages_bootmem(pfn_to_page(cursor), cursor, 0);
		totalram_pages++;
	}
}

/*
 * Remaining API functions
 */

phys_addr_t __init_memblock memblock_phys_mem_size(void)
{
	return memblock.memory.total_size;
}

phys_addr_t __init_memblock memblock_reserved_size(void)
{
	return memblock.reserved.total_size;
}

phys_addr_t __init memblock_mem_size(unsigned long limit_pfn)
{
	unsigned long pages = 0;
	struct memblock_region *r;
	unsigned long start_pfn, end_pfn;

	for_each_memblock(memory, r) {
		start_pfn = memblock_region_memory_base_pfn(r);
		end_pfn = memblock_region_memory_end_pfn(r);
		start_pfn = min_t(unsigned long, start_pfn, limit_pfn);
		end_pfn = min_t(unsigned long, end_pfn, limit_pfn);
		pages += end_pfn - start_pfn;
	}

	return PFN_PHYS(pages);
}

/* lowest address */
phys_addr_t __init_memblock memblock_start_of_DRAM(void)
{
	return memblock.memory.regions[0].base;
}

phys_addr_t __init_memblock memblock_end_of_DRAM(void)
{
	int idx = memblock.memory.cnt - 1;

	return (memblock.memory.regions[idx].base + memblock.memory.regions[idx].size);
}

static phys_addr_t __init_memblock __find_max_addr(phys_addr_t limit)
{
	phys_addr_t max_addr = PHYS_ADDR_MAX;
	struct memblock_region *r;

	/*
	 * translate the memory @limit size into the max address within one of
	 * the memory memblock regions, if the @limit exceeds the total size
	 * of those regions, max_addr will keep original value PHYS_ADDR_MAX
	 */
	for_each_memblock(memory, r) {
		if (limit <= r->size) {
			max_addr = r->base + limit;
			break;
		}
		limit -= r->size;
	}

	return max_addr;
}

phys_addr_t __init_memblock memblock_max_addr(phys_addr_t limit)
{
	return __find_max_addr(limit);
}

void __init memblock_enforce_memory_limit(phys_addr_t limit)
{
	phys_addr_t max_addr = PHYS_ADDR_MAX;

	if (!limit)
		return;

	max_addr = __find_max_addr(limit);

	/* @limit exceeds the total size of the memory, do nothing */
	if (max_addr == PHYS_ADDR_MAX)
		return;

	/* truncate both memory and reserved regions */
	memblock_remove_range(&memblock.memory, max_addr,
			      PHYS_ADDR_MAX);
	memblock_remove_range(&memblock.reserved, max_addr,
			      PHYS_ADDR_MAX);
}

void __init memblock_cap_memory_range(phys_addr_t base, phys_addr_t size)
{
	int start_rgn, end_rgn;
	int i, ret;

	if (!size)
		return;

	ret = memblock_isolate_range(&memblock.memory, base, size,
						&start_rgn, &end_rgn);
	if (ret)
		return;

	/* remove all the MAP regions */
	for (i = memblock.memory.cnt - 1; i >= end_rgn; i--)
		if (!memblock_is_nomap(&memblock.memory.regions[i]))
			memblock_remove_region(&memblock.memory, i);

	for (i = start_rgn - 1; i >= 0; i--)
		if (!memblock_is_nomap(&memblock.memory.regions[i]))
			memblock_remove_region(&memblock.memory, i);

	/* truncate the reserved regions */
	memblock_remove_range(&memblock.reserved, 0, base);
	memblock_remove_range(&memblock.reserved,
			base + size, PHYS_ADDR_MAX);
}

void __init memblock_mem_limit_remove_map(phys_addr_t limit)
{
	phys_addr_t max_addr;

	if (!limit)
		return;

	max_addr = __find_max_addr(limit);

	/* @limit exceeds the total size of the memory, do nothing */
	if (max_addr == PHYS_ADDR_MAX)
		return;

	memblock_cap_memory_range(0, max_addr);
}

static int __init_memblock __memblock_search(struct memblock_type *type, phys_addr_t addr)
{
	unsigned int left = 0, right = type->cnt;

	do {
		unsigned int mid = (right + left) / 2;

		if (addr < type->regions[mid].base)
			right = mid;
		else if (addr >= (type->regions[mid].base +
				  type->regions[mid].size))
			left = mid + 1;
		else
			return mid;
	} while (left < right);
	return -1;
}

<<<<<<< HEAD
static int __init_memblock memblock_search(struct memblock_type *type, phys_addr_t addr)
{
	int ret;
	unsigned long seq;

	do {
		seq = raw_read_seqcount_begin(&memblock_seq);
		ret = __memblock_search(type, addr);
	} while (unlikely(read_seqcount_retry(&memblock_seq, seq)));

	return ret;
}

int __init memblock_is_reserved(phys_addr_t addr)
=======
bool __init memblock_is_reserved(phys_addr_t addr)
>>>>>>> 286cd8c7
{
	return memblock_search(&memblock.reserved, addr) != -1;
}

bool __init_memblock memblock_is_memory(phys_addr_t addr)
{
	return memblock_search(&memblock.memory, addr) != -1;
}

<<<<<<< HEAD
int __init_memblock memblock_is_map_memory(phys_addr_t addr)
=======
bool __init_memblock memblock_is_map_memory(phys_addr_t addr)
>>>>>>> 286cd8c7
{
	int i = memblock_search(&memblock.memory, addr);

	if (i == -1)
		return false;
	return !memblock_is_nomap(&memblock.memory.regions[i]);
}

#ifdef CONFIG_HAVE_MEMBLOCK_NODE_MAP
int __init_memblock memblock_search_pfn_nid(unsigned long pfn,
			 unsigned long *start_pfn, unsigned long *end_pfn)
{
	struct memblock_type *type = &memblock.memory;
	int mid = memblock_search(type, PFN_PHYS(pfn));

	if (mid == -1)
		return -1;

	*start_pfn = PFN_DOWN(type->regions[mid].base);
	*end_pfn = PFN_DOWN(type->regions[mid].base + type->regions[mid].size);

	return type->regions[mid].nid;
}
#endif

/**
 * memblock_is_region_memory - check if a region is a subset of memory
 * @base: base of region to check
 * @size: size of region to check
 *
 * Check if the region [@base, @base + @size) is a subset of a memory block.
 *
 * Return:
 * 0 if false, non-zero if true
 */
bool __init_memblock memblock_is_region_memory(phys_addr_t base, phys_addr_t size)
{
	int idx = memblock_search(&memblock.memory, base);
	phys_addr_t end = base + memblock_cap_size(base, &size);

	if (idx == -1)
		return false;
	return (memblock.memory.regions[idx].base +
		 memblock.memory.regions[idx].size) >= end;
}

bool __init_memblock memblock_overlaps_memory(phys_addr_t base,
					      phys_addr_t size)
{
	memblock_cap_size(base, &size);

	return memblock_overlaps_region(&memblock.memory, base, size);
}
<<<<<<< HEAD
=======
EXPORT_SYMBOL_GPL(memblock_overlaps_memory);
>>>>>>> 286cd8c7

/**
 * memblock_is_region_reserved - check if a region intersects reserved memory
 * @base: base of region to check
 * @size: size of region to check
 *
 * Check if the region [@base, @base + @size) intersects a reserved
 * memory block.
 *
 * Return:
 * True if they intersect, false if not.
 */
bool __init_memblock memblock_is_region_reserved(phys_addr_t base, phys_addr_t size)
{
	memblock_cap_size(base, &size);
	return memblock_overlaps_region(&memblock.reserved, base, size);
}

void __init_memblock memblock_trim_memory(phys_addr_t align)
{
	phys_addr_t start, end, orig_start, orig_end;
	struct memblock_region *r;

	for_each_memblock(memory, r) {
		orig_start = r->base;
		orig_end = r->base + r->size;
		start = round_up(orig_start, align);
		end = round_down(orig_end, align);

		if (start == orig_start && end == orig_end)
			continue;

		if (start < end) {
			r->base = start;
			r->size = end - start;
		} else {
			memblock_remove_region(&memblock.memory,
					       r - memblock.memory.regions);
			r--;
		}
	}
}

void __init_memblock memblock_set_current_limit(phys_addr_t limit)
{
	memblock.current_limit = limit;
}

phys_addr_t __init_memblock memblock_get_current_limit(void)
{
	return memblock.current_limit;
}

static void __init_memblock memblock_dump(struct memblock_type *type)
{
	phys_addr_t base, end, size;
	enum memblock_flags flags;
	int idx;
	struct memblock_region *rgn;

	pr_info(" %s.cnt  = 0x%lx\n", type->name, type->cnt);

	for_each_memblock_type(idx, type, rgn) {
		char nid_buf[32] = "";

		base = rgn->base;
		size = rgn->size;
		end = base + size - 1;
		flags = rgn->flags;
#ifdef CONFIG_HAVE_MEMBLOCK_NODE_MAP
		if (memblock_get_region_node(rgn) != MAX_NUMNODES)
			snprintf(nid_buf, sizeof(nid_buf), " on node %d",
				 memblock_get_region_node(rgn));
#endif
		pr_info(" %s[%#x]\t[%pa-%pa], %pa bytes%s flags: %#x\n",
			type->name, idx, &base, &end, &size, nid_buf, flags);
	}
}

extern unsigned long __init_memblock
memblock_reserved_memory_within(phys_addr_t start_addr, phys_addr_t end_addr)
{
	struct memblock_type *type = &memblock.reserved;
	unsigned long size = 0;
	int idx;

	for (idx = 0; idx < type->cnt; idx++) {
		struct memblock_region *rgn = &type->regions[idx];
		phys_addr_t start, end;

		if (rgn->base + rgn->size < start_addr)
			continue;
		if (rgn->base > end_addr)
			continue;

		start = rgn->base;
		end = start + rgn->size;
		size += end - start;
	}

	return size;
}

void __init_memblock __memblock_dump_all(void)
{
	pr_info("MEMBLOCK configuration:\n");
	pr_info(" memory size = %pa reserved size = %pa\n",
		&memblock.memory.total_size,
		&memblock.reserved.total_size);

	memblock_dump(&memblock.memory);
	memblock_dump(&memblock.reserved);
#ifdef CONFIG_HAVE_MEMBLOCK_PHYS_MAP
	memblock_dump(&memblock.physmem);
#endif
}

void __init memblock_allow_resize(void)
{
	memblock_can_resize = 1;
}

static unsigned long __init_memblock
memblock_resize_late(int begin, unsigned long flags)
{
	static int memblock_can_resize_old;

	if (begin) {
		preempt_disable();
		local_irq_save(flags);
		memblock_can_resize_old = memblock_can_resize;
		memblock_can_resize = 0;
		raw_write_seqcount_begin(&memblock_seq);
	} else {
		raw_write_seqcount_end(&memblock_seq);
		memblock_can_resize = memblock_can_resize_old;
		local_irq_restore(flags);
		preempt_enable();
	}

	return flags;
}

unsigned long __init_memblock memblock_region_resize_late_begin(void)
{
	return memblock_resize_late(1, 0);
}

void __init_memblock memblock_region_resize_late_end(unsigned long flags)
{
	memblock_resize_late(0, flags);
}

static int __init early_memblock(char *p)
{
	if (p && strstr(p, "debug"))
		memblock_debug = 1;
	return 0;
}
early_param("memblock", early_memblock);

#if defined(CONFIG_DEBUG_FS) && !defined(CONFIG_ARCH_DISCARD_MEMBLOCK)

static int memblock_debug_show(struct seq_file *m, void *private)
{
	struct memblock_type *type = m->private;
	struct memblock_region *reg;
	int i;
	phys_addr_t end;

	for (i = 0; i < type->cnt; i++) {
		reg = &type->regions[i];
		end = reg->base + reg->size - 1;

		seq_printf(m, "%4d: ", i);
		seq_printf(m, "%pa..%pa\n", &reg->base, &end);
	}
	return 0;
}
DEFINE_SHOW_ATTRIBUTE(memblock_debug);

static int __init memblock_init_debugfs(void)
{
	struct dentry *root = debugfs_create_dir("memblock", NULL);
	if (!root)
		return -ENXIO;
	debugfs_create_file("memory", 0444, root,
			    &memblock.memory, &memblock_debug_fops);
	debugfs_create_file("reserved", 0444, root,
			    &memblock.reserved, &memblock_debug_fops);
#ifdef CONFIG_HAVE_MEMBLOCK_PHYS_MAP
	debugfs_create_file("physmem", 0444, root,
			    &memblock.physmem, &memblock_debug_fops);
#endif

	return 0;
}
__initcall(memblock_init_debugfs);

#endif /* CONFIG_DEBUG_FS */<|MERGE_RESOLUTION|>--- conflicted
+++ resolved
@@ -20,13 +20,7 @@
 #include <linux/kmemleak.h>
 #include <linux/seq_file.h>
 #include <linux/memblock.h>
-<<<<<<< HEAD
-#include <linux/preempt.h>
-#include <linux/seqlock.h>
-#include <linux/irqflags.h>
-=======
 #include <linux/bootmem.h>
->>>>>>> 286cd8c7
 
 #include <asm/sections.h>
 #include <linux/io.h>
@@ -241,11 +235,7 @@
  *
  * Find @size free area aligned to @align in the specified range and node.
  *
-<<<<<<< HEAD
- * RETURNS:
-=======
  * Return:
->>>>>>> 286cd8c7
  * Found address on success, 0 on failure.
  */
 phys_addr_t __init_memblock memblock_find_in_range_node(phys_addr_t size,
@@ -870,11 +860,7 @@
  * @base: the base phys addr of the region
  * @size: the size of the region
  *
-<<<<<<< HEAD
- * Return 0 on success, -errno on failure.
-=======
  * Return: 0 on success, -errno on failure.
->>>>>>> 286cd8c7
  */
 int __init_memblock memblock_mark_nomap(phys_addr_t base, phys_addr_t size)
 {
@@ -882,17 +868,11 @@
 }
 
 /**
-<<<<<<< HEAD
- * memblock_clear_nomap - Clear a flag of MEMBLOCK_NOMAP memory region
- * @base: the base phys addr of the region
- * @size: the size of the region
-=======
  * memblock_clear_nomap - Clear flag MEMBLOCK_NOMAP for a specified region.
  * @base: the base phys addr of the region
  * @size: the size of the region
  *
  * Return: 0 on success, -errno on failure.
->>>>>>> 286cd8c7
  */
 int __init_memblock memblock_clear_nomap(phys_addr_t base, phys_addr_t size)
 {
@@ -1243,10 +1223,7 @@
 		 */
 		if (found < memblock.current_limit)
 			kmemleak_alloc(__va(found), size, 0, 0);
-<<<<<<< HEAD
-=======
-
->>>>>>> 286cd8c7
+
 		return found;
 	}
 	return 0;
@@ -1724,24 +1701,7 @@
 	return -1;
 }
 
-<<<<<<< HEAD
-static int __init_memblock memblock_search(struct memblock_type *type, phys_addr_t addr)
-{
-	int ret;
-	unsigned long seq;
-
-	do {
-		seq = raw_read_seqcount_begin(&memblock_seq);
-		ret = __memblock_search(type, addr);
-	} while (unlikely(read_seqcount_retry(&memblock_seq, seq)));
-
-	return ret;
-}
-
-int __init memblock_is_reserved(phys_addr_t addr)
-=======
 bool __init memblock_is_reserved(phys_addr_t addr)
->>>>>>> 286cd8c7
 {
 	return memblock_search(&memblock.reserved, addr) != -1;
 }
@@ -1751,11 +1711,7 @@
 	return memblock_search(&memblock.memory, addr) != -1;
 }
 
-<<<<<<< HEAD
-int __init_memblock memblock_is_map_memory(phys_addr_t addr)
-=======
 bool __init_memblock memblock_is_map_memory(phys_addr_t addr)
->>>>>>> 286cd8c7
 {
 	int i = memblock_search(&memblock.memory, addr);
 
@@ -1809,10 +1765,7 @@
 
 	return memblock_overlaps_region(&memblock.memory, base, size);
 }
-<<<<<<< HEAD
-=======
 EXPORT_SYMBOL_GPL(memblock_overlaps_memory);
->>>>>>> 286cd8c7
 
 /**
  * memblock_is_region_reserved - check if a region intersects reserved memory
