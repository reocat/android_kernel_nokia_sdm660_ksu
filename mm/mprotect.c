--- conflicted
+++ resolved
@@ -54,8 +54,6 @@
 	if (pmd_trans_unstable(pmd))
 		return 0;
 
-<<<<<<< HEAD
-=======
 	/*
 	 * The pmd points to a regular pte so the pmd can't change
 	 * from under us even if the mmap_sem is only hold for
@@ -68,7 +66,6 @@
 	    atomic_read(&vma->vm_mm->mm_users) == 1)
 		target_node = numa_node_id();
 
->>>>>>> 286cd8c7
 	flush_tlb_batched_pending(vma->vm_mm);
 	arch_enter_lazy_mmu_mode();
 	do {
