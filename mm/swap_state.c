--- conflicted
+++ resolved
@@ -442,11 +442,7 @@
 
 		/* May fail (-ENOMEM) if radix-tree node allocation failed. */
 		__SetPageLocked(new_page);
-<<<<<<< HEAD
-		SetPageSwapBacked(new_page);
-=======
 		__SetPageSwapBacked(new_page);
->>>>>>> 286cd8c7
 		err = __add_to_swap_cache(new_page, entry);
 		if (likely(!err)) {
 			radix_tree_preload_end();
@@ -459,10 +455,6 @@
 			return new_page;
 		}
 		radix_tree_preload_end();
-<<<<<<< HEAD
-		ClearPageSwapBacked(new_page);
-=======
->>>>>>> 286cd8c7
 		__ClearPageLocked(new_page);
 		/*
 		 * add_to_swap_cache() doesn't return -EEXIST, so we can safely
