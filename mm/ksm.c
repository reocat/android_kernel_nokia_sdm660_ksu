--- conflicted
+++ resolved
@@ -274,16 +274,11 @@
 /* Milliseconds ksmd should sleep between batches */
 static unsigned int ksm_thread_sleep_millisecs = 20;
 
-<<<<<<< HEAD
-/* Boolean to indicate whether to use deferred timer or not */
-static bool use_deferred_timer;
-=======
 /* Checksum of an empty (zeroed) page */
 static unsigned int zero_checksum __read_mostly;
 
 /* Whether to merge empty (zeroed) pages with actual zero pages */
 static bool ksm_use_zero_pages __read_mostly;
->>>>>>> 286cd8c7
 
 #ifdef CONFIG_NUMA
 /* Zeroed when merging across nodes is not allowed */
@@ -2661,11 +2656,7 @@
 
 	stable_node = page_stable_node(page);
 	if (!stable_node)
-<<<<<<< HEAD
-		return ret;
-=======
 		return;
->>>>>>> 286cd8c7
 
 again:
 	hlist_for_each_entry(rmap_item, &stable_node->hlist, hlist) {
