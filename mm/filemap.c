/*
 *	linux/mm/filemap.c
 *
 * Copyright (C) 1994-1999  Linus Torvalds
 */

/*
 * This file handles the generic file mmap semantics used by
 * most "normal" filesystems (but you don't /have/ to use this:
 * the NFS filesystem used to do this differently, for example)
 */
#include <linux/export.h>
#include <linux/compiler.h>
#include <linux/dax.h>
#include <linux/fs.h>
#include <linux/sched/signal.h>
#include <linux/uaccess.h>
#include <linux/capability.h>
#include <linux/kernel_stat.h>
#include <linux/gfp.h>
#include <linux/mm.h>
#include <linux/swap.h>
#include <linux/mman.h>
#include <linux/pagemap.h>
#include <linux/file.h>
#include <linux/uio.h>
#include <linux/hash.h>
#include <linux/writeback.h>
#include <linux/backing-dev.h>
#include <linux/pagevec.h>
#include <linux/blkdev.h>
#include <linux/security.h>
#include <linux/cpuset.h>
#include <linux/hugetlb.h>
#include <linux/memcontrol.h>
#include <linux/cleancache.h>
#include <linux/shmem_fs.h>
#include <linux/rmap.h>
#include <linux/delayacct.h>
#include <linux/psi.h>
#include "internal.h"

#define CREATE_TRACE_POINTS
#include <trace/events/filemap.h>

/*
 * FIXME: remove all knowledge of the buffer layer from the core VM
 */
#include <linux/buffer_head.h> /* for try_to_free_buffers */

#include <asm/mman.h>

int want_old_faultaround_pte = 1;

/*
 * Shared mappings implemented 30.11.1994. It's not fully working yet,
 * though.
 *
 * Shared mappings now work. 15.8.1995  Bruno.
 *
 * finished 'unifying' the page and buffer cache and SMP-threaded the
 * page-cache, 21.05.1999, Ingo Molnar <mingo@redhat.com>
 *
 * SMP-threaded pagemap-LRU 1999, Andrea Arcangeli <andrea@suse.de>
 */

/*
 * Lock ordering:
 *
 *  ->i_mmap_rwsem		(truncate_pagecache)
 *    ->private_lock		(__free_pte->__set_page_dirty_buffers)
 *      ->swap_lock		(exclusive_swap_page, others)
 *        ->i_pages lock
 *
 *  ->i_mutex
 *    ->i_mmap_rwsem		(truncate->unmap_mapping_range)
 *
 *  ->mmap_sem
 *    ->i_mmap_rwsem
 *      ->page_table_lock or pte_lock	(various, mainly in memory.c)
 *        ->i_pages lock	(arch-dependent flush_dcache_mmap_lock)
 *
 *  ->mmap_sem
 *    ->lock_page		(access_process_vm)
 *
 *  ->i_mutex			(generic_perform_write)
 *    ->mmap_sem		(fault_in_pages_readable->do_page_fault)
 *
 *  bdi->wb.list_lock
 *    sb_lock			(fs/fs-writeback.c)
 *    ->i_pages lock		(__sync_single_inode)
 *
 *  ->i_mmap_rwsem
 *    ->anon_vma.lock		(vma_adjust)
 *
 *  ->anon_vma.lock
 *    ->page_table_lock or pte_lock	(anon_vma_prepare and various)
 *
 *  ->page_table_lock or pte_lock
 *    ->swap_lock		(try_to_unmap_one)
 *    ->private_lock		(try_to_unmap_one)
 *    ->i_pages lock		(try_to_unmap_one)
 *    ->zone_lru_lock(zone)	(follow_page->mark_page_accessed)
 *    ->zone_lru_lock(zone)	(check_pte_range->isolate_lru_page)
 *    ->private_lock		(page_remove_rmap->set_page_dirty)
 *    ->i_pages lock		(page_remove_rmap->set_page_dirty)
 *    bdi.wb->list_lock		(page_remove_rmap->set_page_dirty)
 *    ->inode->i_lock		(page_remove_rmap->set_page_dirty)
 *    ->memcg->move_lock	(page_remove_rmap->lock_page_memcg)
 *    bdi.wb->list_lock		(zap_pte_range->set_page_dirty)
 *    ->inode->i_lock		(zap_pte_range->set_page_dirty)
 *    ->private_lock		(zap_pte_range->__set_page_dirty_buffers)
 *
 * ->i_mmap_rwsem
 *   ->tasklist_lock            (memory_failure, collect_procs_ao)
 */

static int page_cache_tree_insert(struct address_space *mapping,
				  struct page *page, void **shadowp)
<<<<<<< HEAD
{
	struct radix_tree_node *node;
	void **slot;
	int error;

	error = __radix_tree_create(&mapping->page_tree, page->index,
				    &node, &slot);
	if (error)
		return error;
	if (*slot) {
		void *p;

		p = radix_tree_deref_slot_protected(slot, &mapping->tree_lock);
		if (!radix_tree_exceptional_entry(p))
			return -EEXIST;
		if (shadowp)
			*shadowp = p;
		mapping->nrshadows--;
		if (node)
			workingset_node_shadows_dec(node);
	}
	radix_tree_replace_slot(slot, page);
	mapping->nrpages++;
	if (node) {
		workingset_node_pages_inc(node);
		/*
		 * Don't track node that contains actual pages.
		 *
		 * Avoid acquiring the list_lru lock if already
		 * untracked.  The list_empty() test is safe as
		 * node->private_list is protected by
		 * mapping->tree_lock.
		 */
		if (!list_empty(&node->private_list))
			list_lru_del(&workingset_shadow_nodes,
				     &node->private_list);
	}
	return 0;
}

static void page_cache_tree_delete(struct address_space *mapping,
				   struct page *page, void *shadow)
=======
>>>>>>> 286cd8c7
{
	struct radix_tree_node *node;
	void **slot;
	int error;

	error = __radix_tree_create(&mapping->i_pages, page->index, 0,
				    &node, &slot);
	if (error)
		return error;
	if (*slot) {
		void *p;

		p = radix_tree_deref_slot_protected(slot,
						    &mapping->i_pages.xa_lock);
		if (!radix_tree_exceptional_entry(p))
			return -EEXIST;

		mapping->nrexceptional--;
		if (shadowp)
			*shadowp = p;
	}
	__radix_tree_replace(&mapping->i_pages, node, slot, page,
			     workingset_lookup_update(mapping));
	mapping->nrpages++;
	return 0;
}

static void page_cache_tree_delete(struct address_space *mapping,
				   struct page *page, void *shadow)
{
	int i, nr;

	/* hugetlb pages are represented by one entry in the radix tree */
	nr = PageHuge(page) ? 1 : hpage_nr_pages(page);

	VM_BUG_ON_PAGE(!PageLocked(page), page);
	VM_BUG_ON_PAGE(PageTail(page), page);
	VM_BUG_ON_PAGE(nr != 1 && shadow, page);

	for (i = 0; i < nr; i++) {
		struct radix_tree_node *node;
		void **slot;

		__radix_tree_lookup(&mapping->i_pages, page->index + i,
				    &node, &slot);

		VM_BUG_ON_PAGE(!node && nr != 1, page);

		radix_tree_clear_tags(&mapping->i_pages, node, slot);
		__radix_tree_replace(&mapping->i_pages, node, slot, shadow,
				workingset_lookup_update(mapping));
	}

	page->mapping = NULL;
	/* Leave page->index set: truncation lookup relies upon it */

	if (!node) {
		/*
		 * We need a node to properly account shadow
		 * entries. Don't plant any without. XXX
		 */
		shadow = NULL;
	}

	if (shadow) {
		mapping->nrexceptional += nr;
		/*
		 * Make sure the nrexceptional update is committed before
		 * the nrpages update so that final truncate racing
		 * with reclaim does not see both counters 0 at the
		 * same time and miss a shadow entry.
		 */
		smp_wmb();
	}
	mapping->nrpages -= nr;
}

static void unaccount_page_cache_page(struct address_space *mapping,
				      struct page *page)
{
	int nr;

	/*
	 * if we're uptodate, flush out into the cleancache, otherwise
	 * invalidate any existing cleancache entries.  We can't leave
	 * stale data around in the cleancache once our page is gone
	 */
	if (PageUptodate(page) && PageMappedToDisk(page)) {
		count_vm_event(PGPGOUTCLEAN);
		cleancache_put_page(page);
	} else {
		cleancache_invalidate_page(mapping, page);
	}

	VM_BUG_ON_PAGE(PageTail(page), page);
	VM_BUG_ON_PAGE(page_mapped(page), page);
	if (!IS_ENABLED(CONFIG_DEBUG_VM) && unlikely(page_mapped(page))) {
		int mapcount;

		pr_alert("BUG: Bad page cache in process %s  pfn:%05lx\n",
			 current->comm, page_to_pfn(page));
		dump_page(page, "still mapped when deleted");
		dump_stack();
		add_taint(TAINT_BAD_PAGE, LOCKDEP_NOW_UNRELIABLE);

		mapcount = page_mapcount(page);
		if (mapping_exiting(mapping) &&
		    page_count(page) >= mapcount + 2) {
			/*
			 * All vmas have already been torn down, so it's
			 * a good bet that actually the page is unmapped,
			 * and we'd prefer not to leak it: if we're wrong,
			 * some other bad page check should catch it later.
			 */
			page_mapcount_reset(page);
			page_ref_sub(page, mapcount);
		}
	}

	/* hugetlb pages do not participate in page cache accounting. */
	if (PageHuge(page))
		return;

	nr = hpage_nr_pages(page);

	__mod_node_page_state(page_pgdat(page), NR_FILE_PAGES, -nr);
	if (PageSwapBacked(page)) {
		__mod_node_page_state(page_pgdat(page), NR_SHMEM, -nr);
		if (PageTransHuge(page))
			__dec_node_page_state(page, NR_SHMEM_THPS);
	} else {
		VM_BUG_ON_PAGE(PageTransHuge(page), page);
	}

	/*
	 * At this point page must be either written or cleaned by
	 * truncate.  Dirty page here signals a bug and loss of
	 * unwritten data.
	 *
	 * This fixes dirty accounting after removing the page entirely
	 * but leaves PageDirty set: it has no effect for truncated
	 * page and anyway will be cleared before returning page into
	 * buddy allocator.
	 */
	if (WARN_ON_ONCE(PageDirty(page)))
		account_page_cleaned(page, mapping, inode_to_wb(mapping->host));
}

/*
 * Delete a page from the page cache and free it. Caller has to make
 * sure the page is locked and that nobody else uses it - or that usage
 * is safe.  The caller must hold the i_pages lock.
 */
void __delete_from_page_cache(struct page *page, void *shadow)
{
	struct address_space *mapping = page->mapping;

	trace_mm_filemap_delete_from_page_cache(page);
<<<<<<< HEAD
	/*
	 * if we're uptodate, flush out into the cleancache, otherwise
	 * invalidate any existing cleancache entries.  We can't leave
	 * stale data around in the cleancache once our page is gone
	 */
	if (PageUptodate(page) && PageMappedToDisk(page)) {
		count_vm_event(PGPGOUTCLEAN);
		cleancache_put_page(page);
	} else {
		cleancache_invalidate_page(mapping, page);
	}
=======
>>>>>>> 286cd8c7

	unaccount_page_cache_page(mapping, page);
	page_cache_tree_delete(mapping, page, shadow);
}

static void page_cache_free_page(struct address_space *mapping,
				struct page *page)
{
	void (*freepage)(struct page *);

	freepage = mapping->a_ops->freepage;
	if (freepage)
		freepage(page);

	if (PageTransHuge(page) && !PageHuge(page)) {
		page_ref_sub(page, HPAGE_PMD_NR);
		VM_BUG_ON_PAGE(page_count(page) <= 0, page);
	} else {
		put_page(page);
	}
}

/**
 * delete_from_page_cache - delete page from page cache
 * @page: the page which the kernel is trying to remove from page cache
 *
 * This must be called only on pages that have been verified to be in the page
 * cache and locked.  It will never put the page into the free list, the caller
 * has a reference on the page.
 */
void delete_from_page_cache(struct page *page)
{
	struct address_space *mapping = page_mapping(page);
	unsigned long flags;

	BUG_ON(!PageLocked(page));
	xa_lock_irqsave(&mapping->i_pages, flags);
	__delete_from_page_cache(page, NULL);
	xa_unlock_irqrestore(&mapping->i_pages, flags);

	page_cache_free_page(mapping, page);
}
EXPORT_SYMBOL(delete_from_page_cache);

/*
 * page_cache_tree_delete_batch - delete several pages from page cache
 * @mapping: the mapping to which pages belong
 * @pvec: pagevec with pages to delete
 *
 * The function walks over mapping->i_pages and removes pages passed in @pvec
 * from the mapping. The function expects @pvec to be sorted by page index.
 * It tolerates holes in @pvec (mapping entries at those indices are not
 * modified). The function expects only THP head pages to be present in the
 * @pvec and takes care to delete all corresponding tail pages from the
 * mapping as well.
 *
 * The function expects the i_pages lock to be held.
 */
static void
page_cache_tree_delete_batch(struct address_space *mapping,
			     struct pagevec *pvec)
{
	struct radix_tree_iter iter;
	void **slot;
	int total_pages = 0;
	int i = 0, tail_pages = 0;
	struct page *page;
	pgoff_t start;

	start = pvec->pages[0]->index;
	radix_tree_for_each_slot(slot, &mapping->i_pages, &iter, start) {
		if (i >= pagevec_count(pvec) && !tail_pages)
			break;
		page = radix_tree_deref_slot_protected(slot,
						       &mapping->i_pages.xa_lock);
		if (radix_tree_exceptional_entry(page))
			continue;
		if (!tail_pages) {
			/*
			 * Some page got inserted in our range? Skip it. We
			 * have our pages locked so they are protected from
			 * being removed.
			 */
			if (page != pvec->pages[i])
				continue;
			WARN_ON_ONCE(!PageLocked(page));
			if (PageTransHuge(page) && !PageHuge(page))
				tail_pages = HPAGE_PMD_NR - 1;
			page->mapping = NULL;
			/*
			 * Leave page->index set: truncation lookup relies
			 * upon it
			 */
			i++;
		} else {
			tail_pages--;
		}
		radix_tree_clear_tags(&mapping->i_pages, iter.node, slot);
		__radix_tree_replace(&mapping->i_pages, iter.node, slot, NULL,
				workingset_lookup_update(mapping));
		total_pages++;
	}
	mapping->nrpages -= total_pages;
}

void delete_from_page_cache_batch(struct address_space *mapping,
				  struct pagevec *pvec)
{
	int i;
	unsigned long flags;

	if (!pagevec_count(pvec))
		return;

	xa_lock_irqsave(&mapping->i_pages, flags);
	for (i = 0; i < pagevec_count(pvec); i++) {
		trace_mm_filemap_delete_from_page_cache(pvec->pages[i]);

		unaccount_page_cache_page(mapping, pvec->pages[i]);
	}
	page_cache_tree_delete_batch(mapping, pvec);
	xa_unlock_irqrestore(&mapping->i_pages, flags);

	for (i = 0; i < pagevec_count(pvec); i++)
		page_cache_free_page(mapping, pvec->pages[i]);
}

int filemap_check_errors(struct address_space *mapping)
{
	int ret = 0;
	/* Check for outstanding write errors */
	if (test_bit(AS_ENOSPC, &mapping->flags) &&
	    test_and_clear_bit(AS_ENOSPC, &mapping->flags))
		ret = -ENOSPC;
	if (test_bit(AS_EIO, &mapping->flags) &&
	    test_and_clear_bit(AS_EIO, &mapping->flags))
		ret = -EIO;
	return ret;
}
EXPORT_SYMBOL(filemap_check_errors);

static int filemap_check_and_keep_errors(struct address_space *mapping)
{
	/* Check for outstanding write errors */
	if (test_bit(AS_EIO, &mapping->flags))
		return -EIO;
	if (test_bit(AS_ENOSPC, &mapping->flags))
		return -ENOSPC;
	return 0;
}

/**
 * __filemap_fdatawrite_range - start writeback on mapping dirty pages in range
 * @mapping:	address space structure to write
 * @start:	offset in bytes where the range starts
 * @end:	offset in bytes where the range ends (inclusive)
 * @sync_mode:	enable synchronous operation
 *
 * Start writeback against all of a mapping's dirty pages that lie
 * within the byte offsets <start, end> inclusive.
 *
 * If sync_mode is WB_SYNC_ALL then this is a "data integrity" operation, as
 * opposed to a regular memory cleansing writeback.  The difference between
 * these two operations is that if a dirty page/buffer is encountered, it must
 * be waited upon, and not just skipped over.
 */
int __filemap_fdatawrite_range(struct address_space *mapping, loff_t start,
				loff_t end, int sync_mode)
{
	int ret;
	struct writeback_control wbc = {
		.sync_mode = sync_mode,
		.nr_to_write = LONG_MAX,
		.range_start = start,
		.range_end = end,
	};

	if (!mapping_cap_writeback_dirty(mapping) ||
	    !mapping_tagged(mapping, PAGECACHE_TAG_DIRTY))
		return 0;

	wbc_attach_fdatawrite_inode(&wbc, mapping->host);
	ret = do_writepages(mapping, &wbc);
	wbc_detach_inode(&wbc);
	return ret;
}

static inline int __filemap_fdatawrite(struct address_space *mapping,
	int sync_mode)
{
	return __filemap_fdatawrite_range(mapping, 0, LLONG_MAX, sync_mode);
}

int filemap_fdatawrite(struct address_space *mapping)
{
	return __filemap_fdatawrite(mapping, WB_SYNC_ALL);
}
EXPORT_SYMBOL(filemap_fdatawrite);

int filemap_fdatawrite_range(struct address_space *mapping, loff_t start,
				loff_t end)
{
	return __filemap_fdatawrite_range(mapping, start, end, WB_SYNC_ALL);
}
EXPORT_SYMBOL(filemap_fdatawrite_range);

/**
 * filemap_flush - mostly a non-blocking flush
 * @mapping:	target address_space
 *
 * This is a mostly non-blocking flush.  Not suitable for data-integrity
 * purposes - I/O may not be started against all dirty pages.
 */
int filemap_flush(struct address_space *mapping)
{
	return __filemap_fdatawrite(mapping, WB_SYNC_NONE);
}
EXPORT_SYMBOL(filemap_flush);

/**
 * filemap_range_has_page - check if a page exists in range.
 * @mapping:           address space within which to check
 * @start_byte:        offset in bytes where the range starts
 * @end_byte:          offset in bytes where the range ends (inclusive)
 *
 * Find at least one page in the range supplied, usually used to check if
 * direct writing in this range will trigger a writeback.
 */
bool filemap_range_has_page(struct address_space *mapping,
			   loff_t start_byte, loff_t end_byte)
{
	pgoff_t index = start_byte >> PAGE_SHIFT;
	pgoff_t end = end_byte >> PAGE_SHIFT;
	struct page *page;

	if (end_byte < start_byte)
		return false;

	if (mapping->nrpages == 0)
		return false;

	if (!find_get_pages_range(mapping, &index, end, 1, &page))
		return false;
	put_page(page);
	return true;
}
EXPORT_SYMBOL(filemap_range_has_page);

static void __filemap_fdatawait_range(struct address_space *mapping,
				     loff_t start_byte, loff_t end_byte)
{
	pgoff_t index = start_byte >> PAGE_SHIFT;
	pgoff_t end = end_byte >> PAGE_SHIFT;
	struct pagevec pvec;
	int nr_pages;

	if (end_byte < start_byte)
		return;

<<<<<<< HEAD
	pagevec_init(&pvec, 0);
=======
	pagevec_init(&pvec);
>>>>>>> 286cd8c7
	while (index <= end) {
		unsigned i;

		nr_pages = pagevec_lookup_range_tag(&pvec, mapping, &index,
				end, PAGECACHE_TAG_WRITEBACK);
		if (!nr_pages)
			break;

		for (i = 0; i < nr_pages; i++) {
			struct page *page = pvec.pages[i];

			wait_on_page_writeback(page);
			ClearPageError(page);
		}
		pagevec_release(&pvec);
		cond_resched();
	}
}

/**
 * filemap_fdatawait_range - wait for writeback to complete
 * @mapping:		address space structure to wait for
 * @start_byte:		offset in bytes where the range starts
 * @end_byte:		offset in bytes where the range ends (inclusive)
 *
 * Walk the list of under-writeback pages of the given address space
 * in the given range and wait for all of them.  Check error status of
 * the address space and return it.
 *
 * Since the error status of the address space is cleared by this function,
 * callers are responsible for checking the return value and handling and/or
 * reporting the error.
 */
int filemap_fdatawait_range(struct address_space *mapping, loff_t start_byte,
			    loff_t end_byte)
{
	__filemap_fdatawait_range(mapping, start_byte, end_byte);
	return filemap_check_errors(mapping);
}
EXPORT_SYMBOL(filemap_fdatawait_range);

/**
 * filemap_fdatawait_range_keep_errors - wait for writeback to complete
 * @mapping:		address space structure to wait for
 * @start_byte:		offset in bytes where the range starts
 * @end_byte:		offset in bytes where the range ends (inclusive)
 *
 * Walk the list of under-writeback pages of the given address space in the
 * given range and wait for all of them.  Unlike filemap_fdatawait_range(),
 * this function does not clear error status of the address space.
 *
 * Use this function if callers don't handle errors themselves.  Expected
 * call sites are system-wide / filesystem-wide data flushers: e.g. sync(2),
 * fsfreeze(8)
 */
int filemap_fdatawait_range_keep_errors(struct address_space *mapping,
		loff_t start_byte, loff_t end_byte)
{
	__filemap_fdatawait_range(mapping, start_byte, end_byte);
	return filemap_check_and_keep_errors(mapping);
}
EXPORT_SYMBOL(filemap_fdatawait_range_keep_errors);

/**
 * file_fdatawait_range - wait for writeback to complete
 * @file:		file pointing to address space structure to wait for
 * @start_byte:		offset in bytes where the range starts
 * @end_byte:		offset in bytes where the range ends (inclusive)
 *
 * Walk the list of under-writeback pages of the address space that file
 * refers to, in the given range and wait for all of them.  Check error
 * status of the address space vs. the file->f_wb_err cursor and return it.
 *
 * Since the error status of the file is advanced by this function,
 * callers are responsible for checking the return value and handling and/or
 * reporting the error.
 */
int file_fdatawait_range(struct file *file, loff_t start_byte, loff_t end_byte)
{
	struct address_space *mapping = file->f_mapping;

	__filemap_fdatawait_range(mapping, start_byte, end_byte);
	return file_check_and_advance_wb_err(file);
}
EXPORT_SYMBOL(file_fdatawait_range);

/**
 * filemap_fdatawait_keep_errors - wait for writeback without clearing errors
 * @mapping: address space structure to wait for
 *
 * Walk the list of under-writeback pages of the given address space
 * and wait for all of them.  Unlike filemap_fdatawait(), this function
 * does not clear error status of the address space.
 *
 * Use this function if callers don't handle errors themselves.  Expected
 * call sites are system-wide / filesystem-wide data flushers: e.g. sync(2),
 * fsfreeze(8)
 */
int filemap_fdatawait_keep_errors(struct address_space *mapping)
{
	__filemap_fdatawait_range(mapping, 0, LLONG_MAX);
	return filemap_check_and_keep_errors(mapping);
}
EXPORT_SYMBOL(filemap_fdatawait_keep_errors);

static bool mapping_needs_writeback(struct address_space *mapping)
{
	return (!dax_mapping(mapping) && mapping->nrpages) ||
	    (dax_mapping(mapping) && mapping->nrexceptional);
}

int filemap_write_and_wait(struct address_space *mapping)
{
	int err = 0;

	if (mapping_needs_writeback(mapping)) {
		err = filemap_fdatawrite(mapping);
		/*
		 * Even if the above returned error, the pages may be
		 * written partially (e.g. -ENOSPC), so we wait for it.
		 * But the -EIO is special case, it may indicate the worst
		 * thing (e.g. bug) happened, so we avoid waiting for it.
		 */
		if (err != -EIO) {
			int err2 = filemap_fdatawait(mapping);
			if (!err)
				err = err2;
		} else {
			/* Clear any previously stored errors */
			filemap_check_errors(mapping);
		}
	} else {
		err = filemap_check_errors(mapping);
	}
	return err;
}
EXPORT_SYMBOL(filemap_write_and_wait);

/**
 * filemap_write_and_wait_range - write out & wait on a file range
 * @mapping:	the address_space for the pages
 * @lstart:	offset in bytes where the range starts
 * @lend:	offset in bytes where the range ends (inclusive)
 *
 * Write out and wait upon file offsets lstart->lend, inclusive.
 *
 * Note that @lend is inclusive (describes the last byte to be written) so
 * that this function can be used to write to the very end-of-file (end = -1).
 */
int filemap_write_and_wait_range(struct address_space *mapping,
				 loff_t lstart, loff_t lend)
{
	int err = 0;

	if (mapping_needs_writeback(mapping)) {
		err = __filemap_fdatawrite_range(mapping, lstart, lend,
						 WB_SYNC_ALL);
		/* See comment of filemap_write_and_wait() */
		if (err != -EIO) {
			int err2 = filemap_fdatawait_range(mapping,
						lstart, lend);
			if (!err)
				err = err2;
		} else {
			/* Clear any previously stored errors */
			filemap_check_errors(mapping);
		}
	} else {
		err = filemap_check_errors(mapping);
	}
	return err;
}
EXPORT_SYMBOL(filemap_write_and_wait_range);

void __filemap_set_wb_err(struct address_space *mapping, int err)
{
	errseq_t eseq = errseq_set(&mapping->wb_err, err);

	trace_filemap_set_wb_err(mapping, eseq);
}
EXPORT_SYMBOL(__filemap_set_wb_err);

/**
 * file_check_and_advance_wb_err - report wb error (if any) that was previously
 * 				   and advance wb_err to current one
 * @file: struct file on which the error is being reported
 *
 * When userland calls fsync (or something like nfsd does the equivalent), we
 * want to report any writeback errors that occurred since the last fsync (or
 * since the file was opened if there haven't been any).
 *
 * Grab the wb_err from the mapping. If it matches what we have in the file,
 * then just quickly return 0. The file is all caught up.
 *
 * If it doesn't match, then take the mapping value, set the "seen" flag in
 * it and try to swap it into place. If it works, or another task beat us
 * to it with the new value, then update the f_wb_err and return the error
 * portion. The error at this point must be reported via proper channels
 * (a'la fsync, or NFS COMMIT operation, etc.).
 *
 * While we handle mapping->wb_err with atomic operations, the f_wb_err
 * value is protected by the f_lock since we must ensure that it reflects
 * the latest value swapped in for this file descriptor.
 */
int file_check_and_advance_wb_err(struct file *file)
{
	int err = 0;
	errseq_t old = READ_ONCE(file->f_wb_err);
	struct address_space *mapping = file->f_mapping;

	/* Locklessly handle the common case where nothing has changed */
	if (errseq_check(&mapping->wb_err, old)) {
		/* Something changed, must use slow path */
		spin_lock(&file->f_lock);
		old = file->f_wb_err;
		err = errseq_check_and_advance(&mapping->wb_err,
						&file->f_wb_err);
		trace_file_check_and_advance_wb_err(file, old);
		spin_unlock(&file->f_lock);
	}

	/*
	 * We're mostly using this function as a drop in replacement for
	 * filemap_check_errors. Clear AS_EIO/AS_ENOSPC to emulate the effect
	 * that the legacy code would have had on these flags.
	 */
	clear_bit(AS_EIO, &mapping->flags);
	clear_bit(AS_ENOSPC, &mapping->flags);
	return err;
}
EXPORT_SYMBOL(file_check_and_advance_wb_err);

/**
 * file_write_and_wait_range - write out & wait on a file range
 * @file:	file pointing to address_space with pages
 * @lstart:	offset in bytes where the range starts
 * @lend:	offset in bytes where the range ends (inclusive)
 *
 * Write out and wait upon file offsets lstart->lend, inclusive.
 *
 * Note that @lend is inclusive (describes the last byte to be written) so
 * that this function can be used to write to the very end-of-file (end = -1).
 *
 * After writing out and waiting on the data, we check and advance the
 * f_wb_err cursor to the latest value, and return any errors detected there.
 */
int file_write_and_wait_range(struct file *file, loff_t lstart, loff_t lend)
{
	int err = 0, err2;
	struct address_space *mapping = file->f_mapping;

	if (mapping_needs_writeback(mapping)) {
		err = __filemap_fdatawrite_range(mapping, lstart, lend,
						 WB_SYNC_ALL);
		/* See comment of filemap_write_and_wait() */
		if (err != -EIO)
			__filemap_fdatawait_range(mapping, lstart, lend);
	}
	err2 = file_check_and_advance_wb_err(file);
	if (!err)
		err = err2;
	return err;
}
EXPORT_SYMBOL(file_write_and_wait_range);

/**
 * replace_page_cache_page - replace a pagecache page with a new one
 * @old:	page to be replaced
 * @new:	page to replace with
 * @gfp_mask:	allocation mode
 *
 * This function replaces a page in the pagecache with a new one.  On
 * success it acquires the pagecache reference for the new page and
 * drops it for the old page.  Both the old and new pages must be
 * locked.  This function does not add the new page to the LRU, the
 * caller must do that.
 *
 * The remove + add is atomic.  The only way this function can fail is
 * memory allocation failure.
 */
int replace_page_cache_page(struct page *old, struct page *new, gfp_t gfp_mask)
{
	int error;

	VM_BUG_ON_PAGE(!PageLocked(old), old);
	VM_BUG_ON_PAGE(!PageLocked(new), new);
	VM_BUG_ON_PAGE(new->mapping, new);

	error = radix_tree_preload(gfp_mask & GFP_RECLAIM_MASK);
	if (!error) {
		struct address_space *mapping = old->mapping;
		void (*freepage)(struct page *);
		unsigned long flags;

		pgoff_t offset = old->index;
		freepage = mapping->a_ops->freepage;

		get_page(new);
		new->mapping = mapping;
		new->index = offset;

<<<<<<< HEAD
		memcg = mem_cgroup_begin_page_stat(old);
		spin_lock_irqsave(&mapping->tree_lock, flags);
		__delete_from_page_cache(old, NULL, memcg);
=======
		xa_lock_irqsave(&mapping->i_pages, flags);
		__delete_from_page_cache(old, NULL);
>>>>>>> 286cd8c7
		error = page_cache_tree_insert(mapping, new, NULL);
		BUG_ON(error);

		/*
		 * hugetlb pages do not participate in page cache accounting.
		 */
		if (!PageHuge(new))
			__inc_node_page_state(new, NR_FILE_PAGES);
		if (PageSwapBacked(new))
			__inc_node_page_state(new, NR_SHMEM);
		xa_unlock_irqrestore(&mapping->i_pages, flags);
		mem_cgroup_migrate(old, new);
		radix_tree_preload_end();
		if (freepage)
			freepage(old);
		put_page(old);
	}

	return error;
}
EXPORT_SYMBOL_GPL(replace_page_cache_page);

static int __add_to_page_cache_locked(struct page *page,
				      struct address_space *mapping,
				      pgoff_t offset, gfp_t gfp_mask,
				      void **shadowp)
{
	int huge = PageHuge(page);
	struct mem_cgroup *memcg;
	int error;

	VM_BUG_ON_PAGE(!PageLocked(page), page);
	VM_BUG_ON_PAGE(PageSwapBacked(page), page);

	if (!huge) {
		error = mem_cgroup_try_charge(page, current->mm,
					      gfp_mask, &memcg, false);
		if (error)
			return error;
	}

	error = radix_tree_maybe_preload(gfp_mask & GFP_RECLAIM_MASK);
	if (error) {
		if (!huge)
			mem_cgroup_cancel_charge(page, memcg, false);
		return error;
	}

	get_page(page);
	page->mapping = mapping;
	page->index = offset;

	xa_lock_irq(&mapping->i_pages);
	error = page_cache_tree_insert(mapping, page, shadowp);
	radix_tree_preload_end();
	if (unlikely(error))
		goto err_insert;

	/* hugetlb pages do not participate in page cache accounting. */
	if (!huge)
		__inc_node_page_state(page, NR_FILE_PAGES);
	xa_unlock_irq(&mapping->i_pages);
	if (!huge)
		mem_cgroup_commit_charge(page, memcg, false, false);
	trace_mm_filemap_add_to_page_cache(page);
	return 0;
err_insert:
	page->mapping = NULL;
	/* Leave page->index set: truncation relies upon it */
	xa_unlock_irq(&mapping->i_pages);
	if (!huge)
		mem_cgroup_cancel_charge(page, memcg, false);
	put_page(page);
	return error;
}

/**
 * add_to_page_cache_locked - add a locked page to the pagecache
 * @page:	page to add
 * @mapping:	the page's address_space
 * @offset:	page index
 * @gfp_mask:	page allocation mode
 *
 * This function is used to add a page to the pagecache. It must be locked.
 * This function does not add the page to the LRU.  The caller must do that.
 */
int add_to_page_cache_locked(struct page *page, struct address_space *mapping,
		pgoff_t offset, gfp_t gfp_mask)
{
	return __add_to_page_cache_locked(page, mapping, offset,
					  gfp_mask, NULL);
}
EXPORT_SYMBOL(add_to_page_cache_locked);

int add_to_page_cache_lru(struct page *page, struct address_space *mapping,
				pgoff_t offset, gfp_t gfp_mask)
{
	void *shadow = NULL;
	int ret;

	__SetPageLocked(page);
	ret = __add_to_page_cache_locked(page, mapping, offset,
					 gfp_mask, &shadow);
	if (unlikely(ret))
		__ClearPageLocked(page);
	else {
		/*
		 * The page might have been evicted from cache only
		 * recently, in which case it should be activated like
		 * any other repeatedly accessed page.
		 * The exception is pages getting rewritten; evicting other
		 * data from the working set, only to cache data that will
		 * get overwritten with something else, is a waste of memory.
		 */
		WARN_ON_ONCE(PageActive(page));
		if (!(gfp_mask & __GFP_WRITE) && shadow)
			workingset_refault(page, shadow);
		lru_cache_add(page);
	}
	return ret;
}
EXPORT_SYMBOL_GPL(add_to_page_cache_lru);

#ifdef CONFIG_NUMA
struct page *__page_cache_alloc(gfp_t gfp)
{
	int n;
	struct page *page;

	if (cpuset_do_page_mem_spread()) {
		unsigned int cpuset_mems_cookie;
		do {
			cpuset_mems_cookie = read_mems_allowed_begin();
			n = cpuset_mem_spread_node();
			page = __alloc_pages_node(n, gfp, 0);
		} while (!page && read_mems_allowed_retry(cpuset_mems_cookie));

		return page;
	}
	return alloc_pages(gfp, 0);
}
EXPORT_SYMBOL(__page_cache_alloc);
#endif

/*
 * In order to wait for pages to become available there must be
 * waitqueues associated with pages. By using a hash table of
 * waitqueues where the bucket discipline is to maintain all
 * waiters on the same queue and wake all when any of the pages
 * become available, and for the woken contexts to check to be
 * sure the appropriate page became available, this saves space
 * at a cost of "thundering herd" phenomena during rare hash
 * collisions.
 */
#define PAGE_WAIT_TABLE_BITS 8
#define PAGE_WAIT_TABLE_SIZE (1 << PAGE_WAIT_TABLE_BITS)
static wait_queue_head_t page_wait_table[PAGE_WAIT_TABLE_SIZE] __cacheline_aligned;

static wait_queue_head_t *page_waitqueue(struct page *page)
{
	return &page_wait_table[hash_ptr(page, PAGE_WAIT_TABLE_BITS)];
}

void __init pagecache_init(void)
{
	int i;

	for (i = 0; i < PAGE_WAIT_TABLE_SIZE; i++)
		init_waitqueue_head(&page_wait_table[i]);

	page_writeback_init();
}

/* This has the same layout as wait_bit_key - see fs/cachefiles/rdwr.c */
struct wait_page_key {
	struct page *page;
	int bit_nr;
	int page_match;
};

struct wait_page_queue {
	struct page *page;
	int bit_nr;
	wait_queue_entry_t wait;
};

static int wake_page_function(wait_queue_entry_t *wait, unsigned mode, int sync, void *arg)
{
	struct wait_page_key *key = arg;
	struct wait_page_queue *wait_page
		= container_of(wait, struct wait_page_queue, wait);

	if (wait_page->page != key->page)
	       return 0;
	key->page_match = 1;

	if (wait_page->bit_nr != key->bit_nr)
		return 0;

	/*
	 * Stop walking if it's locked.
	 * Is this safe if put_and_wait_on_page_locked() is in use?
	 * Yes: the waker must hold a reference to this page, and if PG_locked
	 * has now already been set by another task, that task must also hold
	 * a reference to the *same usage* of this page; so there is no need
	 * to walk on to wake even the put_and_wait_on_page_locked() callers.
	 */
	if (test_bit(key->bit_nr, &key->page->flags))
		return -1;

	return autoremove_wake_function(wait, mode, sync, key);
}

static void wake_up_page_bit(struct page *page, int bit_nr)
{
	wait_queue_head_t *q = page_waitqueue(page);
	struct wait_page_key key;
	unsigned long flags;
	wait_queue_entry_t bookmark;

	key.page = page;
	key.bit_nr = bit_nr;
	key.page_match = 0;

	bookmark.flags = 0;
	bookmark.private = NULL;
	bookmark.func = NULL;
	INIT_LIST_HEAD(&bookmark.entry);

	spin_lock_irqsave(&q->lock, flags);
	__wake_up_locked_key_bookmark(q, TASK_NORMAL, &key, &bookmark);

	while (bookmark.flags & WQ_FLAG_BOOKMARK) {
		/*
		 * Take a breather from holding the lock,
		 * allow pages that finish wake up asynchronously
		 * to acquire the lock and remove themselves
		 * from wait queue
		 */
		spin_unlock_irqrestore(&q->lock, flags);
		cpu_relax();
		spin_lock_irqsave(&q->lock, flags);
		__wake_up_locked_key_bookmark(q, TASK_NORMAL, &key, &bookmark);
	}

	/*
	 * It is possible for other pages to have collided on the waitqueue
	 * hash, so in that case check for a page match. That prevents a long-
	 * term waiter
	 *
	 * It is still possible to miss a case here, when we woke page waiters
	 * and removed them from the waitqueue, but there are still other
	 * page waiters.
	 */
	if (!waitqueue_active(q) || !key.page_match) {
		ClearPageWaiters(page);
		/*
		 * It's possible to miss clearing Waiters here, when we woke
		 * our page waiters, but the hashed waitqueue has waiters for
		 * other pages on it.
		 *
		 * That's okay, it's a rare case. The next waker will clear it.
		 */
	}
	spin_unlock_irqrestore(&q->lock, flags);
}

static void wake_up_page(struct page *page, int bit)
{
	if (!PageWaiters(page))
		return;
	wake_up_page_bit(page, bit);
}

/*
 * A choice of three behaviors for wait_on_page_bit_common():
 */
enum behavior {
	EXCLUSIVE,	/* Hold ref to page and take the bit when woken, like
			 * __lock_page() waiting on then setting PG_locked.
			 */
	SHARED,		/* Hold ref to page and check the bit when woken, like
			 * wait_on_page_writeback() waiting on PG_writeback.
			 */
	DROP,		/* Drop ref to page before wait, no check when woken,
			 * like put_and_wait_on_page_locked() on PG_locked.
			 */
};

static inline __sched int wait_on_page_bit_common(wait_queue_head_t *q,
	struct page *page, int bit_nr, int state, enum behavior behavior)
{
	struct wait_page_queue wait_page;
	wait_queue_entry_t *wait = &wait_page.wait;
	bool bit_is_set;
	bool thrashing = false;
	bool delayacct = false;
	unsigned long pflags;
	int ret = 0;

	if (bit_nr == PG_locked &&
	    !PageUptodate(page) && PageWorkingset(page)) {
		if (!PageSwapBacked(page)) {
			delayacct_thrashing_start();
			delayacct = true;
		}
		psi_memstall_enter(&pflags);
		thrashing = true;
	}

	init_wait(wait);
	wait->flags = behavior == EXCLUSIVE ? WQ_FLAG_EXCLUSIVE : 0;
	wait->func = wake_page_function;
	wait_page.page = page;
	wait_page.bit_nr = bit_nr;

	for (;;) {
		spin_lock_irq(&q->lock);

		if (likely(list_empty(&wait->entry))) {
			__add_wait_queue_entry_tail(q, wait);
			SetPageWaiters(page);
		}

		set_current_state(state);

		spin_unlock_irq(&q->lock);

		bit_is_set = test_bit(bit_nr, &page->flags);
		if (behavior == DROP)
			put_page(page);

		if (likely(bit_is_set))
			io_schedule();

		if (behavior == EXCLUSIVE) {
			if (!test_and_set_bit_lock(bit_nr, &page->flags))
				break;
		} else if (behavior == SHARED) {
			if (!test_bit(bit_nr, &page->flags))
				break;
		}

		if (unlikely(signal_pending_state(state, current))) {
			ret = -EINTR;
			break;
		}

		if (behavior == DROP) {
			/*
			 * We can no longer safely access page->flags:
			 * even if CONFIG_MEMORY_HOTREMOVE is not enabled,
			 * there is a risk of waiting forever on a page reused
			 * for something that keeps it locked indefinitely.
			 * But best check for -EINTR above before breaking.
			 */
			break;
		}
	}

	finish_wait(q, wait);

	if (thrashing) {
		if (delayacct)
			delayacct_thrashing_end();
		psi_memstall_leave(&pflags);
	}

	/*
	 * A signal could leave PageWaiters set. Clearing it here if
	 * !waitqueue_active would be possible (by open-coding finish_wait),
	 * but still fail to catch it in the case of wait hash collision. We
	 * already can fail to clear wait hash collision cases, so don't
	 * bother with signals either.
	 */

	return ret;
}

void __sched wait_on_page_bit(struct page *page, int bit_nr)
{
	wait_queue_head_t *q = page_waitqueue(page);
	wait_on_page_bit_common(q, page, bit_nr, TASK_UNINTERRUPTIBLE, SHARED);
}
EXPORT_SYMBOL(wait_on_page_bit);

int __sched wait_on_page_bit_killable(struct page *page, int bit_nr)
{
	wait_queue_head_t *q = page_waitqueue(page);
	return wait_on_page_bit_common(q, page, bit_nr, TASK_KILLABLE, SHARED);
}
EXPORT_SYMBOL(wait_on_page_bit_killable);

/**
 * put_and_wait_on_page_locked - Drop a reference and wait for it to be unlocked
 * @page: The page to wait for.
 *
 * The caller should hold a reference on @page.  They expect the page to
 * become unlocked relatively soon, but do not wish to hold up migration
 * (for example) by holding the reference while waiting for the page to
 * come unlocked.  After this function returns, the caller should not
 * dereference @page.
 */
void put_and_wait_on_page_locked(struct page *page)
{
	wait_queue_head_t *q;

	page = compound_head(page);
	q = page_waitqueue(page);
	wait_on_page_bit_common(q, page, PG_locked, TASK_UNINTERRUPTIBLE, DROP);
}

/**
 * add_page_wait_queue - Add an arbitrary waiter to a page's wait queue
 * @page: Page defining the wait queue of interest
 * @waiter: Waiter to add to the queue
 *
 * Add an arbitrary @waiter to the wait queue for the nominated @page.
 */
void add_page_wait_queue(struct page *page, wait_queue_entry_t *waiter)
{
	wait_queue_head_t *q = page_waitqueue(page);
	unsigned long flags;

	spin_lock_irqsave(&q->lock, flags);
	__add_wait_queue_entry_tail(q, waiter);
	SetPageWaiters(page);
	spin_unlock_irqrestore(&q->lock, flags);
}
EXPORT_SYMBOL_GPL(add_page_wait_queue);

#ifndef clear_bit_unlock_is_negative_byte

/*
 * PG_waiters is the high bit in the same byte as PG_lock.
 *
 * On x86 (and on many other architectures), we can clear PG_lock and
 * test the sign bit at the same time. But if the architecture does
 * not support that special operation, we just do this all by hand
 * instead.
 *
 * The read of PG_waiters has to be after (or concurrently with) PG_locked
 * being cleared, but a memory barrier should be unneccssary since it is
 * in the same byte as PG_locked.
 */
static inline bool clear_bit_unlock_is_negative_byte(long nr, volatile void *mem)
{
	clear_bit_unlock(nr, mem);
	/* smp_mb__after_atomic(); */
	return test_bit(PG_waiters, mem);
}

#endif

/**
 * unlock_page - unlock a locked page
 * @page: the page
 *
 * Unlocks the page and wakes up sleepers in ___wait_on_page_locked().
 * Also wakes sleepers in wait_on_page_writeback() because the wakeup
 * mechanism between PageLocked pages and PageWriteback pages is shared.
 * But that's OK - sleepers in wait_on_page_writeback() just go back to sleep.
 *
 * Note that this depends on PG_waiters being the sign bit in the byte
 * that contains PG_locked - thus the BUILD_BUG_ON(). That allows us to
 * clear the PG_locked bit and test PG_waiters at the same time fairly
 * portably (architectures that do LL/SC can test any bit, while x86 can
 * test the sign bit).
 */
void unlock_page(struct page *page)
{
<<<<<<< HEAD
=======
	BUILD_BUG_ON(PG_waiters != 7);
>>>>>>> 286cd8c7
	page = compound_head(page);
	VM_BUG_ON_PAGE(!PageLocked(page), page);
	if (clear_bit_unlock_is_negative_byte(PG_locked, &page->flags))
		wake_up_page_bit(page, PG_locked);
}
EXPORT_SYMBOL(unlock_page);

/**
 * end_page_writeback - end writeback against a page
 * @page: the page
 */
void end_page_writeback(struct page *page)
{
	/*
	 * TestClearPageReclaim could be used here but it is an atomic
	 * operation and overkill in this particular case. Failing to
	 * shuffle a page marked for immediate reclaim is too mild to
	 * justify taking an atomic operation penalty at the end of
	 * ever page writeback.
	 */
	if (PageReclaim(page)) {
		ClearPageReclaim(page);
		rotate_reclaimable_page(page);
	}

	if (!test_clear_page_writeback(page))
		BUG();

	smp_mb__after_atomic();
	wake_up_page(page, PG_writeback);
}
EXPORT_SYMBOL(end_page_writeback);

/*
 * After completing I/O on a page, call this routine to update the page
 * flags appropriately
 */
void page_endio(struct page *page, bool is_write, int err)
{
	if (!is_write) {
		if (!err) {
			SetPageUptodate(page);
		} else {
			ClearPageUptodate(page);
			SetPageError(page);
		}
		unlock_page(page);
	} else {
		if (err) {
			struct address_space *mapping;

			SetPageError(page);
			mapping = page_mapping(page);
			if (mapping)
				mapping_set_error(mapping, err);
		}
		end_page_writeback(page);
	}
}
EXPORT_SYMBOL_GPL(page_endio);

/**
 * __lock_page - get a lock on the page, assuming we need to sleep to get it
 * @__page: the page to lock
 */
void __sched __lock_page(struct page *__page)
{
<<<<<<< HEAD
	struct page *page_head = compound_head(page);
	DEFINE_WAIT_BIT(wait, &page_head->flags, PG_locked);

	__wait_on_bit_lock(page_waitqueue(page_head), &wait, bit_wait_io,
							TASK_UNINTERRUPTIBLE);
=======
	struct page *page = compound_head(__page);
	wait_queue_head_t *q = page_waitqueue(page);
	wait_on_page_bit_common(q, page, PG_locked, TASK_UNINTERRUPTIBLE,
				EXCLUSIVE);
>>>>>>> 286cd8c7
}
EXPORT_SYMBOL(__lock_page);

int __sched __lock_page_killable(struct page *__page)
{
<<<<<<< HEAD
	struct page *page_head = compound_head(page);
	DEFINE_WAIT_BIT(wait, &page_head->flags, PG_locked);

	return __wait_on_bit_lock(page_waitqueue(page_head), &wait,
					bit_wait_io, TASK_KILLABLE);
=======
	struct page *page = compound_head(__page);
	wait_queue_head_t *q = page_waitqueue(page);
	return wait_on_page_bit_common(q, page, PG_locked, TASK_KILLABLE,
					EXCLUSIVE);
>>>>>>> 286cd8c7
}
EXPORT_SYMBOL_GPL(__lock_page_killable);

/*
 * Return values:
 * 1 - page is locked; mmap_sem is still held.
 * 0 - page is not locked.
 *     mmap_sem has been released (up_read()), unless flags had both
 *     FAULT_FLAG_ALLOW_RETRY and FAULT_FLAG_RETRY_NOWAIT set, in
 *     which case mmap_sem is still held.
 *
 * If neither ALLOW_RETRY nor KILLABLE are set, will always return 1
 * with the page locked and the mmap_sem unperturbed.
 */
int __sched __lock_page_or_retry(struct page *page, struct mm_struct *mm,
			 unsigned int flags)
{
	if (flags & FAULT_FLAG_ALLOW_RETRY) {
		/*
		 * CAUTION! In this case, mmap_sem is not released
		 * even though return 0.
		 */
		if (flags & FAULT_FLAG_RETRY_NOWAIT)
			return 0;

		up_read(&mm->mmap_sem);
		if (flags & FAULT_FLAG_KILLABLE)
			wait_on_page_locked_killable(page);
		else
			wait_on_page_locked(page);
		return 0;
	} else {
		if (flags & FAULT_FLAG_KILLABLE) {
			int ret;

			ret = __lock_page_killable(page);
			if (ret) {
				up_read(&mm->mmap_sem);
				return 0;
			}
		} else
			__lock_page(page);
		return 1;
	}
}

/**
 * page_cache_next_hole - find the next hole (not-present entry)
 * @mapping: mapping
 * @index: index
 * @max_scan: maximum range to search
 *
 * Search the set [index, min(index+max_scan-1, MAX_INDEX)] for the
 * lowest indexed hole.
 *
 * Returns: the index of the hole if found, otherwise returns an index
 * outside of the set specified (in which case 'return - index >=
 * max_scan' will be true). In rare cases of index wrap-around, 0 will
 * be returned.
 *
 * page_cache_next_hole may be called under rcu_read_lock. However,
 * like radix_tree_gang_lookup, this will not atomically search a
 * snapshot of the tree at a single point in time. For example, if a
 * hole is created at index 5, then subsequently a hole is created at
 * index 10, page_cache_next_hole covering both indexes may return 10
 * if called under rcu_read_lock.
 */
pgoff_t page_cache_next_hole(struct address_space *mapping,
			     pgoff_t index, unsigned long max_scan)
{
	unsigned long i;

	for (i = 0; i < max_scan; i++) {
		struct page *page;

		page = radix_tree_lookup(&mapping->i_pages, index);
		if (!page || radix_tree_exceptional_entry(page))
			break;
		index++;
		if (index == 0)
			break;
	}

	return index;
}
EXPORT_SYMBOL(page_cache_next_hole);

/**
 * page_cache_prev_hole - find the prev hole (not-present entry)
 * @mapping: mapping
 * @index: index
 * @max_scan: maximum range to search
 *
 * Search backwards in the range [max(index-max_scan+1, 0), index] for
 * the first hole.
 *
 * Returns: the index of the hole if found, otherwise returns an index
 * outside of the set specified (in which case 'index - return >=
 * max_scan' will be true). In rare cases of wrap-around, ULONG_MAX
 * will be returned.
 *
 * page_cache_prev_hole may be called under rcu_read_lock. However,
 * like radix_tree_gang_lookup, this will not atomically search a
 * snapshot of the tree at a single point in time. For example, if a
 * hole is created at index 10, then subsequently a hole is created at
 * index 5, page_cache_prev_hole covering both indexes may return 5 if
 * called under rcu_read_lock.
 */
pgoff_t page_cache_prev_hole(struct address_space *mapping,
			     pgoff_t index, unsigned long max_scan)
{
	unsigned long i;

	for (i = 0; i < max_scan; i++) {
		struct page *page;

		page = radix_tree_lookup(&mapping->i_pages, index);
		if (!page || radix_tree_exceptional_entry(page))
			break;
		index--;
		if (index == ULONG_MAX)
			break;
	}

	return index;
}
EXPORT_SYMBOL(page_cache_prev_hole);

/**
 * find_get_entry - find and get a page cache entry
 * @mapping: the address_space to search
 * @offset: the page cache index
 *
 * Looks up the page cache slot at @mapping & @offset.  If there is a
 * page cache page, it is returned with an increased refcount.
 *
 * If the slot holds a shadow entry of a previously evicted page, or a
 * swap entry from shmem/tmpfs, it is returned.
 *
 * Otherwise, %NULL is returned.
 */
struct page *find_get_entry(struct address_space *mapping, pgoff_t offset)
{
	void **pagep;
	struct page *head, *page;

	rcu_read_lock();
repeat:
	page = NULL;
	pagep = radix_tree_lookup_slot(&mapping->i_pages, offset);
	if (pagep) {
		page = radix_tree_deref_slot(pagep);
		if (unlikely(!page))
			goto out;
		if (radix_tree_exception(page)) {
			if (radix_tree_deref_retry(page))
				goto repeat;
			/*
			 * A shadow entry of a recently evicted page,
			 * or a swap entry from shmem/tmpfs.  Return
			 * it without attempting to raise page count.
			 */
			goto out;
		}

		head = compound_head(page);
		if (!page_cache_get_speculative(head))
			goto repeat;

		/* The page was split under us? */
		if (compound_head(page) != head) {
			put_page(head);
			goto repeat;
		}

		/*
		 * Has the page moved?
		 * This is part of the lockless pagecache protocol. See
		 * include/linux/pagemap.h for details.
		 */
		if (unlikely(page != *pagep)) {
			put_page(head);
			goto repeat;
		}
	}
out:
	rcu_read_unlock();

	return page;
}
EXPORT_SYMBOL(find_get_entry);

/**
 * find_lock_entry - locate, pin and lock a page cache entry
 * @mapping: the address_space to search
 * @offset: the page cache index
 *
 * Looks up the page cache slot at @mapping & @offset.  If there is a
 * page cache page, it is returned locked and with an increased
 * refcount.
 *
 * If the slot holds a shadow entry of a previously evicted page, or a
 * swap entry from shmem/tmpfs, it is returned.
 *
 * Otherwise, %NULL is returned.
 *
 * find_lock_entry() may sleep.
 */
struct page *find_lock_entry(struct address_space *mapping, pgoff_t offset)
{
	struct page *page;

repeat:
	page = find_get_entry(mapping, offset);
	if (page && !radix_tree_exception(page)) {
		lock_page(page);
		/* Has the page been truncated? */
		if (unlikely(page_mapping(page) != mapping)) {
			unlock_page(page);
			put_page(page);
			goto repeat;
		}
		VM_BUG_ON_PAGE(page_to_pgoff(page) != offset, page);
	}
	return page;
}
EXPORT_SYMBOL(find_lock_entry);

/**
 * pagecache_get_page - find and get a page reference
 * @mapping: the address_space to search
 * @offset: the page index
 * @fgp_flags: PCG flags
 * @gfp_mask: gfp mask to use for the page cache data page allocation
 *
 * Looks up the page cache slot at @mapping & @offset.
 *
 * PCG flags modify how the page is returned.
 *
 * @fgp_flags can be:
 *
 * - FGP_ACCESSED: the page will be marked accessed
 * - FGP_LOCK: Page is return locked
 * - FGP_CREAT: If page is not present then a new page is allocated using
 *   @gfp_mask and added to the page cache and the VM's LRU
 *   list. The page is returned locked and with an increased
 *   refcount.
 * - FGP_FOR_MMAP: Similar to FGP_CREAT, only we want to allow the caller to do
 *   its own locking dance if the page is already in cache, or unlock the page
 *   before returning if we had to add the page to pagecache.
 *
 * If FGP_LOCK or FGP_CREAT are specified then the function may sleep even
 * if the GFP flags specified for FGP_CREAT are atomic.
 *
 * If there is a page cache page, it is returned with an increased refcount.
 */
struct page *pagecache_get_page(struct address_space *mapping, pgoff_t offset,
	int fgp_flags, gfp_t gfp_mask)
{
	struct page *page;

repeat:
	page = find_get_entry(mapping, offset);
	if (radix_tree_exceptional_entry(page))
		page = NULL;
	if (!page)
		goto no_page;

	if (fgp_flags & FGP_LOCK) {
		if (fgp_flags & FGP_NOWAIT) {
			if (!trylock_page(page)) {
				put_page(page);
				return NULL;
			}
		} else {
			lock_page(page);
		}

		/* Has the page been truncated? */
		if (unlikely(page->mapping != mapping)) {
			unlock_page(page);
			put_page(page);
			goto repeat;
		}
		VM_BUG_ON_PAGE(page->index != offset, page);
	}

	if (page && (fgp_flags & FGP_ACCESSED))
		mark_page_accessed(page);

no_page:
	if (!page && (fgp_flags & FGP_CREAT)) {
		int err;
		if ((fgp_flags & FGP_WRITE) && mapping_cap_account_dirty(mapping))
			gfp_mask |= __GFP_WRITE;
		if (fgp_flags & FGP_NOFS)
			gfp_mask &= ~__GFP_FS;

		page = __page_cache_alloc(gfp_mask);
		if (!page)
			return NULL;

		if (WARN_ON_ONCE(!(fgp_flags & (FGP_LOCK | FGP_FOR_MMAP))))
			fgp_flags |= FGP_LOCK;

		/* Init accessed so avoid atomic mark_page_accessed later */
		if (fgp_flags & FGP_ACCESSED)
			__SetPageReferenced(page);

		err = add_to_page_cache_lru(page, mapping, offset, gfp_mask);
		if (unlikely(err)) {
			put_page(page);
			page = NULL;
			if (err == -EEXIST)
				goto repeat;
		}

		/*
		 * add_to_page_cache_lru locks the page, and for mmap we expect
		 * an unlocked page.
		 */
		if (page && (fgp_flags & FGP_FOR_MMAP))
			unlock_page(page);
	}

	return page;
}
EXPORT_SYMBOL(pagecache_get_page);

/**
 * find_get_entries - gang pagecache lookup
 * @mapping:	The address_space to search
 * @start:	The starting page cache index
 * @nr_entries:	The maximum number of entries
 * @entries:	Where the resulting entries are placed
 * @indices:	The cache indices corresponding to the entries in @entries
 *
 * find_get_entries() will search for and return a group of up to
 * @nr_entries entries in the mapping.  The entries are placed at
 * @entries.  find_get_entries() takes a reference against any actual
 * pages it returns.
 *
 * The search returns a group of mapping-contiguous page cache entries
 * with ascending indexes.  There may be holes in the indices due to
 * not-present pages.
 *
 * Any shadow entries of evicted pages, or swap entries from
 * shmem/tmpfs, are included in the returned array.
 *
 * find_get_entries() returns the number of pages and shadow entries
 * which were found.
 */
unsigned find_get_entries(struct address_space *mapping,
			  pgoff_t start, unsigned int nr_entries,
			  struct page **entries, pgoff_t *indices)
{
	void **slot;
	unsigned int ret = 0;
	struct radix_tree_iter iter;

	if (!nr_entries)
		return 0;

	rcu_read_lock();
	radix_tree_for_each_slot(slot, &mapping->i_pages, &iter, start) {
		struct page *head, *page;
repeat:
		page = radix_tree_deref_slot(slot);
		if (unlikely(!page))
			continue;
		if (radix_tree_exception(page)) {
			if (radix_tree_deref_retry(page)) {
				slot = radix_tree_iter_retry(&iter);
				continue;
			}
			/*
			 * A shadow entry of a recently evicted page, a swap
			 * entry from shmem/tmpfs or a DAX entry.  Return it
			 * without attempting to raise page count.
			 */
			goto export;
		}

		head = compound_head(page);
		if (!page_cache_get_speculative(head))
			goto repeat;

		/* The page was split under us? */
		if (compound_head(page) != head) {
			put_page(head);
			goto repeat;
		}

		/* Has the page moved? */
		if (unlikely(page != *slot)) {
			put_page(head);
			goto repeat;
		}
export:
		indices[ret] = iter.index;
		entries[ret] = page;
		if (++ret == nr_entries)
			break;
	}
	rcu_read_unlock();
	return ret;
}

/**
 * find_get_pages_range - gang pagecache lookup
 * @mapping:	The address_space to search
 * @start:	The starting page index
 * @end:	The final page index (inclusive)
 * @nr_pages:	The maximum number of pages
 * @pages:	Where the resulting pages are placed
 *
 * find_get_pages_range() will search for and return a group of up to @nr_pages
 * pages in the mapping starting at index @start and up to index @end
 * (inclusive).  The pages are placed at @pages.  find_get_pages_range() takes
 * a reference against the returned pages.
 *
 * The search returns a group of mapping-contiguous pages with ascending
 * indexes.  There may be holes in the indices due to not-present pages.
 * We also update @start to index the next page for the traversal.
 *
 * find_get_pages_range() returns the number of pages which were found. If this
 * number is smaller than @nr_pages, the end of specified range has been
 * reached.
 */
unsigned find_get_pages_range(struct address_space *mapping, pgoff_t *start,
			      pgoff_t end, unsigned int nr_pages,
			      struct page **pages)
{
	struct radix_tree_iter iter;
	void **slot;
	unsigned ret = 0;

	if (unlikely(!nr_pages))
		return 0;

	rcu_read_lock();
	radix_tree_for_each_slot(slot, &mapping->i_pages, &iter, *start) {
		struct page *head, *page;

		if (iter.index > end)
			break;
repeat:
		page = radix_tree_deref_slot(slot);
		if (unlikely(!page))
			continue;

		if (radix_tree_exception(page)) {
			if (radix_tree_deref_retry(page)) {
				slot = radix_tree_iter_retry(&iter);
				continue;
			}
			/*
			 * A shadow entry of a recently evicted page,
			 * or a swap entry from shmem/tmpfs.  Skip
			 * over it.
			 */
			continue;
		}

		head = compound_head(page);
		if (!page_cache_get_speculative(head))
			goto repeat;

		/* The page was split under us? */
		if (compound_head(page) != head) {
			put_page(head);
			goto repeat;
		}

		/* Has the page moved? */
		if (unlikely(page != *slot)) {
			put_page(head);
			goto repeat;
		}

		pages[ret] = page;
		if (++ret == nr_pages) {
			*start = pages[ret - 1]->index + 1;
			goto out;
		}
	}

	/*
	 * We come here when there is no page beyond @end. We take care to not
	 * overflow the index @start as it confuses some of the callers. This
	 * breaks the iteration when there is page at index -1 but that is
	 * already broken anyway.
	 */
	if (end == (pgoff_t)-1)
		*start = (pgoff_t)-1;
	else
		*start = end + 1;
out:
	rcu_read_unlock();

	return ret;
}

/**
 * find_get_pages_contig - gang contiguous pagecache lookup
 * @mapping:	The address_space to search
 * @index:	The starting page index
 * @nr_pages:	The maximum number of pages
 * @pages:	Where the resulting pages are placed
 *
 * find_get_pages_contig() works exactly like find_get_pages(), except
 * that the returned number of pages are guaranteed to be contiguous.
 *
 * find_get_pages_contig() returns the number of pages which were found.
 */
unsigned find_get_pages_contig(struct address_space *mapping, pgoff_t index,
			       unsigned int nr_pages, struct page **pages)
{
	struct radix_tree_iter iter;
	void **slot;
	unsigned int ret = 0;

	if (unlikely(!nr_pages))
		return 0;

	rcu_read_lock();
	radix_tree_for_each_contig(slot, &mapping->i_pages, &iter, index) {
		struct page *head, *page;
repeat:
		page = radix_tree_deref_slot(slot);
		/* The hole, there no reason to continue */
		if (unlikely(!page))
			break;

		if (radix_tree_exception(page)) {
			if (radix_tree_deref_retry(page)) {
				slot = radix_tree_iter_retry(&iter);
				continue;
			}
			/*
			 * A shadow entry of a recently evicted page,
			 * or a swap entry from shmem/tmpfs.  Stop
			 * looking for contiguous pages.
			 */
			break;
		}

		head = compound_head(page);
		if (!page_cache_get_speculative(head))
			goto repeat;

		/* The page was split under us? */
		if (compound_head(page) != head) {
			put_page(head);
			goto repeat;
		}

		/* Has the page moved? */
		if (unlikely(page != *slot)) {
			put_page(head);
			goto repeat;
		}

		/*
		 * must check mapping and index after taking the ref.
		 * otherwise we can get both false positives and false
		 * negatives, which is just confusing to the caller.
		 */
		if (page->mapping == NULL || page_to_pgoff(page) != iter.index) {
			put_page(page);
			break;
		}

		pages[ret] = page;
		if (++ret == nr_pages)
			break;
	}
	rcu_read_unlock();
	return ret;
}
EXPORT_SYMBOL(find_get_pages_contig);

/**
 * find_get_pages_range_tag - find and return pages in given range matching @tag
 * @mapping:	the address_space to search
 * @index:	the starting page index
 * @end:	The final page index (inclusive)
 * @tag:	the tag index
 * @nr_pages:	the maximum number of pages
 * @pages:	where the resulting pages are placed
 *
 * Like find_get_pages, except we only return pages which are tagged with
 * @tag.   We update @index to index the next page for the traversal.
 */
unsigned find_get_pages_range_tag(struct address_space *mapping, pgoff_t *index,
			pgoff_t end, int tag, unsigned int nr_pages,
			struct page **pages)
{
	struct radix_tree_iter iter;
	void **slot;
	unsigned ret = 0;

	if (unlikely(!nr_pages))
		return 0;

	rcu_read_lock();
	radix_tree_for_each_tagged(slot, &mapping->i_pages, &iter, *index, tag) {
		struct page *head, *page;

		if (iter.index > end)
			break;
repeat:
		page = radix_tree_deref_slot(slot);
		if (unlikely(!page))
			continue;

		if (radix_tree_exception(page)) {
			if (radix_tree_deref_retry(page)) {
				slot = radix_tree_iter_retry(&iter);
				continue;
			}
			/*
			 * A shadow entry of a recently evicted page.
			 *
			 * Those entries should never be tagged, but
			 * this tree walk is lockless and the tags are
			 * looked up in bulk, one radix tree node at a
			 * time, so there is a sizable window for page
			 * reclaim to evict a page we saw tagged.
			 *
			 * Skip over it.
			 */
			continue;
		}

		head = compound_head(page);
		if (!page_cache_get_speculative(head))
			goto repeat;

		/* The page was split under us? */
		if (compound_head(page) != head) {
			put_page(head);
			goto repeat;
		}

		/* Has the page moved? */
		if (unlikely(page != *slot)) {
			put_page(head);
			goto repeat;
		}

		pages[ret] = page;
		if (++ret == nr_pages) {
			*index = pages[ret - 1]->index + 1;
			goto out;
		}
	}

	/*
	 * We come here when we got at @end. We take care to not overflow the
	 * index @index as it confuses some of the callers. This breaks the
	 * iteration when there is page at index -1 but that is already broken
	 * anyway.
	 */
	if (end == (pgoff_t)-1)
		*index = (pgoff_t)-1;
	else
		*index = end + 1;
out:
	rcu_read_unlock();

	return ret;
}
EXPORT_SYMBOL(find_get_pages_range_tag);

/**
<<<<<<< HEAD
 * find_get_pages_range_tag - find and return pages in given range matching @tag
 * @mapping:	the address_space to search
 * @index:	the starting page index
 * @end:	The final page index (inclusive)
=======
 * find_get_entries_tag - find and return entries that match @tag
 * @mapping:	the address_space to search
 * @start:	the starting page cache index
>>>>>>> 286cd8c7
 * @tag:	the tag index
 * @nr_entries:	the maximum number of entries
 * @entries:	where the resulting entries are placed
 * @indices:	the cache indices corresponding to the entries in @entries
 *
 * Like find_get_entries, except we only return entries which are tagged with
 * @tag.
 */
<<<<<<< HEAD
unsigned find_get_pages_range_tag(struct address_space *mapping, pgoff_t *index,
			pgoff_t end, int tag, unsigned int nr_pages,
			struct page **pages)
=======
unsigned find_get_entries_tag(struct address_space *mapping, pgoff_t start,
			int tag, unsigned int nr_entries,
			struct page **entries, pgoff_t *indices)
>>>>>>> 286cd8c7
{
	void **slot;
	unsigned int ret = 0;
	struct radix_tree_iter iter;

	if (!nr_entries)
		return 0;

	rcu_read_lock();
<<<<<<< HEAD
restart:
	radix_tree_for_each_tagged(slot, &mapping->page_tree,
				   &iter, *index, tag) {
		struct page *page;

		if (iter.index > end)
			break;
=======
	radix_tree_for_each_tagged(slot, &mapping->i_pages, &iter, start, tag) {
		struct page *head, *page;
>>>>>>> 286cd8c7
repeat:
		page = radix_tree_deref_slot(slot);
		if (unlikely(!page))
			continue;
		if (radix_tree_exception(page)) {
			if (radix_tree_deref_retry(page)) {
				slot = radix_tree_iter_retry(&iter);
				continue;
			}

			/*
			 * A shadow entry of a recently evicted page, a swap
			 * entry from shmem/tmpfs or a DAX entry.  Return it
			 * without attempting to raise page count.
			 */
			goto export;
		}

		head = compound_head(page);
		if (!page_cache_get_speculative(head))
			goto repeat;

		/* The page was split under us? */
		if (compound_head(page) != head) {
			put_page(head);
			goto repeat;
		}

		/* Has the page moved? */
		if (unlikely(page != *slot)) {
			put_page(head);
			goto repeat;
		}
<<<<<<< HEAD

		pages[ret] = page;
		if (++ret == nr_pages) {
			*index = pages[ret - 1]->index + 1;
			goto out;
		}
	}

	/*
	 * We come here when we got at @end. We take care to not overflow the
	 * index @index as it confuses some of the callers. This breaks the
	 * iteration when there is page at index -1 but that is already broken
	 * anyway.
	 */
	if (end == (pgoff_t)-1)
		*index = (pgoff_t)-1;
	else
		*index = end + 1;
out:
	rcu_read_unlock();

	return ret;
}
EXPORT_SYMBOL(find_get_pages_range_tag);
=======
export:
		indices[ret] = iter.index;
		entries[ret] = page;
		if (++ret == nr_entries)
			break;
	}
	rcu_read_unlock();
	return ret;
}
EXPORT_SYMBOL(find_get_entries_tag);
>>>>>>> 286cd8c7

/*
 * CD/DVDs are error prone. When a medium error occurs, the driver may fail
 * a _large_ part of the i/o request. Imagine the worst scenario:
 *
 *      ---R__________________________________________B__________
 *         ^ reading here                             ^ bad block(assume 4k)
 *
 * read(R) => miss => readahead(R...B) => media error => frustrating retries
 * => failing the whole request => read(R) => read(R+1) =>
 * readahead(R+1...B+1) => bang => read(R+2) => read(R+3) =>
 * readahead(R+3...B+2) => bang => read(R+3) => read(R+4) =>
 * readahead(R+4...B+3) => bang => read(R+4) => read(R+5) => ......
 *
 * It is going insane. Fix it by quickly scaling down the readahead size.
 */
static void shrink_readahead_size_eio(struct file *filp,
					struct file_ra_state *ra)
{
	ra->ra_pages /= 4;
}

/**
 * generic_file_buffered_read - generic file read routine
 * @iocb:	the iocb to read
 * @iter:	data destination
 * @written:	already copied
 *
 * This is a generic file read routine, and uses the
 * mapping->a_ops->readpage() function for the actual low-level stuff.
 *
 * This is really ugly. But the goto's actually try to clarify some
 * of the logic when it comes to error handling etc.
 */
static ssize_t generic_file_buffered_read(struct kiocb *iocb,
		struct iov_iter *iter, ssize_t written)
{
	struct file *filp = iocb->ki_filp;
	struct address_space *mapping = filp->f_mapping;
	struct inode *inode = mapping->host;
	struct file_ra_state *ra = &filp->f_ra;
	loff_t *ppos = &iocb->ki_pos;
	pgoff_t index;
	pgoff_t last_index;
	pgoff_t prev_index;
	unsigned long offset;      /* offset into pagecache page */
	unsigned int prev_offset;
	int error = 0;

	if (unlikely(*ppos >= inode->i_sb->s_maxbytes))
		return 0;
	iov_iter_truncate(iter, inode->i_sb->s_maxbytes);

	index = *ppos >> PAGE_SHIFT;
	prev_index = ra->prev_pos >> PAGE_SHIFT;
	prev_offset = ra->prev_pos & (PAGE_SIZE-1);
	last_index = (*ppos + iter->count + PAGE_SIZE-1) >> PAGE_SHIFT;
	offset = *ppos & ~PAGE_MASK;

	for (;;) {
		struct page *page;
		pgoff_t end_index;
		loff_t isize;
		unsigned long nr, ret;

		cond_resched();
find_page:
		if (fatal_signal_pending(current)) {
			error = -EINTR;
			goto out;
		}

		page = find_get_page(mapping, index);
		if (!page) {
			if (iocb->ki_flags & IOCB_NOWAIT)
				goto would_block;
			page_cache_sync_readahead(mapping,
					ra, filp,
					index, last_index - index);
			page = find_get_page(mapping, index);
			if (unlikely(page == NULL))
				goto no_cached_page;
		}
		if (PageReadahead(page)) {
			page_cache_async_readahead(mapping,
					ra, filp, page,
					index, last_index - index);
		}
		if (!PageUptodate(page)) {
<<<<<<< HEAD
=======
			if (iocb->ki_flags & IOCB_NOWAIT) {
				put_page(page);
				goto would_block;
			}

>>>>>>> 286cd8c7
			/*
			 * See comment in do_read_cache_page on why
			 * wait_on_page_locked is used to avoid unnecessarily
			 * serialisations and why it's safe.
			 */
<<<<<<< HEAD
			wait_on_page_locked_killable(page);
			if (PageUptodate(page))
				goto page_ok;

			if (inode->i_blkbits == PAGE_CACHE_SHIFT ||
=======
			error = wait_on_page_locked_killable(page);
			if (unlikely(error))
				goto readpage_error;
			if (PageUptodate(page))
				goto page_ok;

			if (inode->i_blkbits == PAGE_SHIFT ||
>>>>>>> 286cd8c7
					!mapping->a_ops->is_partially_uptodate)
				goto page_not_up_to_date;
			/* pipes can't handle partially uptodate pages */
			if (unlikely(iter->type & ITER_PIPE))
				goto page_not_up_to_date;
			if (!trylock_page(page))
				goto page_not_up_to_date;
			/* Did it get truncated before we got the lock? */
			if (!page->mapping)
				goto page_not_up_to_date_locked;
			if (!mapping->a_ops->is_partially_uptodate(page,
							offset, iter->count))
				goto page_not_up_to_date_locked;
			unlock_page(page);
		}
page_ok:
		/*
		 * i_size must be checked after we know the page is Uptodate.
		 *
		 * Checking i_size after the check allows us to calculate
		 * the correct value for "nr", which means the zero-filled
		 * part of the page is not copied back to userspace (unless
		 * another truncate extends the file - this is desired though).
		 */

		isize = i_size_read(inode);
		end_index = (isize - 1) >> PAGE_SHIFT;
		if (unlikely(!isize || index > end_index)) {
			put_page(page);
			goto out;
		}

		/* nr is the maximum number of bytes to copy from this page */
		nr = PAGE_SIZE;
		if (index == end_index) {
			nr = ((isize - 1) & ~PAGE_MASK) + 1;
			if (nr <= offset) {
				put_page(page);
				goto out;
			}
		}
		nr = nr - offset;

		/* If users can be writing to this page using arbitrary
		 * virtual addresses, take care about potential aliasing
		 * before reading the page on the kernel side.
		 */
		if (mapping_writably_mapped(mapping))
			flush_dcache_page(page);

		/*
		 * When a sequential read accesses a page several times,
		 * only mark it as accessed the first time.
		 */
		if (prev_index != index || offset != prev_offset)
			mark_page_accessed(page);
		prev_index = index;

		/*
		 * Ok, we have the page, and it's up-to-date, so
		 * now we can copy it to user space...
		 */

		ret = copy_page_to_iter(page, offset, nr, iter);
		offset += ret;
		index += offset >> PAGE_SHIFT;
		offset &= ~PAGE_MASK;
		prev_offset = offset;

		put_page(page);
		written += ret;
		if (!iov_iter_count(iter))
			goto out;
		if (ret < nr) {
			error = -EFAULT;
			goto out;
		}
		continue;

page_not_up_to_date:
		/* Get exclusive access to the page ... */
		error = lock_page_killable(page);
		if (unlikely(error))
			goto readpage_error;

page_not_up_to_date_locked:
		/* Did it get truncated before we got the lock? */
		if (!page->mapping) {
			unlock_page(page);
			put_page(page);
			continue;
		}

		/* Did somebody else fill it already? */
		if (PageUptodate(page)) {
			unlock_page(page);
			goto page_ok;
		}

readpage:
		/*
		 * A previous I/O error may have been due to temporary
		 * failures, eg. multipath errors.
		 * PG_error will be set again if readpage fails.
		 */
		ClearPageError(page);
		/* Start the actual read. The read will unlock the page. */
		error = mapping->a_ops->readpage(filp, page);

		if (unlikely(error)) {
			if (error == AOP_TRUNCATED_PAGE) {
				put_page(page);
				error = 0;
				goto find_page;
			}
			goto readpage_error;
		}

		if (!PageUptodate(page)) {
			error = lock_page_killable(page);
			if (unlikely(error))
				goto readpage_error;
			if (!PageUptodate(page)) {
				if (page->mapping == NULL) {
					/*
					 * invalidate_mapping_pages got it
					 */
					unlock_page(page);
					put_page(page);
					goto find_page;
				}
				unlock_page(page);
				shrink_readahead_size_eio(filp, ra);
				error = -EIO;
				goto readpage_error;
			}
			unlock_page(page);
		}

		goto page_ok;

readpage_error:
		/* UHHUH! A synchronous read error occurred. Report it */
		put_page(page);
		goto out;

no_cached_page:
		/*
		 * Ok, it wasn't cached, so we need to create a new
		 * page..
		 */
		page = page_cache_alloc(mapping);
		if (!page) {
			error = -ENOMEM;
			goto out;
		}
		error = add_to_page_cache_lru(page, mapping, index,
				mapping_gfp_constraint(mapping, GFP_KERNEL));
		if (error) {
			put_page(page);
			if (error == -EEXIST) {
				error = 0;
				goto find_page;
			}
			goto out;
		}
		goto readpage;
	}

would_block:
	error = -EAGAIN;
out:
	ra->prev_pos = prev_index;
	ra->prev_pos <<= PAGE_SHIFT;
	ra->prev_pos |= prev_offset;

	*ppos = ((loff_t)index << PAGE_SHIFT) + offset;
	file_accessed(filp);
	return written ? written : error;
}

/**
 * generic_file_read_iter - generic filesystem read routine
 * @iocb:	kernel I/O control block
 * @iter:	destination for the data read
 *
 * This is the "read_iter()" routine for all filesystems
 * that can use the page cache directly.
 */
ssize_t
generic_file_read_iter(struct kiocb *iocb, struct iov_iter *iter)
{
	size_t count = iov_iter_count(iter);
	ssize_t retval = 0;

	if (!count)
		goto out; /* skip atime */

	if (iocb->ki_flags & IOCB_DIRECT) {
		struct file *file = iocb->ki_filp;
		struct address_space *mapping = file->f_mapping;
		struct inode *inode = mapping->host;
		loff_t size;

		size = i_size_read(inode);
		if (iocb->ki_flags & IOCB_NOWAIT) {
			if (filemap_range_has_page(mapping, iocb->ki_pos,
						   iocb->ki_pos + count - 1))
				return -EAGAIN;
		} else {
			retval = filemap_write_and_wait_range(mapping,
						iocb->ki_pos,
					        iocb->ki_pos + count - 1);
			if (retval < 0)
				goto out;
		}

		file_accessed(file);

		retval = mapping->a_ops->direct_IO(iocb, iter);
		if (retval >= 0) {
			iocb->ki_pos += retval;
			count -= retval;
		}
		iov_iter_revert(iter, count - iov_iter_count(iter));

		/*
		 * Btrfs can have a short DIO read if we encounter
		 * compressed extents, so if there was an error, or if
		 * we've already read everything we wanted to, or if
		 * there was a short read because we hit EOF, go ahead
		 * and return.  Otherwise fallthrough to buffered io for
		 * the rest of the read.  Buffered reads will not work for
		 * DAX files, so don't bother trying.
		 */
		if (retval < 0 || !count || iocb->ki_pos >= size ||
		    IS_DAX(inode))
			goto out;
	}

	retval = generic_file_buffered_read(iocb, iter, retval);
out:
	return retval;
}
EXPORT_SYMBOL(generic_file_read_iter);

#ifdef CONFIG_MMU
<<<<<<< HEAD
/**
 * page_cache_read - adds requested page to the page cache if not already there
 * @file:	file to read
 * @offset:	page index
 *
 * This adds the requested page to the page cache if it isn't already there,
 * and schedules an I/O to read in its contents from disk.
 */
static int page_cache_read(struct file *file, pgoff_t offset, gfp_t gfp_mask)
=======
#define MMAP_LOTSAMISS  (100)
static struct file *maybe_unlock_mmap_for_io(struct vm_fault *vmf,
					     struct file *fpin)
>>>>>>> 286cd8c7
{
	int flags = vmf->flags;

<<<<<<< HEAD
	do {
		page = __page_cache_alloc(gfp_mask|__GFP_COLD);
		if (!page)
			return -ENOMEM;

		ret = add_to_page_cache_lru(page, mapping, offset, gfp_mask);
		if (ret == 0)
			ret = mapping->a_ops->readpage(file, page);
		else if (ret == -EEXIST)
			ret = 0; /* losing race to add is OK */
=======
	if (fpin)
		return fpin;

	/*
	 * FAULT_FLAG_RETRY_NOWAIT means we don't want to wait on page locks or
	 * anything, so we only pin the file and drop the mmap_sem if only
	 * FAULT_FLAG_ALLOW_RETRY is set.
	 */
	if ((flags & (FAULT_FLAG_ALLOW_RETRY | FAULT_FLAG_RETRY_NOWAIT)) ==
	    FAULT_FLAG_ALLOW_RETRY) {
		fpin = get_file(vmf->vma->vm_file);
		up_read(&vmf->vma->vm_mm->mmap_sem);
	}
	return fpin;
}
>>>>>>> 286cd8c7

/*
 * lock_page_maybe_drop_mmap - lock the page, possibly dropping the mmap_sem
 * @vmf - the vm_fault for this fault.
 * @page - the page to lock.
 * @fpin - the pointer to the file we may pin (or is already pinned).
 *
 * This works similar to lock_page_or_retry in that it can drop the mmap_sem.
 * It differs in that it actually returns the page locked if it returns 1 and 0
 * if it couldn't lock the page.  If we did have to drop the mmap_sem then fpin
 * will point to the pinned file and needs to be fput()'ed at a later point.
 */
static int lock_page_maybe_drop_mmap(struct vm_fault *vmf, struct page *page,
				     struct file **fpin)
{
	if (trylock_page(page))
		return 1;

	/*
	 * NOTE! This will make us return with VM_FAULT_RETRY, but with
	 * the mmap_sem still held. That's how FAULT_FLAG_RETRY_NOWAIT
	 * is supposed to work. We have way too many special cases..
	 */
	if (vmf->flags & FAULT_FLAG_RETRY_NOWAIT)
		return 0;

	*fpin = maybe_unlock_mmap_for_io(vmf, *fpin);
	if (vmf->flags & FAULT_FLAG_KILLABLE) {
		if (__lock_page_killable(page)) {
			/*
			 * We didn't have the right flags to drop the mmap_sem,
			 * but all fault_handlers only check for fatal signals
			 * if we return VM_FAULT_RETRY, so we need to drop the
			 * mmap_sem here and return 0 if we don't have a fpin.
			 */
			if (*fpin == NULL)
				up_read(&vmf->vma->vm_mm->mmap_sem);
			return 0;
		}
	} else
		__lock_page(page);
	return 1;
}


/*
 * Synchronous readahead happens when we don't even find a page in the page
 * cache at all.  We don't want to perform IO under the mmap sem, so if we have
 * to drop the mmap sem we return the file that was pinned in order for us to do
 * that.  If we didn't pin a file then we return NULL.  The file that is
 * returned needs to be fput()'ed when we're done with it.
 */
static struct file *do_sync_mmap_readahead(struct vm_fault *vmf)
{
	struct file *file = vmf->vma->vm_file;
	struct file_ra_state *ra = &file->f_ra;
	struct address_space *mapping = file->f_mapping;
	struct file *fpin = NULL;
	pgoff_t offset = vmf->pgoff;

	/* If we don't want any read-ahead, don't bother */
	if (vmf->vma_flags & VM_RAND_READ)
		return fpin;
	if (!ra->ra_pages)
		return fpin;

	if (vmf->vma_flags & VM_SEQ_READ) {
		fpin = maybe_unlock_mmap_for_io(vmf, fpin);
		page_cache_sync_readahead(mapping, ra, file, offset,
					  ra->ra_pages);
		return fpin;
	}

	/* Avoid banging the cache line if not needed */
	if (ra->mmap_miss < MMAP_LOTSAMISS * 10)
		ra->mmap_miss++;

	/*
	 * Do we miss much more than hit in this file? If so,
	 * stop bothering with read-ahead. It will only hurt.
	 */
	if (ra->mmap_miss > MMAP_LOTSAMISS)
		return fpin;

	/*
	 * mmap read-around
	 */
	fpin = maybe_unlock_mmap_for_io(vmf, fpin);
	ra->start = max_t(long, 0, offset - ra->ra_pages / 2);
	ra->size = ra->ra_pages;
	ra->async_size = ra->ra_pages / 4;
	ra_submit(ra, mapping, file);
	return fpin;
}

/*
 * Asynchronous readahead happens when we find the page and PG_readahead,
 * so we want to possibly extend the readahead further.  We return the file that
 * was pinned if we have to drop the mmap_sem in order to do IO.
 */
static struct file *do_async_mmap_readahead(struct vm_fault *vmf,
					    struct page *page)
{
	struct file *file = vmf->vma->vm_file;
	struct file_ra_state *ra = &file->f_ra;
	struct address_space *mapping = file->f_mapping;
	struct file *fpin = NULL;
	pgoff_t offset = vmf->pgoff;

	/* If we don't want any read-ahead, don't bother */
	if (vmf->vma_flags & VM_RAND_READ || !ra->ra_pages)
		return fpin;
	if (ra->mmap_miss > 0)
		ra->mmap_miss--;
	if (PageReadahead(page)) {
		fpin = maybe_unlock_mmap_for_io(vmf, fpin);
		page_cache_async_readahead(mapping, ra, file,
					   page, offset, ra->ra_pages);
	}
	return fpin;
}

/**
 * filemap_fault - read in file data for page fault handling
 * @vmf:	struct vm_fault containing details of the fault
 *
 * filemap_fault() is invoked via the vma operations vector for a
 * mapped memory region to read in file data during a page fault.
 *
 * The goto's are kind of ugly, but this streamlines the normal case of having
 * it in the page cache, and handles the special cases reasonably without
 * having a lot of duplicated code.
 *
 * If FAULT_FLAG_SPECULATIVE is set, this function runs with elevated vma
 * refcount and with mmap lock not held.
 * Otherwise, vma->vm_mm->mmap_sem must be held on entry.
 *
 * If our return value has VM_FAULT_RETRY set, it's because
 * lock_page_or_retry() returned 0.
 * The mmap_sem has usually been released in this case.
 * See __lock_page_or_retry() for the exception.
 *
 * If our return value does not have VM_FAULT_RETRY set, the mmap_sem
 * has not been released.
 *
 * We never return with VM_FAULT_RETRY and a bit from VM_FAULT_ERROR set.
 */
vm_fault_t filemap_fault(struct vm_fault *vmf)
{
	int error;
	struct file *file = vmf->vma->vm_file;
	struct file *fpin = NULL;
	struct address_space *mapping = file->f_mapping;
	struct file_ra_state *ra = &file->f_ra;
	struct inode *inode = mapping->host;
	pgoff_t offset = vmf->pgoff;
	pgoff_t max_off;
	struct page *page;
	vm_fault_t ret = 0;

	if (vmf->flags & FAULT_FLAG_SPECULATIVE) {
		page = find_get_page(mapping, offset);
		if (unlikely(!page))
			return VM_FAULT_RETRY;

		if (unlikely(PageReadahead(page)))
			goto page_put;

		if (!trylock_page(page))
			goto page_put;

		if (unlikely(compound_head(page)->mapping != mapping))
			goto page_unlock;
		VM_BUG_ON_PAGE(page_to_pgoff(page) != offset, page);
		if (unlikely(!PageUptodate(page)))
			goto page_unlock;

		max_off = DIV_ROUND_UP(i_size_read(inode), PAGE_SIZE);
		if (unlikely(offset >= max_off))
			goto page_unlock;

		/*
		 * Update readahead mmap_miss statistic.
		 *
		 * Note that we are not sure if finish_fault() will
		 * manage to complete the transaction. If it fails,
		 * we'll come back to filemap_fault() non-speculative
		 * case which will update mmap_miss a second time.
		 * This is not ideal, we would prefer to guarantee the
		 * update will happen exactly once.
		 */
		if (!(vmf->vma->vm_flags & VM_RAND_READ) && ra->ra_pages) {
			unsigned int mmap_miss = READ_ONCE(ra->mmap_miss);
			if (mmap_miss)
				WRITE_ONCE(ra->mmap_miss, --mmap_miss);
		}

		vmf->page = page;
		return VM_FAULT_LOCKED;
page_unlock:
		unlock_page(page);
page_put:
		put_page(page);
		return VM_FAULT_RETRY;
	}

	max_off = DIV_ROUND_UP(i_size_read(inode), PAGE_SIZE);
	if (unlikely(offset >= max_off))
		return VM_FAULT_SIGBUS;

	/*
	 * Do we have something in the page cache already?
	 */
	page = find_get_page(mapping, offset);
	if (likely(page) && !(vmf->flags & FAULT_FLAG_TRIED)) {
		/*
		 * We found the page, so try async readahead before
		 * waiting for the lock.
		 */
		fpin = do_async_mmap_readahead(vmf, page);
	} else if (!page) {
		/* No page in the page cache at all */
		count_vm_event(PGMAJFAULT);
		count_memcg_event_mm(vmf->vma->vm_mm, PGMAJFAULT);
		ret = VM_FAULT_MAJOR;
		fpin = do_sync_mmap_readahead(vmf);
retry_find:
		page = pagecache_get_page(mapping, offset,
					  FGP_CREAT|FGP_FOR_MMAP,
					  vmf->gfp_mask);
		if (!page) {
			if (fpin)
				goto out_retry;
			return VM_FAULT_OOM;
		}
	}

	if (!lock_page_maybe_drop_mmap(vmf, page, &fpin))
		goto out_retry;

	/* Did it get truncated? */
	if (unlikely(page->mapping != mapping)) {
		unlock_page(page);
		put_page(page);
		goto retry_find;
	}
	VM_BUG_ON_PAGE(page->index != offset, page);

	/*
	 * We have a locked page in the page cache, now we need to check
	 * that it's up-to-date. If not, it is going to be due to an error.
	 */
	if (unlikely(!PageUptodate(page)))
		goto page_not_uptodate;

	/*
	 * We've made it this far and we had to drop our mmap_sem, now is the
	 * time to return to the upper layer and have it re-find the vma and
	 * redo the fault.
	 */
	if (fpin) {
		unlock_page(page);
		goto out_retry;
	}

	/*
	 * Found the page and have a reference on it.
	 * We must recheck i_size under page lock.
	 */
	max_off = DIV_ROUND_UP(i_size_read(inode), PAGE_SIZE);
	if (unlikely(offset >= max_off)) {
		unlock_page(page);
		put_page(page);
		return VM_FAULT_SIGBUS;
	}

	vmf->page = page;
	return ret | VM_FAULT_LOCKED;

<<<<<<< HEAD
no_cached_page:
	/*
	 * We're only likely to ever get here if MADV_RANDOM is in
	 * effect.
	 */
	error = page_cache_read(file, offset, vmf->gfp_mask);

	/*
	 * The page we want has now been added to the page cache.
	 * In the unlikely event that someone removed it in the
	 * meantime, we'll just come back here and read it again.
	 */
	if (error >= 0)
		goto retry_find;

	/*
	 * An error return from page_cache_read can result if the
	 * system is low on memory, or a problem occurs while trying
	 * to schedule I/O.
	 */
	if (error == -ENOMEM)
		return VM_FAULT_OOM;
	return VM_FAULT_SIGBUS;

=======
>>>>>>> 286cd8c7
page_not_uptodate:
	/*
	 * Umm, take care of errors if the page isn't up-to-date.
	 * Try to re-read it _once_. We do this synchronously,
	 * because there really aren't any performance issues here
	 * and we need to check for errors.
	 */
	ClearPageError(page);
	fpin = maybe_unlock_mmap_for_io(vmf, fpin);
	error = mapping->a_ops->readpage(file, page);
	if (!error) {
		wait_on_page_locked(page);
		if (!PageUptodate(page))
			error = -EIO;
	}
	if (fpin)
		goto out_retry;
	put_page(page);

	if (!error || error == AOP_TRUNCATED_PAGE)
		goto retry_find;

	/* Things didn't work out. Return zero to tell the mm layer so. */
	shrink_readahead_size_eio(file, ra);
	return VM_FAULT_SIGBUS;

out_retry:
	/*
	 * We dropped the mmap_sem, we need to return to the fault handler to
	 * re-find the vma and come back and find our hopefully still populated
	 * page.
	 */
	if (page)
		put_page(page);
	if (fpin)
		fput(fpin);
	return ret | VM_FAULT_RETRY;
}
EXPORT_SYMBOL(filemap_fault);

void filemap_map_pages(struct vm_fault *vmf,
		pgoff_t start_pgoff, pgoff_t end_pgoff)
{
	struct radix_tree_iter iter;
	void **slot;
	struct file *file = vmf->vma->vm_file;
	struct address_space *mapping = file->f_mapping;
	pgoff_t last_pgoff = start_pgoff;
	unsigned long max_idx;
	struct page *head, *page;

	rcu_read_lock();
	radix_tree_for_each_slot(slot, &mapping->i_pages, &iter, start_pgoff) {
		if (iter.index > end_pgoff)
			break;
repeat:
		page = radix_tree_deref_slot(slot);
		if (unlikely(!page))
			goto next;
		if (radix_tree_exception(page)) {
			if (radix_tree_deref_retry(page)) {
				slot = radix_tree_iter_retry(&iter);
				continue;
			}
			goto next;
		}

		head = compound_head(page);
		if (!page_cache_get_speculative(head))
			goto repeat;

		/* The page was split under us? */
		if (compound_head(page) != head) {
			put_page(head);
			goto repeat;
		}

		/* Has the page moved? */
		if (unlikely(page != *slot)) {
			put_page(head);
			goto repeat;
		}

		if (!PageUptodate(page) ||
				PageReadahead(page) ||
				PageHWPoison(page))
			goto skip;
		if (!trylock_page(page))
			goto skip;

		if (page->mapping != mapping || !PageUptodate(page))
			goto unlock;

		max_idx = DIV_ROUND_UP(i_size_read(mapping->host), PAGE_SIZE);
		if (page->index >= max_idx)
			goto unlock;

		if (file->f_ra.mmap_miss > 0)
			file->f_ra.mmap_miss--;

		vmf->address += (iter.index - last_pgoff) << PAGE_SHIFT;
		if (vmf->pte)
			vmf->pte += iter.index - last_pgoff;
		last_pgoff = iter.index;

		if (want_old_faultaround_pte) {
			if (iter.index == vmf->pgoff)
				vmf->flags &= ~FAULT_FLAG_PREFAULT_OLD;
			else
				vmf->flags |= FAULT_FLAG_PREFAULT_OLD;
		}

		if (alloc_set_pte(vmf, NULL, page))
			goto unlock;
		unlock_page(page);
		goto next;
unlock:
		unlock_page(page);
skip:
		put_page(page);
next:
		/* Huge page is mapped? No need to proceed. */
		if (pmd_trans_huge(*vmf->pmd))
			break;
		if (iter.index == end_pgoff)
			break;
	}
	rcu_read_unlock();
}
EXPORT_SYMBOL(filemap_map_pages);

vm_fault_t filemap_page_mkwrite(struct vm_fault *vmf)
{
	struct page *page = vmf->page;
	struct inode *inode = file_inode(vmf->vma->vm_file);
	vm_fault_t ret = VM_FAULT_LOCKED;

	sb_start_pagefault(inode->i_sb);
	file_update_time(vmf->vma->vm_file);
	lock_page(page);
	if (page->mapping != inode->i_mapping) {
		unlock_page(page);
		ret = VM_FAULT_NOPAGE;
		goto out;
	}
	/*
	 * We mark the page dirty already here so that when freeze is in
	 * progress, we are guaranteed that writeback during freezing will
	 * see the dirty page and writeprotect it again.
	 */
	set_page_dirty(page);
	wait_for_stable_page(page);
out:
	sb_end_pagefault(inode->i_sb);
	return ret;
}

const struct vm_operations_struct generic_file_vm_ops = {
	.fault		= filemap_fault,
	.map_pages	= filemap_map_pages,
	.page_mkwrite	= filemap_page_mkwrite,
};

/* This is used for a general mmap of a disk file */

int generic_file_mmap(struct file * file, struct vm_area_struct * vma)
{
	struct address_space *mapping = file->f_mapping;

	if (!mapping->a_ops->readpage)
		return -ENOEXEC;
	file_accessed(file);
	vma->vm_ops = &generic_file_vm_ops;
	return 0;
}

/*
 * This is for filesystems which do not implement ->writepage.
 */
int generic_file_readonly_mmap(struct file *file, struct vm_area_struct *vma)
{
	if ((vma->vm_flags & VM_SHARED) && (vma->vm_flags & VM_MAYWRITE))
		return -EINVAL;
	return generic_file_mmap(file, vma);
}
#else
int filemap_page_mkwrite(struct vm_fault *vmf)
{
	return -ENOSYS;
}
int generic_file_mmap(struct file * file, struct vm_area_struct * vma)
{
	return -ENOSYS;
}
int generic_file_readonly_mmap(struct file * file, struct vm_area_struct * vma)
{
	return -ENOSYS;
}
#endif /* CONFIG_MMU */

EXPORT_SYMBOL(filemap_page_mkwrite);
EXPORT_SYMBOL(generic_file_mmap);
EXPORT_SYMBOL(generic_file_readonly_mmap);

static struct page *wait_on_page_read(struct page *page)
{
	if (!IS_ERR(page)) {
		wait_on_page_locked(page);
		if (!PageUptodate(page)) {
			put_page(page);
			page = ERR_PTR(-EIO);
		}
	}
	return page;
}

static struct page *do_read_cache_page(struct address_space *mapping,
				pgoff_t index,
				int (*filler)(void *, struct page *),
				void *data,
				gfp_t gfp)
{
	struct page *page;
	int err;
repeat:
	page = find_get_page(mapping, index);
	if (!page) {
		page = __page_cache_alloc(gfp);
		if (!page)
			return ERR_PTR(-ENOMEM);
		err = add_to_page_cache_lru(page, mapping, index, gfp);
		if (unlikely(err)) {
			put_page(page);
			if (err == -EEXIST)
				goto repeat;
			/* Presumably ENOMEM for radix tree node */
			return ERR_PTR(err);
		}

filler:
<<<<<<< HEAD
		err = filler(data, page);
		if (err < 0) {
			page_cache_release(page);
=======
		if (filler)
			err = filler(data, page);
		else
			err = mapping->a_ops->readpage(data, page);

		if (err < 0) {
			put_page(page);
>>>>>>> 286cd8c7
			return ERR_PTR(err);
		}

		page = wait_on_page_read(page);
		if (IS_ERR(page))
			return page;
		goto out;
	}
	if (PageUptodate(page))
		goto out;

	/*
	 * Page is not up to date and may be locked due one of the following
	 * case a: Page is being filled and the page lock is held
	 * case b: Read/write error clearing the page uptodate status
	 * case c: Truncation in progress (page locked)
	 * case d: Reclaim in progress
	 *
	 * Case a, the page will be up to date when the page is unlocked.
	 *    There is no need to serialise on the page lock here as the page
	 *    is pinned so the lock gives no additional protection. Even if the
	 *    the page is truncated, the data is still valid if PageUptodate as
	 *    it's a race vs truncate race.
	 * Case b, the page will not be up to date
	 * Case c, the page may be truncated but in itself, the data may still
	 *    be valid after IO completes as it's a read vs truncate race. The
	 *    operation must restart if the page is not uptodate on unlock but
	 *    otherwise serialising on page lock to stabilise the mapping gives
	 *    no additional guarantees to the caller as the page lock is
	 *    released before return.
	 * Case d, similar to truncation. If reclaim holds the page lock, it
	 *    will be a race with remove_mapping that determines if the mapping
	 *    is valid on unlock but otherwise the data is valid and there is
	 *    no need to serialise with page lock.
	 *
	 * As the page lock gives no additional guarantee, we optimistically
	 * wait on the page to be unlocked and check if it's up to date and
	 * use the page if it is. Otherwise, the page lock is required to
	 * distinguish between the different cases. The motivation is that we
	 * avoid spurious serialisations and wakeups when multiple processes
	 * wait on the same page for IO to complete.
	 */
	wait_on_page_locked(page);
	if (PageUptodate(page))
		goto out;

	/* Distinguish between all the cases under the safety of the lock */
	lock_page(page);

	/* Case c or d, restart the operation */
	if (!page->mapping) {
		unlock_page(page);
<<<<<<< HEAD
		page_cache_release(page);
=======
		put_page(page);
>>>>>>> 286cd8c7
		goto repeat;
	}

	/* Someone else locked and filled the page in a very small window */
	if (PageUptodate(page)) {
		unlock_page(page);
		goto out;
	}

	/*
	 * A previous I/O error may have been due to temporary
	 * failures.
	 * Clear page error before actual read, PG_error will be
	 * set again if read page fails.
	 */
	ClearPageError(page);
	goto filler;

out:
	mark_page_accessed(page);
	return page;
}

/**
 * read_cache_page - read into page cache, fill it if needed
 * @mapping:	the page's address_space
 * @index:	the page index
 * @filler:	function to perform the read
 * @data:	first arg to filler(data, page) function, often left as NULL
 *
 * Read into the page cache. If a page already exists, and PageUptodate() is
 * not set, try to fill the page and wait for it to become unlocked.
 *
 * If the page does not get brought uptodate, return -EIO.
 */
struct page *read_cache_page(struct address_space *mapping,
				pgoff_t index,
				int (*filler)(void *, struct page *),
				void *data)
{
	return do_read_cache_page(mapping, index, filler, data, mapping_gfp_mask(mapping));
}
EXPORT_SYMBOL(read_cache_page);

/**
 * read_cache_page_gfp - read into page cache, using specified page allocation flags.
 * @mapping:	the page's address_space
 * @index:	the page index
 * @gfp:	the page allocator flags to use if allocating
 *
 * This is the same as "read_mapping_page(mapping, index, NULL)", but with
 * any new page allocations done using the specified allocation flags.
 *
 * If the page does not get brought uptodate, return -EIO.
 */
struct page *read_cache_page_gfp(struct address_space *mapping,
				pgoff_t index,
				gfp_t gfp)
{
	return do_read_cache_page(mapping, index, NULL, NULL, gfp);
}
EXPORT_SYMBOL(read_cache_page_gfp);

/*
 * Performs necessary checks before doing a write
 *
 * Can adjust writing position or amount of bytes to write.
 * Returns appropriate error code that caller should return or
 * zero in case that write should be allowed.
 */
inline ssize_t generic_write_checks(struct kiocb *iocb, struct iov_iter *from)
{
	struct file *file = iocb->ki_filp;
	struct inode *inode = file->f_mapping->host;
	unsigned long limit = rlimit(RLIMIT_FSIZE);
	loff_t pos;

	if (IS_SWAPFILE(inode))
		return -ETXTBSY;

	if (!iov_iter_count(from))
		return 0;

	/* FIXME: this is for backwards compatibility with 2.4 */
	if (iocb->ki_flags & IOCB_APPEND)
		iocb->ki_pos = i_size_read(inode);

	pos = iocb->ki_pos;

	if ((iocb->ki_flags & IOCB_NOWAIT) && !(iocb->ki_flags & IOCB_DIRECT))
		return -EINVAL;

	if (limit != RLIM_INFINITY) {
		if (iocb->ki_pos >= limit) {
			send_sig(SIGXFSZ, current, 0);
			return -EFBIG;
		}
		iov_iter_truncate(from, limit - (unsigned long)pos);
	}

	/*
	 * LFS rule
	 */
	if (unlikely(pos + iov_iter_count(from) > MAX_NON_LFS &&
				!(file->f_flags & O_LARGEFILE))) {
		if (pos >= MAX_NON_LFS)
			return -EFBIG;
		iov_iter_truncate(from, MAX_NON_LFS - (unsigned long)pos);
	}

	/*
	 * Are we about to exceed the fs block limit ?
	 *
	 * If we have written data it becomes a short write.  If we have
	 * exceeded without writing data we send a signal and return EFBIG.
	 * Linus frestrict idea will clean these up nicely..
	 */
	if (unlikely(pos >= inode->i_sb->s_maxbytes))
		return -EFBIG;

	iov_iter_truncate(from, inode->i_sb->s_maxbytes - pos);
	return iov_iter_count(from);
}
EXPORT_SYMBOL(generic_write_checks);

int pagecache_write_begin(struct file *file, struct address_space *mapping,
				loff_t pos, unsigned len, unsigned flags,
				struct page **pagep, void **fsdata)
{
	const struct address_space_operations *aops = mapping->a_ops;

	return aops->write_begin(file, mapping, pos, len, flags,
							pagep, fsdata);
}
EXPORT_SYMBOL(pagecache_write_begin);

int pagecache_write_end(struct file *file, struct address_space *mapping,
				loff_t pos, unsigned len, unsigned copied,
				struct page *page, void *fsdata)
{
	const struct address_space_operations *aops = mapping->a_ops;

	return aops->write_end(file, mapping, pos, len, copied, page, fsdata);
}
EXPORT_SYMBOL(pagecache_write_end);

ssize_t
generic_file_direct_write(struct kiocb *iocb, struct iov_iter *from)
{
	struct file	*file = iocb->ki_filp;
	struct address_space *mapping = file->f_mapping;
	struct inode	*inode = mapping->host;
	loff_t		pos = iocb->ki_pos;
	ssize_t		written;
	size_t		write_len;
	pgoff_t		end;

	write_len = iov_iter_count(from);
	end = (pos + write_len - 1) >> PAGE_SHIFT;

	if (iocb->ki_flags & IOCB_NOWAIT) {
		/* If there are pages to writeback, return */
		if (filemap_range_has_page(inode->i_mapping, pos,
					   pos + iov_iter_count(from)))
			return -EAGAIN;
	} else {
		written = filemap_write_and_wait_range(mapping, pos,
							pos + write_len - 1);
		if (written)
			goto out;
	}

	/*
	 * After a write we want buffered reads to be sure to go to disk to get
	 * the new data.  We invalidate clean cached page from the region we're
	 * about to write.  We do this *before* the write so that we can return
	 * without clobbering -EIOCBQUEUED from ->direct_IO().
	 */
	written = invalidate_inode_pages2_range(mapping,
					pos >> PAGE_SHIFT, end);
	/*
	 * If a page can not be invalidated, return 0 to fall back
	 * to buffered write.
	 */
	if (written) {
		if (written == -EBUSY)
			return 0;
		goto out;
	}

	written = mapping->a_ops->direct_IO(iocb, from);

	/*
	 * Finally, try again to invalidate clean pages which might have been
	 * cached by non-direct readahead, or faulted in by get_user_pages()
	 * if the source of the write was an mmap'ed region of the file
	 * we're writing.  Either one is a pretty crazy thing to do,
	 * so we don't support it 100%.  If this invalidation
	 * fails, tough, the write still worked...
	 *
	 * Most of the time we do not need this since dio_complete() will do
	 * the invalidation for us. However there are some file systems that
	 * do not end up with dio_complete() being called, so let's not break
	 * them by removing it completely
	 */
	if (mapping->nrpages)
		invalidate_inode_pages2_range(mapping,
					pos >> PAGE_SHIFT, end);

	if (written > 0) {
		pos += written;
		write_len -= written;
		if (pos > i_size_read(inode) && !S_ISBLK(inode->i_mode)) {
			i_size_write(inode, pos);
			mark_inode_dirty(inode);
		}
		iocb->ki_pos = pos;
	}
	iov_iter_revert(from, write_len - iov_iter_count(from));
out:
	return written;
}
EXPORT_SYMBOL(generic_file_direct_write);

/*
 * Find or create a page at the given pagecache position. Return the locked
 * page. This function is specifically for buffered writes.
 */
struct page *grab_cache_page_write_begin(struct address_space *mapping,
					pgoff_t index, unsigned flags)
{
	struct page *page;
	int fgp_flags = FGP_LOCK|FGP_WRITE|FGP_CREAT;

	if (flags & AOP_FLAG_NOFS)
		fgp_flags |= FGP_NOFS;

	page = pagecache_get_page(mapping, index, fgp_flags,
			mapping_gfp_mask(mapping));
	if (page)
		wait_for_stable_page(page);

	return page;
}
EXPORT_SYMBOL(grab_cache_page_write_begin);

ssize_t generic_perform_write(struct file *file,
				struct iov_iter *i, loff_t pos)
{
	struct address_space *mapping = file->f_mapping;
	const struct address_space_operations *a_ops = mapping->a_ops;
	long status = 0;
	ssize_t written = 0;
	unsigned int flags = 0;

	do {
		struct page *page;
		unsigned long offset;	/* Offset into pagecache page */
		unsigned long bytes;	/* Bytes to write to page */
		size_t copied;		/* Bytes copied from user */
		void *fsdata = NULL;

		offset = (pos & (PAGE_SIZE - 1));
		bytes = min_t(unsigned long, PAGE_SIZE - offset,
						iov_iter_count(i));

again:
		/*
		 * Bring in the user page that we will copy from _first_.
		 * Otherwise there's a nasty deadlock on copying from the
		 * same page as we're writing to, without it being marked
		 * up-to-date.
		 *
		 * Not only is this an optimisation, but it is also required
		 * to check that the address is actually valid, when atomic
		 * usercopies are used, below.
		 */
		if (unlikely(iov_iter_fault_in_readable(i, bytes))) {
			status = -EFAULT;
			break;
		}

		if (fatal_signal_pending(current)) {
			status = -EINTR;
			break;
		}

		status = a_ops->write_begin(file, mapping, pos, bytes, flags,
						&page, &fsdata);
		if (unlikely(status < 0))
			break;

		if (mapping_writably_mapped(mapping))
			flush_dcache_page(page);

		copied = iov_iter_copy_from_user_atomic(page, i, offset, bytes);
		flush_dcache_page(page);

		status = a_ops->write_end(file, mapping, pos, bytes, copied,
						page, fsdata);
		if (unlikely(status < 0))
			break;
		copied = status;

		cond_resched();

		iov_iter_advance(i, copied);
		if (unlikely(copied == 0)) {
			/*
			 * If we were unable to copy any data at all, we must
			 * fall back to a single segment length write.
			 *
			 * If we didn't fallback here, we could livelock
			 * because not all segments in the iov can be copied at
			 * once without a pagefault.
			 */
			bytes = min_t(unsigned long, PAGE_SIZE - offset,
						iov_iter_single_seg_count(i));
			goto again;
		}
		pos += copied;
		written += copied;

		balance_dirty_pages_ratelimited(mapping);
	} while (iov_iter_count(i));

	return written ? written : status;
}
EXPORT_SYMBOL(generic_perform_write);

/**
 * __generic_file_write_iter - write data to a file
 * @iocb:	IO state structure (file, offset, etc.)
 * @from:	iov_iter with data to write
 *
 * This function does all the work needed for actually writing data to a
 * file. It does all basic checks, removes SUID from the file, updates
 * modification times and calls proper subroutines depending on whether we
 * do direct IO or a standard buffered write.
 *
 * It expects i_mutex to be grabbed unless we work on a block device or similar
 * object which does not need locking at all.
 *
 * This function does *not* take care of syncing data in case of O_SYNC write.
 * A caller has to handle it. This is mainly due to the fact that we want to
 * avoid syncing under i_mutex.
 */
ssize_t __generic_file_write_iter(struct kiocb *iocb, struct iov_iter *from)
{
	struct file *file = iocb->ki_filp;
	struct address_space * mapping = file->f_mapping;
	struct inode 	*inode = mapping->host;
	ssize_t		written = 0;
	ssize_t		err;
	ssize_t		status;

	/* We can write back this queue in page reclaim */
	current->backing_dev_info = inode_to_bdi(inode);
	err = file_remove_privs(file);
	if (err)
		goto out;

	err = file_update_time(file);
	if (err)
		goto out;

	if (iocb->ki_flags & IOCB_DIRECT) {
		loff_t pos, endbyte;

		written = generic_file_direct_write(iocb, from);
		/*
		 * If the write stopped short of completing, fall back to
		 * buffered writes.  Some filesystems do this for writes to
		 * holes, for example.  For DAX files, a buffered write will
		 * not succeed (even if it did, DAX does not handle dirty
		 * page-cache pages correctly).
		 */
		if (written < 0 || !iov_iter_count(from) || IS_DAX(inode))
			goto out;

		status = generic_perform_write(file, from, pos = iocb->ki_pos);
		/*
		 * If generic_perform_write() returned a synchronous error
		 * then we want to return the number of bytes which were
		 * direct-written, or the error code if that was zero.  Note
		 * that this differs from normal direct-io semantics, which
		 * will return -EFOO even if some bytes were written.
		 */
		if (unlikely(status < 0)) {
			err = status;
			goto out;
		}
		/*
		 * We need to ensure that the page cache pages are written to
		 * disk and invalidated to preserve the expected O_DIRECT
		 * semantics.
		 */
		endbyte = pos + status - 1;
		err = filemap_write_and_wait_range(mapping, pos, endbyte);
		if (err == 0) {
			iocb->ki_pos = endbyte + 1;
			written += status;
			invalidate_mapping_pages(mapping,
						 pos >> PAGE_SHIFT,
						 endbyte >> PAGE_SHIFT);
		} else {
			/*
			 * We don't know how much we wrote, so just return
			 * the number of bytes which were direct-written
			 */
		}
	} else {
		written = generic_perform_write(file, from, iocb->ki_pos);
		if (likely(written > 0))
			iocb->ki_pos += written;
	}
out:
	current->backing_dev_info = NULL;
	return written ? written : err;
}
EXPORT_SYMBOL(__generic_file_write_iter);

/**
 * generic_file_write_iter - write data to a file
 * @iocb:	IO state structure
 * @from:	iov_iter with data to write
 *
 * This is a wrapper around __generic_file_write_iter() to be used by most
 * filesystems. It takes care of syncing the file in case of O_SYNC file
 * and acquires i_mutex as needed.
 */
ssize_t generic_file_write_iter(struct kiocb *iocb, struct iov_iter *from)
{
	struct file *file = iocb->ki_filp;
	struct inode *inode = file->f_mapping->host;
	ssize_t ret;

	inode_lock(inode);
	ret = generic_write_checks(iocb, from);
	if (ret > 0)
		ret = __generic_file_write_iter(iocb, from);
	inode_unlock(inode);

	if (ret > 0)
		ret = generic_write_sync(iocb, ret);
	return ret;
}
EXPORT_SYMBOL(generic_file_write_iter);

/**
 * try_to_release_page() - release old fs-specific metadata on a page
 *
 * @page: the page which the kernel is trying to free
 * @gfp_mask: memory allocation flags (and I/O mode)
 *
 * The address_space is to try to release any data against the page
 * (presumably at page->private).  If the release was successful, return '1'.
 * Otherwise return zero.
 *
 * This may also be called if PG_fscache is set on a page, indicating that the
 * page is known to the local caching routines.
 *
 * The @gfp_mask argument specifies whether I/O may be performed to release
 * this page (__GFP_IO), and whether the call may block (__GFP_RECLAIM & __GFP_FS).
 *
 */
int try_to_release_page(struct page *page, gfp_t gfp_mask)
{
	struct address_space * const mapping = page->mapping;

	BUG_ON(!PageLocked(page));
	if (PageWriteback(page))
		return 0;

	if (mapping && mapping->a_ops->releasepage)
		return mapping->a_ops->releasepage(page, gfp_mask);
	return try_to_free_buffers(page);
}

EXPORT_SYMBOL(try_to_release_page);<|MERGE_RESOLUTION|>--- conflicted
+++ resolved
@@ -117,51 +117,6 @@
 
 static int page_cache_tree_insert(struct address_space *mapping,
 				  struct page *page, void **shadowp)
-<<<<<<< HEAD
-{
-	struct radix_tree_node *node;
-	void **slot;
-	int error;
-
-	error = __radix_tree_create(&mapping->page_tree, page->index,
-				    &node, &slot);
-	if (error)
-		return error;
-	if (*slot) {
-		void *p;
-
-		p = radix_tree_deref_slot_protected(slot, &mapping->tree_lock);
-		if (!radix_tree_exceptional_entry(p))
-			return -EEXIST;
-		if (shadowp)
-			*shadowp = p;
-		mapping->nrshadows--;
-		if (node)
-			workingset_node_shadows_dec(node);
-	}
-	radix_tree_replace_slot(slot, page);
-	mapping->nrpages++;
-	if (node) {
-		workingset_node_pages_inc(node);
-		/*
-		 * Don't track node that contains actual pages.
-		 *
-		 * Avoid acquiring the list_lru lock if already
-		 * untracked.  The list_empty() test is safe as
-		 * node->private_list is protected by
-		 * mapping->tree_lock.
-		 */
-		if (!list_empty(&node->private_list))
-			list_lru_del(&workingset_shadow_nodes,
-				     &node->private_list);
-	}
-	return 0;
-}
-
-static void page_cache_tree_delete(struct address_space *mapping,
-				   struct page *page, void *shadow)
-=======
->>>>>>> 286cd8c7
 {
 	struct radix_tree_node *node;
 	void **slot;
@@ -320,20 +275,6 @@
 	struct address_space *mapping = page->mapping;
 
 	trace_mm_filemap_delete_from_page_cache(page);
-<<<<<<< HEAD
-	/*
-	 * if we're uptodate, flush out into the cleancache, otherwise
-	 * invalidate any existing cleancache entries.  We can't leave
-	 * stale data around in the cleancache once our page is gone
-	 */
-	if (PageUptodate(page) && PageMappedToDisk(page)) {
-		count_vm_event(PGPGOUTCLEAN);
-		cleancache_put_page(page);
-	} else {
-		cleancache_invalidate_page(mapping, page);
-	}
-=======
->>>>>>> 286cd8c7
 
 	unaccount_page_cache_page(mapping, page);
 	page_cache_tree_delete(mapping, page, shadow);
@@ -593,11 +534,7 @@
 	if (end_byte < start_byte)
 		return;
 
-<<<<<<< HEAD
-	pagevec_init(&pvec, 0);
-=======
 	pagevec_init(&pvec);
->>>>>>> 286cd8c7
 	while (index <= end) {
 		unsigned i;
 
@@ -899,14 +836,8 @@
 		new->mapping = mapping;
 		new->index = offset;
 
-<<<<<<< HEAD
-		memcg = mem_cgroup_begin_page_stat(old);
-		spin_lock_irqsave(&mapping->tree_lock, flags);
-		__delete_from_page_cache(old, NULL, memcg);
-=======
 		xa_lock_irqsave(&mapping->i_pages, flags);
 		__delete_from_page_cache(old, NULL);
->>>>>>> 286cd8c7
 		error = page_cache_tree_insert(mapping, new, NULL);
 		BUG_ON(error);
 
@@ -1378,10 +1309,7 @@
  */
 void unlock_page(struct page *page)
 {
-<<<<<<< HEAD
-=======
 	BUILD_BUG_ON(PG_waiters != 7);
->>>>>>> 286cd8c7
 	page = compound_head(page);
 	VM_BUG_ON_PAGE(!PageLocked(page), page);
 	if (clear_bit_unlock_is_negative_byte(PG_locked, &page->flags))
@@ -1449,35 +1377,19 @@
  */
 void __sched __lock_page(struct page *__page)
 {
-<<<<<<< HEAD
-	struct page *page_head = compound_head(page);
-	DEFINE_WAIT_BIT(wait, &page_head->flags, PG_locked);
-
-	__wait_on_bit_lock(page_waitqueue(page_head), &wait, bit_wait_io,
-							TASK_UNINTERRUPTIBLE);
-=======
 	struct page *page = compound_head(__page);
 	wait_queue_head_t *q = page_waitqueue(page);
 	wait_on_page_bit_common(q, page, PG_locked, TASK_UNINTERRUPTIBLE,
 				EXCLUSIVE);
->>>>>>> 286cd8c7
 }
 EXPORT_SYMBOL(__lock_page);
 
 int __sched __lock_page_killable(struct page *__page)
 {
-<<<<<<< HEAD
-	struct page *page_head = compound_head(page);
-	DEFINE_WAIT_BIT(wait, &page_head->flags, PG_locked);
-
-	return __wait_on_bit_lock(page_waitqueue(page_head), &wait,
-					bit_wait_io, TASK_KILLABLE);
-=======
 	struct page *page = compound_head(__page);
 	wait_queue_head_t *q = page_waitqueue(page);
 	return wait_on_page_bit_common(q, page, PG_locked, TASK_KILLABLE,
 					EXCLUSIVE);
->>>>>>> 286cd8c7
 }
 EXPORT_SYMBOL_GPL(__lock_page_killable);
 
@@ -2154,16 +2066,9 @@
 EXPORT_SYMBOL(find_get_pages_range_tag);
 
 /**
-<<<<<<< HEAD
- * find_get_pages_range_tag - find and return pages in given range matching @tag
- * @mapping:	the address_space to search
- * @index:	the starting page index
- * @end:	The final page index (inclusive)
-=======
  * find_get_entries_tag - find and return entries that match @tag
  * @mapping:	the address_space to search
  * @start:	the starting page cache index
->>>>>>> 286cd8c7
  * @tag:	the tag index
  * @nr_entries:	the maximum number of entries
  * @entries:	where the resulting entries are placed
@@ -2172,15 +2077,9 @@
  * Like find_get_entries, except we only return entries which are tagged with
  * @tag.
  */
-<<<<<<< HEAD
-unsigned find_get_pages_range_tag(struct address_space *mapping, pgoff_t *index,
-			pgoff_t end, int tag, unsigned int nr_pages,
-			struct page **pages)
-=======
 unsigned find_get_entries_tag(struct address_space *mapping, pgoff_t start,
 			int tag, unsigned int nr_entries,
 			struct page **entries, pgoff_t *indices)
->>>>>>> 286cd8c7
 {
 	void **slot;
 	unsigned int ret = 0;
@@ -2190,18 +2089,8 @@
 		return 0;
 
 	rcu_read_lock();
-<<<<<<< HEAD
-restart:
-	radix_tree_for_each_tagged(slot, &mapping->page_tree,
-				   &iter, *index, tag) {
-		struct page *page;
-
-		if (iter.index > end)
-			break;
-=======
 	radix_tree_for_each_tagged(slot, &mapping->i_pages, &iter, start, tag) {
 		struct page *head, *page;
->>>>>>> 286cd8c7
 repeat:
 		page = radix_tree_deref_slot(slot);
 		if (unlikely(!page))
@@ -2235,32 +2124,6 @@
 			put_page(head);
 			goto repeat;
 		}
-<<<<<<< HEAD
-
-		pages[ret] = page;
-		if (++ret == nr_pages) {
-			*index = pages[ret - 1]->index + 1;
-			goto out;
-		}
-	}
-
-	/*
-	 * We come here when we got at @end. We take care to not overflow the
-	 * index @index as it confuses some of the callers. This breaks the
-	 * iteration when there is page at index -1 but that is already broken
-	 * anyway.
-	 */
-	if (end == (pgoff_t)-1)
-		*index = (pgoff_t)-1;
-	else
-		*index = end + 1;
-out:
-	rcu_read_unlock();
-
-	return ret;
-}
-EXPORT_SYMBOL(find_get_pages_range_tag);
-=======
 export:
 		indices[ret] = iter.index;
 		entries[ret] = page;
@@ -2271,7 +2134,6 @@
 	return ret;
 }
 EXPORT_SYMBOL(find_get_entries_tag);
->>>>>>> 286cd8c7
 
 /*
  * CD/DVDs are error prone. When a medium error occurs, the driver may fail
@@ -2361,26 +2223,16 @@
 					index, last_index - index);
 		}
 		if (!PageUptodate(page)) {
-<<<<<<< HEAD
-=======
 			if (iocb->ki_flags & IOCB_NOWAIT) {
 				put_page(page);
 				goto would_block;
 			}
 
->>>>>>> 286cd8c7
 			/*
 			 * See comment in do_read_cache_page on why
 			 * wait_on_page_locked is used to avoid unnecessarily
 			 * serialisations and why it's safe.
 			 */
-<<<<<<< HEAD
-			wait_on_page_locked_killable(page);
-			if (PageUptodate(page))
-				goto page_ok;
-
-			if (inode->i_blkbits == PAGE_CACHE_SHIFT ||
-=======
 			error = wait_on_page_locked_killable(page);
 			if (unlikely(error))
 				goto readpage_error;
@@ -2388,7 +2240,6 @@
 				goto page_ok;
 
 			if (inode->i_blkbits == PAGE_SHIFT ||
->>>>>>> 286cd8c7
 					!mapping->a_ops->is_partially_uptodate)
 				goto page_not_up_to_date;
 			/* pipes can't handle partially uptodate pages */
@@ -2636,36 +2487,12 @@
 EXPORT_SYMBOL(generic_file_read_iter);
 
 #ifdef CONFIG_MMU
-<<<<<<< HEAD
-/**
- * page_cache_read - adds requested page to the page cache if not already there
- * @file:	file to read
- * @offset:	page index
- *
- * This adds the requested page to the page cache if it isn't already there,
- * and schedules an I/O to read in its contents from disk.
- */
-static int page_cache_read(struct file *file, pgoff_t offset, gfp_t gfp_mask)
-=======
 #define MMAP_LOTSAMISS  (100)
 static struct file *maybe_unlock_mmap_for_io(struct vm_fault *vmf,
 					     struct file *fpin)
->>>>>>> 286cd8c7
 {
 	int flags = vmf->flags;
 
-<<<<<<< HEAD
-	do {
-		page = __page_cache_alloc(gfp_mask|__GFP_COLD);
-		if (!page)
-			return -ENOMEM;
-
-		ret = add_to_page_cache_lru(page, mapping, offset, gfp_mask);
-		if (ret == 0)
-			ret = mapping->a_ops->readpage(file, page);
-		else if (ret == -EEXIST)
-			ret = 0; /* losing race to add is OK */
-=======
 	if (fpin)
 		return fpin;
 
@@ -2681,7 +2508,6 @@
 	}
 	return fpin;
 }
->>>>>>> 286cd8c7
 
 /*
  * lock_page_maybe_drop_mmap - lock the page, possibly dropping the mmap_sem
@@ -2961,33 +2787,6 @@
 	vmf->page = page;
 	return ret | VM_FAULT_LOCKED;
 
-<<<<<<< HEAD
-no_cached_page:
-	/*
-	 * We're only likely to ever get here if MADV_RANDOM is in
-	 * effect.
-	 */
-	error = page_cache_read(file, offset, vmf->gfp_mask);
-
-	/*
-	 * The page we want has now been added to the page cache.
-	 * In the unlikely event that someone removed it in the
-	 * meantime, we'll just come back here and read it again.
-	 */
-	if (error >= 0)
-		goto retry_find;
-
-	/*
-	 * An error return from page_cache_read can result if the
-	 * system is low on memory, or a problem occurs while trying
-	 * to schedule I/O.
-	 */
-	if (error == -ENOMEM)
-		return VM_FAULT_OOM;
-	return VM_FAULT_SIGBUS;
-
-=======
->>>>>>> 286cd8c7
 page_not_uptodate:
 	/*
 	 * Umm, take care of errors if the page isn't up-to-date.
@@ -3228,11 +3027,6 @@
 		}
 
 filler:
-<<<<<<< HEAD
-		err = filler(data, page);
-		if (err < 0) {
-			page_cache_release(page);
-=======
 		if (filler)
 			err = filler(data, page);
 		else
@@ -3240,7 +3034,6 @@
 
 		if (err < 0) {
 			put_page(page);
->>>>>>> 286cd8c7
 			return ERR_PTR(err);
 		}
 
@@ -3293,11 +3086,7 @@
 	/* Case c or d, restart the operation */
 	if (!page->mapping) {
 		unlock_page(page);
-<<<<<<< HEAD
-		page_cache_release(page);
-=======
 		put_page(page);
->>>>>>> 286cd8c7
 		goto repeat;
 	}
 
