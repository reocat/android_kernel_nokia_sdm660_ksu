/*
 *	linux/mm/filemap.c
 *
 * Copyright (C) 1994-1999  Linus Torvalds
 */

/*
 * This file handles the generic file mmap semantics used by
 * most "normal" filesystems (but you don't /have/ to use this:
 * the NFS filesystem used to do this differently, for example)
 */
#include <linux/export.h>
#include <linux/compiler.h>
#include <linux/dax.h>
#include <linux/fs.h>
#include <linux/sched/signal.h>
#include <linux/uaccess.h>
#include <linux/capability.h>
#include <linux/kernel_stat.h>
#include <linux/gfp.h>
#include <linux/mm.h>
#include <linux/swap.h>
#include <linux/mman.h>
#include <linux/pagemap.h>
#include <linux/file.h>
#include <linux/uio.h>
#include <linux/hash.h>
#include <linux/writeback.h>
#include <linux/backing-dev.h>
#include <linux/pagevec.h>
#include <linux/blkdev.h>
#include <linux/security.h>
#include <linux/cpuset.h>
#include <linux/hugetlb.h>
#include <linux/memcontrol.h>
#include <linux/cleancache.h>
#include <linux/shmem_fs.h>
#include <linux/rmap.h>
#include <linux/delayacct.h>
#include <linux/psi.h>
#include "internal.h"

#define CREATE_TRACE_POINTS
#include <trace/events/filemap.h>

/*
 * FIXME: remove all knowledge of the buffer layer from the core VM
 */
#include <linux/buffer_head.h> /* for try_to_free_buffers */

#include <asm/mman.h>

int want_old_faultaround_pte = 1;

/*
 * Shared mappings implemented 30.11.1994. It's not fully working yet,
 * though.
 *
 * Shared mappings now work. 15.8.1995  Bruno.
 *
 * finished 'unifying' the page and buffer cache and SMP-threaded the
 * page-cache, 21.05.1999, Ingo Molnar <mingo@redhat.com>
 *
 * SMP-threaded pagemap-LRU 1999, Andrea Arcangeli <andrea@suse.de>
 */

/*
 * Lock ordering:
 *
 *  ->i_mmap_rwsem		(truncate_pagecache)
 *    ->private_lock		(__free_pte->__set_page_dirty_buffers)
 *      ->swap_lock		(exclusive_swap_page, others)
 *        ->i_pages lock
 *
 *  ->i_mutex
 *    ->i_mmap_rwsem		(truncate->unmap_mapping_range)
 *
 *  ->mmap_sem
 *    ->i_mmap_rwsem
 *      ->page_table_lock or pte_lock	(various, mainly in memory.c)
 *        ->i_pages lock	(arch-dependent flush_dcache_mmap_lock)
 *
 *  ->mmap_sem
 *    ->lock_page		(access_process_vm)
 *
 *  ->i_mutex			(generic_perform_write)
 *    ->mmap_sem		(fault_in_pages_readable->do_page_fault)
 *
 *  bdi->wb.list_lock
 *    sb_lock			(fs/fs-writeback.c)
 *    ->i_pages lock		(__sync_single_inode)
 *
 *  ->i_mmap_rwsem
 *    ->anon_vma.lock		(vma_adjust)
 *
 *  ->anon_vma.lock
 *    ->page_table_lock or pte_lock	(anon_vma_prepare and various)
 *
 *  ->page_table_lock or pte_lock
 *    ->swap_lock		(try_to_unmap_one)
 *    ->private_lock		(try_to_unmap_one)
 *    ->i_pages lock		(try_to_unmap_one)
 *    ->zone_lru_lock(zone)	(follow_page->mark_page_accessed)
 *    ->zone_lru_lock(zone)	(check_pte_range->isolate_lru_page)
 *    ->private_lock		(page_remove_rmap->set_page_dirty)
 *    ->i_pages lock		(page_remove_rmap->set_page_dirty)
 *    bdi.wb->list_lock		(page_remove_rmap->set_page_dirty)
 *    ->inode->i_lock		(page_remove_rmap->set_page_dirty)
 *    ->memcg->move_lock	(page_remove_rmap->lock_page_memcg)
 *    bdi.wb->list_lock		(zap_pte_range->set_page_dirty)
 *    ->inode->i_lock		(zap_pte_range->set_page_dirty)
 *    ->private_lock		(zap_pte_range->__set_page_dirty_buffers)
 *
 * ->i_mmap_rwsem
 *   ->tasklist_lock            (memory_failure, collect_procs_ao)
 */

static int page_cache_tree_insert(struct address_space *mapping,
				  struct page *page, void **shadowp)
{
	struct radix_tree_node *node;
	void **slot;
	int error;

	error = __radix_tree_create(&mapping->i_pages, page->index, 0,
				    &node, &slot);
	if (error)
		return error;
	if (*slot) {
		void *p;

		p = radix_tree_deref_slot_protected(slot,
						    &mapping->i_pages.xa_lock);
		if (!radix_tree_exceptional_entry(p))
			return -EEXIST;

		mapping->nrexceptional--;
		if (shadowp)
			*shadowp = p;
	}
	__radix_tree_replace(&mapping->i_pages, node, slot, page,
			     workingset_lookup_update(mapping));
	mapping->nrpages++;
	return 0;
}

static void page_cache_tree_delete(struct address_space *mapping,
				   struct page *page, void *shadow)
{
	int i, nr;

	/* hugetlb pages are represented by one entry in the radix tree */
	nr = PageHuge(page) ? 1 : hpage_nr_pages(page);

	VM_BUG_ON_PAGE(!PageLocked(page), page);
	VM_BUG_ON_PAGE(PageTail(page), page);
	VM_BUG_ON_PAGE(nr != 1 && shadow, page);

	for (i = 0; i < nr; i++) {
		struct radix_tree_node *node;
		void **slot;

		__radix_tree_lookup(&mapping->i_pages, page->index + i,
				    &node, &slot);

		VM_BUG_ON_PAGE(!node && nr != 1, page);

		radix_tree_clear_tags(&mapping->i_pages, node, slot);
		__radix_tree_replace(&mapping->i_pages, node, slot, shadow,
				workingset_lookup_update(mapping));
	}

	page->mapping = NULL;
	/* Leave page->index set: truncation lookup relies upon it */

	if (shadow) {
		mapping->nrexceptional += nr;
		/*
		 * Make sure the nrexceptional update is committed before
		 * the nrpages update so that final truncate racing
		 * with reclaim does not see both counters 0 at the
		 * same time and miss a shadow entry.
		 */
		smp_wmb();
	}
	mapping->nrpages -= nr;
}

static void unaccount_page_cache_page(struct address_space *mapping,
				      struct page *page)
{
	int nr;

	/*
	 * if we're uptodate, flush out into the cleancache, otherwise
	 * invalidate any existing cleancache entries.  We can't leave
	 * stale data around in the cleancache once our page is gone
	 */
	if (PageUptodate(page) && PageMappedToDisk(page)) {
		count_vm_event(PGPGOUTCLEAN);
		cleancache_put_page(page);
	} else {
		cleancache_invalidate_page(mapping, page);
	}

	VM_BUG_ON_PAGE(PageTail(page), page);
	VM_BUG_ON_PAGE(page_mapped(page), page);
	if (!IS_ENABLED(CONFIG_DEBUG_VM) && unlikely(page_mapped(page))) {
		int mapcount;

		pr_alert("BUG: Bad page cache in process %s  pfn:%05lx\n",
			 current->comm, page_to_pfn(page));
		dump_page(page, "still mapped when deleted");
		dump_stack();
		add_taint(TAINT_BAD_PAGE, LOCKDEP_NOW_UNRELIABLE);

		mapcount = page_mapcount(page);
		if (mapping_exiting(mapping) &&
		    page_count(page) >= mapcount + 2) {
			/*
			 * All vmas have already been torn down, so it's
			 * a good bet that actually the page is unmapped,
			 * and we'd prefer not to leak it: if we're wrong,
			 * some other bad page check should catch it later.
			 */
			page_mapcount_reset(page);
			page_ref_sub(page, mapcount);
		}
	}

	/* hugetlb pages do not participate in page cache accounting. */
	if (PageHuge(page))
		return;

	nr = hpage_nr_pages(page);

	__mod_node_page_state(page_pgdat(page), NR_FILE_PAGES, -nr);
	if (PageSwapBacked(page)) {
		__mod_node_page_state(page_pgdat(page), NR_SHMEM, -nr);
		if (PageTransHuge(page))
			__dec_node_page_state(page, NR_SHMEM_THPS);
	} else {
		VM_BUG_ON_PAGE(PageTransHuge(page), page);
	}

	/*
	 * At this point page must be either written or cleaned by
	 * truncate.  Dirty page here signals a bug and loss of
	 * unwritten data.
	 *
	 * This fixes dirty accounting after removing the page entirely
	 * but leaves PageDirty set: it has no effect for truncated
	 * page and anyway will be cleared before returning page into
	 * buddy allocator.
	 */
	if (WARN_ON_ONCE(PageDirty(page)))
		account_page_cleaned(page, mapping, inode_to_wb(mapping->host));
}

/*
 * Delete a page from the page cache and free it. Caller has to make
 * sure the page is locked and that nobody else uses it - or that usage
 * is safe.  The caller must hold the i_pages lock.
 */
void __delete_from_page_cache(struct page *page, void *shadow)
{
	struct address_space *mapping = page->mapping;

	trace_mm_filemap_delete_from_page_cache(page);

	unaccount_page_cache_page(mapping, page);
	page_cache_tree_delete(mapping, page, shadow);
}

static void page_cache_free_page(struct address_space *mapping,
				struct page *page)
{
	void (*freepage)(struct page *);

	freepage = mapping->a_ops->freepage;
	if (freepage)
		freepage(page);

	if (PageTransHuge(page) && !PageHuge(page)) {
		page_ref_sub(page, HPAGE_PMD_NR);
		VM_BUG_ON_PAGE(page_count(page) <= 0, page);
	} else {
		put_page(page);
	}
}

/**
 * delete_from_page_cache - delete page from page cache
 * @page: the page which the kernel is trying to remove from page cache
 *
 * This must be called only on pages that have been verified to be in the page
 * cache and locked.  It will never put the page into the free list, the caller
 * has a reference on the page.
 */
void delete_from_page_cache(struct page *page)
{
	struct address_space *mapping = page_mapping(page);
	unsigned long flags;

	BUG_ON(!PageLocked(page));
	xa_lock_irqsave(&mapping->i_pages, flags);
	__delete_from_page_cache(page, NULL);
	xa_unlock_irqrestore(&mapping->i_pages, flags);

	page_cache_free_page(mapping, page);
}
EXPORT_SYMBOL(delete_from_page_cache);

/*
 * page_cache_tree_delete_batch - delete several pages from page cache
 * @mapping: the mapping to which pages belong
 * @pvec: pagevec with pages to delete
 *
 * The function walks over mapping->i_pages and removes pages passed in @pvec
 * from the mapping. The function expects @pvec to be sorted by page index.
 * It tolerates holes in @pvec (mapping entries at those indices are not
 * modified). The function expects only THP head pages to be present in the
 * @pvec and takes care to delete all corresponding tail pages from the
 * mapping as well.
 *
 * The function expects the i_pages lock to be held.
 */
static void
page_cache_tree_delete_batch(struct address_space *mapping,
			     struct pagevec *pvec)
{
	struct radix_tree_iter iter;
	void **slot;
	int total_pages = 0;
	int i = 0, tail_pages = 0;
	struct page *page;
	pgoff_t start;

	start = pvec->pages[0]->index;
	radix_tree_for_each_slot(slot, &mapping->i_pages, &iter, start) {
		if (i >= pagevec_count(pvec) && !tail_pages)
			break;
		page = radix_tree_deref_slot_protected(slot,
						       &mapping->i_pages.xa_lock);
		if (radix_tree_exceptional_entry(page))
			continue;
		if (!tail_pages) {
			/*
			 * Some page got inserted in our range? Skip it. We
			 * have our pages locked so they are protected from
			 * being removed.
			 */
			if (page != pvec->pages[i])
				continue;
			WARN_ON_ONCE(!PageLocked(page));
			if (PageTransHuge(page) && !PageHuge(page))
				tail_pages = HPAGE_PMD_NR - 1;
			page->mapping = NULL;
			/*
			 * Leave page->index set: truncation lookup relies
			 * upon it
			 */
			i++;
		} else {
			tail_pages--;
		}
		radix_tree_clear_tags(&mapping->i_pages, iter.node, slot);
		__radix_tree_replace(&mapping->i_pages, iter.node, slot, NULL,
				workingset_lookup_update(mapping));
		total_pages++;
	}
	mapping->nrpages -= total_pages;
}

void delete_from_page_cache_batch(struct address_space *mapping,
				  struct pagevec *pvec)
{
	int i;
	unsigned long flags;

	if (!pagevec_count(pvec))
		return;

	xa_lock_irqsave(&mapping->i_pages, flags);
	for (i = 0; i < pagevec_count(pvec); i++) {
		trace_mm_filemap_delete_from_page_cache(pvec->pages[i]);

		unaccount_page_cache_page(mapping, pvec->pages[i]);
	}
	page_cache_tree_delete_batch(mapping, pvec);
	xa_unlock_irqrestore(&mapping->i_pages, flags);

	for (i = 0; i < pagevec_count(pvec); i++)
		page_cache_free_page(mapping, pvec->pages[i]);
}

int filemap_check_errors(struct address_space *mapping)
{
	int ret = 0;
	/* Check for outstanding write errors */
	if (test_bit(AS_ENOSPC, &mapping->flags) &&
	    test_and_clear_bit(AS_ENOSPC, &mapping->flags))
		ret = -ENOSPC;
	if (test_bit(AS_EIO, &mapping->flags) &&
	    test_and_clear_bit(AS_EIO, &mapping->flags))
		ret = -EIO;
	return ret;
}
EXPORT_SYMBOL(filemap_check_errors);

static int filemap_check_and_keep_errors(struct address_space *mapping)
{
	/* Check for outstanding write errors */
	if (test_bit(AS_EIO, &mapping->flags))
		return -EIO;
	if (test_bit(AS_ENOSPC, &mapping->flags))
		return -ENOSPC;
	return 0;
}

/**
 * __filemap_fdatawrite_range - start writeback on mapping dirty pages in range
 * @mapping:	address space structure to write
 * @start:	offset in bytes where the range starts
 * @end:	offset in bytes where the range ends (inclusive)
 * @sync_mode:	enable synchronous operation
 *
 * Start writeback against all of a mapping's dirty pages that lie
 * within the byte offsets <start, end> inclusive.
 *
 * If sync_mode is WB_SYNC_ALL then this is a "data integrity" operation, as
 * opposed to a regular memory cleansing writeback.  The difference between
 * these two operations is that if a dirty page/buffer is encountered, it must
 * be waited upon, and not just skipped over.
 */
int __filemap_fdatawrite_range(struct address_space *mapping, loff_t start,
				loff_t end, int sync_mode)
{
	int ret;
	struct writeback_control wbc = {
		.sync_mode = sync_mode,
		.nr_to_write = LONG_MAX,
		.range_start = start,
		.range_end = end,
	};

	if (!mapping_cap_writeback_dirty(mapping) ||
	    !mapping_tagged(mapping, PAGECACHE_TAG_DIRTY))
		return 0;

	wbc_attach_fdatawrite_inode(&wbc, mapping->host);
	ret = do_writepages(mapping, &wbc);
	wbc_detach_inode(&wbc);
	return ret;
}

static inline int __filemap_fdatawrite(struct address_space *mapping,
	int sync_mode)
{
	return __filemap_fdatawrite_range(mapping, 0, LLONG_MAX, sync_mode);
}

int filemap_fdatawrite(struct address_space *mapping)
{
	return __filemap_fdatawrite(mapping, WB_SYNC_ALL);
}
EXPORT_SYMBOL(filemap_fdatawrite);

int filemap_fdatawrite_range(struct address_space *mapping, loff_t start,
				loff_t end)
{
	return __filemap_fdatawrite_range(mapping, start, end, WB_SYNC_ALL);
}
EXPORT_SYMBOL(filemap_fdatawrite_range);

/**
 * filemap_flush - mostly a non-blocking flush
 * @mapping:	target address_space
 *
 * This is a mostly non-blocking flush.  Not suitable for data-integrity
 * purposes - I/O may not be started against all dirty pages.
 */
int filemap_flush(struct address_space *mapping)
{
	return __filemap_fdatawrite(mapping, WB_SYNC_NONE);
}
EXPORT_SYMBOL(filemap_flush);

/**
 * filemap_range_has_page - check if a page exists in range.
 * @mapping:           address space within which to check
 * @start_byte:        offset in bytes where the range starts
 * @end_byte:          offset in bytes where the range ends (inclusive)
 *
 * Find at least one page in the range supplied, usually used to check if
 * direct writing in this range will trigger a writeback.
 */
bool filemap_range_has_page(struct address_space *mapping,
			   loff_t start_byte, loff_t end_byte)
{
	pgoff_t index = start_byte >> PAGE_SHIFT;
	pgoff_t end = end_byte >> PAGE_SHIFT;
	struct page *page;

	if (end_byte < start_byte)
		return false;

	if (mapping->nrpages == 0)
		return false;

	if (!find_get_pages_range(mapping, &index, end, 1, &page))
		return false;
	put_page(page);
	return true;
}
EXPORT_SYMBOL(filemap_range_has_page);

static void __filemap_fdatawait_range(struct address_space *mapping,
				     loff_t start_byte, loff_t end_byte)
{
	pgoff_t index = start_byte >> PAGE_SHIFT;
	pgoff_t end = end_byte >> PAGE_SHIFT;
	struct pagevec pvec;
	int nr_pages;

	if (end_byte < start_byte)
		return;

	pagevec_init(&pvec);
	while (index <= end) {
		unsigned i;

		nr_pages = pagevec_lookup_range_tag(&pvec, mapping, &index,
				end, PAGECACHE_TAG_WRITEBACK);
		if (!nr_pages)
			break;

		for (i = 0; i < nr_pages; i++) {
			struct page *page = pvec.pages[i];

			wait_on_page_writeback(page);
			ClearPageError(page);
		}
		pagevec_release(&pvec);
		cond_resched();
	}
}

/**
 * filemap_fdatawait_range - wait for writeback to complete
 * @mapping:		address space structure to wait for
 * @start_byte:		offset in bytes where the range starts
 * @end_byte:		offset in bytes where the range ends (inclusive)
 *
 * Walk the list of under-writeback pages of the given address space
 * in the given range and wait for all of them.  Check error status of
 * the address space and return it.
 *
 * Since the error status of the address space is cleared by this function,
 * callers are responsible for checking the return value and handling and/or
 * reporting the error.
 */
int filemap_fdatawait_range(struct address_space *mapping, loff_t start_byte,
			    loff_t end_byte)
{
	__filemap_fdatawait_range(mapping, start_byte, end_byte);
	return filemap_check_errors(mapping);
}
EXPORT_SYMBOL(filemap_fdatawait_range);

/**
 * filemap_fdatawait_range_keep_errors - wait for writeback to complete
 * @mapping:		address space structure to wait for
 * @start_byte:		offset in bytes where the range starts
 * @end_byte:		offset in bytes where the range ends (inclusive)
 *
 * Walk the list of under-writeback pages of the given address space in the
 * given range and wait for all of them.  Unlike filemap_fdatawait_range(),
 * this function does not clear error status of the address space.
 *
 * Use this function if callers don't handle errors themselves.  Expected
 * call sites are system-wide / filesystem-wide data flushers: e.g. sync(2),
 * fsfreeze(8)
 */
int filemap_fdatawait_range_keep_errors(struct address_space *mapping,
		loff_t start_byte, loff_t end_byte)
{
	__filemap_fdatawait_range(mapping, start_byte, end_byte);
	return filemap_check_and_keep_errors(mapping);
}
EXPORT_SYMBOL(filemap_fdatawait_range_keep_errors);

/**
 * file_fdatawait_range - wait for writeback to complete
 * @file:		file pointing to address space structure to wait for
 * @start_byte:		offset in bytes where the range starts
 * @end_byte:		offset in bytes where the range ends (inclusive)
 *
 * Walk the list of under-writeback pages of the address space that file
 * refers to, in the given range and wait for all of them.  Check error
 * status of the address space vs. the file->f_wb_err cursor and return it.
 *
 * Since the error status of the file is advanced by this function,
 * callers are responsible for checking the return value and handling and/or
 * reporting the error.
 */
int file_fdatawait_range(struct file *file, loff_t start_byte, loff_t end_byte)
{
	struct address_space *mapping = file->f_mapping;

	__filemap_fdatawait_range(mapping, start_byte, end_byte);
	return file_check_and_advance_wb_err(file);
}
EXPORT_SYMBOL(file_fdatawait_range);

/**
 * filemap_fdatawait_keep_errors - wait for writeback without clearing errors
 * @mapping: address space structure to wait for
 *
 * Walk the list of under-writeback pages of the given address space
 * and wait for all of them.  Unlike filemap_fdatawait(), this function
 * does not clear error status of the address space.
 *
 * Use this function if callers don't handle errors themselves.  Expected
 * call sites are system-wide / filesystem-wide data flushers: e.g. sync(2),
 * fsfreeze(8)
 */
int filemap_fdatawait_keep_errors(struct address_space *mapping)
{
	__filemap_fdatawait_range(mapping, 0, LLONG_MAX);
	return filemap_check_and_keep_errors(mapping);
}
EXPORT_SYMBOL(filemap_fdatawait_keep_errors);

static bool mapping_needs_writeback(struct address_space *mapping)
{
	return (!dax_mapping(mapping) && mapping->nrpages) ||
	    (dax_mapping(mapping) && mapping->nrexceptional);
}

int filemap_write_and_wait(struct address_space *mapping)
{
	int err = 0;

	if (mapping_needs_writeback(mapping)) {
		err = filemap_fdatawrite(mapping);
		/*
		 * Even if the above returned error, the pages may be
		 * written partially (e.g. -ENOSPC), so we wait for it.
		 * But the -EIO is special case, it may indicate the worst
		 * thing (e.g. bug) happened, so we avoid waiting for it.
		 */
		if (err != -EIO) {
			int err2 = filemap_fdatawait(mapping);
			if (!err)
				err = err2;
		} else {
			/* Clear any previously stored errors */
			filemap_check_errors(mapping);
		}
	} else {
		err = filemap_check_errors(mapping);
	}
	return err;
}
EXPORT_SYMBOL(filemap_write_and_wait);

/**
 * filemap_write_and_wait_range - write out & wait on a file range
 * @mapping:	the address_space for the pages
 * @lstart:	offset in bytes where the range starts
 * @lend:	offset in bytes where the range ends (inclusive)
 *
 * Write out and wait upon file offsets lstart->lend, inclusive.
 *
 * Note that @lend is inclusive (describes the last byte to be written) so
 * that this function can be used to write to the very end-of-file (end = -1).
 */
int filemap_write_and_wait_range(struct address_space *mapping,
				 loff_t lstart, loff_t lend)
{
	int err = 0;

	if (mapping_needs_writeback(mapping)) {
		err = __filemap_fdatawrite_range(mapping, lstart, lend,
						 WB_SYNC_ALL);
		/* See comment of filemap_write_and_wait() */
		if (err != -EIO) {
			int err2 = filemap_fdatawait_range(mapping,
						lstart, lend);
			if (!err)
				err = err2;
		} else {
			/* Clear any previously stored errors */
			filemap_check_errors(mapping);
		}
	} else {
		err = filemap_check_errors(mapping);
	}
	return err;
}
EXPORT_SYMBOL(filemap_write_and_wait_range);

void __filemap_set_wb_err(struct address_space *mapping, int err)
{
	errseq_t eseq = errseq_set(&mapping->wb_err, err);

	trace_filemap_set_wb_err(mapping, eseq);
}
EXPORT_SYMBOL(__filemap_set_wb_err);

/**
 * file_check_and_advance_wb_err - report wb error (if any) that was previously
 * 				   and advance wb_err to current one
 * @file: struct file on which the error is being reported
 *
 * When userland calls fsync (or something like nfsd does the equivalent), we
 * want to report any writeback errors that occurred since the last fsync (or
 * since the file was opened if there haven't been any).
 *
 * Grab the wb_err from the mapping. If it matches what we have in the file,
 * then just quickly return 0. The file is all caught up.
 *
 * If it doesn't match, then take the mapping value, set the "seen" flag in
 * it and try to swap it into place. If it works, or another task beat us
 * to it with the new value, then update the f_wb_err and return the error
 * portion. The error at this point must be reported via proper channels
 * (a'la fsync, or NFS COMMIT operation, etc.).
 *
 * While we handle mapping->wb_err with atomic operations, the f_wb_err
 * value is protected by the f_lock since we must ensure that it reflects
 * the latest value swapped in for this file descriptor.
 */
int file_check_and_advance_wb_err(struct file *file)
{
	int err = 0;
	errseq_t old = READ_ONCE(file->f_wb_err);
	struct address_space *mapping = file->f_mapping;

	/* Locklessly handle the common case where nothing has changed */
	if (errseq_check(&mapping->wb_err, old)) {
		/* Something changed, must use slow path */
		spin_lock(&file->f_lock);
		old = file->f_wb_err;
		err = errseq_check_and_advance(&mapping->wb_err,
						&file->f_wb_err);
		trace_file_check_and_advance_wb_err(file, old);
		spin_unlock(&file->f_lock);
	}

	/*
	 * We're mostly using this function as a drop in replacement for
	 * filemap_check_errors. Clear AS_EIO/AS_ENOSPC to emulate the effect
	 * that the legacy code would have had on these flags.
	 */
	clear_bit(AS_EIO, &mapping->flags);
	clear_bit(AS_ENOSPC, &mapping->flags);
	return err;
}
EXPORT_SYMBOL(file_check_and_advance_wb_err);

/**
 * file_write_and_wait_range - write out & wait on a file range
 * @file:	file pointing to address_space with pages
 * @lstart:	offset in bytes where the range starts
 * @lend:	offset in bytes where the range ends (inclusive)
 *
 * Write out and wait upon file offsets lstart->lend, inclusive.
 *
 * Note that @lend is inclusive (describes the last byte to be written) so
 * that this function can be used to write to the very end-of-file (end = -1).
 *
 * After writing out and waiting on the data, we check and advance the
 * f_wb_err cursor to the latest value, and return any errors detected there.
 */
int file_write_and_wait_range(struct file *file, loff_t lstart, loff_t lend)
{
	int err = 0, err2;
	struct address_space *mapping = file->f_mapping;

	if (mapping_needs_writeback(mapping)) {
		err = __filemap_fdatawrite_range(mapping, lstart, lend,
						 WB_SYNC_ALL);
		/* See comment of filemap_write_and_wait() */
		if (err != -EIO)
			__filemap_fdatawait_range(mapping, lstart, lend);
	}
	err2 = file_check_and_advance_wb_err(file);
	if (!err)
		err = err2;
	return err;
}
EXPORT_SYMBOL(file_write_and_wait_range);

/**
 * replace_page_cache_page - replace a pagecache page with a new one
 * @old:	page to be replaced
 * @new:	page to replace with
 * @gfp_mask:	allocation mode
 *
 * This function replaces a page in the pagecache with a new one.  On
 * success it acquires the pagecache reference for the new page and
 * drops it for the old page.  Both the old and new pages must be
 * locked.  This function does not add the new page to the LRU, the
 * caller must do that.
 *
 * The remove + add is atomic.  The only way this function can fail is
 * memory allocation failure.
 */
int replace_page_cache_page(struct page *old, struct page *new, gfp_t gfp_mask)
{
	int error;

	VM_BUG_ON_PAGE(!PageLocked(old), old);
	VM_BUG_ON_PAGE(!PageLocked(new), new);
	VM_BUG_ON_PAGE(new->mapping, new);

	error = radix_tree_preload(gfp_mask & GFP_RECLAIM_MASK);
	if (!error) {
		struct address_space *mapping = old->mapping;
		void (*freepage)(struct page *);
		unsigned long flags;

		pgoff_t offset = old->index;
		freepage = mapping->a_ops->freepage;

		get_page(new);
		new->mapping = mapping;
		new->index = offset;

		xa_lock_irqsave(&mapping->i_pages, flags);
		__delete_from_page_cache(old, NULL);
		error = page_cache_tree_insert(mapping, new, NULL);
		BUG_ON(error);

		/*
		 * hugetlb pages do not participate in page cache accounting.
		 */
		if (!PageHuge(new))
			__inc_node_page_state(new, NR_FILE_PAGES);
		if (PageSwapBacked(new))
			__inc_node_page_state(new, NR_SHMEM);
		xa_unlock_irqrestore(&mapping->i_pages, flags);
		mem_cgroup_migrate(old, new);
		radix_tree_preload_end();
		if (freepage)
			freepage(old);
		put_page(old);
	}

	return error;
}
EXPORT_SYMBOL_GPL(replace_page_cache_page);

static int __add_to_page_cache_locked(struct page *page,
				      struct address_space *mapping,
				      pgoff_t offset, gfp_t gfp_mask,
				      void **shadowp)
{
	int huge = PageHuge(page);
	struct mem_cgroup *memcg;
	int error;

	VM_BUG_ON_PAGE(!PageLocked(page), page);
	VM_BUG_ON_PAGE(PageSwapBacked(page), page);

	if (!huge) {
		error = mem_cgroup_try_charge(page, current->mm,
					      gfp_mask, &memcg, false);
		if (error)
			return error;
	}

	error = radix_tree_maybe_preload(gfp_mask & GFP_RECLAIM_MASK);
	if (error) {
		if (!huge)
			mem_cgroup_cancel_charge(page, memcg, false);
		return error;
	}

	get_page(page);
	page->mapping = mapping;
	page->index = offset;

	xa_lock_irq(&mapping->i_pages);
	error = page_cache_tree_insert(mapping, page, shadowp);
	radix_tree_preload_end();
	if (unlikely(error))
		goto err_insert;

	/* hugetlb pages do not participate in page cache accounting. */
	if (!huge)
		__inc_node_page_state(page, NR_FILE_PAGES);
	xa_unlock_irq(&mapping->i_pages);
	if (!huge)
		mem_cgroup_commit_charge(page, memcg, false, false);
	trace_mm_filemap_add_to_page_cache(page);
	return 0;
err_insert:
	page->mapping = NULL;
	/* Leave page->index set: truncation relies upon it */
	xa_unlock_irq(&mapping->i_pages);
	if (!huge)
		mem_cgroup_cancel_charge(page, memcg, false);
	put_page(page);
	return error;
}

/**
 * add_to_page_cache_locked - add a locked page to the pagecache
 * @page:	page to add
 * @mapping:	the page's address_space
 * @offset:	page index
 * @gfp_mask:	page allocation mode
 *
 * This function is used to add a page to the pagecache. It must be locked.
 * This function does not add the page to the LRU.  The caller must do that.
 */
int add_to_page_cache_locked(struct page *page, struct address_space *mapping,
		pgoff_t offset, gfp_t gfp_mask)
{
	return __add_to_page_cache_locked(page, mapping, offset,
					  gfp_mask, NULL);
}
EXPORT_SYMBOL(add_to_page_cache_locked);

int add_to_page_cache_lru(struct page *page, struct address_space *mapping,
				pgoff_t offset, gfp_t gfp_mask)
{
	void *shadow = NULL;
	int ret;

	__SetPageLocked(page);
	ret = __add_to_page_cache_locked(page, mapping, offset,
					 gfp_mask, &shadow);
	if (unlikely(ret))
		__ClearPageLocked(page);
	else {
		/*
		 * The page might have been evicted from cache only
		 * recently, in which case it should be activated like
		 * any other repeatedly accessed page.
		 * The exception is pages getting rewritten; evicting other
		 * data from the working set, only to cache data that will
		 * get overwritten with something else, is a waste of memory.
		 */
		WARN_ON_ONCE(PageActive(page));
		if (!(gfp_mask & __GFP_WRITE) && shadow)
			workingset_refault(page, shadow);
		lru_cache_add(page);
	}
	return ret;
}
EXPORT_SYMBOL_GPL(add_to_page_cache_lru);

#ifdef CONFIG_NUMA
struct page *__page_cache_alloc(gfp_t gfp)
{
	int n;
	struct page *page;

	if (cpuset_do_page_mem_spread()) {
		unsigned int cpuset_mems_cookie;
		do {
			cpuset_mems_cookie = read_mems_allowed_begin();
			n = cpuset_mem_spread_node();
			page = __alloc_pages_node(n, gfp, 0);
		} while (!page && read_mems_allowed_retry(cpuset_mems_cookie));

		return page;
	}
	return alloc_pages(gfp, 0);
}
EXPORT_SYMBOL(__page_cache_alloc);
#endif

/*
 * In order to wait for pages to become available there must be
 * waitqueues associated with pages. By using a hash table of
 * waitqueues where the bucket discipline is to maintain all
 * waiters on the same queue and wake all when any of the pages
 * become available, and for the woken contexts to check to be
 * sure the appropriate page became available, this saves space
 * at a cost of "thundering herd" phenomena during rare hash
 * collisions.
 */
#define PAGE_WAIT_TABLE_BITS 8
#define PAGE_WAIT_TABLE_SIZE (1 << PAGE_WAIT_TABLE_BITS)
static wait_queue_head_t page_wait_table[PAGE_WAIT_TABLE_SIZE] __cacheline_aligned;

static wait_queue_head_t *page_waitqueue(struct page *page)
{
	return &page_wait_table[hash_ptr(page, PAGE_WAIT_TABLE_BITS)];
}

void __init pagecache_init(void)
{
	int i;

	for (i = 0; i < PAGE_WAIT_TABLE_SIZE; i++)
		init_waitqueue_head(&page_wait_table[i]);

	page_writeback_init();
}

/* This has the same layout as wait_bit_key - see fs/cachefiles/rdwr.c */
struct wait_page_key {
	struct page *page;
	int bit_nr;
	int page_match;
};

struct wait_page_queue {
	struct page *page;
	int bit_nr;
	wait_queue_entry_t wait;
};

static int wake_page_function(wait_queue_entry_t *wait, unsigned mode, int sync, void *arg)
{
	struct wait_page_key *key = arg;
	struct wait_page_queue *wait_page
		= container_of(wait, struct wait_page_queue, wait);

	if (wait_page->page != key->page)
	       return 0;
	key->page_match = 1;

	if (wait_page->bit_nr != key->bit_nr)
		return 0;

	/*
	 * Stop walking if it's locked.
	 * Is this safe if put_and_wait_on_page_locked() is in use?
	 * Yes: the waker must hold a reference to this page, and if PG_locked
	 * has now already been set by another task, that task must also hold
	 * a reference to the *same usage* of this page; so there is no need
	 * to walk on to wake even the put_and_wait_on_page_locked() callers.
	 */
	if (test_bit(key->bit_nr, &key->page->flags))
		return -1;

	return autoremove_wake_function(wait, mode, sync, key);
}

static void wake_up_page_bit(struct page *page, int bit_nr)
{
	wait_queue_head_t *q = page_waitqueue(page);
	struct wait_page_key key;
	unsigned long flags;
	wait_queue_entry_t bookmark;

	key.page = page;
	key.bit_nr = bit_nr;
	key.page_match = 0;

	bookmark.flags = 0;
	bookmark.private = NULL;
	bookmark.func = NULL;
	INIT_LIST_HEAD(&bookmark.entry);

	spin_lock_irqsave(&q->lock, flags);
	__wake_up_locked_key_bookmark(q, TASK_NORMAL, &key, &bookmark);

	while (bookmark.flags & WQ_FLAG_BOOKMARK) {
		/*
		 * Take a breather from holding the lock,
		 * allow pages that finish wake up asynchronously
		 * to acquire the lock and remove themselves
		 * from wait queue
		 */
		spin_unlock_irqrestore(&q->lock, flags);
		cpu_relax();
		spin_lock_irqsave(&q->lock, flags);
		__wake_up_locked_key_bookmark(q, TASK_NORMAL, &key, &bookmark);
	}

	/*
	 * It is possible for other pages to have collided on the waitqueue
	 * hash, so in that case check for a page match. That prevents a long-
	 * term waiter
	 *
	 * It is still possible to miss a case here, when we woke page waiters
	 * and removed them from the waitqueue, but there are still other
	 * page waiters.
	 */
	if (!waitqueue_active(q) || !key.page_match) {
		ClearPageWaiters(page);
		/*
		 * It's possible to miss clearing Waiters here, when we woke
		 * our page waiters, but the hashed waitqueue has waiters for
		 * other pages on it.
		 *
		 * That's okay, it's a rare case. The next waker will clear it.
		 */
	}
	spin_unlock_irqrestore(&q->lock, flags);
}

static void wake_up_page(struct page *page, int bit)
{
	if (!PageWaiters(page))
		return;
	wake_up_page_bit(page, bit);
}

<<<<<<< HEAD
/*
 * A choice of three behaviors for wait_on_page_bit_common():
 */
enum behavior {
	EXCLUSIVE,	/* Hold ref to page and take the bit when woken, like
			 * __lock_page() waiting on then setting PG_locked.
			 */
	SHARED,		/* Hold ref to page and check the bit when woken, like
			 * wait_on_page_writeback() waiting on PG_writeback.
			 */
	DROP,		/* Drop ref to page before wait, no check when woken,
			 * like put_and_wait_on_page_locked() on PG_locked.
			 */
};

static inline int wait_on_page_bit_common(wait_queue_head_t *q,
	struct page *page, int bit_nr, int state, enum behavior behavior)
=======
static inline __sched int wait_on_page_bit_common(wait_queue_head_t *q,
		struct page *page, int bit_nr, int state, bool lock)
>>>>>>> 5e52a76e
{
	struct wait_page_queue wait_page;
	wait_queue_entry_t *wait = &wait_page.wait;
	bool bit_is_set;
	bool thrashing = false;
	bool delayacct = false;
	unsigned long pflags;
	int ret = 0;

	if (bit_nr == PG_locked &&
	    !PageUptodate(page) && PageWorkingset(page)) {
		if (!PageSwapBacked(page)) {
			delayacct_thrashing_start();
			delayacct = true;
		}
		psi_memstall_enter(&pflags);
		thrashing = true;
	}

	init_wait(wait);
	wait->flags = behavior == EXCLUSIVE ? WQ_FLAG_EXCLUSIVE : 0;
	wait->func = wake_page_function;
	wait_page.page = page;
	wait_page.bit_nr = bit_nr;

	for (;;) {
		spin_lock_irq(&q->lock);

		if (likely(list_empty(&wait->entry))) {
			__add_wait_queue_entry_tail(q, wait);
			SetPageWaiters(page);
		}

		set_current_state(state);

		spin_unlock_irq(&q->lock);

		bit_is_set = test_bit(bit_nr, &page->flags);
		if (behavior == DROP)
			put_page(page);

		if (likely(bit_is_set))
			io_schedule();

		if (behavior == EXCLUSIVE) {
			if (!test_and_set_bit_lock(bit_nr, &page->flags))
				break;
		} else if (behavior == SHARED) {
			if (!test_bit(bit_nr, &page->flags))
				break;
		}

		if (unlikely(signal_pending_state(state, current))) {
			ret = -EINTR;
			break;
		}

		if (behavior == DROP) {
			/*
			 * We can no longer safely access page->flags:
			 * even if CONFIG_MEMORY_HOTREMOVE is not enabled,
			 * there is a risk of waiting forever on a page reused
			 * for something that keeps it locked indefinitely.
			 * But best check for -EINTR above before breaking.
			 */
			break;
		}
	}

	finish_wait(q, wait);

	if (thrashing) {
		if (delayacct)
			delayacct_thrashing_end();
		psi_memstall_leave(&pflags);
	}

	/*
	 * A signal could leave PageWaiters set. Clearing it here if
	 * !waitqueue_active would be possible (by open-coding finish_wait),
	 * but still fail to catch it in the case of wait hash collision. We
	 * already can fail to clear wait hash collision cases, so don't
	 * bother with signals either.
	 */

	return ret;
}

void __sched wait_on_page_bit(struct page *page, int bit_nr)
{
	wait_queue_head_t *q = page_waitqueue(page);
	wait_on_page_bit_common(q, page, bit_nr, TASK_UNINTERRUPTIBLE, SHARED);
}
EXPORT_SYMBOL(wait_on_page_bit);

int __sched wait_on_page_bit_killable(struct page *page, int bit_nr)
{
	wait_queue_head_t *q = page_waitqueue(page);
	return wait_on_page_bit_common(q, page, bit_nr, TASK_KILLABLE, SHARED);
}
EXPORT_SYMBOL(wait_on_page_bit_killable);

/**
 * put_and_wait_on_page_locked - Drop a reference and wait for it to be unlocked
 * @page: The page to wait for.
 *
 * The caller should hold a reference on @page.  They expect the page to
 * become unlocked relatively soon, but do not wish to hold up migration
 * (for example) by holding the reference while waiting for the page to
 * come unlocked.  After this function returns, the caller should not
 * dereference @page.
 */
void put_and_wait_on_page_locked(struct page *page)
{
	wait_queue_head_t *q;

	page = compound_head(page);
	q = page_waitqueue(page);
	wait_on_page_bit_common(q, page, PG_locked, TASK_UNINTERRUPTIBLE, DROP);
}

/**
 * add_page_wait_queue - Add an arbitrary waiter to a page's wait queue
 * @page: Page defining the wait queue of interest
 * @waiter: Waiter to add to the queue
 *
 * Add an arbitrary @waiter to the wait queue for the nominated @page.
 */
void add_page_wait_queue(struct page *page, wait_queue_entry_t *waiter)
{
	wait_queue_head_t *q = page_waitqueue(page);
	unsigned long flags;

	spin_lock_irqsave(&q->lock, flags);
	__add_wait_queue_entry_tail(q, waiter);
	SetPageWaiters(page);
	spin_unlock_irqrestore(&q->lock, flags);
}
EXPORT_SYMBOL_GPL(add_page_wait_queue);

#ifndef clear_bit_unlock_is_negative_byte

/*
 * PG_waiters is the high bit in the same byte as PG_lock.
 *
 * On x86 (and on many other architectures), we can clear PG_lock and
 * test the sign bit at the same time. But if the architecture does
 * not support that special operation, we just do this all by hand
 * instead.
 *
 * The read of PG_waiters has to be after (or concurrently with) PG_locked
 * being cleared, but a memory barrier should be unneccssary since it is
 * in the same byte as PG_locked.
 */
static inline bool clear_bit_unlock_is_negative_byte(long nr, volatile void *mem)
{
	clear_bit_unlock(nr, mem);
	/* smp_mb__after_atomic(); */
	return test_bit(PG_waiters, mem);
}

#endif

/**
 * unlock_page - unlock a locked page
 * @page: the page
 *
 * Unlocks the page and wakes up sleepers in ___wait_on_page_locked().
 * Also wakes sleepers in wait_on_page_writeback() because the wakeup
 * mechanism between PageLocked pages and PageWriteback pages is shared.
 * But that's OK - sleepers in wait_on_page_writeback() just go back to sleep.
 *
 * Note that this depends on PG_waiters being the sign bit in the byte
 * that contains PG_locked - thus the BUILD_BUG_ON(). That allows us to
 * clear the PG_locked bit and test PG_waiters at the same time fairly
 * portably (architectures that do LL/SC can test any bit, while x86 can
 * test the sign bit).
 */
void unlock_page(struct page *page)
{
	BUILD_BUG_ON(PG_waiters != 7);
	page = compound_head(page);
	VM_BUG_ON_PAGE(!PageLocked(page), page);
	if (clear_bit_unlock_is_negative_byte(PG_locked, &page->flags))
		wake_up_page_bit(page, PG_locked);
}
EXPORT_SYMBOL(unlock_page);

/**
 * end_page_writeback - end writeback against a page
 * @page: the page
 */
void end_page_writeback(struct page *page)
{
	/*
	 * TestClearPageReclaim could be used here but it is an atomic
	 * operation and overkill in this particular case. Failing to
	 * shuffle a page marked for immediate reclaim is too mild to
	 * justify taking an atomic operation penalty at the end of
	 * ever page writeback.
	 */
	if (PageReclaim(page)) {
		ClearPageReclaim(page);
		rotate_reclaimable_page(page);
	}

	if (!test_clear_page_writeback(page))
		BUG();

	smp_mb__after_atomic();
	wake_up_page(page, PG_writeback);
}
EXPORT_SYMBOL(end_page_writeback);

/*
 * After completing I/O on a page, call this routine to update the page
 * flags appropriately
 */
void page_endio(struct page *page, bool is_write, int err)
{
	if (!is_write) {
		if (!err) {
			SetPageUptodate(page);
		} else {
			ClearPageUptodate(page);
			SetPageError(page);
		}
		unlock_page(page);
	} else {
		if (err) {
			struct address_space *mapping;

			SetPageError(page);
			mapping = page_mapping(page);
			if (mapping)
				mapping_set_error(mapping, err);
		}
		end_page_writeback(page);
	}
}
EXPORT_SYMBOL_GPL(page_endio);

/**
 * __lock_page - get a lock on the page, assuming we need to sleep to get it
 * @__page: the page to lock
 */
void __sched __lock_page(struct page *__page)
{
	struct page *page = compound_head(__page);
	wait_queue_head_t *q = page_waitqueue(page);
	wait_on_page_bit_common(q, page, PG_locked, TASK_UNINTERRUPTIBLE,
				EXCLUSIVE);
}
EXPORT_SYMBOL(__lock_page);

int __sched __lock_page_killable(struct page *__page)
{
	struct page *page = compound_head(__page);
	wait_queue_head_t *q = page_waitqueue(page);
	return wait_on_page_bit_common(q, page, PG_locked, TASK_KILLABLE,
					EXCLUSIVE);
}
EXPORT_SYMBOL_GPL(__lock_page_killable);

/*
 * Return values:
 * 1 - page is locked; mmap_sem is still held.
 * 0 - page is not locked.
 *     mmap_sem has been released (up_read()), unless flags had both
 *     FAULT_FLAG_ALLOW_RETRY and FAULT_FLAG_RETRY_NOWAIT set, in
 *     which case mmap_sem is still held.
 *
 * If neither ALLOW_RETRY nor KILLABLE are set, will always return 1
 * with the page locked and the mmap_sem unperturbed.
 */
int __sched __lock_page_or_retry(struct page *page, struct mm_struct *mm,
			 unsigned int flags)
{
	if (flags & FAULT_FLAG_ALLOW_RETRY) {
		/*
		 * CAUTION! In this case, mmap_sem is not released
		 * even though return 0.
		 */
		if (flags & FAULT_FLAG_RETRY_NOWAIT)
			return 0;

		up_read(&mm->mmap_sem);
		if (flags & FAULT_FLAG_KILLABLE)
			wait_on_page_locked_killable(page);
		else
			wait_on_page_locked(page);
		return 0;
	} else {
		if (flags & FAULT_FLAG_KILLABLE) {
			int ret;

			ret = __lock_page_killable(page);
			if (ret) {
				up_read(&mm->mmap_sem);
				return 0;
			}
		} else
			__lock_page(page);
		return 1;
	}
}

/**
 * page_cache_next_hole - find the next hole (not-present entry)
 * @mapping: mapping
 * @index: index
 * @max_scan: maximum range to search
 *
 * Search the set [index, min(index+max_scan-1, MAX_INDEX)] for the
 * lowest indexed hole.
 *
 * Returns: the index of the hole if found, otherwise returns an index
 * outside of the set specified (in which case 'return - index >=
 * max_scan' will be true). In rare cases of index wrap-around, 0 will
 * be returned.
 *
 * page_cache_next_hole may be called under rcu_read_lock. However,
 * like radix_tree_gang_lookup, this will not atomically search a
 * snapshot of the tree at a single point in time. For example, if a
 * hole is created at index 5, then subsequently a hole is created at
 * index 10, page_cache_next_hole covering both indexes may return 10
 * if called under rcu_read_lock.
 */
pgoff_t page_cache_next_hole(struct address_space *mapping,
			     pgoff_t index, unsigned long max_scan)
{
	unsigned long i;

	for (i = 0; i < max_scan; i++) {
		struct page *page;

		page = radix_tree_lookup(&mapping->i_pages, index);
		if (!page || radix_tree_exceptional_entry(page))
			break;
		index++;
		if (index == 0)
			break;
	}

	return index;
}
EXPORT_SYMBOL(page_cache_next_hole);

/**
 * page_cache_prev_hole - find the prev hole (not-present entry)
 * @mapping: mapping
 * @index: index
 * @max_scan: maximum range to search
 *
 * Search backwards in the range [max(index-max_scan+1, 0), index] for
 * the first hole.
 *
 * Returns: the index of the hole if found, otherwise returns an index
 * outside of the set specified (in which case 'index - return >=
 * max_scan' will be true). In rare cases of wrap-around, ULONG_MAX
 * will be returned.
 *
 * page_cache_prev_hole may be called under rcu_read_lock. However,
 * like radix_tree_gang_lookup, this will not atomically search a
 * snapshot of the tree at a single point in time. For example, if a
 * hole is created at index 10, then subsequently a hole is created at
 * index 5, page_cache_prev_hole covering both indexes may return 5 if
 * called under rcu_read_lock.
 */
pgoff_t page_cache_prev_hole(struct address_space *mapping,
			     pgoff_t index, unsigned long max_scan)
{
	unsigned long i;

	for (i = 0; i < max_scan; i++) {
		struct page *page;

		page = radix_tree_lookup(&mapping->i_pages, index);
		if (!page || radix_tree_exceptional_entry(page))
			break;
		index--;
		if (index == ULONG_MAX)
			break;
	}

	return index;
}
EXPORT_SYMBOL(page_cache_prev_hole);

/**
 * find_get_entry - find and get a page cache entry
 * @mapping: the address_space to search
 * @offset: the page cache index
 *
 * Looks up the page cache slot at @mapping & @offset.  If there is a
 * page cache page, it is returned with an increased refcount.
 *
 * If the slot holds a shadow entry of a previously evicted page, or a
 * swap entry from shmem/tmpfs, it is returned.
 *
 * Otherwise, %NULL is returned.
 */
struct page *find_get_entry(struct address_space *mapping, pgoff_t offset)
{
	void **pagep;
	struct page *head, *page;

	rcu_read_lock();
repeat:
	page = NULL;
	pagep = radix_tree_lookup_slot(&mapping->i_pages, offset);
	if (pagep) {
		page = radix_tree_deref_slot(pagep);
		if (unlikely(!page))
			goto out;
		if (radix_tree_exception(page)) {
			if (radix_tree_deref_retry(page))
				goto repeat;
			/*
			 * A shadow entry of a recently evicted page,
			 * or a swap entry from shmem/tmpfs.  Return
			 * it without attempting to raise page count.
			 */
			goto out;
		}

		head = compound_head(page);
		if (!page_cache_get_speculative(head))
			goto repeat;

		/* The page was split under us? */
		if (compound_head(page) != head) {
			put_page(head);
			goto repeat;
		}

		/*
		 * Has the page moved?
		 * This is part of the lockless pagecache protocol. See
		 * include/linux/pagemap.h for details.
		 */
		if (unlikely(page != *pagep)) {
			put_page(head);
			goto repeat;
		}
	}
out:
	rcu_read_unlock();

	return page;
}
EXPORT_SYMBOL(find_get_entry);

/**
 * find_lock_entry - locate, pin and lock a page cache entry
 * @mapping: the address_space to search
 * @offset: the page cache index
 *
 * Looks up the page cache slot at @mapping & @offset.  If there is a
 * page cache page, it is returned locked and with an increased
 * refcount.
 *
 * If the slot holds a shadow entry of a previously evicted page, or a
 * swap entry from shmem/tmpfs, it is returned.
 *
 * Otherwise, %NULL is returned.
 *
 * find_lock_entry() may sleep.
 */
struct page *find_lock_entry(struct address_space *mapping, pgoff_t offset)
{
	struct page *page;

repeat:
	page = find_get_entry(mapping, offset);
	if (page && !radix_tree_exception(page)) {
		lock_page(page);
		/* Has the page been truncated? */
		if (unlikely(page_mapping(page) != mapping)) {
			unlock_page(page);
			put_page(page);
			goto repeat;
		}
		VM_BUG_ON_PAGE(page_to_pgoff(page) != offset, page);
	}
	return page;
}
EXPORT_SYMBOL(find_lock_entry);

/**
 * pagecache_get_page - find and get a page reference
 * @mapping: the address_space to search
 * @offset: the page index
 * @fgp_flags: PCG flags
 * @gfp_mask: gfp mask to use for the page cache data page allocation
 *
 * Looks up the page cache slot at @mapping & @offset.
 *
 * PCG flags modify how the page is returned.
 *
 * @fgp_flags can be:
 *
 * - FGP_ACCESSED: the page will be marked accessed
 * - FGP_LOCK: Page is return locked
 * - FGP_CREAT: If page is not present then a new page is allocated using
 *   @gfp_mask and added to the page cache and the VM's LRU
 *   list. The page is returned locked and with an increased
 *   refcount.
 * - FGP_FOR_MMAP: Similar to FGP_CREAT, only we want to allow the caller to do
 *   its own locking dance if the page is already in cache, or unlock the page
 *   before returning if we had to add the page to pagecache.
 *
 * If FGP_LOCK or FGP_CREAT are specified then the function may sleep even
 * if the GFP flags specified for FGP_CREAT are atomic.
 *
 * If there is a page cache page, it is returned with an increased refcount.
 */
struct page *pagecache_get_page(struct address_space *mapping, pgoff_t offset,
	int fgp_flags, gfp_t gfp_mask)
{
	struct page *page;

repeat:
	page = find_get_entry(mapping, offset);
	if (radix_tree_exceptional_entry(page))
		page = NULL;
	if (!page)
		goto no_page;

	if (fgp_flags & FGP_LOCK) {
		if (fgp_flags & FGP_NOWAIT) {
			if (!trylock_page(page)) {
				put_page(page);
				return NULL;
			}
		} else {
			lock_page(page);
		}

		/* Has the page been truncated? */
		if (unlikely(page->mapping != mapping)) {
			unlock_page(page);
			put_page(page);
			goto repeat;
		}
		VM_BUG_ON_PAGE(page->index != offset, page);
	}

	if (page && (fgp_flags & FGP_ACCESSED))
		mark_page_accessed(page);

no_page:
	if (!page && (fgp_flags & FGP_CREAT)) {
		int err;
		if ((fgp_flags & FGP_WRITE) && mapping_cap_account_dirty(mapping))
			gfp_mask |= __GFP_WRITE;
		if (fgp_flags & FGP_NOFS)
			gfp_mask &= ~__GFP_FS;

		page = __page_cache_alloc(gfp_mask);
		if (!page)
			return NULL;

		if (WARN_ON_ONCE(!(fgp_flags & (FGP_LOCK | FGP_FOR_MMAP))))
			fgp_flags |= FGP_LOCK;

		/* Init accessed so avoid atomic mark_page_accessed later */
		if (fgp_flags & FGP_ACCESSED)
			__SetPageReferenced(page);

		err = add_to_page_cache_lru(page, mapping, offset, gfp_mask);
		if (unlikely(err)) {
			put_page(page);
			page = NULL;
			if (err == -EEXIST)
				goto repeat;
		}

		/*
		 * add_to_page_cache_lru locks the page, and for mmap we expect
		 * an unlocked page.
		 */
		if (page && (fgp_flags & FGP_FOR_MMAP))
			unlock_page(page);
	}

	return page;
}
EXPORT_SYMBOL(pagecache_get_page);

/**
 * find_get_entries - gang pagecache lookup
 * @mapping:	The address_space to search
 * @start:	The starting page cache index
 * @nr_entries:	The maximum number of entries
 * @entries:	Where the resulting entries are placed
 * @indices:	The cache indices corresponding to the entries in @entries
 *
 * find_get_entries() will search for and return a group of up to
 * @nr_entries entries in the mapping.  The entries are placed at
 * @entries.  find_get_entries() takes a reference against any actual
 * pages it returns.
 *
 * The search returns a group of mapping-contiguous page cache entries
 * with ascending indexes.  There may be holes in the indices due to
 * not-present pages.
 *
 * Any shadow entries of evicted pages, or swap entries from
 * shmem/tmpfs, are included in the returned array.
 *
 * find_get_entries() returns the number of pages and shadow entries
 * which were found.
 */
unsigned find_get_entries(struct address_space *mapping,
			  pgoff_t start, unsigned int nr_entries,
			  struct page **entries, pgoff_t *indices)
{
	void **slot;
	unsigned int ret = 0;
	struct radix_tree_iter iter;

	if (!nr_entries)
		return 0;

	rcu_read_lock();
	radix_tree_for_each_slot(slot, &mapping->i_pages, &iter, start) {
		struct page *head, *page;
repeat:
		page = radix_tree_deref_slot(slot);
		if (unlikely(!page))
			continue;
		if (radix_tree_exception(page)) {
			if (radix_tree_deref_retry(page)) {
				slot = radix_tree_iter_retry(&iter);
				continue;
			}
			/*
			 * A shadow entry of a recently evicted page, a swap
			 * entry from shmem/tmpfs or a DAX entry.  Return it
			 * without attempting to raise page count.
			 */
			goto export;
		}

		head = compound_head(page);
		if (!page_cache_get_speculative(head))
			goto repeat;

		/* The page was split under us? */
		if (compound_head(page) != head) {
			put_page(head);
			goto repeat;
		}

		/* Has the page moved? */
		if (unlikely(page != *slot)) {
			put_page(head);
			goto repeat;
		}
export:
		indices[ret] = iter.index;
		entries[ret] = page;
		if (++ret == nr_entries)
			break;
	}
	rcu_read_unlock();
	return ret;
}

/**
 * find_get_pages_range - gang pagecache lookup
 * @mapping:	The address_space to search
 * @start:	The starting page index
 * @end:	The final page index (inclusive)
 * @nr_pages:	The maximum number of pages
 * @pages:	Where the resulting pages are placed
 *
 * find_get_pages_range() will search for and return a group of up to @nr_pages
 * pages in the mapping starting at index @start and up to index @end
 * (inclusive).  The pages are placed at @pages.  find_get_pages_range() takes
 * a reference against the returned pages.
 *
 * The search returns a group of mapping-contiguous pages with ascending
 * indexes.  There may be holes in the indices due to not-present pages.
 * We also update @start to index the next page for the traversal.
 *
 * find_get_pages_range() returns the number of pages which were found. If this
 * number is smaller than @nr_pages, the end of specified range has been
 * reached.
 */
unsigned find_get_pages_range(struct address_space *mapping, pgoff_t *start,
			      pgoff_t end, unsigned int nr_pages,
			      struct page **pages)
{
	struct radix_tree_iter iter;
	void **slot;
	unsigned ret = 0;

	if (unlikely(!nr_pages))
		return 0;

	rcu_read_lock();
	radix_tree_for_each_slot(slot, &mapping->i_pages, &iter, *start) {
		struct page *head, *page;

		if (iter.index > end)
			break;
repeat:
		page = radix_tree_deref_slot(slot);
		if (unlikely(!page))
			continue;

		if (radix_tree_exception(page)) {
			if (radix_tree_deref_retry(page)) {
				slot = radix_tree_iter_retry(&iter);
				continue;
			}
			/*
			 * A shadow entry of a recently evicted page,
			 * or a swap entry from shmem/tmpfs.  Skip
			 * over it.
			 */
			continue;
		}

		head = compound_head(page);
		if (!page_cache_get_speculative(head))
			goto repeat;

		/* The page was split under us? */
		if (compound_head(page) != head) {
			put_page(head);
			goto repeat;
		}

		/* Has the page moved? */
		if (unlikely(page != *slot)) {
			put_page(head);
			goto repeat;
		}

		pages[ret] = page;
		if (++ret == nr_pages) {
			*start = pages[ret - 1]->index + 1;
			goto out;
		}
	}

	/*
	 * We come here when there is no page beyond @end. We take care to not
	 * overflow the index @start as it confuses some of the callers. This
	 * breaks the iteration when there is page at index -1 but that is
	 * already broken anyway.
	 */
	if (end == (pgoff_t)-1)
		*start = (pgoff_t)-1;
	else
		*start = end + 1;
out:
	rcu_read_unlock();

	return ret;
}

/**
 * find_get_pages_contig - gang contiguous pagecache lookup
 * @mapping:	The address_space to search
 * @index:	The starting page index
 * @nr_pages:	The maximum number of pages
 * @pages:	Where the resulting pages are placed
 *
 * find_get_pages_contig() works exactly like find_get_pages(), except
 * that the returned number of pages are guaranteed to be contiguous.
 *
 * find_get_pages_contig() returns the number of pages which were found.
 */
unsigned find_get_pages_contig(struct address_space *mapping, pgoff_t index,
			       unsigned int nr_pages, struct page **pages)
{
	struct radix_tree_iter iter;
	void **slot;
	unsigned int ret = 0;

	if (unlikely(!nr_pages))
		return 0;

	rcu_read_lock();
	radix_tree_for_each_contig(slot, &mapping->i_pages, &iter, index) {
		struct page *head, *page;
repeat:
		page = radix_tree_deref_slot(slot);
		/* The hole, there no reason to continue */
		if (unlikely(!page))
			break;

		if (radix_tree_exception(page)) {
			if (radix_tree_deref_retry(page)) {
				slot = radix_tree_iter_retry(&iter);
				continue;
			}
			/*
			 * A shadow entry of a recently evicted page,
			 * or a swap entry from shmem/tmpfs.  Stop
			 * looking for contiguous pages.
			 */
			break;
		}

		head = compound_head(page);
		if (!page_cache_get_speculative(head))
			goto repeat;

		/* The page was split under us? */
		if (compound_head(page) != head) {
			put_page(head);
			goto repeat;
		}

		/* Has the page moved? */
		if (unlikely(page != *slot)) {
			put_page(head);
			goto repeat;
		}

		/*
		 * must check mapping and index after taking the ref.
		 * otherwise we can get both false positives and false
		 * negatives, which is just confusing to the caller.
		 */
		if (page->mapping == NULL || page_to_pgoff(page) != iter.index) {
			put_page(page);
			break;
		}

		pages[ret] = page;
		if (++ret == nr_pages)
			break;
	}
	rcu_read_unlock();
	return ret;
}
EXPORT_SYMBOL(find_get_pages_contig);

/**
 * find_get_pages_range_tag - find and return pages in given range matching @tag
 * @mapping:	the address_space to search
 * @index:	the starting page index
 * @end:	The final page index (inclusive)
 * @tag:	the tag index
 * @nr_pages:	the maximum number of pages
 * @pages:	where the resulting pages are placed
 *
 * Like find_get_pages, except we only return pages which are tagged with
 * @tag.   We update @index to index the next page for the traversal.
 */
unsigned find_get_pages_range_tag(struct address_space *mapping, pgoff_t *index,
			pgoff_t end, int tag, unsigned int nr_pages,
			struct page **pages)
{
	struct radix_tree_iter iter;
	void **slot;
	unsigned ret = 0;

	if (unlikely(!nr_pages))
		return 0;

	rcu_read_lock();
	radix_tree_for_each_tagged(slot, &mapping->i_pages, &iter, *index, tag) {
		struct page *head, *page;

		if (iter.index > end)
			break;
repeat:
		page = radix_tree_deref_slot(slot);
		if (unlikely(!page))
			continue;

		if (radix_tree_exception(page)) {
			if (radix_tree_deref_retry(page)) {
				slot = radix_tree_iter_retry(&iter);
				continue;
			}
			/*
			 * A shadow entry of a recently evicted page.
			 *
			 * Those entries should never be tagged, but
			 * this tree walk is lockless and the tags are
			 * looked up in bulk, one radix tree node at a
			 * time, so there is a sizable window for page
			 * reclaim to evict a page we saw tagged.
			 *
			 * Skip over it.
			 */
			continue;
		}

		head = compound_head(page);
		if (!page_cache_get_speculative(head))
			goto repeat;

		/* The page was split under us? */
		if (compound_head(page) != head) {
			put_page(head);
			goto repeat;
		}

		/* Has the page moved? */
		if (unlikely(page != *slot)) {
			put_page(head);
			goto repeat;
		}

		pages[ret] = page;
		if (++ret == nr_pages) {
			*index = pages[ret - 1]->index + 1;
			goto out;
		}
	}

	/*
	 * We come here when we got at @end. We take care to not overflow the
	 * index @index as it confuses some of the callers. This breaks the
	 * iteration when there is page at index -1 but that is already broken
	 * anyway.
	 */
	if (end == (pgoff_t)-1)
		*index = (pgoff_t)-1;
	else
		*index = end + 1;
out:
	rcu_read_unlock();

	return ret;
}
EXPORT_SYMBOL(find_get_pages_range_tag);

/**
 * find_get_entries_tag - find and return entries that match @tag
 * @mapping:	the address_space to search
 * @start:	the starting page cache index
 * @tag:	the tag index
 * @nr_entries:	the maximum number of entries
 * @entries:	where the resulting entries are placed
 * @indices:	the cache indices corresponding to the entries in @entries
 *
 * Like find_get_entries, except we only return entries which are tagged with
 * @tag.
 */
unsigned find_get_entries_tag(struct address_space *mapping, pgoff_t start,
			int tag, unsigned int nr_entries,
			struct page **entries, pgoff_t *indices)
{
	void **slot;
	unsigned int ret = 0;
	struct radix_tree_iter iter;

	if (!nr_entries)
		return 0;

	rcu_read_lock();
	radix_tree_for_each_tagged(slot, &mapping->i_pages, &iter, start, tag) {
		struct page *head, *page;
repeat:
		page = radix_tree_deref_slot(slot);
		if (unlikely(!page))
			continue;
		if (radix_tree_exception(page)) {
			if (radix_tree_deref_retry(page)) {
				slot = radix_tree_iter_retry(&iter);
				continue;
			}

			/*
			 * A shadow entry of a recently evicted page, a swap
			 * entry from shmem/tmpfs or a DAX entry.  Return it
			 * without attempting to raise page count.
			 */
			goto export;
		}

		head = compound_head(page);
		if (!page_cache_get_speculative(head))
			goto repeat;

		/* The page was split under us? */
		if (compound_head(page) != head) {
			put_page(head);
			goto repeat;
		}

		/* Has the page moved? */
		if (unlikely(page != *slot)) {
			put_page(head);
			goto repeat;
		}
export:
		indices[ret] = iter.index;
		entries[ret] = page;
		if (++ret == nr_entries)
			break;
	}
	rcu_read_unlock();
	return ret;
}
EXPORT_SYMBOL(find_get_entries_tag);

/*
 * CD/DVDs are error prone. When a medium error occurs, the driver may fail
 * a _large_ part of the i/o request. Imagine the worst scenario:
 *
 *      ---R__________________________________________B__________
 *         ^ reading here                             ^ bad block(assume 4k)
 *
 * read(R) => miss => readahead(R...B) => media error => frustrating retries
 * => failing the whole request => read(R) => read(R+1) =>
 * readahead(R+1...B+1) => bang => read(R+2) => read(R+3) =>
 * readahead(R+3...B+2) => bang => read(R+3) => read(R+4) =>
 * readahead(R+4...B+3) => bang => read(R+4) => read(R+5) => ......
 *
 * It is going insane. Fix it by quickly scaling down the readahead size.
 */
static void shrink_readahead_size_eio(struct file *filp,
					struct file_ra_state *ra)
{
	ra->ra_pages /= 4;
}

/**
 * generic_file_buffered_read - generic file read routine
 * @iocb:	the iocb to read
 * @iter:	data destination
 * @written:	already copied
 *
 * This is a generic file read routine, and uses the
 * mapping->a_ops->readpage() function for the actual low-level stuff.
 *
 * This is really ugly. But the goto's actually try to clarify some
 * of the logic when it comes to error handling etc.
 */
static ssize_t generic_file_buffered_read(struct kiocb *iocb,
		struct iov_iter *iter, ssize_t written)
{
	struct file *filp = iocb->ki_filp;
	struct address_space *mapping = filp->f_mapping;
	struct inode *inode = mapping->host;
	struct file_ra_state *ra = &filp->f_ra;
	loff_t *ppos = &iocb->ki_pos;
	pgoff_t index;
	pgoff_t last_index;
	pgoff_t prev_index;
	unsigned long offset;      /* offset into pagecache page */
	unsigned int prev_offset;
	int error = 0;

	if (unlikely(*ppos >= inode->i_sb->s_maxbytes))
		return 0;
	iov_iter_truncate(iter, inode->i_sb->s_maxbytes);

	index = *ppos >> PAGE_SHIFT;
	prev_index = ra->prev_pos >> PAGE_SHIFT;
	prev_offset = ra->prev_pos & (PAGE_SIZE-1);
	last_index = (*ppos + iter->count + PAGE_SIZE-1) >> PAGE_SHIFT;
	offset = *ppos & ~PAGE_MASK;

	for (;;) {
		struct page *page;
		pgoff_t end_index;
		loff_t isize;
		unsigned long nr, ret;

		cond_resched();
find_page:
		if (fatal_signal_pending(current)) {
			error = -EINTR;
			goto out;
		}

		page = find_get_page(mapping, index);
		if (!page) {
			if (iocb->ki_flags & IOCB_NOWAIT)
				goto would_block;
			page_cache_sync_readahead(mapping,
					ra, filp,
					index, last_index - index);
			page = find_get_page(mapping, index);
			if (unlikely(page == NULL))
				goto no_cached_page;
		}
		if (PageReadahead(page)) {
			page_cache_async_readahead(mapping,
					ra, filp, page,
					index, last_index - index);
		}
		if (!PageUptodate(page)) {
			if (iocb->ki_flags & IOCB_NOWAIT) {
				put_page(page);
				goto would_block;
			}

			/*
			 * See comment in do_read_cache_page on why
			 * wait_on_page_locked is used to avoid unnecessarily
			 * serialisations and why it's safe.
			 */
			error = wait_on_page_locked_killable(page);
			if (unlikely(error))
				goto readpage_error;
			if (PageUptodate(page))
				goto page_ok;

			if (inode->i_blkbits == PAGE_SHIFT ||
					!mapping->a_ops->is_partially_uptodate)
				goto page_not_up_to_date;
			/* pipes can't handle partially uptodate pages */
			if (unlikely(iter->type & ITER_PIPE))
				goto page_not_up_to_date;
			if (!trylock_page(page))
				goto page_not_up_to_date;
			/* Did it get truncated before we got the lock? */
			if (!page->mapping)
				goto page_not_up_to_date_locked;
			if (!mapping->a_ops->is_partially_uptodate(page,
							offset, iter->count))
				goto page_not_up_to_date_locked;
			unlock_page(page);
		}
page_ok:
		/*
		 * i_size must be checked after we know the page is Uptodate.
		 *
		 * Checking i_size after the check allows us to calculate
		 * the correct value for "nr", which means the zero-filled
		 * part of the page is not copied back to userspace (unless
		 * another truncate extends the file - this is desired though).
		 */

		isize = i_size_read(inode);
		end_index = (isize - 1) >> PAGE_SHIFT;
		if (unlikely(!isize || index > end_index)) {
			put_page(page);
			goto out;
		}

		/* nr is the maximum number of bytes to copy from this page */
		nr = PAGE_SIZE;
		if (index == end_index) {
			nr = ((isize - 1) & ~PAGE_MASK) + 1;
			if (nr <= offset) {
				put_page(page);
				goto out;
			}
		}
		nr = nr - offset;

		/* If users can be writing to this page using arbitrary
		 * virtual addresses, take care about potential aliasing
		 * before reading the page on the kernel side.
		 */
		if (mapping_writably_mapped(mapping))
			flush_dcache_page(page);

		/*
		 * When a sequential read accesses a page several times,
		 * only mark it as accessed the first time.
		 */
		if (prev_index != index || offset != prev_offset)
			mark_page_accessed(page);
		prev_index = index;

		/*
		 * Ok, we have the page, and it's up-to-date, so
		 * now we can copy it to user space...
		 */

		ret = copy_page_to_iter(page, offset, nr, iter);
		offset += ret;
		index += offset >> PAGE_SHIFT;
		offset &= ~PAGE_MASK;
		prev_offset = offset;

		put_page(page);
		written += ret;
		if (!iov_iter_count(iter))
			goto out;
		if (ret < nr) {
			error = -EFAULT;
			goto out;
		}
		continue;

page_not_up_to_date:
		/* Get exclusive access to the page ... */
		error = lock_page_killable(page);
		if (unlikely(error))
			goto readpage_error;

page_not_up_to_date_locked:
		/* Did it get truncated before we got the lock? */
		if (!page->mapping) {
			unlock_page(page);
			put_page(page);
			continue;
		}

		/* Did somebody else fill it already? */
		if (PageUptodate(page)) {
			unlock_page(page);
			goto page_ok;
		}

readpage:
		/*
		 * A previous I/O error may have been due to temporary
		 * failures, eg. multipath errors.
		 * PG_error will be set again if readpage fails.
		 */
		ClearPageError(page);
		/* Start the actual read. The read will unlock the page. */
		error = mapping->a_ops->readpage(filp, page);

		if (unlikely(error)) {
			if (error == AOP_TRUNCATED_PAGE) {
				put_page(page);
				error = 0;
				goto find_page;
			}
			goto readpage_error;
		}

		if (!PageUptodate(page)) {
			error = lock_page_killable(page);
			if (unlikely(error))
				goto readpage_error;
			if (!PageUptodate(page)) {
				if (page->mapping == NULL) {
					/*
					 * invalidate_mapping_pages got it
					 */
					unlock_page(page);
					put_page(page);
					goto find_page;
				}
				unlock_page(page);
				shrink_readahead_size_eio(filp, ra);
				error = -EIO;
				goto readpage_error;
			}
			unlock_page(page);
		}

		goto page_ok;

readpage_error:
		/* UHHUH! A synchronous read error occurred. Report it */
		put_page(page);
		goto out;

no_cached_page:
		/*
		 * Ok, it wasn't cached, so we need to create a new
		 * page..
		 */
		page = page_cache_alloc(mapping);
		if (!page) {
			error = -ENOMEM;
			goto out;
		}
		error = add_to_page_cache_lru(page, mapping, index,
				mapping_gfp_constraint(mapping, GFP_KERNEL));
		if (error) {
			put_page(page);
			if (error == -EEXIST) {
				error = 0;
				goto find_page;
			}
			goto out;
		}
		goto readpage;
	}

would_block:
	error = -EAGAIN;
out:
	ra->prev_pos = prev_index;
	ra->prev_pos <<= PAGE_SHIFT;
	ra->prev_pos |= prev_offset;

	*ppos = ((loff_t)index << PAGE_SHIFT) + offset;
	file_accessed(filp);
	return written ? written : error;
}

/**
 * generic_file_read_iter - generic filesystem read routine
 * @iocb:	kernel I/O control block
 * @iter:	destination for the data read
 *
 * This is the "read_iter()" routine for all filesystems
 * that can use the page cache directly.
 */
ssize_t
generic_file_read_iter(struct kiocb *iocb, struct iov_iter *iter)
{
	size_t count = iov_iter_count(iter);
	ssize_t retval = 0;

	if (!count)
		goto out; /* skip atime */

	if (iocb->ki_flags & IOCB_DIRECT) {
		struct file *file = iocb->ki_filp;
		struct address_space *mapping = file->f_mapping;
		struct inode *inode = mapping->host;
		loff_t size;

		size = i_size_read(inode);
		if (iocb->ki_flags & IOCB_NOWAIT) {
			if (filemap_range_has_page(mapping, iocb->ki_pos,
						   iocb->ki_pos + count - 1))
				return -EAGAIN;
		} else {
			retval = filemap_write_and_wait_range(mapping,
						iocb->ki_pos,
					        iocb->ki_pos + count - 1);
			if (retval < 0)
				goto out;
		}

		file_accessed(file);

		retval = mapping->a_ops->direct_IO(iocb, iter);
		if (retval >= 0) {
			iocb->ki_pos += retval;
			count -= retval;
		}
		iov_iter_revert(iter, count - iov_iter_count(iter));

		/*
		 * Btrfs can have a short DIO read if we encounter
		 * compressed extents, so if there was an error, or if
		 * we've already read everything we wanted to, or if
		 * there was a short read because we hit EOF, go ahead
		 * and return.  Otherwise fallthrough to buffered io for
		 * the rest of the read.  Buffered reads will not work for
		 * DAX files, so don't bother trying.
		 */
		if (retval < 0 || !count || iocb->ki_pos >= size ||
		    IS_DAX(inode))
			goto out;
	}

	retval = generic_file_buffered_read(iocb, iter, retval);
out:
	return retval;
}
EXPORT_SYMBOL(generic_file_read_iter);

#ifdef CONFIG_MMU
#define MMAP_LOTSAMISS  (100)
static struct file *maybe_unlock_mmap_for_io(struct vm_fault *vmf,
					     struct file *fpin)
{
	int flags = vmf->flags;

	if (fpin)
		return fpin;

	/*
	 * FAULT_FLAG_RETRY_NOWAIT means we don't want to wait on page locks or
	 * anything, so we only pin the file and drop the mmap_sem if only
	 * FAULT_FLAG_ALLOW_RETRY is set.
	 */
	if ((flags & (FAULT_FLAG_ALLOW_RETRY | FAULT_FLAG_RETRY_NOWAIT)) ==
	    FAULT_FLAG_ALLOW_RETRY) {
		fpin = get_file(vmf->vma->vm_file);
		up_read(&vmf->vma->vm_mm->mmap_sem);
	}
	return fpin;
}

/*
 * lock_page_maybe_drop_mmap - lock the page, possibly dropping the mmap_sem
 * @vmf - the vm_fault for this fault.
 * @page - the page to lock.
 * @fpin - the pointer to the file we may pin (or is already pinned).
 *
 * This works similar to lock_page_or_retry in that it can drop the mmap_sem.
 * It differs in that it actually returns the page locked if it returns 1 and 0
 * if it couldn't lock the page.  If we did have to drop the mmap_sem then fpin
 * will point to the pinned file and needs to be fput()'ed at a later point.
 */
static int lock_page_maybe_drop_mmap(struct vm_fault *vmf, struct page *page,
				     struct file **fpin)
{
	if (trylock_page(page))
		return 1;

	/*
	 * NOTE! This will make us return with VM_FAULT_RETRY, but with
	 * the mmap_sem still held. That's how FAULT_FLAG_RETRY_NOWAIT
	 * is supposed to work. We have way too many special cases..
	 */
	if (vmf->flags & FAULT_FLAG_RETRY_NOWAIT)
		return 0;

	*fpin = maybe_unlock_mmap_for_io(vmf, *fpin);
	if (vmf->flags & FAULT_FLAG_KILLABLE) {
		if (__lock_page_killable(page)) {
			/*
			 * We didn't have the right flags to drop the mmap_sem,
			 * but all fault_handlers only check for fatal signals
			 * if we return VM_FAULT_RETRY, so we need to drop the
			 * mmap_sem here and return 0 if we don't have a fpin.
			 */
			if (*fpin == NULL)
				up_read(&vmf->vma->vm_mm->mmap_sem);
			return 0;
		}
	} else
		__lock_page(page);
	return 1;
}


/*
 * Synchronous readahead happens when we don't even find a page in the page
 * cache at all.  We don't want to perform IO under the mmap sem, so if we have
 * to drop the mmap sem we return the file that was pinned in order for us to do
 * that.  If we didn't pin a file then we return NULL.  The file that is
 * returned needs to be fput()'ed when we're done with it.
 */
static struct file *do_sync_mmap_readahead(struct vm_fault *vmf)
{
	struct file *file = vmf->vma->vm_file;
	struct file_ra_state *ra = &file->f_ra;
	struct address_space *mapping = file->f_mapping;
	struct file *fpin = NULL;
	pgoff_t offset = vmf->pgoff;

	/* If we don't want any read-ahead, don't bother */
	if (vmf->vma_flags & VM_RAND_READ)
		return fpin;
	if (!ra->ra_pages)
		return fpin;

	if (vmf->vma_flags & VM_SEQ_READ) {
		fpin = maybe_unlock_mmap_for_io(vmf, fpin);
		page_cache_sync_readahead(mapping, ra, file, offset,
					  ra->ra_pages);
		return fpin;
	}

	/* Avoid banging the cache line if not needed */
	if (ra->mmap_miss < MMAP_LOTSAMISS * 10)
		ra->mmap_miss++;

	/*
	 * Do we miss much more than hit in this file? If so,
	 * stop bothering with read-ahead. It will only hurt.
	 */
	if (ra->mmap_miss > MMAP_LOTSAMISS)
		return fpin;

	/*
	 * mmap read-around
	 */
	fpin = maybe_unlock_mmap_for_io(vmf, fpin);
	ra->start = max_t(long, 0, offset - ra->ra_pages / 2);
	ra->size = ra->ra_pages;
	ra->async_size = ra->ra_pages / 4;
	ra_submit(ra, mapping, file);
	return fpin;
}

/*
 * Asynchronous readahead happens when we find the page and PG_readahead,
 * so we want to possibly extend the readahead further.  We return the file that
 * was pinned if we have to drop the mmap_sem in order to do IO.
 */
static struct file *do_async_mmap_readahead(struct vm_fault *vmf,
					    struct page *page)
{
	struct file *file = vmf->vma->vm_file;
	struct file_ra_state *ra = &file->f_ra;
	struct address_space *mapping = file->f_mapping;
	struct file *fpin = NULL;
	pgoff_t offset = vmf->pgoff;

	/* If we don't want any read-ahead, don't bother */
	if (vmf->vma_flags & VM_RAND_READ)
		return fpin;
	if (ra->mmap_miss > 0)
		ra->mmap_miss--;
	if (PageReadahead(page)) {
		fpin = maybe_unlock_mmap_for_io(vmf, fpin);
		page_cache_async_readahead(mapping, ra, file,
					   page, offset, ra->ra_pages);
	}
	return fpin;
}

/**
 * filemap_fault - read in file data for page fault handling
 * @vmf:	struct vm_fault containing details of the fault
 *
 * filemap_fault() is invoked via the vma operations vector for a
 * mapped memory region to read in file data during a page fault.
 *
 * The goto's are kind of ugly, but this streamlines the normal case of having
 * it in the page cache, and handles the special cases reasonably without
 * having a lot of duplicated code.
 *
 * vma->vm_mm->mmap_sem must be held on entry (except FAULT_FLAG_SPECULATIVE).
 *
 * If our return value has VM_FAULT_RETRY set, it's because
 * lock_page_or_retry() returned 0.
 * The mmap_sem has usually been released in this case.
 * See __lock_page_or_retry() for the exception.
 *
 * If our return value does not have VM_FAULT_RETRY set, the mmap_sem
 * has not been released.
 *
 * We never return with VM_FAULT_RETRY and a bit from VM_FAULT_ERROR set.
 */
vm_fault_t filemap_fault(struct vm_fault *vmf)
{
	int error;
	struct file *file = vmf->vma->vm_file;
	struct file *fpin = NULL;
	struct address_space *mapping = file->f_mapping;
	struct file_ra_state *ra = &file->f_ra;
	struct inode *inode = mapping->host;
	pgoff_t offset = vmf->pgoff;
	pgoff_t max_off;
	struct page *page;
	vm_fault_t ret = 0;

	max_off = DIV_ROUND_UP(i_size_read(inode), PAGE_SIZE);
	if (unlikely(offset >= max_off))
		return VM_FAULT_SIGBUS;

	/*
	 * Do we have something in the page cache already?
	 */
	page = find_get_page(mapping, offset);
	if (likely(page) && !(vmf->flags & FAULT_FLAG_TRIED)) {
		/*
		 * We found the page, so try async readahead before
		 * waiting for the lock.
		 */
		fpin = do_async_mmap_readahead(vmf, page);
	} else if (!page) {
		/* No page in the page cache at all */
		count_vm_event(PGMAJFAULT);
		count_memcg_event_mm(vmf->vma->vm_mm, PGMAJFAULT);
		ret = VM_FAULT_MAJOR;
		fpin = do_sync_mmap_readahead(vmf);
retry_find:
		page = pagecache_get_page(mapping, offset,
					  FGP_CREAT|FGP_FOR_MMAP,
					  vmf->gfp_mask);
		if (!page) {
			if (fpin)
				goto out_retry;
			return VM_FAULT_OOM;
		}
	}

	if (!lock_page_maybe_drop_mmap(vmf, page, &fpin))
		goto out_retry;

	/* Did it get truncated? */
	if (unlikely(page->mapping != mapping)) {
		unlock_page(page);
		put_page(page);
		goto retry_find;
	}
	VM_BUG_ON_PAGE(page->index != offset, page);

	/*
	 * We have a locked page in the page cache, now we need to check
	 * that it's up-to-date. If not, it is going to be due to an error.
	 */
	if (unlikely(!PageUptodate(page)))
		goto page_not_uptodate;

	/*
	 * We've made it this far and we had to drop our mmap_sem, now is the
	 * time to return to the upper layer and have it re-find the vma and
	 * redo the fault.
	 */
	if (fpin) {
		unlock_page(page);
		goto out_retry;
	}

	/*
	 * Found the page and have a reference on it.
	 * We must recheck i_size under page lock.
	 */
	max_off = DIV_ROUND_UP(i_size_read(inode), PAGE_SIZE);
	if (unlikely(offset >= max_off)) {
		unlock_page(page);
		put_page(page);
		return VM_FAULT_SIGBUS;
	}

	vmf->page = page;
	return ret | VM_FAULT_LOCKED;

page_not_uptodate:
	/*
	 * Umm, take care of errors if the page isn't up-to-date.
	 * Try to re-read it _once_. We do this synchronously,
	 * because there really aren't any performance issues here
	 * and we need to check for errors.
	 */
	ClearPageError(page);
	fpin = maybe_unlock_mmap_for_io(vmf, fpin);
	error = mapping->a_ops->readpage(file, page);
	if (!error) {
		wait_on_page_locked(page);
		if (!PageUptodate(page))
			error = -EIO;
	}
	if (fpin)
		goto out_retry;
	put_page(page);

	if (!error || error == AOP_TRUNCATED_PAGE)
		goto retry_find;

	/* Things didn't work out. Return zero to tell the mm layer so. */
	shrink_readahead_size_eio(file, ra);
	return VM_FAULT_SIGBUS;

out_retry:
	/*
	 * We dropped the mmap_sem, we need to return to the fault handler to
	 * re-find the vma and come back and find our hopefully still populated
	 * page.
	 */
	if (page)
		put_page(page);
	if (fpin)
		fput(fpin);
	return ret | VM_FAULT_RETRY;
}
EXPORT_SYMBOL(filemap_fault);

void filemap_map_pages(struct vm_fault *vmf,
		pgoff_t start_pgoff, pgoff_t end_pgoff)
{
	struct radix_tree_iter iter;
	void **slot;
	struct file *file = vmf->vma->vm_file;
	struct address_space *mapping = file->f_mapping;
	pgoff_t last_pgoff = start_pgoff;
	unsigned long max_idx;
	struct page *head, *page;

	rcu_read_lock();
	radix_tree_for_each_slot(slot, &mapping->i_pages, &iter, start_pgoff) {
		if (iter.index > end_pgoff)
			break;
repeat:
		page = radix_tree_deref_slot(slot);
		if (unlikely(!page))
			goto next;
		if (radix_tree_exception(page)) {
			if (radix_tree_deref_retry(page)) {
				slot = radix_tree_iter_retry(&iter);
				continue;
			}
			goto next;
		}

		head = compound_head(page);
		if (!page_cache_get_speculative(head))
			goto repeat;

		/* The page was split under us? */
		if (compound_head(page) != head) {
			put_page(head);
			goto repeat;
		}

		/* Has the page moved? */
		if (unlikely(page != *slot)) {
			put_page(head);
			goto repeat;
		}

		if (!PageUptodate(page) ||
				PageReadahead(page) ||
				PageHWPoison(page))
			goto skip;
		if (!trylock_page(page))
			goto skip;

		if (page->mapping != mapping || !PageUptodate(page))
			goto unlock;

		max_idx = DIV_ROUND_UP(i_size_read(mapping->host), PAGE_SIZE);
		if (page->index >= max_idx)
			goto unlock;

		if (file->f_ra.mmap_miss > 0)
			file->f_ra.mmap_miss--;

		vmf->address += (iter.index - last_pgoff) << PAGE_SHIFT;
		if (vmf->pte)
			vmf->pte += iter.index - last_pgoff;
		last_pgoff = iter.index;

		if (want_old_faultaround_pte) {
			if (iter.index == vmf->pgoff)
				vmf->flags &= ~FAULT_FLAG_PREFAULT_OLD;
			else
				vmf->flags |= FAULT_FLAG_PREFAULT_OLD;
		}

		if (alloc_set_pte(vmf, NULL, page))
			goto unlock;
		unlock_page(page);
		goto next;
unlock:
		unlock_page(page);
skip:
		put_page(page);
next:
		/* Huge page is mapped? No need to proceed. */
		if (pmd_trans_huge(*vmf->pmd))
			break;
		if (iter.index == end_pgoff)
			break;
	}
	rcu_read_unlock();
}
EXPORT_SYMBOL(filemap_map_pages);

vm_fault_t filemap_page_mkwrite(struct vm_fault *vmf)
{
	struct page *page = vmf->page;
	struct inode *inode = file_inode(vmf->vma->vm_file);
	vm_fault_t ret = VM_FAULT_LOCKED;

	sb_start_pagefault(inode->i_sb);
	file_update_time(vmf->vma->vm_file);
	lock_page(page);
	if (page->mapping != inode->i_mapping) {
		unlock_page(page);
		ret = VM_FAULT_NOPAGE;
		goto out;
	}
	/*
	 * We mark the page dirty already here so that when freeze is in
	 * progress, we are guaranteed that writeback during freezing will
	 * see the dirty page and writeprotect it again.
	 */
	set_page_dirty(page);
	wait_for_stable_page(page);
out:
	sb_end_pagefault(inode->i_sb);
	return ret;
}

const struct vm_operations_struct generic_file_vm_ops = {
	.fault		= filemap_fault,
	.map_pages	= filemap_map_pages,
	.page_mkwrite	= filemap_page_mkwrite,
};

/* This is used for a general mmap of a disk file */

int generic_file_mmap(struct file * file, struct vm_area_struct * vma)
{
	struct address_space *mapping = file->f_mapping;

	if (!mapping->a_ops->readpage)
		return -ENOEXEC;
	file_accessed(file);
	vma->vm_ops = &generic_file_vm_ops;
	return 0;
}

/*
 * This is for filesystems which do not implement ->writepage.
 */
int generic_file_readonly_mmap(struct file *file, struct vm_area_struct *vma)
{
	if ((vma->vm_flags & VM_SHARED) && (vma->vm_flags & VM_MAYWRITE))
		return -EINVAL;
	return generic_file_mmap(file, vma);
}
#else
int filemap_page_mkwrite(struct vm_fault *vmf)
{
	return -ENOSYS;
}
int generic_file_mmap(struct file * file, struct vm_area_struct * vma)
{
	return -ENOSYS;
}
int generic_file_readonly_mmap(struct file * file, struct vm_area_struct * vma)
{
	return -ENOSYS;
}
#endif /* CONFIG_MMU */

EXPORT_SYMBOL(filemap_page_mkwrite);
EXPORT_SYMBOL(generic_file_mmap);
EXPORT_SYMBOL(generic_file_readonly_mmap);

static struct page *wait_on_page_read(struct page *page)
{
	if (!IS_ERR(page)) {
		wait_on_page_locked(page);
		if (!PageUptodate(page)) {
			put_page(page);
			page = ERR_PTR(-EIO);
		}
	}
	return page;
}

static struct page *do_read_cache_page(struct address_space *mapping,
				pgoff_t index,
				int (*filler)(void *, struct page *),
				void *data,
				gfp_t gfp)
{
	struct page *page;
	int err;
repeat:
	page = find_get_page(mapping, index);
	if (!page) {
		page = __page_cache_alloc(gfp);
		if (!page)
			return ERR_PTR(-ENOMEM);
		err = add_to_page_cache_lru(page, mapping, index, gfp);
		if (unlikely(err)) {
			put_page(page);
			if (err == -EEXIST)
				goto repeat;
			/* Presumably ENOMEM for radix tree node */
			return ERR_PTR(err);
		}

filler:
		if (filler)
			err = filler(data, page);
		else
			err = mapping->a_ops->readpage(data, page);

		if (err < 0) {
			put_page(page);
			return ERR_PTR(err);
		}

		page = wait_on_page_read(page);
		if (IS_ERR(page))
			return page;
		goto out;
	}
	if (PageUptodate(page))
		goto out;

	/*
	 * Page is not up to date and may be locked due one of the following
	 * case a: Page is being filled and the page lock is held
	 * case b: Read/write error clearing the page uptodate status
	 * case c: Truncation in progress (page locked)
	 * case d: Reclaim in progress
	 *
	 * Case a, the page will be up to date when the page is unlocked.
	 *    There is no need to serialise on the page lock here as the page
	 *    is pinned so the lock gives no additional protection. Even if the
	 *    the page is truncated, the data is still valid if PageUptodate as
	 *    it's a race vs truncate race.
	 * Case b, the page will not be up to date
	 * Case c, the page may be truncated but in itself, the data may still
	 *    be valid after IO completes as it's a read vs truncate race. The
	 *    operation must restart if the page is not uptodate on unlock but
	 *    otherwise serialising on page lock to stabilise the mapping gives
	 *    no additional guarantees to the caller as the page lock is
	 *    released before return.
	 * Case d, similar to truncation. If reclaim holds the page lock, it
	 *    will be a race with remove_mapping that determines if the mapping
	 *    is valid on unlock but otherwise the data is valid and there is
	 *    no need to serialise with page lock.
	 *
	 * As the page lock gives no additional guarantee, we optimistically
	 * wait on the page to be unlocked and check if it's up to date and
	 * use the page if it is. Otherwise, the page lock is required to
	 * distinguish between the different cases. The motivation is that we
	 * avoid spurious serialisations and wakeups when multiple processes
	 * wait on the same page for IO to complete.
	 */
	wait_on_page_locked(page);
	if (PageUptodate(page))
		goto out;

	/* Distinguish between all the cases under the safety of the lock */
	lock_page(page);

	/* Case c or d, restart the operation */
	if (!page->mapping) {
		unlock_page(page);
		put_page(page);
		goto repeat;
	}

	/* Someone else locked and filled the page in a very small window */
	if (PageUptodate(page)) {
		unlock_page(page);
		goto out;
	}
	goto filler;

out:
	mark_page_accessed(page);
	return page;
}

/**
 * read_cache_page - read into page cache, fill it if needed
 * @mapping:	the page's address_space
 * @index:	the page index
 * @filler:	function to perform the read
 * @data:	first arg to filler(data, page) function, often left as NULL
 *
 * Read into the page cache. If a page already exists, and PageUptodate() is
 * not set, try to fill the page and wait for it to become unlocked.
 *
 * If the page does not get brought uptodate, return -EIO.
 */
struct page *read_cache_page(struct address_space *mapping,
				pgoff_t index,
				int (*filler)(void *, struct page *),
				void *data)
{
	return do_read_cache_page(mapping, index, filler, data, mapping_gfp_mask(mapping));
}
EXPORT_SYMBOL(read_cache_page);

/**
 * read_cache_page_gfp - read into page cache, using specified page allocation flags.
 * @mapping:	the page's address_space
 * @index:	the page index
 * @gfp:	the page allocator flags to use if allocating
 *
 * This is the same as "read_mapping_page(mapping, index, NULL)", but with
 * any new page allocations done using the specified allocation flags.
 *
 * If the page does not get brought uptodate, return -EIO.
 */
struct page *read_cache_page_gfp(struct address_space *mapping,
				pgoff_t index,
				gfp_t gfp)
{
	return do_read_cache_page(mapping, index, NULL, NULL, gfp);
}
EXPORT_SYMBOL(read_cache_page_gfp);

/*
 * Performs necessary checks before doing a write
 *
 * Can adjust writing position or amount of bytes to write.
 * Returns appropriate error code that caller should return or
 * zero in case that write should be allowed.
 */
inline ssize_t generic_write_checks(struct kiocb *iocb, struct iov_iter *from)
{
	struct file *file = iocb->ki_filp;
	struct inode *inode = file->f_mapping->host;
	unsigned long limit = rlimit(RLIMIT_FSIZE);
	loff_t pos;

	if (IS_SWAPFILE(inode))
		return -ETXTBSY;

	if (!iov_iter_count(from))
		return 0;

	/* FIXME: this is for backwards compatibility with 2.4 */
	if (iocb->ki_flags & IOCB_APPEND)
		iocb->ki_pos = i_size_read(inode);

	pos = iocb->ki_pos;

	if ((iocb->ki_flags & IOCB_NOWAIT) && !(iocb->ki_flags & IOCB_DIRECT))
		return -EINVAL;

	if (limit != RLIM_INFINITY) {
		if (iocb->ki_pos >= limit) {
			send_sig(SIGXFSZ, current, 0);
			return -EFBIG;
		}
		iov_iter_truncate(from, limit - (unsigned long)pos);
	}

	/*
	 * LFS rule
	 */
	if (unlikely(pos + iov_iter_count(from) > MAX_NON_LFS &&
				!(file->f_flags & O_LARGEFILE))) {
		if (pos >= MAX_NON_LFS)
			return -EFBIG;
		iov_iter_truncate(from, MAX_NON_LFS - (unsigned long)pos);
	}

	/*
	 * Are we about to exceed the fs block limit ?
	 *
	 * If we have written data it becomes a short write.  If we have
	 * exceeded without writing data we send a signal and return EFBIG.
	 * Linus frestrict idea will clean these up nicely..
	 */
	if (unlikely(pos >= inode->i_sb->s_maxbytes))
		return -EFBIG;

	iov_iter_truncate(from, inode->i_sb->s_maxbytes - pos);
	return iov_iter_count(from);
}
EXPORT_SYMBOL(generic_write_checks);

int pagecache_write_begin(struct file *file, struct address_space *mapping,
				loff_t pos, unsigned len, unsigned flags,
				struct page **pagep, void **fsdata)
{
	const struct address_space_operations *aops = mapping->a_ops;

	return aops->write_begin(file, mapping, pos, len, flags,
							pagep, fsdata);
}
EXPORT_SYMBOL(pagecache_write_begin);

int pagecache_write_end(struct file *file, struct address_space *mapping,
				loff_t pos, unsigned len, unsigned copied,
				struct page *page, void *fsdata)
{
	const struct address_space_operations *aops = mapping->a_ops;

	return aops->write_end(file, mapping, pos, len, copied, page, fsdata);
}
EXPORT_SYMBOL(pagecache_write_end);

ssize_t
generic_file_direct_write(struct kiocb *iocb, struct iov_iter *from)
{
	struct file	*file = iocb->ki_filp;
	struct address_space *mapping = file->f_mapping;
	struct inode	*inode = mapping->host;
	loff_t		pos = iocb->ki_pos;
	ssize_t		written;
	size_t		write_len;
	pgoff_t		end;

	write_len = iov_iter_count(from);
	end = (pos + write_len - 1) >> PAGE_SHIFT;

	if (iocb->ki_flags & IOCB_NOWAIT) {
		/* If there are pages to writeback, return */
		if (filemap_range_has_page(inode->i_mapping, pos,
					   pos + iov_iter_count(from)))
			return -EAGAIN;
	} else {
		written = filemap_write_and_wait_range(mapping, pos,
							pos + write_len - 1);
		if (written)
			goto out;
	}

	/*
	 * After a write we want buffered reads to be sure to go to disk to get
	 * the new data.  We invalidate clean cached page from the region we're
	 * about to write.  We do this *before* the write so that we can return
	 * without clobbering -EIOCBQUEUED from ->direct_IO().
	 */
	written = invalidate_inode_pages2_range(mapping,
					pos >> PAGE_SHIFT, end);
	/*
	 * If a page can not be invalidated, return 0 to fall back
	 * to buffered write.
	 */
	if (written) {
		if (written == -EBUSY)
			return 0;
		goto out;
	}

	written = mapping->a_ops->direct_IO(iocb, from);

	/*
	 * Finally, try again to invalidate clean pages which might have been
	 * cached by non-direct readahead, or faulted in by get_user_pages()
	 * if the source of the write was an mmap'ed region of the file
	 * we're writing.  Either one is a pretty crazy thing to do,
	 * so we don't support it 100%.  If this invalidation
	 * fails, tough, the write still worked...
	 *
	 * Most of the time we do not need this since dio_complete() will do
	 * the invalidation for us. However there are some file systems that
	 * do not end up with dio_complete() being called, so let's not break
	 * them by removing it completely
	 */
	if (mapping->nrpages)
		invalidate_inode_pages2_range(mapping,
					pos >> PAGE_SHIFT, end);

	if (written > 0) {
		pos += written;
		write_len -= written;
		if (pos > i_size_read(inode) && !S_ISBLK(inode->i_mode)) {
			i_size_write(inode, pos);
			mark_inode_dirty(inode);
		}
		iocb->ki_pos = pos;
	}
	iov_iter_revert(from, write_len - iov_iter_count(from));
out:
	return written;
}
EXPORT_SYMBOL(generic_file_direct_write);

/*
 * Find or create a page at the given pagecache position. Return the locked
 * page. This function is specifically for buffered writes.
 */
struct page *grab_cache_page_write_begin(struct address_space *mapping,
					pgoff_t index, unsigned flags)
{
	struct page *page;
	int fgp_flags = FGP_LOCK|FGP_WRITE|FGP_CREAT;

	if (flags & AOP_FLAG_NOFS)
		fgp_flags |= FGP_NOFS;

	page = pagecache_get_page(mapping, index, fgp_flags,
			mapping_gfp_mask(mapping));
	if (page)
		wait_for_stable_page(page);

	return page;
}
EXPORT_SYMBOL(grab_cache_page_write_begin);

ssize_t generic_perform_write(struct file *file,
				struct iov_iter *i, loff_t pos)
{
	struct address_space *mapping = file->f_mapping;
	const struct address_space_operations *a_ops = mapping->a_ops;
	long status = 0;
	ssize_t written = 0;
	unsigned int flags = 0;

	do {
		struct page *page;
		unsigned long offset;	/* Offset into pagecache page */
		unsigned long bytes;	/* Bytes to write to page */
		size_t copied;		/* Bytes copied from user */
		void *fsdata;

		offset = (pos & (PAGE_SIZE - 1));
		bytes = min_t(unsigned long, PAGE_SIZE - offset,
						iov_iter_count(i));

again:
		/*
		 * Bring in the user page that we will copy from _first_.
		 * Otherwise there's a nasty deadlock on copying from the
		 * same page as we're writing to, without it being marked
		 * up-to-date.
		 *
		 * Not only is this an optimisation, but it is also required
		 * to check that the address is actually valid, when atomic
		 * usercopies are used, below.
		 */
		if (unlikely(iov_iter_fault_in_readable(i, bytes))) {
			status = -EFAULT;
			break;
		}

		if (fatal_signal_pending(current)) {
			status = -EINTR;
			break;
		}

		status = a_ops->write_begin(file, mapping, pos, bytes, flags,
						&page, &fsdata);
		if (unlikely(status < 0))
			break;

		if (mapping_writably_mapped(mapping))
			flush_dcache_page(page);

		copied = iov_iter_copy_from_user_atomic(page, i, offset, bytes);
		flush_dcache_page(page);

		status = a_ops->write_end(file, mapping, pos, bytes, copied,
						page, fsdata);
		if (unlikely(status < 0))
			break;
		copied = status;

		cond_resched();

		iov_iter_advance(i, copied);
		if (unlikely(copied == 0)) {
			/*
			 * If we were unable to copy any data at all, we must
			 * fall back to a single segment length write.
			 *
			 * If we didn't fallback here, we could livelock
			 * because not all segments in the iov can be copied at
			 * once without a pagefault.
			 */
			bytes = min_t(unsigned long, PAGE_SIZE - offset,
						iov_iter_single_seg_count(i));
			goto again;
		}
		pos += copied;
		written += copied;

		balance_dirty_pages_ratelimited(mapping);
	} while (iov_iter_count(i));

	return written ? written : status;
}
EXPORT_SYMBOL(generic_perform_write);

/**
 * __generic_file_write_iter - write data to a file
 * @iocb:	IO state structure (file, offset, etc.)
 * @from:	iov_iter with data to write
 *
 * This function does all the work needed for actually writing data to a
 * file. It does all basic checks, removes SUID from the file, updates
 * modification times and calls proper subroutines depending on whether we
 * do direct IO or a standard buffered write.
 *
 * It expects i_mutex to be grabbed unless we work on a block device or similar
 * object which does not need locking at all.
 *
 * This function does *not* take care of syncing data in case of O_SYNC write.
 * A caller has to handle it. This is mainly due to the fact that we want to
 * avoid syncing under i_mutex.
 */
ssize_t __generic_file_write_iter(struct kiocb *iocb, struct iov_iter *from)
{
	struct file *file = iocb->ki_filp;
	struct address_space * mapping = file->f_mapping;
	struct inode 	*inode = mapping->host;
	ssize_t		written = 0;
	ssize_t		err;
	ssize_t		status;

	/* We can write back this queue in page reclaim */
	current->backing_dev_info = inode_to_bdi(inode);
	err = file_remove_privs(file);
	if (err)
		goto out;

	err = file_update_time(file);
	if (err)
		goto out;

	if (iocb->ki_flags & IOCB_DIRECT) {
		loff_t pos, endbyte;

		written = generic_file_direct_write(iocb, from);
		/*
		 * If the write stopped short of completing, fall back to
		 * buffered writes.  Some filesystems do this for writes to
		 * holes, for example.  For DAX files, a buffered write will
		 * not succeed (even if it did, DAX does not handle dirty
		 * page-cache pages correctly).
		 */
		if (written < 0 || !iov_iter_count(from) || IS_DAX(inode))
			goto out;

		status = generic_perform_write(file, from, pos = iocb->ki_pos);
		/*
		 * If generic_perform_write() returned a synchronous error
		 * then we want to return the number of bytes which were
		 * direct-written, or the error code if that was zero.  Note
		 * that this differs from normal direct-io semantics, which
		 * will return -EFOO even if some bytes were written.
		 */
		if (unlikely(status < 0)) {
			err = status;
			goto out;
		}
		/*
		 * We need to ensure that the page cache pages are written to
		 * disk and invalidated to preserve the expected O_DIRECT
		 * semantics.
		 */
		endbyte = pos + status - 1;
		err = filemap_write_and_wait_range(mapping, pos, endbyte);
		if (err == 0) {
			iocb->ki_pos = endbyte + 1;
			written += status;
			invalidate_mapping_pages(mapping,
						 pos >> PAGE_SHIFT,
						 endbyte >> PAGE_SHIFT);
		} else {
			/*
			 * We don't know how much we wrote, so just return
			 * the number of bytes which were direct-written
			 */
		}
	} else {
		written = generic_perform_write(file, from, iocb->ki_pos);
		if (likely(written > 0))
			iocb->ki_pos += written;
	}
out:
	current->backing_dev_info = NULL;
	return written ? written : err;
}
EXPORT_SYMBOL(__generic_file_write_iter);

/**
 * generic_file_write_iter - write data to a file
 * @iocb:	IO state structure
 * @from:	iov_iter with data to write
 *
 * This is a wrapper around __generic_file_write_iter() to be used by most
 * filesystems. It takes care of syncing the file in case of O_SYNC file
 * and acquires i_mutex as needed.
 */
ssize_t generic_file_write_iter(struct kiocb *iocb, struct iov_iter *from)
{
	struct file *file = iocb->ki_filp;
	struct inode *inode = file->f_mapping->host;
	ssize_t ret;

	inode_lock(inode);
	ret = generic_write_checks(iocb, from);
	if (ret > 0)
		ret = __generic_file_write_iter(iocb, from);
	inode_unlock(inode);

	if (ret > 0)
		ret = generic_write_sync(iocb, ret);
	return ret;
}
EXPORT_SYMBOL(generic_file_write_iter);

/**
 * try_to_release_page() - release old fs-specific metadata on a page
 *
 * @page: the page which the kernel is trying to free
 * @gfp_mask: memory allocation flags (and I/O mode)
 *
 * The address_space is to try to release any data against the page
 * (presumably at page->private).  If the release was successful, return '1'.
 * Otherwise return zero.
 *
 * This may also be called if PG_fscache is set on a page, indicating that the
 * page is known to the local caching routines.
 *
 * The @gfp_mask argument specifies whether I/O may be performed to release
 * this page (__GFP_IO), and whether the call may block (__GFP_RECLAIM & __GFP_FS).
 *
 */
int try_to_release_page(struct page *page, gfp_t gfp_mask)
{
	struct address_space * const mapping = page->mapping;

	BUG_ON(!PageLocked(page));
	if (PageWriteback(page))
		return 0;

	if (mapping && mapping->a_ops->releasepage)
		return mapping->a_ops->releasepage(page, gfp_mask);
	return try_to_free_buffers(page);
}

EXPORT_SYMBOL(try_to_release_page);<|MERGE_RESOLUTION|>--- conflicted
+++ resolved
@@ -1104,7 +1104,6 @@
 	wake_up_page_bit(page, bit);
 }
 
-<<<<<<< HEAD
 /*
  * A choice of three behaviors for wait_on_page_bit_common():
  */
@@ -1120,12 +1119,8 @@
 			 */
 };
 
-static inline int wait_on_page_bit_common(wait_queue_head_t *q,
+static inline __sched int wait_on_page_bit_common(wait_queue_head_t *q,
 	struct page *page, int bit_nr, int state, enum behavior behavior)
-=======
-static inline __sched int wait_on_page_bit_common(wait_queue_head_t *q,
-		struct page *page, int bit_nr, int state, bool lock)
->>>>>>> 5e52a76e
 {
 	struct wait_page_queue wait_page;
 	wait_queue_entry_t *wait = &wait_page.wait;
