--- conflicted
+++ resolved
@@ -24,10 +24,6 @@
 #include <linux/printk.h>
 #include <linux/notifier.h>
 #include <linux/init.h>
-<<<<<<< HEAD
-#include <linux/module.h>
-=======
->>>>>>> 286cd8c7
 #include <linux/vmpressure.h>
 
 /*
@@ -55,22 +51,8 @@
 static const unsigned int vmpressure_level_med = 60;
 static const unsigned int vmpressure_level_critical = 95;
 
-<<<<<<< HEAD
-static unsigned long vmpressure_scale_max = 100;
-module_param_named(vmpressure_scale_max, vmpressure_scale_max,
-			ulong, S_IRUGO | S_IWUSR);
-
-/* vmpressure values >= this will be scaled based on allocstalls */
-static unsigned long allocstall_threshold = 70;
-module_param_named(allocstall_threshold, allocstall_threshold,
-			ulong, S_IRUGO | S_IWUSR);
-
-static struct vmpressure global_vmpressure;
-BLOCKING_NOTIFIER_HEAD(vmpressure_notifier);
-=======
 static struct vmpressure global_vmpressure;
 static BLOCKING_NOTIFIER_HEAD(vmpressure_notifier);
->>>>>>> 286cd8c7
 
 int vmpressure_notifier_register(struct notifier_block *nb)
 {
@@ -82,11 +64,7 @@
 	return blocking_notifier_chain_unregister(&vmpressure_notifier, nb);
 }
 
-<<<<<<< HEAD
-void vmpressure_notify(unsigned long pressure)
-=======
 static void vmpressure_notify(unsigned long pressure)
->>>>>>> 286cd8c7
 {
 	blocking_notifier_call_chain(&vmpressure_notifier, pressure, NULL);
 }
@@ -177,15 +155,9 @@
 	unsigned long pressure = 0;
 
 	/*
-<<<<<<< HEAD
-	 * reclaimed can be greater than scanned in cases
-	 * like THP, where the scanned is 1 and reclaimed
-	 * could be 512
-=======
 	 * reclaimed can be greater than scanned for things such as reclaimed
 	 * slab pages. shrink_node() just adds reclaimed pages without a
 	 * related increment to scanned pages.
->>>>>>> 286cd8c7
 	 */
 	if (reclaimed >= scanned)
 		goto out;
@@ -204,22 +176,6 @@
 		 scanned, reclaimed);
 
 	return pressure;
-<<<<<<< HEAD
-}
-
-static unsigned long vmpressure_account_stall(unsigned long pressure,
-				unsigned long stall, unsigned long scanned)
-{
-	unsigned long scale;
-
-	if (pressure < allocstall_threshold)
-		return pressure;
-
-	scale = ((vmpressure_scale_max - pressure) * stall) / scanned;
-
-	return pressure + scale;
-=======
->>>>>>> 286cd8c7
 }
 
 struct vmpressure_event {
@@ -234,16 +190,7 @@
 			     bool ancestor, bool signalled)
 {
 	struct vmpressure_event *ev;
-<<<<<<< HEAD
-	enum vmpressure_levels level;
-	unsigned long pressure;
-	bool signalled = false;
-
-	pressure = vmpressure_calc_pressure(scanned, reclaimed);
-	level = vmpressure_level(pressure);
-=======
 	bool ret = false;
->>>>>>> 286cd8c7
 
 	mutex_lock(&vmpr->events_lock);
 	list_for_each_entry(ev, &vmpr->events, node) {
@@ -301,12 +248,8 @@
 	} while ((vmpr = vmpressure_parent(vmpr)));
 }
 
-<<<<<<< HEAD
-void vmpressure_memcg(gfp_t gfp, struct mem_cgroup *memcg,
-=======
 #ifdef CONFIG_MEMCG
 static void vmpressure_memcg(gfp_t gfp, struct mem_cgroup *memcg, bool tree,
->>>>>>> 286cd8c7
 		unsigned long scanned, unsigned long reclaimed)
 {
 	struct vmpressure *vmpr = memcg_to_vmpressure(memcg);
@@ -619,15 +562,6 @@
 {
 	struct vmpressure *vmpr = memcg_to_vmpressure(memcg);
 	struct vmpressure_event *ev;
-<<<<<<< HEAD
-	int level;
-
-	BUG_ON(!vmpr);
-
-	for (level = 0; level < VMPRESSURE_NUM_LEVELS; level++) {
-		if (!strcmp(vmpressure_str_levels[level], args))
-			break;
-=======
 	enum vmpressure_modes mode = VMPRESSURE_NO_PASSTHROUGH;
 	enum vmpressure_levels level;
 	char *spec, *spec_orig;
@@ -638,7 +572,6 @@
 	if (!spec) {
 		ret = -ENOMEM;
 		goto out;
->>>>>>> 286cd8c7
 	}
 
 	/* Find required level */
@@ -737,11 +670,7 @@
 	flush_work(&vmpr->work);
 }
 
-<<<<<<< HEAD
-int vmpressure_global_init(void)
-=======
 static int vmpressure_global_init(void)
->>>>>>> 286cd8c7
 {
 	vmpressure_init(&global_vmpressure);
 	return 0;
