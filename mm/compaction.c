--- conflicted
+++ resolved
@@ -22,10 +22,7 @@
 #include <linux/kthread.h>
 #include <linux/freezer.h>
 #include <linux/page_owner.h>
-<<<<<<< HEAD
-=======
 #include <linux/psi.h>
->>>>>>> 286cd8c7
 #include "internal.h"
 
 #ifdef CONFIG_COMPACTION
@@ -74,7 +71,6 @@
 	unsigned int i, order, nr_pages;
 	struct page *page, *next;
 	LIST_HEAD(tmp_list);
-<<<<<<< HEAD
 
 	list_for_each_entry_safe(page, next, list, lru) {
 		list_del(&page->lru);
@@ -94,67 +90,8 @@
 
 	list_splice(&tmp_list, list);
 }
-=======
-
-	list_for_each_entry_safe(page, next, list, lru) {
-		list_del(&page->lru);
->>>>>>> 286cd8c7
-
-		order = page_private(page);
-		nr_pages = 1 << order;
-
-		post_alloc_hook(page, order, __GFP_MOVABLE);
-		if (order)
-			split_page(page, order);
-
-		for (i = 0; i < nr_pages; i++) {
-			list_add(&page->lru, &tmp_list);
-			page++;
-		}
-	}
-
-	list_splice(&tmp_list, list);
-}
 
 #ifdef CONFIG_COMPACTION
-
-int PageMovable(struct page *page)
-{
-	struct address_space *mapping;
-
-	VM_BUG_ON_PAGE(!PageLocked(page), page);
-	if (!__PageMovable(page))
-		return 0;
-
-	mapping = page_mapping(page);
-	if (mapping && mapping->a_ops && mapping->a_ops->isolate_page)
-		return 1;
-
-	return 0;
-}
-EXPORT_SYMBOL(PageMovable);
-
-void __SetPageMovable(struct page *page, struct address_space *mapping)
-{
-	VM_BUG_ON_PAGE(!PageLocked(page), page);
-	VM_BUG_ON_PAGE((unsigned long)mapping & PAGE_MAPPING_MOVABLE, page);
-	page->mapping = (void *)((unsigned long)mapping | PAGE_MAPPING_MOVABLE);
-}
-EXPORT_SYMBOL(__SetPageMovable);
-
-void __ClearPageMovable(struct page *page)
-{
-	VM_BUG_ON_PAGE(!PageLocked(page), page);
-	VM_BUG_ON_PAGE(!PageMovable(page), page);
-	/*
-	 * Clear registered address_space val with keeping PAGE_MAPPING_MOVABLE
-	 * flag so that VM can catch up released page by driver after isolation.
-	 * With it, VM migration doesn't try to put it back.
-	 */
-	page->mapping = (void *)((unsigned long)page->mapping &
-				PAGE_MAPPING_MOVABLE);
-}
-EXPORT_SYMBOL(__ClearPageMovable);
 
 int PageMovable(struct page *page)
 {
@@ -279,9 +216,6 @@
 	zone->compact_cached_migrate_pfn[0] = zone->zone_start_pfn;
 	zone->compact_cached_migrate_pfn[1] = zone->zone_start_pfn;
 	zone->compact_cached_free_pfn =
-<<<<<<< HEAD
-			round_down(zone_end_pfn(zone) - 1, pageblock_nr_pages);
-=======
 				pageblock_start_pfn(zone_end_pfn(zone) - 1);
 }
 
@@ -373,7 +307,6 @@
 	} while (page <= end_page);
 
 	return false;
->>>>>>> 286cd8c7
 }
 
 /*
@@ -612,22 +545,15 @@
 	bool locked = false;
 	unsigned long blockpfn = *start_pfn;
 	unsigned int order;
-<<<<<<< HEAD
-=======
 
 	/* Strict mode is for isolation, speed is secondary */
 	if (strict)
 		stride = 1;
->>>>>>> 286cd8c7
 
 	cursor = pfn_to_page(blockpfn);
 
 	/* Isolate free pages. */
-<<<<<<< HEAD
-	for (; blockpfn < end_pfn; blockpfn++, cursor++) {
-=======
 	for (; blockpfn < end_pfn; blockpfn += stride, cursor += stride) {
->>>>>>> 286cd8c7
 		int isolated;
 		struct page *page = cursor;
 
@@ -732,15 +658,7 @@
 	if (strict && blockpfn < end_pfn)
 		total_isolated = 0;
 
-<<<<<<< HEAD
-	/* Update the pageblock-skip if the whole pageblock was scanned */
-	if (blockpfn == end_pfn)
-		update_pageblock_skip(cc, valid_page, total_isolated, false);
-
-	count_compact_events(COMPACTFREE_SCANNED, nr_scanned);
-=======
 	cc->total_free_scanned += nr_scanned;
->>>>>>> 286cd8c7
 	if (total_isolated)
 		count_compact_events(COMPACTISOLATED, total_isolated);
 	return total_isolated;
@@ -768,17 +686,10 @@
 	LIST_HEAD(freelist);
 
 	pfn = start_pfn;
-<<<<<<< HEAD
-	block_start_pfn = pfn & ~(pageblock_nr_pages - 1);
-	if (block_start_pfn < cc->zone->zone_start_pfn)
-		block_start_pfn = cc->zone->zone_start_pfn;
-	block_end_pfn = ALIGN(pfn + 1, pageblock_nr_pages);
-=======
 	block_start_pfn = pageblock_start_pfn(pfn);
 	if (block_start_pfn < cc->zone->zone_start_pfn)
 		block_start_pfn = cc->zone->zone_start_pfn;
 	block_end_pfn = pageblock_end_pfn(pfn);
->>>>>>> 286cd8c7
 
 	for (; pfn < end_pfn; pfn += isolated,
 				block_start_pfn = block_end_pfn,
@@ -794,13 +705,8 @@
 		 * scanning range to right one.
 		 */
 		if (pfn >= block_end_pfn) {
-<<<<<<< HEAD
-			block_start_pfn = pfn & ~(pageblock_nr_pages - 1);
-			block_end_pfn = ALIGN(pfn + 1, pageblock_nr_pages);
-=======
 			block_start_pfn = pageblock_start_pfn(pfn);
 			block_end_pfn = pageblock_end_pfn(pfn);
->>>>>>> 286cd8c7
 			block_end_pfn = min(block_end_pfn, end_pfn);
 		}
 
@@ -827,11 +733,7 @@
 	}
 
 	/* __isolate_free_page() does not map the pages */
-<<<<<<< HEAD
-	map_pages(&freelist);
-=======
 	split_map_pages(&freelist);
->>>>>>> 286cd8c7
 
 	if (pfn < end_pfn) {
 		/* Loop terminated early, cleanup. */
@@ -843,43 +745,6 @@
 	return pfn;
 }
 
-<<<<<<< HEAD
-/* Update the number of anon and file isolated pages in the zone */
-static void acct_isolated(struct zone *zone, struct compact_control *cc)
-{
-	struct page *page;
-	unsigned int count[2] = { 0, };
-
-	if (list_empty(&cc->migratepages))
-		return;
-
-	list_for_each_entry(page, &cc->migratepages, lru)
-		count[!!page_is_file_cache(page)]++;
-
-	mod_zone_page_state(zone, NR_ISOLATED_ANON, count[0]);
-	mod_zone_page_state(zone, NR_ISOLATED_FILE, count[1]);
-}
-
-static bool __too_many_isolated(struct zone *zone, int safe)
-{
-	unsigned long active, inactive, isolated;
-
-	if (safe) {
-		inactive = zone_page_state_snapshot(zone, NR_INACTIVE_FILE) +
-			zone_page_state_snapshot(zone, NR_INACTIVE_ANON);
-		active = zone_page_state_snapshot(zone, NR_ACTIVE_FILE) +
-			zone_page_state_snapshot(zone, NR_ACTIVE_ANON);
-		isolated = zone_page_state_snapshot(zone, NR_ISOLATED_FILE) +
-			zone_page_state_snapshot(zone, NR_ISOLATED_ANON);
-	} else {
-		inactive = zone_page_state(zone, NR_INACTIVE_FILE) +
-			zone_page_state(zone, NR_INACTIVE_ANON);
-		active = zone_page_state(zone, NR_ACTIVE_FILE) +
-			zone_page_state(zone, NR_ACTIVE_ANON);
-		isolated = zone_page_state(zone, NR_ISOLATED_FILE) +
-			zone_page_state(zone, NR_ISOLATED_ANON);
-	}
-=======
 /* Similar to reclaim, but different enough that they don't share logic */
 static bool too_many_isolated(struct zone *zone)
 {
@@ -891,7 +756,6 @@
 			node_page_state(zone->zone_pgdat, NR_ACTIVE_ANON);
 	isolated = node_page_state(zone->zone_pgdat, NR_ISOLATED_FILE) +
 			node_page_state(zone->zone_pgdat, NR_ISOLATED_ANON);
->>>>>>> 286cd8c7
 
 	return isolated > (inactive + active) / 2;
 }
@@ -971,8 +835,6 @@
 
 	/* Time to isolate some pages for migration */
 	for (; low_pfn < end_pfn; low_pfn++) {
-<<<<<<< HEAD
-=======
 
 		if (skip_on_failure && low_pfn >= next_skip_pfn) {
 			/*
@@ -995,7 +857,6 @@
 			 */
 			next_skip_pfn = block_end_pfn(low_pfn, cc->order);
 		}
->>>>>>> 286cd8c7
 
 		/*
 		 * Periodically drop the lock (if held) regardless of its
@@ -1076,11 +937,7 @@
 			if (unlikely(__PageMovable(page)) &&
 					!PageIsolated(page)) {
 				if (locked) {
-<<<<<<< HEAD
-					spin_unlock_irqrestore(&zone->lru_lock,
-=======
 					spin_unlock_irqrestore(zone_lru_lock(zone),
->>>>>>> 286cd8c7
 									flags);
 					locked = false;
 				}
@@ -1089,11 +946,7 @@
 					goto isolate_success;
 			}
 
-<<<<<<< HEAD
-			continue;
-=======
 			goto isolate_fail;
->>>>>>> 286cd8c7
 		}
 
 		/*
@@ -1253,17 +1106,10 @@
 
 	/* Scan block by block. First and last block may be incomplete */
 	pfn = start_pfn;
-<<<<<<< HEAD
-	block_start_pfn = pfn & ~(pageblock_nr_pages - 1);
-	if (block_start_pfn < cc->zone->zone_start_pfn)
-		block_start_pfn = cc->zone->zone_start_pfn;
-	block_end_pfn = ALIGN(pfn + 1, pageblock_nr_pages);
-=======
 	block_start_pfn = pageblock_start_pfn(pfn);
 	if (block_start_pfn < cc->zone->zone_start_pfn)
 		block_start_pfn = cc->zone->zone_start_pfn;
 	block_end_pfn = pageblock_end_pfn(pfn);
->>>>>>> 286cd8c7
 
 	for (; pfn < end_pfn; pfn = block_end_pfn,
 				block_start_pfn = block_end_pfn,
@@ -1643,11 +1489,8 @@
 				block_end_pfn = block_start_pfn,
 				block_start_pfn -= pageblock_nr_pages,
 				isolate_start_pfn = block_start_pfn) {
-<<<<<<< HEAD
-=======
 		unsigned long nr_isolated;
 
->>>>>>> 286cd8c7
 		/*
 		 * This can iterate a massively long zone without finding any
 		 * suitable migration targets, so periodically check resched.
@@ -1669,17 +1512,6 @@
 			continue;
 
 		/* Found a block suitable for isolating free pages from. */
-<<<<<<< HEAD
-		isolate_freepages_block(cc, &isolate_start_pfn, block_end_pfn,
-					freelist, false);
-
-		/*
-		 * If we isolated enough freepages, or aborted due to lock
-		 * contention, terminate.
-		 */
-		if ((cc->nr_freepages >= cc->nr_migratepages)
-							|| cc->contended) {
-=======
 		nr_isolated = isolate_freepages_block(cc, &isolate_start_pfn,
 					block_end_pfn, freelist, stride, false);
 
@@ -1689,7 +1521,6 @@
 
 		/* Are enough freepages isolated? */
 		if (cc->nr_freepages >= cc->nr_migratepages) {
->>>>>>> 286cd8c7
 			if (isolate_start_pfn >= block_end_pfn) {
 				/*
 				 * Restart at previous pageblock if more
@@ -1707,10 +1538,6 @@
 			break;
 		}
 
-<<<<<<< HEAD
-	/* __isolate_free_page() does not map the pages */
-	map_pages(freelist);
-=======
 		/* Adjust stride depending on isolation */
 		if (nr_isolated) {
 			stride = 1;
@@ -1718,7 +1545,6 @@
 		}
 		stride = min_t(unsigned int, COMPACT_CLUSTER_MAX, stride << 1);
 	}
->>>>>>> 286cd8c7
 
 	/*
 	 * Record where the free scanner will restart next time. Either we
@@ -1935,10 +1761,6 @@
 	unsigned long block_start_pfn;
 	unsigned long block_end_pfn;
 	unsigned long low_pfn;
-<<<<<<< HEAD
-	unsigned long isolate_start_pfn;
-=======
->>>>>>> 286cd8c7
 	struct page *page;
 	const isolate_mode_t isolate_mode =
 		(sysctl_compact_unevictable_allowed ? ISOLATE_UNEVICTABLE : 0) |
@@ -1950,15 +1772,6 @@
 	 * initialized by compact_zone(). The first failure will use
 	 * the lowest PFN as the starting point for linear scanning.
 	 */
-<<<<<<< HEAD
-	low_pfn = cc->migrate_pfn;
-	block_start_pfn = cc->migrate_pfn & ~(pageblock_nr_pages - 1);
-	if (block_start_pfn < zone->zone_start_pfn)
-		block_start_pfn = zone->zone_start_pfn;
-
-	/* Only scan within a pageblock boundary */
-	block_end_pfn = ALIGN(low_pfn + 1, pageblock_nr_pages);
-=======
 	low_pfn = fast_find_migrateblock(cc);
 	block_start_pfn = pageblock_start_pfn(low_pfn);
 	if (block_start_pfn < zone->zone_start_pfn)
@@ -1973,17 +1786,13 @@
 
 	/* Only scan within a pageblock boundary */
 	block_end_pfn = pageblock_end_pfn(low_pfn);
->>>>>>> 286cd8c7
 
 	/*
 	 * Iterate over whole pageblocks until we find the first suitable.
 	 * Do not cross the free scanner.
 	 */
 	for (; block_end_pfn <= cc->free_pfn;
-<<<<<<< HEAD
-=======
 			fast_find_block = false,
->>>>>>> 286cd8c7
 			low_pfn = block_end_pfn,
 			block_start_pfn = block_end_pfn,
 			block_end_pfn += pageblock_nr_pages) {
@@ -2026,10 +1835,6 @@
 		}
 
 		/* Perform the isolation */
-<<<<<<< HEAD
-		isolate_start_pfn = low_pfn;
-=======
->>>>>>> 286cd8c7
 		low_pfn = isolate_migratepages_block(cc, low_pfn,
 						block_end_pfn, isolate_mode);
 
@@ -2077,11 +1882,7 @@
 		 * based on an allocation request.
 		 */
 		if (cc->direct_compaction)
-<<<<<<< HEAD
-			zone->compact_blockskip_flush = true;
-=======
 			cc->zone->compact_blockskip_flush = true;
->>>>>>> 286cd8c7
 
 		if (cc->whole_zone)
 			return COMPACT_COMPLETE;
@@ -2320,13 +2121,8 @@
 	 * Clear pageblock skip if there were failures recently and compaction
 	 * is about to be retried after being deferred.
 	 */
-<<<<<<< HEAD
-	if (compaction_restarting(zone, cc->order))
-		__reset_isolation_suitable(zone);
-=======
 	if (compaction_restarting(cc->zone, cc->order))
 		__reset_isolation_suitable(cc->zone);
->>>>>>> 286cd8c7
 
 	/*
 	 * Setup to move all movable pages to the end of the zone. Used cached
@@ -2334,18 +2130,8 @@
 	 * want to compact the whole zone), but check that it is initialised
 	 * by ensuring the values are within zone boundaries.
 	 */
-<<<<<<< HEAD
-	cc->migrate_pfn = zone->compact_cached_migrate_pfn[sync];
-	cc->free_pfn = zone->compact_cached_free_pfn;
-	if (cc->free_pfn < start_pfn || cc->free_pfn >= end_pfn) {
-		cc->free_pfn = round_down(end_pfn - 1, pageblock_nr_pages);
-		zone->compact_cached_free_pfn = cc->free_pfn;
-	}
-	if (cc->migrate_pfn < start_pfn || cc->migrate_pfn >= end_pfn) {
-=======
 	cc->fast_start_pfn = 0;
 	if (cc->whole_zone) {
->>>>>>> 286cd8c7
 		cc->migrate_pfn = start_pfn;
 		cc->free_pfn = pageblock_start_pfn(end_pfn - 1);
 	} else {
@@ -2533,8 +2319,6 @@
 		.alloc_flags = alloc_flags,
 		.classzone_idx = classzone_idx,
 		.direct_compaction = true,
-<<<<<<< HEAD
-=======
 		.whole_zone = (prio == MIN_COMPACT_PRIORITY),
 		.ignore_skip_hint = (prio == MIN_COMPACT_PRIORITY),
 		.ignore_block_suitable = (prio == MIN_COMPACT_PRIORITY)
@@ -2542,7 +2326,6 @@
 	struct capture_control capc = {
 		.cc = &cc,
 		.page = NULL,
->>>>>>> 286cd8c7
 	};
 
 	if (capture)
@@ -2770,18 +2553,6 @@
 	struct zone *zone;
 	struct compact_control cc = {
 		.order = pgdat->kcompactd_max_order,
-<<<<<<< HEAD
-		.classzone_idx = pgdat->kcompactd_classzone_idx,
-		.mode = MIGRATE_SYNC_LIGHT,
-		.ignore_skip_hint = true,
-
-	};
-	bool success = false;
-
-	trace_mm_compaction_kcompactd_wake(pgdat->node_id, cc.order,
-							cc.classzone_idx);
-	count_vm_event(KCOMPACTD_WAKE);
-=======
 		.search_order = pgdat->kcompactd_max_order,
 		.classzone_idx = pgdat->kcompactd_classzone_idx,
 		.mode = MIGRATE_SYNC_LIGHT,
@@ -2791,7 +2562,6 @@
 	trace_mm_compaction_kcompactd_wake(pgdat->node_id, cc.order,
 							cc.classzone_idx);
 	count_compact_event(KCOMPACTD_WAKE);
->>>>>>> 286cd8c7
 
 	for (zoneid = 0; zoneid <= cc.classzone_idx; zoneid++) {
 		int status;
@@ -2807,23 +2577,6 @@
 							COMPACT_CONTINUE)
 			continue;
 
-<<<<<<< HEAD
-		cc.nr_freepages = 0;
-		cc.nr_migratepages = 0;
-		cc.zone = zone;
-		INIT_LIST_HEAD(&cc.freepages);
-		INIT_LIST_HEAD(&cc.migratepages);
-
-		if (kthread_should_stop())
-			return;
-		status = compact_zone(zone, &cc);
-
-		if (zone_watermark_ok(zone, cc.order, low_wmark_pages(zone),
-						cc.classzone_idx, 0)) {
-			success = true;
-			compaction_defer_reset(zone, cc.order, false);
-		} else if (status == COMPACT_COMPLETE) {
-=======
 		if (kthread_should_stop())
 			return;
 
@@ -2841,7 +2594,6 @@
 			 */
 			drain_all_pages(zone);
 
->>>>>>> 286cd8c7
 			/*
 			 * We use sync migration mode here, so we defer like
 			 * sync direct compaction does.
@@ -2849,14 +2601,11 @@
 			defer_compaction(zone, cc.order);
 		}
 
-<<<<<<< HEAD
-=======
 		count_compact_events(KCOMPACTD_MIGRATE_SCANNED,
 				     cc.total_migrate_scanned);
 		count_compact_events(KCOMPACTD_FREE_SCANNED,
 				     cc.total_free_scanned);
 
->>>>>>> 286cd8c7
 		VM_BUG_ON(!list_empty(&cc.freepages));
 		VM_BUG_ON(!list_empty(&cc.migratepages));
 	}
@@ -2883,15 +2632,11 @@
 	if (pgdat->kcompactd_classzone_idx > classzone_idx)
 		pgdat->kcompactd_classzone_idx = classzone_idx;
 
-<<<<<<< HEAD
-	if (!waitqueue_active(&pgdat->kcompactd_wait))
-=======
 	/*
 	 * Pairs with implicit barrier in wait_event_freezable()
 	 * such that wakeups are not missed.
 	 */
 	if (!wq_has_sleeper(&pgdat->kcompactd_wait))
->>>>>>> 286cd8c7
 		return;
 
 	if (!kcompactd_node_suitable(pgdat))
@@ -2922,22 +2667,15 @@
 	pgdat->kcompactd_classzone_idx = pgdat->nr_zones - 1;
 
 	while (!kthread_should_stop()) {
-<<<<<<< HEAD
-=======
 		unsigned long pflags;
 
->>>>>>> 286cd8c7
 		trace_mm_compaction_kcompactd_sleep(pgdat->node_id);
 		wait_event_freezable(pgdat->kcompactd_wait,
 				kcompactd_work_requested(pgdat));
 
-<<<<<<< HEAD
-		kcompactd_do_work(pgdat);
-=======
 		psi_memstall_enter(&pflags);
 		kcompactd_do_work(pgdat);
 		psi_memstall_leave(&pflags);
->>>>>>> 286cd8c7
 	}
 
 	return 0;
@@ -2984,26 +2722,6 @@
  * away, we get changed to run anywhere: as the first one comes back,
  * restore their cpu bindings.
  */
-<<<<<<< HEAD
-static int cpu_callback(struct notifier_block *nfb, unsigned long action,
-			void *hcpu)
-{
-	int nid;
-
-	if (action == CPU_ONLINE || action == CPU_ONLINE_FROZEN) {
-		for_each_node_state(nid, N_MEMORY) {
-			pg_data_t *pgdat = NODE_DATA(nid);
-			const struct cpumask *mask;
-
-			mask = cpumask_of_node(pgdat->node_id);
-
-			if (cpumask_any_and(cpu_online_mask, mask) < nr_cpu_ids)
-				/* One of our CPUs online: restore mask */
-				set_cpus_allowed_ptr(pgdat->kcompactd, mask);
-		}
-	}
-	return NOTIFY_OK;
-=======
 static int kcompactd_cpu_online(unsigned int cpu)
 {
 	int nid;
@@ -3019,18 +2737,11 @@
 			set_cpus_allowed_ptr(pgdat->kcompactd, mask);
 	}
 	return 0;
->>>>>>> 286cd8c7
 }
 
 static int __init kcompactd_init(void)
 {
 	int nid;
-<<<<<<< HEAD
-
-	for_each_node_state(nid, N_MEMORY)
-		kcompactd_run(nid);
-	hotcpu_notifier(cpu_callback, 0);
-=======
 	int ret;
 
 	ret = cpuhp_setup_state_nocalls(CPUHP_AP_ONLINE_DYN,
@@ -3043,7 +2754,6 @@
 
 	for_each_node_state(nid, N_MEMORY)
 		kcompactd_run(nid);
->>>>>>> 286cd8c7
 	return 0;
 }
 subsys_initcall(kcompactd_init)
