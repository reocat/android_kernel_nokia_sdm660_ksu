/*
 *  linux/mm/vmalloc.c
 *
 *  Copyright (C) 1993  Linus Torvalds
 *  Support of BIGMEM added by Gerhard Wichert, Siemens AG, July 1999
 *  SMP-safe vmalloc/vfree/ioremap, Tigran Aivazian <tigran@veritas.com>, May 2000
 *  Major rework to support vmap/vunmap, Christoph Hellwig, SGI, August 2002
 *  Numa awareness, Christoph Lameter, SGI, June 2005
 */

#include <linux/vmalloc.h>
#include <linux/mm.h>
#include <linux/module.h>
#include <linux/highmem.h>
#include <linux/sched/signal.h>
#include <linux/slab.h>
#include <linux/spinlock.h>
#include <linux/interrupt.h>
#include <linux/proc_fs.h>
#include <linux/seq_file.h>
#include <linux/debugobjects.h>
#include <linux/kallsyms.h>
#include <linux/list.h>
#include <linux/notifier.h>
#include <linux/rbtree.h>
#include <linux/radix-tree.h>
#include <linux/rcupdate.h>
#include <linux/pfn.h>
#include <linux/kmemleak.h>
#include <linux/atomic.h>
#include <linux/compiler.h>
#include <linux/llist.h>
#include <linux/bitops.h>
#include <linux/rbtree_augmented.h>
#include <linux/overflow.h>

#include <linux/uaccess.h>
#include <asm/tlbflush.h>
#include <asm/shmparam.h>

#include "internal.h"

struct vfree_deferred {
	struct llist_head list;
	struct work_struct wq;
};
static DEFINE_PER_CPU(struct vfree_deferred, vfree_deferred);

static void __vunmap(const void *, int);

static void free_work(struct work_struct *w)
{
	struct vfree_deferred *p = container_of(w, struct vfree_deferred, wq);
	struct llist_node *t, *llnode;

	llist_for_each_safe(llnode, t, llist_del_all(&p->list))
		__vunmap((void *)llnode, 1);
}

/*** Page table manipulation functions ***/

static void vunmap_pte_range(pmd_t *pmd, unsigned long addr, unsigned long end)
{
	pte_t *pte;

	pte = pte_offset_kernel(pmd, addr);
	do {
		pte_t ptent = ptep_get_and_clear(&init_mm, addr, pte);
		WARN_ON(!pte_none(ptent) && !pte_present(ptent));
	} while (pte++, addr += PAGE_SIZE, addr != end);
}

static void vunmap_pmd_range(pud_t *pud, unsigned long addr, unsigned long end)
{
	pmd_t *pmd;
	unsigned long next;

	pmd = pmd_offset(pud, addr);
	do {
		next = pmd_addr_end(addr, end);
		if (pmd_clear_huge(pmd))
			continue;
		if (pmd_none_or_clear_bad(pmd))
			continue;
		vunmap_pte_range(pmd, addr, next);
	} while (pmd++, addr = next, addr != end);
}

static void vunmap_pud_range(p4d_t *p4d, unsigned long addr, unsigned long end)
{
	pud_t *pud;
	unsigned long next;

	pud = pud_offset(p4d, addr);
	do {
		next = pud_addr_end(addr, end);
		if (pud_clear_huge(pud))
			continue;
		if (pud_none_or_clear_bad(pud))
			continue;
		vunmap_pmd_range(pud, addr, next);
	} while (pud++, addr = next, addr != end);
}

static void vunmap_p4d_range(pgd_t *pgd, unsigned long addr, unsigned long end)
{
	p4d_t *p4d;
	unsigned long next;

	p4d = p4d_offset(pgd, addr);
	do {
		next = p4d_addr_end(addr, end);
		if (p4d_clear_huge(p4d))
			continue;
		if (p4d_none_or_clear_bad(p4d))
			continue;
		vunmap_pud_range(p4d, addr, next);
	} while (p4d++, addr = next, addr != end);
}

static void vunmap_page_range(unsigned long addr, unsigned long end)
{
	pgd_t *pgd;
	unsigned long next;

	BUG_ON(addr >= end);
	pgd = pgd_offset_k(addr);
	do {
		next = pgd_addr_end(addr, end);
		if (pgd_none_or_clear_bad(pgd))
			continue;
		vunmap_p4d_range(pgd, addr, next);
	} while (pgd++, addr = next, addr != end);
}

static int vmap_pte_range(pmd_t *pmd, unsigned long addr,
		unsigned long end, pgprot_t prot, struct page **pages, int *nr)
{
	pte_t *pte;

	/*
	 * nr is a running index into the array which helps higher level
	 * callers keep track of where we're up to.
	 */

	pte = pte_alloc_kernel(pmd, addr);
	if (!pte)
		return -ENOMEM;
	do {
		struct page *page = pages[*nr];

		if (WARN_ON(!pte_none(*pte)))
			return -EBUSY;
		if (WARN_ON(!page))
			return -ENOMEM;
		set_pte_at(&init_mm, addr, pte, mk_pte(page, prot));
		(*nr)++;
	} while (pte++, addr += PAGE_SIZE, addr != end);
	return 0;
}

static int vmap_pmd_range(pud_t *pud, unsigned long addr,
		unsigned long end, pgprot_t prot, struct page **pages, int *nr)
{
	pmd_t *pmd;
	unsigned long next;

	pmd = pmd_alloc(&init_mm, pud, addr);
	if (!pmd)
		return -ENOMEM;
	do {
		next = pmd_addr_end(addr, end);
		if (vmap_pte_range(pmd, addr, next, prot, pages, nr))
			return -ENOMEM;
	} while (pmd++, addr = next, addr != end);
	return 0;
}

static int vmap_pud_range(p4d_t *p4d, unsigned long addr,
		unsigned long end, pgprot_t prot, struct page **pages, int *nr)
{
	pud_t *pud;
	unsigned long next;

	pud = pud_alloc(&init_mm, p4d, addr);
	if (!pud)
		return -ENOMEM;
	do {
		next = pud_addr_end(addr, end);
		if (vmap_pmd_range(pud, addr, next, prot, pages, nr))
			return -ENOMEM;
	} while (pud++, addr = next, addr != end);
	return 0;
}

static int vmap_p4d_range(pgd_t *pgd, unsigned long addr,
		unsigned long end, pgprot_t prot, struct page **pages, int *nr)
{
	p4d_t *p4d;
	unsigned long next;

	p4d = p4d_alloc(&init_mm, pgd, addr);
	if (!p4d)
		return -ENOMEM;
	do {
		next = p4d_addr_end(addr, end);
		if (vmap_pud_range(p4d, addr, next, prot, pages, nr))
			return -ENOMEM;
	} while (p4d++, addr = next, addr != end);
	return 0;
}

/*
 * Set up page tables in kva (addr, end). The ptes shall have prot "prot", and
 * will have pfns corresponding to the "pages" array.
 *
 * Ie. pte at addr+N*PAGE_SIZE shall point to pfn corresponding to pages[N]
 */
static int vmap_page_range_noflush(unsigned long start, unsigned long end,
				   pgprot_t prot, struct page **pages)
{
	pgd_t *pgd;
	unsigned long next;
	unsigned long addr = start;
	int err = 0;
	int nr = 0;

	BUG_ON(addr >= end);
	pgd = pgd_offset_k(addr);
	do {
		next = pgd_addr_end(addr, end);
		err = vmap_p4d_range(pgd, addr, next, prot, pages, &nr);
		if (err)
			return err;
	} while (pgd++, addr = next, addr != end);

	return nr;
}

static int vmap_page_range(unsigned long start, unsigned long end,
			   pgprot_t prot, struct page **pages)
{
	int ret;

	ret = vmap_page_range_noflush(start, end, prot, pages);
	flush_cache_vmap(start, end);
	return ret;
}

int is_vmalloc_or_module_addr(const void *x)
{
	/*
	 * ARM, x86-64 and sparc64 put modules in a special place,
	 * and fall back on vmalloc() if that fails. Others
	 * just put it in the vmalloc space.
	 */
#if defined(CONFIG_MODULES) && defined(MODULES_VADDR)
	unsigned long addr = (unsigned long)x;
	if (addr >= MODULES_VADDR && addr < MODULES_END)
		return 1;
#endif
	return is_vmalloc_addr(x);
}

/*
 * Walk a vmap address to the struct page it maps.
 */
struct page *vmalloc_to_page(const void *vmalloc_addr)
{
	unsigned long addr = (unsigned long) vmalloc_addr;
	struct page *page = NULL;
	pgd_t *pgd = pgd_offset_k(addr);
	p4d_t *p4d;
	pud_t *pud;
	pmd_t *pmd;
	pte_t *ptep, pte;

	/*
	 * XXX we might need to change this if we add VIRTUAL_BUG_ON for
	 * architectures that do not vmalloc module space
	 */
	VIRTUAL_BUG_ON(!is_vmalloc_or_module_addr(vmalloc_addr));

	if (pgd_none(*pgd))
		return NULL;
	p4d = p4d_offset(pgd, addr);
	if (p4d_none(*p4d))
		return NULL;
	pud = pud_offset(p4d, addr);

	/*
	 * Don't dereference bad PUD or PMD (below) entries. This will also
	 * identify huge mappings, which we may encounter on architectures
	 * that define CONFIG_HAVE_ARCH_HUGE_VMAP=y. Such regions will be
	 * identified as vmalloc addresses by is_vmalloc_addr(), but are
	 * not [unambiguously] associated with a struct page, so there is
	 * no correct value to return for them.
	 */
	WARN_ON_ONCE(pud_bad(*pud));
	if (pud_none(*pud) || pud_bad(*pud))
		return NULL;
	pmd = pmd_offset(pud, addr);
	WARN_ON_ONCE(pmd_bad(*pmd));
	if (pmd_none(*pmd) || pmd_bad(*pmd))
		return NULL;

	ptep = pte_offset_map(pmd, addr);
	pte = *ptep;
	if (pte_present(pte))
		page = pte_page(pte);
	pte_unmap(ptep);
	return page;
}
EXPORT_SYMBOL(vmalloc_to_page);

/*
 * Map a vmalloc()-space virtual address to the physical page frame number.
 */
unsigned long vmalloc_to_pfn(const void *vmalloc_addr)
{
	return page_to_pfn(vmalloc_to_page(vmalloc_addr));
}
EXPORT_SYMBOL(vmalloc_to_pfn);


/*** Global kva allocator ***/

<<<<<<< HEAD
=======
#define DEBUG_AUGMENT_PROPAGATE_CHECK 0
#define DEBUG_AUGMENT_LOWEST_MATCH_CHECK 0

#define VM_LAZY_FREE	0x02
>>>>>>> 286cd8c7
#define VM_VM_AREA	0x04

static DEFINE_SPINLOCK(vmap_area_lock);
/* Export for kexec only */
LIST_HEAD(vmap_area_list);
static LLIST_HEAD(vmap_purge_list);
static struct rb_root vmap_area_root = RB_ROOT;
static bool vmap_initialized __read_mostly;

/*
 * This kmem_cache is used for vmap_area objects. Instead of
 * allocating from slab we reuse an object from this cache to
 * make things faster. Especially in "no edge" splitting of
 * free block.
 */
static struct kmem_cache *vmap_area_cachep;

/*
 * This linked list is used in pair with free_vmap_area_root.
 * It gives O(1) access to prev/next to perform fast coalescing.
 */
static LIST_HEAD(free_vmap_area_list);

/*
 * This augment red-black tree represents the free vmap space.
 * All vmap_area objects in this tree are sorted by va->va_start
 * address. It is used for allocation and merging when a vmap
 * object is released.
 *
 * Each vmap_area node contains a maximum available free block
 * of its sub-tree, right or left. Therefore it is possible to
 * find a lowest match of free area.
 */
static struct rb_root free_vmap_area_root = RB_ROOT;

static __always_inline unsigned long
va_size(struct vmap_area *va)
{
	return (va->va_end - va->va_start);
}

static __always_inline unsigned long
get_subtree_max_size(struct rb_node *node)
{
	struct vmap_area *va;

	va = rb_entry_safe(node, struct vmap_area, rb_node);
	return va ? va->subtree_max_size : 0;
}

/*
 * Gets called when remove the node and rotate.
 */
static __always_inline unsigned long
compute_subtree_max_size(struct vmap_area *va)
{
	return max3(va_size(va),
		get_subtree_max_size(va->rb_node.rb_left),
		get_subtree_max_size(va->rb_node.rb_right));
}

RB_DECLARE_CALLBACKS(static, free_vmap_area_rb_augment_cb,
	struct vmap_area, rb_node, unsigned long, subtree_max_size,
	compute_subtree_max_size)

static void purge_vmap_area_lazy(void);
static BLOCKING_NOTIFIER_HEAD(vmap_notify_list);
static unsigned long lazy_max_pages(void);

static atomic_long_t nr_vmalloc_pages;

unsigned long vmalloc_nr_pages(void)
{
	return atomic_long_read(&nr_vmalloc_pages);
}

#ifdef CONFIG_ENABLE_VMALLOC_SAVING
#define POSSIBLE_VMALLOC_START	PAGE_OFFSET

#define VMALLOC_BITMAP_SIZE	((VMALLOC_END - PAGE_OFFSET) >> \
					PAGE_SHIFT)
#define VMALLOC_TO_BIT(addr)	((addr - PAGE_OFFSET) >> PAGE_SHIFT)
#define BIT_TO_VMALLOC(i)	(PAGE_OFFSET + i * PAGE_SIZE)

unsigned long total_vmalloc_size;
unsigned long vmalloc_reserved;

DECLARE_BITMAP(possible_areas, VMALLOC_BITMAP_SIZE);

void mark_vmalloc_reserved_area(void *x, unsigned long size)
{
	unsigned long addr = (unsigned long)x;

	bitmap_set(possible_areas, VMALLOC_TO_BIT(addr), size >> PAGE_SHIFT);
	vmalloc_reserved += size;
}

int is_vmalloc_addr(const void *x)
{
	unsigned long addr = (unsigned long)x;

	if (addr < POSSIBLE_VMALLOC_START || addr >= VMALLOC_END)
		return 0;

	if (test_bit(VMALLOC_TO_BIT(addr), possible_areas))
		return 0;

	return 1;
}

static void calc_total_vmalloc_size(void)
{
	total_vmalloc_size = VMALLOC_END - POSSIBLE_VMALLOC_START -
		vmalloc_reserved;
}
#else
int is_vmalloc_addr(const void *x)
{
	unsigned long addr = (unsigned long)x;

	return addr >= VMALLOC_START && addr < VMALLOC_END;
}

static void calc_total_vmalloc_size(void) { }
#endif
EXPORT_SYMBOL(is_vmalloc_addr);

static atomic_long_t nr_vmalloc_pages;

#ifdef CONFIG_ENABLE_VMALLOC_SAVING
#define POSSIBLE_VMALLOC_START	PAGE_OFFSET

#define VMALLOC_BITMAP_SIZE	((VMALLOC_END - PAGE_OFFSET) >> \
					PAGE_SHIFT)
#define VMALLOC_TO_BIT(addr)	((addr - PAGE_OFFSET) >> PAGE_SHIFT)
#define BIT_TO_VMALLOC(i)	(PAGE_OFFSET + i * PAGE_SIZE)

unsigned long total_vmalloc_size;
unsigned long vmalloc_reserved;

DECLARE_BITMAP(possible_areas, VMALLOC_BITMAP_SIZE);

void mark_vmalloc_reserved_area(void *x, unsigned long size)
{
	unsigned long addr = (unsigned long)x;

	bitmap_set(possible_areas, VMALLOC_TO_BIT(addr), size >> PAGE_SHIFT);
	vmalloc_reserved += size;
}

int is_vmalloc_addr(const void *x)
{
	unsigned long addr = (unsigned long)x;

	if (addr < POSSIBLE_VMALLOC_START || addr >= VMALLOC_END)
		return 0;

	if (test_bit(VMALLOC_TO_BIT(addr), possible_areas))
		return 0;

	return 1;
}

static void calc_total_vmalloc_size(void)
{
	total_vmalloc_size = VMALLOC_END - POSSIBLE_VMALLOC_START -
		vmalloc_reserved;
}
#else
int is_vmalloc_addr(const void *x)
{
	unsigned long addr = (unsigned long)x;

	return addr >= VMALLOC_START && addr < VMALLOC_END;
}

static void calc_total_vmalloc_size(void) { }
#endif
EXPORT_SYMBOL(is_vmalloc_addr);

static struct vmap_area *__find_vmap_area(unsigned long addr)
{
	struct rb_node *n = vmap_area_root.rb_node;

	while (n) {
		struct vmap_area *va;

		va = rb_entry(n, struct vmap_area, rb_node);
		if (addr < va->va_start)
			n = n->rb_left;
		else if (addr >= va->va_end)
			n = n->rb_right;
		else
			return va;
	}

	return NULL;
}

/*
 * This function returns back addresses of parent node
 * and its left or right link for further processing.
 */
static __always_inline struct rb_node **
find_va_links(struct vmap_area *va,
	struct rb_root *root, struct rb_node *from,
	struct rb_node **parent)
{
	struct vmap_area *tmp_va;
	struct rb_node **link;

	if (root) {
		link = &root->rb_node;
		if (unlikely(!*link)) {
			*parent = NULL;
			return link;
		}
	} else {
		link = &from;
	}

	/*
	 * Go to the bottom of the tree. When we hit the last point
	 * we end up with parent rb_node and correct direction, i name
	 * it link, where the new va->rb_node will be attached to.
	 */
	do {
		tmp_va = rb_entry(*link, struct vmap_area, rb_node);

		/*
		 * During the traversal we also do some sanity check.
		 * Trigger the BUG() if there are sides(left/right)
		 * or full overlaps.
		 */
		if (va->va_start < tmp_va->va_end &&
				va->va_end <= tmp_va->va_start)
			link = &(*link)->rb_left;
		else if (va->va_end > tmp_va->va_start &&
				va->va_start >= tmp_va->va_end)
			link = &(*link)->rb_right;
		else
			BUG();
	} while (*link);

	*parent = &tmp_va->rb_node;
	return link;
}

static __always_inline struct list_head *
get_va_next_sibling(struct rb_node *parent, struct rb_node **link)
{
	struct list_head *list;

	if (unlikely(!parent))
		/*
		 * The red-black tree where we try to find VA neighbors
		 * before merging or inserting is empty, i.e. it means
		 * there is no free vmap space. Normally it does not
		 * happen but we handle this case anyway.
		 */
		return NULL;

	list = &rb_entry(parent, struct vmap_area, rb_node)->list;
	return (&parent->rb_right == link ? list->next : list);
}

static __always_inline void
link_va(struct vmap_area *va, struct rb_root *root,
	struct rb_node *parent, struct rb_node **link, struct list_head *head)
{
	/*
	 * VA is still not in the list, but we can
	 * identify its future previous list_head node.
	 */
	if (likely(parent)) {
		head = &rb_entry(parent, struct vmap_area, rb_node)->list;
		if (&parent->rb_right != link)
			head = head->prev;
	}

	/* Insert to the rb-tree */
	rb_link_node(&va->rb_node, parent, link);
	if (root == &free_vmap_area_root) {
		/*
		 * Some explanation here. Just perform simple insertion
		 * to the tree. We do not set va->subtree_max_size to
		 * its current size before calling rb_insert_augmented().
		 * It is because of we populate the tree from the bottom
		 * to parent levels when the node _is_ in the tree.
		 *
		 * Therefore we set subtree_max_size to zero after insertion,
		 * to let __augment_tree_propagate_from() puts everything to
		 * the correct order later on.
		 */
		rb_insert_augmented(&va->rb_node,
			root, &free_vmap_area_rb_augment_cb);
		va->subtree_max_size = 0;
	} else {
		rb_insert_color(&va->rb_node, root);
	}

	/* Address-sort this list */
	list_add(&va->list, head);
}

static __always_inline void
unlink_va(struct vmap_area *va, struct rb_root *root)
{
	/*
	 * During merging a VA node can be empty, therefore
	 * not linked with the tree nor list. Just check it.
	 */
	if (!RB_EMPTY_NODE(&va->rb_node)) {
		if (root == &free_vmap_area_root)
			rb_erase_augmented(&va->rb_node,
				root, &free_vmap_area_rb_augment_cb);
		else
			rb_erase(&va->rb_node, root);

		list_del(&va->list);
		RB_CLEAR_NODE(&va->rb_node);
	}
}

#if DEBUG_AUGMENT_PROPAGATE_CHECK
static void
augment_tree_propagate_check(struct rb_node *n)
{
	struct vmap_area *va;
	struct rb_node *node;
	unsigned long size;
	bool found = false;

	if (n == NULL)
		return;

	va = rb_entry(n, struct vmap_area, rb_node);
	size = va->subtree_max_size;
	node = n;

	while (node) {
		va = rb_entry(node, struct vmap_area, rb_node);

		if (get_subtree_max_size(node->rb_left) == size) {
			node = node->rb_left;
		} else {
			if (va_size(va) == size) {
				found = true;
				break;
			}

			node = node->rb_right;
		}
	}

	if (!found) {
		va = rb_entry(n, struct vmap_area, rb_node);
		pr_emerg("tree is corrupted: %lu, %lu\n",
			va_size(va), va->subtree_max_size);
	}

	augment_tree_propagate_check(n->rb_left);
	augment_tree_propagate_check(n->rb_right);
}
#endif

/*
 * This function populates subtree_max_size from bottom to upper
 * levels starting from VA point. The propagation must be done
 * when VA size is modified by changing its va_start/va_end. Or
 * in case of newly inserting of VA to the tree.
 *
 * It means that __augment_tree_propagate_from() must be called:
 * - After VA has been inserted to the tree(free path);
 * - After VA has been shrunk(allocation path);
 * - After VA has been increased(merging path).
 *
 * Please note that, it does not mean that upper parent nodes
 * and their subtree_max_size are recalculated all the time up
 * to the root node.
 *
 *       4--8
 *        /\
 *       /  \
 *      /    \
 *    2--2  8--8
 *
 * For example if we modify the node 4, shrinking it to 2, then
 * no any modification is required. If we shrink the node 2 to 1
 * its subtree_max_size is updated only, and set to 1. If we shrink
 * the node 8 to 6, then its subtree_max_size is set to 6 and parent
 * node becomes 4--6.
 */
static __always_inline void
augment_tree_propagate_from(struct vmap_area *va)
{
	struct rb_node *node = &va->rb_node;
	unsigned long new_va_sub_max_size;

	while (node) {
		va = rb_entry(node, struct vmap_area, rb_node);
		new_va_sub_max_size = compute_subtree_max_size(va);

		/*
		 * If the newly calculated maximum available size of the
		 * subtree is equal to the current one, then it means that
		 * the tree is propagated correctly. So we have to stop at
		 * this point to save cycles.
		 */
		if (va->subtree_max_size == new_va_sub_max_size)
			break;

		va->subtree_max_size = new_va_sub_max_size;
		node = rb_parent(&va->rb_node);
	}

#if DEBUG_AUGMENT_PROPAGATE_CHECK
	augment_tree_propagate_check(free_vmap_area_root.rb_node);
#endif
}

static void
insert_vmap_area(struct vmap_area *va,
	struct rb_root *root, struct list_head *head)
{
	struct rb_node **link;
	struct rb_node *parent;

	link = find_va_links(va, root, NULL, &parent);
	link_va(va, root, parent, link, head);
}

static void
insert_vmap_area_augment(struct vmap_area *va,
	struct rb_node *from, struct rb_root *root,
	struct list_head *head)
{
	struct rb_node **link;
	struct rb_node *parent;

	if (from)
		link = find_va_links(va, NULL, from, &parent);
	else
		link = find_va_links(va, root, NULL, &parent);

	link_va(va, root, parent, link, head);
	augment_tree_propagate_from(va);
}

/*
 * Merge de-allocated chunk of VA memory with previous
 * and next free blocks. If coalesce is not done a new
 * free area is inserted. If VA has been merged, it is
 * freed.
 */
static __always_inline void
merge_or_add_vmap_area(struct vmap_area *va,
	struct rb_root *root, struct list_head *head)
{
	struct vmap_area *sibling;
	struct list_head *next;
	struct rb_node **link;
	struct rb_node *parent;
	bool merged = false;

	/*
	 * Find a place in the tree where VA potentially will be
	 * inserted, unless it is merged with its sibling/siblings.
	 */
	link = find_va_links(va, root, NULL, &parent);

	/*
	 * Get next node of VA to check if merging can be done.
	 */
	next = get_va_next_sibling(parent, link);
	if (unlikely(next == NULL))
		goto insert;

	/*
	 * start            end
	 * |                |
	 * |<------VA------>|<-----Next----->|
	 *                  |                |
	 *                  start            end
	 */
	if (next != head) {
		sibling = list_entry(next, struct vmap_area, list);
		if (sibling->va_start == va->va_end) {
			sibling->va_start = va->va_start;

			/* Check and update the tree if needed. */
			augment_tree_propagate_from(sibling);

			/* Remove this VA, it has been merged. */
			unlink_va(va, root);

			/* Free vmap_area object. */
			kmem_cache_free(vmap_area_cachep, va);

			/* Point to the new merged area. */
			va = sibling;
			merged = true;
		}
	}

	/*
	 * start            end
	 * |                |
	 * |<-----Prev----->|<------VA------>|
	 *                  |                |
	 *                  start            end
	 */
	if (next->prev != head) {
		sibling = list_entry(next->prev, struct vmap_area, list);
		if (sibling->va_end == va->va_start) {
			sibling->va_end = va->va_end;

			/* Check and update the tree if needed. */
			augment_tree_propagate_from(sibling);

			/* Remove this VA, it has been merged. */
			unlink_va(va, root);

			/* Free vmap_area object. */
			kmem_cache_free(vmap_area_cachep, va);

			return;
		}
	}

insert:
	if (!merged) {
		link_va(va, root, parent, link, head);
		augment_tree_propagate_from(va);
	}
}

static __always_inline bool
is_within_this_va(struct vmap_area *va, unsigned long size,
	unsigned long align, unsigned long vstart)
{
	unsigned long nva_start_addr;

	if (va->va_start > vstart)
		nva_start_addr = ALIGN(va->va_start, align);
	else
		nva_start_addr = ALIGN(vstart, align);

	/* Can be overflowed due to big size or alignment. */
	if (nva_start_addr + size < nva_start_addr ||
			nva_start_addr < vstart)
		return false;

	return (nva_start_addr + size <= va->va_end);
}

/*
 * Find the first free block(lowest start address) in the tree,
 * that will accomplish the request corresponding to passing
 * parameters.
 */
static __always_inline struct vmap_area *
find_vmap_lowest_match(unsigned long size,
	unsigned long align, unsigned long vstart)
{
	struct vmap_area *va;
	struct rb_node *node;
	unsigned long length;

	/* Start from the root. */
	node = free_vmap_area_root.rb_node;

	/* Adjust the search size for alignment overhead. */
	length = size + align - 1;

	while (node) {
		va = rb_entry(node, struct vmap_area, rb_node);

		if (get_subtree_max_size(node->rb_left) >= length &&
				vstart < va->va_start) {
			node = node->rb_left;
		} else {
			if (is_within_this_va(va, size, align, vstart))
				return va;

			/*
			 * Does not make sense to go deeper towards the right
			 * sub-tree if it does not have a free block that is
			 * equal or bigger to the requested search length.
			 */
			if (get_subtree_max_size(node->rb_right) >= length) {
				node = node->rb_right;
				continue;
			}

			/*
			 * OK. We roll back and find the fist right sub-tree,
			 * that will satisfy the search criteria. It can happen
			 * only once due to "vstart" restriction.
			 */
			while ((node = rb_parent(node))) {
				va = rb_entry(node, struct vmap_area, rb_node);
				if (is_within_this_va(va, size, align, vstart))
					return va;

				if (get_subtree_max_size(node->rb_right) >= length &&
						vstart <= va->va_start) {
					node = node->rb_right;
					break;
				}
			}
		}
	}

	return NULL;
}

#if DEBUG_AUGMENT_LOWEST_MATCH_CHECK
#include <linux/random.h>

static struct vmap_area *
find_vmap_lowest_linear_match(unsigned long size,
	unsigned long align, unsigned long vstart)
{
	struct vmap_area *va;

	list_for_each_entry(va, &free_vmap_area_list, list) {
		if (!is_within_this_va(va, size, align, vstart))
			continue;

		return va;
	}

	return NULL;
}

static void
find_vmap_lowest_match_check(unsigned long size)
{
	struct vmap_area *va_1, *va_2;
	unsigned long vstart;
	unsigned int rnd;

	get_random_bytes(&rnd, sizeof(rnd));
	vstart = VMALLOC_START + rnd;

	va_1 = find_vmap_lowest_match(size, 1, vstart);
	va_2 = find_vmap_lowest_linear_match(size, 1, vstart);

	if (va_1 != va_2)
		pr_emerg("not lowest: t: 0x%p, l: 0x%p, v: 0x%lx\n",
			va_1, va_2, vstart);
}
#endif

enum fit_type {
	NOTHING_FIT = 0,
	FL_FIT_TYPE = 1,	/* full fit */
	LE_FIT_TYPE = 2,	/* left edge fit */
	RE_FIT_TYPE = 3,	/* right edge fit */
	NE_FIT_TYPE = 4		/* no edge fit */
};

static __always_inline enum fit_type
classify_va_fit_type(struct vmap_area *va,
	unsigned long nva_start_addr, unsigned long size)
{
	enum fit_type type;

	/* Check if it is within VA. */
	if (nva_start_addr < va->va_start ||
			nva_start_addr + size > va->va_end)
		return NOTHING_FIT;

	/* Now classify. */
	if (va->va_start == nva_start_addr) {
		if (va->va_end == nva_start_addr + size)
			type = FL_FIT_TYPE;
		else
			type = LE_FIT_TYPE;
	} else if (va->va_end == nva_start_addr + size) {
		type = RE_FIT_TYPE;
	} else {
		type = NE_FIT_TYPE;
	}

	return type;
}

static __always_inline int
adjust_va_to_fit_type(struct vmap_area *va,
	unsigned long nva_start_addr, unsigned long size,
	enum fit_type type)
{
	struct vmap_area *lva = NULL;

	if (type == FL_FIT_TYPE) {
		/*
		 * No need to split VA, it fully fits.
		 *
		 * |               |
		 * V      NVA      V
		 * |---------------|
		 */
		unlink_va(va, &free_vmap_area_root);
		kmem_cache_free(vmap_area_cachep, va);
	} else if (type == LE_FIT_TYPE) {
		/*
		 * Split left edge of fit VA.
		 *
		 * |       |
		 * V  NVA  V   R
		 * |-------|-------|
		 */
		va->va_start += size;
	} else if (type == RE_FIT_TYPE) {
		/*
		 * Split right edge of fit VA.
		 *
		 *         |       |
		 *     L   V  NVA  V
		 * |-------|-------|
		 */
		va->va_end = nva_start_addr;
	} else if (type == NE_FIT_TYPE) {
		/*
		 * Split no edge of fit VA.
		 *
		 *     |       |
		 *   L V  NVA  V R
		 * |---|-------|---|
		 */
		lva = kmem_cache_alloc(vmap_area_cachep, GFP_NOWAIT);
		if (unlikely(!lva))
			return -1;

		/*
		 * Build the remainder.
		 */
		lva->va_start = va->va_start;
		lva->va_end = nva_start_addr;

		/*
		 * Shrink this VA to remaining size.
		 */
		va->va_start = nva_start_addr + size;
	} else {
		return -1;
	}

	if (type != FL_FIT_TYPE) {
		augment_tree_propagate_from(va);

		if (lva)	/* type == NE_FIT_TYPE */
			insert_vmap_area_augment(lva, &va->rb_node,
				&free_vmap_area_root, &free_vmap_area_list);
	}

	return 0;
}

/*
 * Returns a start address of the newly allocated area, if success.
 * Otherwise a vend is returned that indicates failure.
 */
static __always_inline unsigned long
__alloc_vmap_area(unsigned long size, unsigned long align,
	unsigned long vstart, unsigned long vend, int node)
{
	unsigned long nva_start_addr;
	struct vmap_area *va;
	enum fit_type type;
	int ret;

	va = find_vmap_lowest_match(size, align, vstart);
	if (unlikely(!va))
		return vend;

	if (va->va_start > vstart)
		nva_start_addr = ALIGN(va->va_start, align);
	else
		nva_start_addr = ALIGN(vstart, align);

	/* Check the "vend" restriction. */
	if (nva_start_addr + size > vend)
		return vend;

	/* Classify what we have found. */
	type = classify_va_fit_type(va, nva_start_addr, size);
	if (WARN_ON_ONCE(type == NOTHING_FIT))
		return vend;

	/* Update the free vmap_area. */
	ret = adjust_va_to_fit_type(va, nva_start_addr, size, type);
	if (ret)
		return vend;

#if DEBUG_AUGMENT_LOWEST_MATCH_CHECK
	find_vmap_lowest_match_check(size);
#endif

	return nva_start_addr;
}

/*
 * Allocate a region of KVA of the specified size and alignment, within the
 * vstart and vend.
 */
static struct vmap_area *alloc_vmap_area(unsigned long size,
				unsigned long align,
				unsigned long vstart, unsigned long vend,
				int node, gfp_t gfp_mask)
{
	struct vmap_area *va;
	unsigned long addr;
	int purged = 0;

	BUG_ON(!size);
	BUG_ON(offset_in_page(size));
	BUG_ON(!is_power_of_2(align));

<<<<<<< HEAD
	might_sleep();

	va = kmalloc_node(sizeof(struct vmap_area),
=======
	if (unlikely(!vmap_initialized))
		return ERR_PTR(-EBUSY);

	might_sleep();

	va = kmem_cache_alloc_node(vmap_area_cachep,
>>>>>>> 286cd8c7
			gfp_mask & GFP_RECLAIM_MASK, node);
	if (unlikely(!va))
		return ERR_PTR(-ENOMEM);

	/*
	 * Only scan the relevant parts containing pointers to other objects
	 * to avoid false negatives.
	 */
	kmemleak_scan_area(&va->rb_node, SIZE_MAX, gfp_mask & GFP_RECLAIM_MASK);

retry:
	spin_lock(&vmap_area_lock);

	/*
	 * If an allocation fails, the "vend" address is
	 * returned. Therefore trigger the overflow path.
	 */
<<<<<<< HEAD
	if (!free_vmap_cache ||
			size < cached_hole_size ||
			vstart < cached_vstart ||
			align < cached_align) {
nocache:
		cached_hole_size = 0;
		free_vmap_cache = NULL;
	}
	/* record if we encounter less permissive parameters */
	cached_vstart = vstart;
	cached_align = align;

	/* find starting point for our search */
	if (free_vmap_cache) {
		first = rb_entry(free_vmap_cache, struct vmap_area, rb_node);
		addr = ALIGN(first->va_end, align);
		if (addr < vstart)
			goto nocache;
		if (addr + size < addr)
			goto overflow;

	} else {
		addr = ALIGN(vstart, align);
		if (addr + size < addr)
			goto overflow;

		n = vmap_area_root.rb_node;
		first = NULL;

		while (n) {
			struct vmap_area *tmp;
			tmp = rb_entry(n, struct vmap_area, rb_node);
			if (tmp->va_end >= addr) {
				first = tmp;
				if (tmp->va_start <= addr)
					break;
				n = n->rb_left;
			} else
				n = n->rb_right;
		}

		if (!first)
			goto found;
	}

	/* from the starting point, walk areas until a suitable hole is found */
	while (addr + size > first->va_start && addr + size <= vend) {
		if (addr + cached_hole_size < first->va_start)
			cached_hole_size = first->va_start - addr;
		addr = ALIGN(first->va_end, align);
		if (addr + size < addr)
			goto overflow;

		if (list_is_last(&first->list, &vmap_area_list))
			goto found;

		first = list_entry(first->list.next,
				struct vmap_area, list);
	}

found:
	/*
	 * Check also calculated address against the vstart,
	 * because it can be 0 because of big align request.
	 */
	if (addr + size > vend || addr < vstart)
=======
	addr = __alloc_vmap_area(size, align, vstart, vend, node);
	if (unlikely(addr == vend))
>>>>>>> 286cd8c7
		goto overflow;

	va->va_start = addr;
	va->va_end = addr + size;
	va->flags = 0;
	insert_vmap_area(va, &vmap_area_root, &vmap_area_list);

	spin_unlock(&vmap_area_lock);

	BUG_ON(!IS_ALIGNED(va->va_start, align));
	BUG_ON(va->va_start < vstart);
	BUG_ON(va->va_end > vend);

	return va;

overflow:
	spin_unlock(&vmap_area_lock);
	if (!purged) {
		purge_vmap_area_lazy();
		purged = 1;
		goto retry;
	}
<<<<<<< HEAD
	if (!(gfp_mask & __GFP_NOWARN) && printk_ratelimit())
		pr_warn("vmap allocation for size %lu failed: use vmalloc=<size> to increase size\n",
			size);
	kfree(va);
=======

	if (gfpflags_allow_blocking(gfp_mask)) {
		unsigned long freed = 0;
		blocking_notifier_call_chain(&vmap_notify_list, 0, &freed);
		if (freed > 0) {
			purged = 0;
			goto retry;
		}
	}

	if (!(gfp_mask & __GFP_NOWARN) && printk_ratelimit())
		pr_warn("vmap allocation for size %lu failed: use vmalloc=<size> to increase size\n",
			size);

	kmem_cache_free(vmap_area_cachep, va);
>>>>>>> 286cd8c7
	return ERR_PTR(-EBUSY);
}

int register_vmap_purge_notifier(struct notifier_block *nb)
{
	return blocking_notifier_chain_register(&vmap_notify_list, nb);
}
EXPORT_SYMBOL_GPL(register_vmap_purge_notifier);

int unregister_vmap_purge_notifier(struct notifier_block *nb)
{
	return blocking_notifier_chain_unregister(&vmap_notify_list, nb);
}
EXPORT_SYMBOL_GPL(unregister_vmap_purge_notifier);

static void __free_vmap_area(struct vmap_area *va)
{
	BUG_ON(RB_EMPTY_NODE(&va->rb_node));

	/*
	 * Remove from the busy tree/list.
	 */
	unlink_va(va, &vmap_area_root);

	/*
	 * Merge VA with its neighbors, otherwise just add it.
	 */
	merge_or_add_vmap_area(va,
		&free_vmap_area_root, &free_vmap_area_list);
}

/*
 * Free a region of KVA allocated by alloc_vmap_area
 */
static void free_vmap_area(struct vmap_area *va)
{
	spin_lock(&vmap_area_lock);
	__free_vmap_area(va);
	spin_unlock(&vmap_area_lock);
}

/*
 * Clear the pagetable entries of a given vmap_area
 */
static void unmap_vmap_area(struct vmap_area *va)
{
	vunmap_page_range(va->va_start, va->va_end);
}

/*
 * lazy_max_pages is the maximum amount of virtual address space we gather up
 * before attempting to purge with a TLB flush.
 *
 * There is a tradeoff here: a larger number will cover more kernel page tables
 * and take slightly longer to purge, but it will linearly reduce the number of
 * global TLB flushes that must be performed. It would seem natural to scale
 * this number up linearly with the number of CPUs (because vmapping activity
 * could also scale linearly with the number of CPUs), however it is likely
 * that in practice, workloads might be constrained in other ways that mean
 * vmap activity will not scale linearly with CPUs. Also, I want to be
 * conservative and not introduce a big latency on huge systems, so go with
 * a less aggressive log scale. It will still be an improvement over the old
 * code, and it will be simple to change the scale factor if we find that it
 * becomes a problem on bigger systems.
 */
static unsigned long lazy_max_pages(void)
{
	unsigned int log;

	log = fls(num_online_cpus());

	return log * (1UL * CONFIG_VMAP_LAZY_PURGING_FACTOR *
					1024 * 1024 / PAGE_SIZE);
}

static atomic_long_t vmap_lazy_nr = ATOMIC_LONG_INIT(0);

/*
 * Serialize vmap purging.  There is no actual criticial section protected
 * by this look, but we want to avoid concurrent calls for performance
 * reasons and to make the pcpu_get_vm_areas more deterministic.
 */
static DEFINE_MUTEX(vmap_purge_lock);

/*
 * Serialize vmap purging.  There is no actual criticial section protected
 * by this look, but we want to avoid concurrent calls for performance
 * reasons and to make the pcpu_get_vm_areas more deterministic.
 */
static DEFINE_MUTEX(vmap_purge_lock);

/* for per-CPU blocks */
static void purge_fragmented_blocks_allcpus(void);

/*
 * called before a call to iounmap() if the caller wants vm_area_struct's
 * immediately freed.
 */
void set_iounmap_nonlazy(void)
{
	atomic_long_set(&vmap_lazy_nr, lazy_max_pages()+1);
}

/*
 * Purges all lazily-freed vmap areas.
 */
static bool __purge_vmap_area_lazy(unsigned long start, unsigned long end)
{
<<<<<<< HEAD
	struct llist_node *valist;
	struct vmap_area *va;
	struct vmap_area *n_va;
	bool do_free = false;
=======
	unsigned long resched_threshold;
	struct llist_node *valist;
	struct vmap_area *va;
	struct vmap_area *n_va;
	unsigned long flush_all_threshold = VMALLOC_END - VMALLOC_START;
>>>>>>> 286cd8c7

	lockdep_assert_held(&vmap_purge_lock);

	valist = llist_del_all(&vmap_purge_list);
<<<<<<< HEAD
=======
	if (unlikely(valist == NULL))
		return false;

	/*
	 * TODO: to calculate a flush range without looping.
	 * The list can be up to lazy_max_pages() elements.
	 */
>>>>>>> 286cd8c7
	llist_for_each_entry(va, valist, purge_list) {
		if (va->va_start < start)
			start = va->va_start;
		if (va->va_end > end)
			end = va->va_end;
<<<<<<< HEAD
		do_free = true;
	}

	if (!do_free)
		return false;

	flush_tlb_kernel_range(start, end);

	spin_lock(&vmap_area_lock);
	llist_for_each_entry_safe(va, n_va, valist, purge_list) {
		int nr = (va->va_end - va->va_start) >> PAGE_SHIFT;

		__free_vmap_area(va);
		atomic_sub(nr, &vmap_lazy_nr);
		cond_resched_lock(&vmap_area_lock);
=======
	}

	if (end - start <= flush_all_threshold)
		flush_tlb_kernel_range(start, end);
	else
		flush_tlb_all();
	resched_threshold = lazy_max_pages() << 1;

	spin_lock(&vmap_area_lock);
	llist_for_each_entry_safe(va, n_va, valist, purge_list) {
		unsigned long nr = (va->va_end - va->va_start) >> PAGE_SHIFT;

		__free_vmap_area(va);
		atomic_long_sub(nr, &vmap_lazy_nr);

		if (atomic_long_read(&vmap_lazy_nr) < resched_threshold)
			cond_resched_lock(&vmap_area_lock);
>>>>>>> 286cd8c7
	}
	spin_unlock(&vmap_area_lock);
	return true;
}

/*
 * Kick off a purge of the outstanding lazy areas. Don't bother if somebody
 * is already purging.
 */
static void try_purge_vmap_area_lazy(void)
{
	if (mutex_trylock(&vmap_purge_lock)) {
		__purge_vmap_area_lazy(ULONG_MAX, 0);
		mutex_unlock(&vmap_purge_lock);
	}
}

/*
 * Kick off a purge of the outstanding lazy areas.
 */
static void purge_vmap_area_lazy(void)
{
	mutex_lock(&vmap_purge_lock);
	purge_fragmented_blocks_allcpus();
	__purge_vmap_area_lazy(ULONG_MAX, 0);
	mutex_unlock(&vmap_purge_lock);
}

/*
 * Free a vmap area, caller ensuring that the area has been unmapped
 * and flush_cache_vunmap had been called for the correct range
 * previously.
 */
static void free_vmap_area_noflush(struct vmap_area *va)
{
<<<<<<< HEAD
	int nr_lazy;

	nr_lazy = atomic_add_return((va->va_end - va->va_start) >> PAGE_SHIFT,
				    &vmap_lazy_nr);
=======
	unsigned long nr_lazy;

	nr_lazy = atomic_long_add_return((va->va_end - va->va_start) >>
				PAGE_SHIFT, &vmap_lazy_nr);
>>>>>>> 286cd8c7

	/* After this point, we may free va at any time */
	llist_add(&va->purge_list, &vmap_purge_list);

	if (unlikely(nr_lazy > lazy_max_pages()))
		try_purge_vmap_area_lazy();
}

/*
 * Free and unmap a vmap area
 */
static void free_unmap_vmap_area(struct vmap_area *va)
{
	flush_cache_vunmap(va->va_start, va->va_end);
	unmap_vmap_area(va);
<<<<<<< HEAD
=======
	if (debug_pagealloc_enabled())
		flush_tlb_kernel_range(va->va_start, va->va_end);

>>>>>>> 286cd8c7
	free_vmap_area_noflush(va);
}

static struct vmap_area *find_vmap_area(unsigned long addr)
{
	struct vmap_area *va;

	spin_lock(&vmap_area_lock);
	va = __find_vmap_area(addr);
	spin_unlock(&vmap_area_lock);

	return va;
}

/*** Per cpu kva allocator ***/

/*
 * vmap space is limited especially on 32 bit architectures. Ensure there is
 * room for at least 16 percpu vmap blocks per CPU.
 */
/*
 * If we had a constant VMALLOC_START and VMALLOC_END, we'd like to be able
 * to #define VMALLOC_SPACE		(VMALLOC_END-VMALLOC_START). Guess
 * instead (we just need a rough idea)
 */
#if BITS_PER_LONG == 32
#define VMALLOC_SPACE		(128UL*1024*1024)
#else
#define VMALLOC_SPACE		(128UL*1024*1024*1024)
#endif

#define VMALLOC_PAGES		(VMALLOC_SPACE / PAGE_SIZE)
#define VMAP_MAX_ALLOC		BITS_PER_LONG	/* 256K with 4K pages */
#define VMAP_BBMAP_BITS_MAX	1024	/* 4MB with 4K pages */
#define VMAP_BBMAP_BITS_MIN	(VMAP_MAX_ALLOC*2)
#define VMAP_MIN(x, y)		((x) < (y) ? (x) : (y)) /* can't use min() */
#define VMAP_MAX(x, y)		((x) > (y) ? (x) : (y)) /* can't use max() */
#define VMAP_BBMAP_BITS		\
		VMAP_MIN(VMAP_BBMAP_BITS_MAX,	\
		VMAP_MAX(VMAP_BBMAP_BITS_MIN,	\
			VMALLOC_PAGES / roundup_pow_of_two(NR_CPUS) / 16))

#define VMAP_BLOCK_SIZE		(VMAP_BBMAP_BITS * PAGE_SIZE)

struct vmap_block_queue {
	spinlock_t lock;
	struct list_head free;
};

struct vmap_block {
	spinlock_t lock;
	struct vmap_area *va;
	unsigned long free, dirty;
	unsigned long dirty_min, dirty_max; /*< dirty range */
	struct list_head free_list;
	struct rcu_head rcu_head;
	struct list_head purge;
};

/* Queue of free and dirty vmap blocks, for allocation and flushing purposes */
static DEFINE_PER_CPU(struct vmap_block_queue, vmap_block_queue);

/*
 * Radix tree of vmap blocks, indexed by address, to quickly find a vmap block
 * in the free path. Could get rid of this if we change the API to return a
 * "cookie" from alloc, to be passed to free. But no big deal yet.
 */
static DEFINE_SPINLOCK(vmap_block_tree_lock);
static RADIX_TREE(vmap_block_tree, GFP_ATOMIC);

/*
 * We should probably have a fallback mechanism to allocate virtual memory
 * out of partially filled vmap blocks. However vmap block sizing should be
 * fairly reasonable according to the vmalloc size, so it shouldn't be a
 * big problem.
 */

static unsigned long addr_to_vb_idx(unsigned long addr)
{
	addr -= VMALLOC_START & ~(VMAP_BLOCK_SIZE-1);
	addr /= VMAP_BLOCK_SIZE;
	return addr;
}

static void *vmap_block_vaddr(unsigned long va_start, unsigned long pages_off)
{
	unsigned long addr;

	addr = va_start + (pages_off << PAGE_SHIFT);
	BUG_ON(addr_to_vb_idx(addr) != addr_to_vb_idx(va_start));
	return (void *)addr;
}

/**
 * new_vmap_block - allocates new vmap_block and occupies 2^order pages in this
 *                  block. Of course pages number can't exceed VMAP_BBMAP_BITS
 * @order:    how many 2^order pages should be occupied in newly allocated block
 * @gfp_mask: flags for the page level allocator
 *
 * Returns: virtual address in a newly allocated block or ERR_PTR(-errno)
 */
static void *new_vmap_block(unsigned int order, gfp_t gfp_mask)
{
	struct vmap_block_queue *vbq;
	struct vmap_block *vb;
	struct vmap_area *va;
	unsigned long vb_idx;
	int node, err;
	void *vaddr;

	node = numa_node_id();

	vb = kmalloc_node(sizeof(struct vmap_block),
			gfp_mask & GFP_RECLAIM_MASK, node);
	if (unlikely(!vb))
		return ERR_PTR(-ENOMEM);

	va = alloc_vmap_area(VMAP_BLOCK_SIZE, VMAP_BLOCK_SIZE,
					VMALLOC_START, VMALLOC_END,
					node, gfp_mask);
	if (IS_ERR(va)) {
		kfree(vb);
		return ERR_CAST(va);
	}

	err = radix_tree_preload(gfp_mask);
	if (unlikely(err)) {
		kfree(vb);
		free_vmap_area(va);
		return ERR_PTR(err);
	}

	vaddr = vmap_block_vaddr(va->va_start, 0);
	spin_lock_init(&vb->lock);
	vb->va = va;
	/* At least something should be left free */
	BUG_ON(VMAP_BBMAP_BITS <= (1UL << order));
	vb->free = VMAP_BBMAP_BITS - (1UL << order);
	vb->dirty = 0;
	vb->dirty_min = VMAP_BBMAP_BITS;
	vb->dirty_max = 0;
	INIT_LIST_HEAD(&vb->free_list);

	vb_idx = addr_to_vb_idx(va->va_start);
	spin_lock(&vmap_block_tree_lock);
	err = radix_tree_insert(&vmap_block_tree, vb_idx, vb);
	spin_unlock(&vmap_block_tree_lock);
	BUG_ON(err);
	radix_tree_preload_end();

	vbq = &get_cpu_var(vmap_block_queue);
	spin_lock(&vbq->lock);
	list_add_tail_rcu(&vb->free_list, &vbq->free);
	spin_unlock(&vbq->lock);
	put_cpu_var(vmap_block_queue);

	return vaddr;
}

static void free_vmap_block(struct vmap_block *vb)
{
	struct vmap_block *tmp;
	unsigned long vb_idx;

	vb_idx = addr_to_vb_idx(vb->va->va_start);
	spin_lock(&vmap_block_tree_lock);
	tmp = radix_tree_delete(&vmap_block_tree, vb_idx);
	spin_unlock(&vmap_block_tree_lock);
	BUG_ON(tmp != vb);

	free_vmap_area_noflush(vb->va);
	kfree_rcu(vb, rcu_head);
}

static void purge_fragmented_blocks(int cpu)
{
	LIST_HEAD(purge);
	struct vmap_block *vb;
	struct vmap_block *n_vb;
	struct vmap_block_queue *vbq = &per_cpu(vmap_block_queue, cpu);

	rcu_read_lock();
	list_for_each_entry_rcu(vb, &vbq->free, free_list) {

		if (!(vb->free + vb->dirty == VMAP_BBMAP_BITS && vb->dirty != VMAP_BBMAP_BITS))
			continue;

		spin_lock(&vb->lock);
		if (vb->free + vb->dirty == VMAP_BBMAP_BITS && vb->dirty != VMAP_BBMAP_BITS) {
			vb->free = 0; /* prevent further allocs after releasing lock */
			vb->dirty = VMAP_BBMAP_BITS; /* prevent purging it again */
			vb->dirty_min = 0;
			vb->dirty_max = VMAP_BBMAP_BITS;
			spin_lock(&vbq->lock);
			list_del_rcu(&vb->free_list);
			spin_unlock(&vbq->lock);
			spin_unlock(&vb->lock);
			list_add_tail(&vb->purge, &purge);
		} else
			spin_unlock(&vb->lock);
	}
	rcu_read_unlock();

	list_for_each_entry_safe(vb, n_vb, &purge, purge) {
		list_del(&vb->purge);
		free_vmap_block(vb);
	}
}

static void purge_fragmented_blocks_allcpus(void)
{
	int cpu;

	for_each_possible_cpu(cpu)
		purge_fragmented_blocks(cpu);
}

static void *vb_alloc(unsigned long size, gfp_t gfp_mask)
{
	struct vmap_block_queue *vbq;
	struct vmap_block *vb;
	void *vaddr = NULL;
	unsigned int order;

	BUG_ON(offset_in_page(size));
	BUG_ON(size > PAGE_SIZE*VMAP_MAX_ALLOC);
	if (WARN_ON(size == 0)) {
		/*
		 * Allocating 0 bytes isn't what caller wants since
		 * get_order(0) returns funny result. Just warn and terminate
		 * early.
		 */
		return NULL;
	}
	order = get_order(size);

	rcu_read_lock();
	vbq = &get_cpu_var(vmap_block_queue);
	list_for_each_entry_rcu(vb, &vbq->free, free_list) {
		unsigned long pages_off;

		spin_lock(&vb->lock);
		if (vb->free < (1UL << order)) {
			spin_unlock(&vb->lock);
			continue;
		}

		pages_off = VMAP_BBMAP_BITS - vb->free;
		vaddr = vmap_block_vaddr(vb->va->va_start, pages_off);
		vb->free -= 1UL << order;
		if (vb->free == 0) {
			spin_lock(&vbq->lock);
			list_del_rcu(&vb->free_list);
			spin_unlock(&vbq->lock);
		}

		spin_unlock(&vb->lock);
		break;
	}

	put_cpu_var(vmap_block_queue);
	rcu_read_unlock();

	/* Allocate new block if nothing was found */
	if (!vaddr)
		vaddr = new_vmap_block(order, gfp_mask);

	return vaddr;
}

static void vb_free(const void *addr, unsigned long size)
{
	unsigned long offset;
	unsigned long vb_idx;
	unsigned int order;
	struct vmap_block *vb;

	BUG_ON(offset_in_page(size));
	BUG_ON(size > PAGE_SIZE*VMAP_MAX_ALLOC);

	flush_cache_vunmap((unsigned long)addr, (unsigned long)addr + size);

	order = get_order(size);

	offset = (unsigned long)addr & (VMAP_BLOCK_SIZE - 1);
	offset >>= PAGE_SHIFT;

	vb_idx = addr_to_vb_idx((unsigned long)addr);
	rcu_read_lock();
	vb = radix_tree_lookup(&vmap_block_tree, vb_idx);
	rcu_read_unlock();
	BUG_ON(!vb);

	vunmap_page_range((unsigned long)addr, (unsigned long)addr + size);

	if (debug_pagealloc_enabled())
		flush_tlb_kernel_range((unsigned long)addr,
					(unsigned long)addr + size);

	spin_lock(&vb->lock);

	/* Expand dirty range */
	vb->dirty_min = min(vb->dirty_min, offset);
	vb->dirty_max = max(vb->dirty_max, offset + (1UL << order));

	vb->dirty += 1UL << order;
	if (vb->dirty == VMAP_BBMAP_BITS) {
		BUG_ON(vb->free);
		spin_unlock(&vb->lock);
		free_vmap_block(vb);
	} else
		spin_unlock(&vb->lock);
}

/**
 * vm_unmap_aliases - unmap outstanding lazy aliases in the vmap layer
 *
 * The vmap/vmalloc layer lazily flushes kernel virtual mappings primarily
 * to amortize TLB flushing overheads. What this means is that any page you
 * have now, may, in a former life, have been mapped into kernel virtual
 * address by the vmap layer and so there might be some CPUs with TLB entries
 * still referencing that page (additional to the regular 1:1 kernel mapping).
 *
 * vm_unmap_aliases flushes all such lazy mappings. After it returns, we can
 * be sure that none of the pages we have control over will have any aliases
 * from the vmap layer.
 */
void vm_unmap_aliases(void)
{
	unsigned long start = ULONG_MAX, end = 0;
	int cpu;
	int flush = 0;

	if (unlikely(!vmap_initialized))
		return;

	might_sleep();

	for_each_possible_cpu(cpu) {
		struct vmap_block_queue *vbq = &per_cpu(vmap_block_queue, cpu);
		struct vmap_block *vb;

		rcu_read_lock();
		list_for_each_entry_rcu(vb, &vbq->free, free_list) {
			spin_lock(&vb->lock);
			if (vb->dirty) {
				unsigned long va_start = vb->va->va_start;
				unsigned long s, e;

				s = va_start + (vb->dirty_min << PAGE_SHIFT);
				e = va_start + (vb->dirty_max << PAGE_SHIFT);

				start = min(s, start);
				end   = max(e, end);

				flush = 1;
			}
			spin_unlock(&vb->lock);
		}
		rcu_read_unlock();
	}

	mutex_lock(&vmap_purge_lock);
	purge_fragmented_blocks_allcpus();
	if (!__purge_vmap_area_lazy(start, end) && flush)
		flush_tlb_kernel_range(start, end);
	mutex_unlock(&vmap_purge_lock);
}
EXPORT_SYMBOL_GPL(vm_unmap_aliases);

/**
 * vm_unmap_ram - unmap linear kernel address space set up by vm_map_ram
 * @mem: the pointer returned by vm_map_ram
 * @count: the count passed to that vm_map_ram call (cannot unmap partial)
 */
void vm_unmap_ram(const void *mem, unsigned int count)
{
	unsigned long size = (unsigned long)count << PAGE_SHIFT;
	unsigned long addr = (unsigned long)mem;
	struct vmap_area *va;

	might_sleep();
	BUG_ON(!addr);
	BUG_ON(addr < VMALLOC_START);
	BUG_ON(addr > VMALLOC_END);
	BUG_ON(!PAGE_ALIGNED(addr));

<<<<<<< HEAD
	debug_check_no_locks_freed(mem, size);
	vmap_debug_free_range(addr, addr+size);

	if (likely(count <= VMAP_MAX_ALLOC)) {
=======
	if (likely(count <= VMAP_MAX_ALLOC)) {
		debug_check_no_locks_freed(mem, size);
>>>>>>> 286cd8c7
		vb_free(mem, size);
		return;
	}

	va = find_vmap_area(addr);
	BUG_ON(!va);
<<<<<<< HEAD
=======
	debug_check_no_locks_freed((void *)va->va_start,
				    (va->va_end - va->va_start));
>>>>>>> 286cd8c7
	free_unmap_vmap_area(va);
}
EXPORT_SYMBOL(vm_unmap_ram);

/**
 * vm_map_ram - map pages linearly into kernel virtual address (vmalloc space)
 * @pages: an array of pointers to the pages to be mapped
 * @count: number of pages
 * @node: prefer to allocate data structures on this node
 * @prot: memory protection to use. PAGE_KERNEL for regular RAM
 *
 * If you use this function for less than VMAP_MAX_ALLOC pages, it could be
 * faster than vmap so it's good.  But if you mix long-life and short-life
 * objects with vm_map_ram(), it could consume lots of address space through
 * fragmentation (especially on a 32bit machine).  You could see failures in
 * the end.  Please use this function for short-lived objects.
 *
 * Returns: a pointer to the address that has been mapped, or %NULL on failure
 */
void *vm_map_ram(struct page **pages, unsigned int count, int node, pgprot_t prot)
{
	unsigned long size = (unsigned long)count << PAGE_SHIFT;
	unsigned long addr;
	void *mem;

	if (likely(count <= VMAP_MAX_ALLOC)) {
		mem = vb_alloc(size, GFP_KERNEL);
		if (IS_ERR(mem))
			return NULL;
		addr = (unsigned long)mem;
	} else {
		struct vmap_area *va;
		va = alloc_vmap_area(size, PAGE_SIZE,
				VMALLOC_START, VMALLOC_END, node, GFP_KERNEL);
		if (IS_ERR(va))
			return NULL;

		addr = va->va_start;
		mem = (void *)addr;
	}
	if (vmap_page_range(addr, addr + size, prot, pages) < 0) {
		vm_unmap_ram(mem, count);
		return NULL;
	}
	return mem;
}
EXPORT_SYMBOL(vm_map_ram);

static struct vm_struct *vmlist __initdata;

/**
 * vm_area_check_early - check if vmap area is already mapped
 * @vm: vm_struct to be checked
 *
 * This function is used to check if the vmap area has been
 * mapped already. @vm->addr, @vm->size and @vm->flags should
 * contain proper values.
 *
 */
int __init vm_area_check_early(struct vm_struct *vm)
{
	struct vm_struct *tmp, **p;

	BUG_ON(vmap_initialized);
	for (p = &vmlist; (tmp = *p) != NULL; p = &tmp->next) {
		if (tmp->addr >= vm->addr) {
			if (tmp->addr < vm->addr + vm->size)
				return 1;
		} else {
			if (tmp->addr + tmp->size > vm->addr)
				return 1;
		}
	}
	return 0;
}

/**
 * vm_area_add_early - add vmap area early during boot
 * @vm: vm_struct to add
 *
 * This function is used to add fixed kernel vm area to vmlist before
 * vmalloc_init() is called.  @vm->addr, @vm->size, and @vm->flags
 * should contain proper values and the other fields should be zero.
 *
 * DO NOT USE THIS FUNCTION UNLESS YOU KNOW WHAT YOU'RE DOING.
 */
void __init vm_area_add_early(struct vm_struct *vm)
{
	struct vm_struct *tmp, **p;

	BUG_ON(vmap_initialized);
	for (p = &vmlist; (tmp = *p) != NULL; p = &tmp->next) {
		if (tmp->addr >= vm->addr) {
			BUG_ON(tmp->addr < vm->addr + vm->size);
			break;
		} else
			BUG_ON(tmp->addr + tmp->size > vm->addr);
	}
	vm->next = *p;
	*p = vm;
}

/**
 * vm_area_register_early - register vmap area early during boot
 * @vm: vm_struct to register
 * @align: requested alignment
 *
 * This function is used to register kernel vm area before
 * vmalloc_init() is called.  @vm->size and @vm->flags should contain
 * proper values on entry and other fields should be zero.  On return,
 * vm->addr contains the allocated address.
 *
 * DO NOT USE THIS FUNCTION UNLESS YOU KNOW WHAT YOU'RE DOING.
 */
void __init vm_area_register_early(struct vm_struct *vm, size_t align)
{
	static size_t vm_init_off __initdata;
	unsigned long addr;

	addr = ALIGN(VMALLOC_START + vm_init_off, align);
	vm_init_off = PFN_ALIGN(addr + vm->size) - VMALLOC_START;

	vm->addr = (void *)addr;

	vm_area_add_early(vm);
}

static void vmap_init_free_space(void)
{
	unsigned long vmap_start = 1;
	const unsigned long vmap_end = ULONG_MAX;
	struct vmap_area *busy, *free;

	/*
	 *     B     F     B     B     B     F
	 * -|-----|.....|-----|-----|-----|.....|-
	 *  |           The KVA space           |
	 *  |<--------------------------------->|
	 */
	list_for_each_entry(busy, &vmap_area_list, list) {
		if (busy->va_start - vmap_start > 0) {
			free = kmem_cache_zalloc(vmap_area_cachep, GFP_NOWAIT);
			if (!WARN_ON_ONCE(!free)) {
				free->va_start = vmap_start;
				free->va_end = busy->va_start;

				insert_vmap_area_augment(free, NULL,
					&free_vmap_area_root,
						&free_vmap_area_list);
			}
		}

		vmap_start = busy->va_end;
	}

	if (vmap_end - vmap_start > 0) {
		free = kmem_cache_zalloc(vmap_area_cachep, GFP_NOWAIT);
		if (!WARN_ON_ONCE(!free)) {
			free->va_start = vmap_start;
			free->va_end = vmap_end;

			insert_vmap_area_augment(free, NULL,
				&free_vmap_area_root,
					&free_vmap_area_list);
		}
	}
}

void __init vmalloc_init(void)
{
	struct vmap_area *va;
	struct vm_struct *tmp;
	int i;

	/*
	 * Create the cache for vmap_area objects.
	 */
	vmap_area_cachep = KMEM_CACHE(vmap_area, SLAB_PANIC);

	for_each_possible_cpu(i) {
		struct vmap_block_queue *vbq;
		struct vfree_deferred *p;

		vbq = &per_cpu(vmap_block_queue, i);
		spin_lock_init(&vbq->lock);
		INIT_LIST_HEAD(&vbq->free);
		p = &per_cpu(vfree_deferred, i);
		init_llist_head(&p->list);
		INIT_WORK(&p->wq, free_work);
	}

	/* Import existing vmlist entries. */
	for (tmp = vmlist; tmp; tmp = tmp->next) {
		va = kmem_cache_zalloc(vmap_area_cachep, GFP_NOWAIT);
		if (WARN_ON_ONCE(!va))
			continue;

		va->flags = VM_VM_AREA;
		va->va_start = (unsigned long)tmp->addr;
		va->va_end = va->va_start + tmp->size;
		va->vm = tmp;
		insert_vmap_area(va, &vmap_area_root, &vmap_area_list);
	}

<<<<<<< HEAD
	vmap_area_pcpu_hole = VMALLOC_END;
=======
	/*
	 * Now we can initialize a free vmap space.
	 */
	vmap_init_free_space();
>>>>>>> 286cd8c7
	calc_total_vmalloc_size();
	vmap_initialized = true;
}

/**
 * map_kernel_range_noflush - map kernel VM area with the specified pages
 * @addr: start of the VM area to map
 * @size: size of the VM area to map
 * @prot: page protection flags to use
 * @pages: pages to map
 *
 * Map PFN_UP(@size) pages at @addr.  The VM area @addr and @size
 * specify should have been allocated using get_vm_area() and its
 * friends.
 *
 * NOTE:
 * This function does NOT do any cache flushing.  The caller is
 * responsible for calling flush_cache_vmap() on to-be-mapped areas
 * before calling this function.
 *
 * RETURNS:
 * The number of pages mapped on success, -errno on failure.
 */
int map_kernel_range_noflush(unsigned long addr, unsigned long size,
			     pgprot_t prot, struct page **pages)
{
	return vmap_page_range_noflush(addr, addr + size, prot, pages);
}

/**
 * unmap_kernel_range_noflush - unmap kernel VM area
 * @addr: start of the VM area to unmap
 * @size: size of the VM area to unmap
 *
 * Unmap PFN_UP(@size) pages at @addr.  The VM area @addr and @size
 * specify should have been allocated using get_vm_area() and its
 * friends.
 *
 * NOTE:
 * This function does NOT do any cache flushing.  The caller is
 * responsible for calling flush_cache_vunmap() on to-be-mapped areas
 * before calling this function and flush_tlb_kernel_range() after.
 */
void unmap_kernel_range_noflush(unsigned long addr, unsigned long size)
{
	vunmap_page_range(addr, addr + size);
}
EXPORT_SYMBOL_GPL(unmap_kernel_range_noflush);

/**
 * unmap_kernel_range - unmap kernel VM area and flush cache and TLB
 * @addr: start of the VM area to unmap
 * @size: size of the VM area to unmap
 *
 * Similar to unmap_kernel_range_noflush() but flushes vcache before
 * the unmapping and tlb after.
 */
void unmap_kernel_range(unsigned long addr, unsigned long size)
{
	unsigned long end = addr + size;

	flush_cache_vunmap(addr, end);
	vunmap_page_range(addr, end);
	flush_tlb_kernel_range(addr, end);
}
EXPORT_SYMBOL_GPL(unmap_kernel_range);

int map_vm_area(struct vm_struct *area, pgprot_t prot, struct page **pages)
{
	unsigned long addr = (unsigned long)area->addr;
	unsigned long end = addr + get_vm_area_size(area);
	int err;

	err = vmap_page_range(addr, end, prot, pages);

	return err > 0 ? 0 : err;
}
EXPORT_SYMBOL_GPL(map_vm_area);

static void setup_vmalloc_vm(struct vm_struct *vm, struct vmap_area *va,
			      unsigned long flags, const void *caller)
{
	spin_lock(&vmap_area_lock);
	vm->flags = flags;
	vm->addr = (void *)va->va_start;
	vm->size = va->va_end - va->va_start;
	vm->caller = caller;
	va->vm = vm;
	va->flags |= VM_VM_AREA;
	spin_unlock(&vmap_area_lock);
}

static void clear_vm_uninitialized_flag(struct vm_struct *vm)
{
	/*
	 * Before removing VM_UNINITIALIZED,
	 * we should make sure that vm has proper values.
	 * Pair with smp_rmb() in show_numa_info().
	 */
	smp_wmb();
	vm->flags &= ~VM_UNINITIALIZED;
}

static struct vm_struct *__get_vm_area_node(unsigned long size,
		unsigned long align, unsigned long flags, unsigned long start,
		unsigned long end, int node, gfp_t gfp_mask, const void *caller)
{
	struct vmap_area *va;
	struct vm_struct *area;

	BUG_ON(in_interrupt());
	size = PAGE_ALIGN(size);
	if (unlikely(!size))
		return NULL;

	if (flags & VM_IOREMAP)
		align = 1ul << clamp_t(int, get_count_order_long(size),
				       PAGE_SHIFT, IOREMAP_MAX_ORDER);

	area = kzalloc_node(sizeof(*area), gfp_mask & GFP_RECLAIM_MASK, node);
	if (unlikely(!area))
		return NULL;

	if (!(flags & VM_NO_GUARD))
		size += PAGE_SIZE;

	va = alloc_vmap_area(size, align, start, end, node, gfp_mask);
	if (IS_ERR(va)) {
		kfree(area);
		return NULL;
	}

	setup_vmalloc_vm(area, va, flags, caller);

	return area;
}

struct vm_struct *__get_vm_area(unsigned long size, unsigned long flags,
				unsigned long start, unsigned long end)
{
	return __get_vm_area_node(size, 1, flags, start, end, NUMA_NO_NODE,
				  GFP_KERNEL, __builtin_return_address(0));
}
EXPORT_SYMBOL_GPL(__get_vm_area);

struct vm_struct *__get_vm_area_caller(unsigned long size, unsigned long flags,
				       unsigned long start, unsigned long end,
				       const void *caller)
{
	return __get_vm_area_node(size, 1, flags, start, end, NUMA_NO_NODE,
				  GFP_KERNEL, caller);
}

/**
 *	get_vm_area  -  reserve a contiguous kernel virtual area
 *	@size:		size of the area
 *	@flags:		%VM_IOREMAP for I/O mappings or VM_ALLOC
 *
 *	Search an area of @size in the kernel virtual mapping area,
 *	and reserved it for out purposes.  Returns the area descriptor
 *	on success or %NULL on failure.
 */
struct vm_struct *get_vm_area(unsigned long size, unsigned long flags)
{
#ifdef CONFIG_ENABLE_VMALLOC_SAVING
	return __get_vm_area_node(size, 1, flags, PAGE_OFFSET, VMALLOC_END,
				  NUMA_NO_NODE, GFP_KERNEL,
				  __builtin_return_address(0));
#else
	return __get_vm_area_node(size, 1, flags, VMALLOC_START, VMALLOC_END,
				  NUMA_NO_NODE, GFP_KERNEL,
				  __builtin_return_address(0));
#endif
}
EXPORT_SYMBOL_GPL(get_vm_area);

struct vm_struct *get_vm_area_caller(unsigned long size, unsigned long flags,
				const void *caller)
{
#ifdef CONFIG_ENABLE_VMALLOC_SAVING
	return __get_vm_area_node(size, 1, flags, PAGE_OFFSET, VMALLOC_END,
				  NUMA_NO_NODE, GFP_KERNEL, caller);
#else
	return __get_vm_area_node(size, 1, flags, VMALLOC_START, VMALLOC_END,
				  NUMA_NO_NODE, GFP_KERNEL, caller);
#endif
}

/**
 *	find_vm_area  -  find a continuous kernel virtual area
 *	@addr:		base address
 *
 *	Search for the kernel VM area starting at @addr, and return it.
 *	It is up to the caller to do all required locking to keep the returned
 *	pointer valid.
 */
struct vm_struct *find_vm_area(const void *addr)
{
	struct vmap_area *va;

	va = find_vmap_area((unsigned long)addr);
	if (va && va->flags & VM_VM_AREA)
		return va->vm;

	return NULL;
}

static struct vm_struct *__remove_vm_area(struct vmap_area *va)
{
	struct vm_struct *vm = va->vm;

	spin_lock(&vmap_area_lock);
	va->vm = NULL;
	va->flags &= ~VM_VM_AREA;
	va->flags |= VM_LAZY_FREE;
	spin_unlock(&vmap_area_lock);

	kasan_free_shadow(vm);
	free_unmap_vmap_area(va);

	return vm;
}

/**
 *	remove_vm_area  -  find and remove a continuous kernel virtual area
 *	@addr:		base address
 *
 *	Search for the kernel VM area starting at @addr, and remove it.
 *	This function returns the found VM area, but using it is NOT safe
 *	on SMP machines, except for its size or flags.
 */
struct vm_struct *remove_vm_area(const void *addr)
{
	struct vm_struct *vm = NULL;
	struct vmap_area *va;

	might_sleep();

	va = find_vmap_area((unsigned long)addr);
	if (va && va->flags & VM_VM_AREA)
		vm = __remove_vm_area(va);

	return vm;
}

static void __vunmap(const void *addr, int deallocate_pages)
{
	struct vm_struct *area;
	struct vmap_area *va;

	if (!addr)
		return;

	if (WARN(!PAGE_ALIGNED(addr), "Trying to vfree() bad address (%p)\n",
			addr))
		return;

<<<<<<< HEAD
	area = find_vm_area(addr);
	if (unlikely(!area)) {
=======
	va = find_vmap_area((unsigned long)addr);
	if (unlikely(!va || !(va->flags & VM_VM_AREA))) {
>>>>>>> 286cd8c7
		WARN(1, KERN_ERR "Trying to vfree() nonexistent vm area (%p)\n",
				addr);
		return;
	}

	area = va->vm;
	debug_check_no_locks_freed(addr, get_vm_area_size(area));
	debug_check_no_obj_freed(addr, get_vm_area_size(area));

<<<<<<< HEAD
	remove_vm_area(addr);
=======
	__remove_vm_area(va);
>>>>>>> 286cd8c7
	if (deallocate_pages) {
		int i;

		for (i = 0; i < area->nr_pages; i++) {
			struct page *page = area->pages[i];

			BUG_ON(!page);
			__free_pages(page, 0);
		}
		atomic_long_sub(area->nr_pages, &nr_vmalloc_pages);

		kvfree(area->pages);
	}

	kfree(area);
}

static inline void __vfree_deferred(const void *addr)
{
	/*
	 * Use raw_cpu_ptr() because this can be called from preemptible
	 * context. Preemption is absolutely fine here, because the llist_add()
	 * implementation is lockless, so it works even if we are adding to
	 * nother cpu's list.  schedule_work() should be fine with this too.
	 */
	struct vfree_deferred *p = raw_cpu_ptr(&vfree_deferred);

	if (llist_add((struct llist_node *)addr, &p->list))
		schedule_work(&p->wq);
}

/**
 *	vfree_atomic  -  release memory allocated by vmalloc()
 *	@addr:		memory base address
 *
 *	This one is just like vfree() but can be called in any atomic context
 *	except NMIs.
 */
void vfree_atomic(const void *addr)
{
	BUG_ON(in_nmi());

	kmemleak_free(addr);

	if (!addr)
		return;
	__vfree_deferred(addr);
}

/**
 *	vfree  -  release memory allocated by vmalloc()
 *	@addr:		memory base address
 *
 *	Free the virtually continuous memory area starting at @addr, as
 *	obtained from vmalloc(), vmalloc_32() or __vmalloc(). If @addr is
 *	NULL, no operation is performed.
 *
 *	Must not be called in NMI context (strictly speaking, only if we don't
 *	have CONFIG_ARCH_HAVE_NMI_SAFE_CMPXCHG, but making the calling
 *	conventions for vfree() arch-depenedent would be a really bad idea)
 *
 *	NOTE: assumes that the object at @addr has a size >= sizeof(llist_node)
 */
void vfree(const void *addr)
{
	BUG_ON(in_nmi());

	kmemleak_free(addr);

	if (!addr)
		return;
	if (unlikely(in_interrupt()))
		__vfree_deferred(addr);
	else
		__vunmap(addr, 1);
}
EXPORT_SYMBOL(vfree);

/**
 *	vunmap  -  release virtual mapping obtained by vmap()
 *	@addr:		memory base address
 *
 *	Free the virtually contiguous memory area starting at @addr,
 *	which was created from the page array passed to vmap().
 *
 *	Must not be called in interrupt context.
 */
void vunmap(const void *addr)
{
	BUG_ON(in_interrupt());
	might_sleep();
	if (addr)
		__vunmap(addr, 0);
}
EXPORT_SYMBOL(vunmap);

/**
 *	vmap  -  map an array of pages into virtually contiguous space
 *	@pages:		array of page pointers
 *	@count:		number of pages to map
 *	@flags:		vm_area->flags
 *	@prot:		page protection for the mapping
 *
 *	Maps @count pages from @pages into contiguous kernel virtual
 *	space.
 */
void *vmap(struct page **pages, unsigned int count,
		unsigned long flags, pgprot_t prot)
{
	struct vm_struct *area;
	unsigned long size;		/* In bytes */

	might_sleep();

	if (count > totalram_pages)
		return NULL;

	size = (unsigned long)count << PAGE_SHIFT;
	area = get_vm_area_caller(size, flags, __builtin_return_address(0));
	if (!area)
		return NULL;

	if (map_vm_area(area, prot, pages)) {
		vunmap(area->addr);
		return NULL;
	}

	return area->addr;
}
EXPORT_SYMBOL(vmap);

static void *__vmalloc_node(unsigned long size, unsigned long align,
			    gfp_t gfp_mask, pgprot_t prot,
			    int node, const void *caller);
static void *__vmalloc_area_node(struct vm_struct *area, gfp_t gfp_mask,
				 pgprot_t prot, int node)
{
	struct page **pages;
	unsigned int nr_pages, array_size, i;
	const gfp_t nested_gfp = (gfp_mask & GFP_RECLAIM_MASK) | __GFP_ZERO;
	const gfp_t alloc_mask = gfp_mask | __GFP_NOWARN;
	const gfp_t highmem_mask = (gfp_mask & (GFP_DMA | GFP_DMA32)) ?
					0 :
					__GFP_HIGHMEM;

	nr_pages = get_vm_area_size(area) >> PAGE_SHIFT;
	array_size = (nr_pages * sizeof(struct page *));

	/* Please note that the recursion is strictly bounded. */
	if (array_size > PAGE_SIZE) {
		pages = __vmalloc_node(array_size, 1, nested_gfp|highmem_mask,
				PAGE_KERNEL, node, area->caller);
	} else {
		pages = kmalloc_node(array_size, nested_gfp, node);
	}

	if (!pages) {
		remove_vm_area(area->addr);
		kfree(area);
		return NULL;
	}

	area->pages = pages;
	area->nr_pages = nr_pages;

	for (i = 0; i < area->nr_pages; i++) {
		struct page *page;

		if (node == NUMA_NO_NODE)
			page = alloc_page(alloc_mask|highmem_mask);
		else
			page = alloc_pages_node(node, alloc_mask|highmem_mask, 0);

		if (unlikely(!page)) {
			/* Successfully allocated i pages, free them in __vunmap() */
			area->nr_pages = i;
			atomic_long_add(area->nr_pages, &nr_vmalloc_pages);
			goto fail;
		}
		area->pages[i] = page;
		if (gfpflags_allow_blocking(gfp_mask|highmem_mask))
			cond_resched();
	}
	atomic_long_add(area->nr_pages, &nr_vmalloc_pages);

	if (map_vm_area(area, prot, pages))
		goto fail;
	return area->addr;

fail:
	warn_alloc(gfp_mask, NULL,
			  "vmalloc: allocation failure, allocated %ld of %ld bytes",
			  (area->nr_pages*PAGE_SIZE), area->size);
	vfree(area->addr);
	return NULL;
}

/**
 *	__vmalloc_node_range  -  allocate virtually contiguous memory
 *	@size:		allocation size
 *	@align:		desired alignment
 *	@start:		vm area range start
 *	@end:		vm area range end
 *	@gfp_mask:	flags for the page level allocator
 *	@prot:		protection mask for the allocated pages
 *	@vm_flags:	additional vm area flags (e.g. %VM_NO_GUARD)
 *	@node:		node to use for allocation or NUMA_NO_NODE
 *	@caller:	caller's return address
 *
 *	Allocate enough pages to cover @size from the page level
 *	allocator with @gfp_mask flags.  Map them into contiguous
 *	kernel virtual space, using a pagetable protection of @prot.
 */
void *__vmalloc_node_range(unsigned long size, unsigned long align,
			unsigned long start, unsigned long end, gfp_t gfp_mask,
			pgprot_t prot, unsigned long vm_flags, int node,
			const void *caller)
{
	struct vm_struct *area;
	void *addr;
	unsigned long real_size = size;

	size = PAGE_ALIGN(size);
	if (!size || (size >> PAGE_SHIFT) > totalram_pages)
		goto fail;

	area = __get_vm_area_node(size, align, VM_ALLOC | VM_UNINITIALIZED |
				vm_flags, start, end, node, gfp_mask, caller);
	if (!area)
		goto fail;

	addr = __vmalloc_area_node(area, gfp_mask, prot, node);
	if (!addr)
		return NULL;

	/*
	 * First make sure the mappings are removed from all page-tables
	 * before they are freed.
	 */
	vmalloc_sync_unmappings();

	/*
	 * In this function, newly allocated vm_struct has VM_UNINITIALIZED
	 * flag. It means that vm_struct is not fully initialized.
	 * Now, it is fully initialized, so remove this flag here.
	 */
	clear_vm_uninitialized_flag(area);

	kmemleak_vmalloc(area, size, gfp_mask);

	return addr;

fail:
	warn_alloc(gfp_mask, NULL,
			  "vmalloc: allocation failure: %lu bytes", real_size);
	return NULL;
}

/**
 *	__vmalloc_node  -  allocate virtually contiguous memory
 *	@size:		allocation size
 *	@align:		desired alignment
 *	@gfp_mask:	flags for the page level allocator
 *	@prot:		protection mask for the allocated pages
 *	@node:		node to use for allocation or NUMA_NO_NODE
 *	@caller:	caller's return address
 *
 *	Allocate enough pages to cover @size from the page level
 *	allocator with @gfp_mask flags.  Map them into contiguous
 *	kernel virtual space, using a pagetable protection of @prot.
 *
 *	Reclaim modifiers in @gfp_mask - __GFP_NORETRY, __GFP_RETRY_MAYFAIL
 *	and __GFP_NOFAIL are not supported
 *
 *	Any use of gfp flags outside of GFP_KERNEL should be consulted
 *	with mm people.
 *
 */
static void *__vmalloc_node(unsigned long size, unsigned long align,
			    gfp_t gfp_mask, pgprot_t prot,
			    int node, const void *caller)
{
#ifdef CONFIG_ENABLE_VMALLOC_SAVING
	return __vmalloc_node_range(size, align, PAGE_OFFSET, VMALLOC_END,
				gfp_mask, prot, 0, node, caller);
#else
	return __vmalloc_node_range(size, align, VMALLOC_START, VMALLOC_END,
				gfp_mask, prot, 0, node, caller);
#endif
}

void *__vmalloc(unsigned long size, gfp_t gfp_mask, pgprot_t prot)
{
	return __vmalloc_node(size, 1, gfp_mask, prot, NUMA_NO_NODE,
				__builtin_return_address(0));
}
EXPORT_SYMBOL(__vmalloc);

static inline void *__vmalloc_node_flags(unsigned long size,
					int node, gfp_t flags)
{
	return __vmalloc_node(size, 1, flags, PAGE_KERNEL,
					node, __builtin_return_address(0));
}


void *__vmalloc_node_flags_caller(unsigned long size, int node, gfp_t flags,
				  void *caller)
{
	return __vmalloc_node(size, 1, flags, PAGE_KERNEL, node, caller);
}

/**
 *	vmalloc  -  allocate virtually contiguous memory
 *	@size:		allocation size
 *	Allocate enough pages to cover @size from the page level
 *	allocator and map them into contiguous kernel virtual space.
 *
 *	For tight control over page level allocator and protection flags
 *	use __vmalloc() instead.
 */
void *vmalloc(unsigned long size)
{
	return __vmalloc_node_flags(size, NUMA_NO_NODE,
				    GFP_KERNEL);
}
EXPORT_SYMBOL(vmalloc);

/**
 *	vzalloc - allocate virtually contiguous memory with zero fill
 *	@size:	allocation size
 *	Allocate enough pages to cover @size from the page level
 *	allocator and map them into contiguous kernel virtual space.
 *	The memory allocated is set to zero.
 *
 *	For tight control over page level allocator and protection flags
 *	use __vmalloc() instead.
 */
void *vzalloc(unsigned long size)
{
	return __vmalloc_node_flags(size, NUMA_NO_NODE,
				GFP_KERNEL | __GFP_ZERO);
}
EXPORT_SYMBOL(vzalloc);

/**
 * vmalloc_user - allocate zeroed virtually contiguous memory for userspace
 * @size: allocation size
 *
 * The resulting memory area is zeroed so it can be mapped to userspace
 * without leaking data.
 */
void *vmalloc_user(unsigned long size)
{
	struct vm_struct *area;
	void *ret;

	ret = __vmalloc_node(size, SHMLBA,
			     GFP_KERNEL | __GFP_ZERO,
			     PAGE_KERNEL, NUMA_NO_NODE,
			     __builtin_return_address(0));
	if (ret) {
		area = find_vm_area(ret);
		area->flags |= VM_USERMAP;
	}
	return ret;
}
EXPORT_SYMBOL(vmalloc_user);

/**
 *	vmalloc_node  -  allocate memory on a specific node
 *	@size:		allocation size
 *	@node:		numa node
 *
 *	Allocate enough pages to cover @size from the page level
 *	allocator and map them into contiguous kernel virtual space.
 *
 *	For tight control over page level allocator and protection flags
 *	use __vmalloc() instead.
 */
void *vmalloc_node(unsigned long size, int node)
{
	return __vmalloc_node(size, 1, GFP_KERNEL, PAGE_KERNEL,
					node, __builtin_return_address(0));
}
EXPORT_SYMBOL(vmalloc_node);

/**
 * vzalloc_node - allocate memory on a specific node with zero fill
 * @size:	allocation size
 * @node:	numa node
 *
 * Allocate enough pages to cover @size from the page level
 * allocator and map them into contiguous kernel virtual space.
 * The memory allocated is set to zero.
 *
 * For tight control over page level allocator and protection flags
 * use __vmalloc_node() instead.
 */
void *vzalloc_node(unsigned long size, int node)
{
	return __vmalloc_node_flags(size, node,
			 GFP_KERNEL | __GFP_ZERO);
}
EXPORT_SYMBOL(vzalloc_node);

/**
 *	vmalloc_exec  -  allocate virtually contiguous, executable memory
 *	@size:		allocation size
 *
 *	Kernel-internal function to allocate enough pages to cover @size
 *	the page level allocator and map them into contiguous and
 *	executable kernel virtual space.
 *
 *	For tight control over page level allocator and protection flags
 *	use __vmalloc() instead.
 */

void *vmalloc_exec(unsigned long size)
{
	return __vmalloc_node(size, 1, GFP_KERNEL, PAGE_KERNEL_EXEC,
			      NUMA_NO_NODE, __builtin_return_address(0));
}

#if defined(CONFIG_64BIT) && defined(CONFIG_ZONE_DMA32)
#define GFP_VMALLOC32 (GFP_DMA32 | GFP_KERNEL)
#elif defined(CONFIG_64BIT) && defined(CONFIG_ZONE_DMA)
#define GFP_VMALLOC32 (GFP_DMA | GFP_KERNEL)
#else
/*
 * 64b systems should always have either DMA or DMA32 zones. For others
 * GFP_DMA32 should do the right thing and use the normal zone.
 */
#define GFP_VMALLOC32 GFP_DMA32 | GFP_KERNEL
#endif

/**
 *	vmalloc_32  -  allocate virtually contiguous memory (32bit addressable)
 *	@size:		allocation size
 *
 *	Allocate enough 32bit PA addressable pages to cover @size from the
 *	page level allocator and map them into contiguous kernel virtual space.
 */
void *vmalloc_32(unsigned long size)
{
	return __vmalloc_node(size, 1, GFP_VMALLOC32, PAGE_KERNEL,
			      NUMA_NO_NODE, __builtin_return_address(0));
}
EXPORT_SYMBOL(vmalloc_32);

/**
 * vmalloc_32_user - allocate zeroed virtually contiguous 32bit memory
 *	@size:		allocation size
 *
 * The resulting memory area is 32bit addressable and zeroed so it can be
 * mapped to userspace without leaking data.
 */
void *vmalloc_32_user(unsigned long size)
{
	struct vm_struct *area;
	void *ret;

	ret = __vmalloc_node(size, 1, GFP_VMALLOC32 | __GFP_ZERO, PAGE_KERNEL,
			     NUMA_NO_NODE, __builtin_return_address(0));
	if (ret) {
		area = find_vm_area(ret);
		area->flags |= VM_USERMAP;
	}
	return ret;
}
EXPORT_SYMBOL(vmalloc_32_user);

/*
 * small helper routine , copy contents to buf from addr.
 * If the page is not present, fill zero.
 */

static int aligned_vread(char *buf, char *addr, unsigned long count)
{
	struct page *p;
	int copied = 0;

	while (count) {
		unsigned long offset, length;

		offset = offset_in_page(addr);
		length = PAGE_SIZE - offset;
		if (length > count)
			length = count;
		p = vmalloc_to_page(addr);
		/*
		 * To do safe access to this _mapped_ area, we need
		 * lock. But adding lock here means that we need to add
		 * overhead of vmalloc()/vfree() calles for this _debug_
		 * interface, rarely used. Instead of that, we'll use
		 * kmap() and get small overhead in this access function.
		 */
		if (p) {
			/*
			 * we can expect USER0 is not used (see vread/vwrite's
			 * function description)
			 */
			void *map = kmap_atomic(p);
			memcpy(buf, map + offset, length);
			kunmap_atomic(map);
		} else
			memset(buf, 0, length);

		addr += length;
		buf += length;
		copied += length;
		count -= length;
	}
	return copied;
}

static int aligned_vwrite(char *buf, char *addr, unsigned long count)
{
	struct page *p;
	int copied = 0;

	while (count) {
		unsigned long offset, length;

		offset = offset_in_page(addr);
		length = PAGE_SIZE - offset;
		if (length > count)
			length = count;
		p = vmalloc_to_page(addr);
		/*
		 * To do safe access to this _mapped_ area, we need
		 * lock. But adding lock here means that we need to add
		 * overhead of vmalloc()/vfree() calles for this _debug_
		 * interface, rarely used. Instead of that, we'll use
		 * kmap() and get small overhead in this access function.
		 */
		if (p) {
			/*
			 * we can expect USER0 is not used (see vread/vwrite's
			 * function description)
			 */
			void *map = kmap_atomic(p);
			memcpy(map + offset, buf, length);
			kunmap_atomic(map);
		}
		addr += length;
		buf += length;
		copied += length;
		count -= length;
	}
	return copied;
}

/**
 *	vread() -  read vmalloc area in a safe way.
 *	@buf:		buffer for reading data
 *	@addr:		vm address.
 *	@count:		number of bytes to be read.
 *
 *	Returns # of bytes which addr and buf should be increased.
 *	(same number to @count). Returns 0 if [addr...addr+count) doesn't
 *	includes any intersect with alive vmalloc area.
 *
 *	This function checks that addr is a valid vmalloc'ed area, and
 *	copy data from that area to a given buffer. If the given memory range
 *	of [addr...addr+count) includes some valid address, data is copied to
 *	proper area of @buf. If there are memory holes, they'll be zero-filled.
 *	IOREMAP area is treated as memory hole and no copy is done.
 *
 *	If [addr...addr+count) doesn't includes any intersects with alive
 *	vm_struct area, returns 0. @buf should be kernel's buffer.
 *
 *	Note: In usual ops, vread() is never necessary because the caller
 *	should know vmalloc() area is valid and can use memcpy().
 *	This is for routines which have to access vmalloc area without
 *	any informaion, as /dev/kmem.
 *
 */

long vread(char *buf, char *addr, unsigned long count)
{
	struct vmap_area *va;
	struct vm_struct *vm;
	char *vaddr, *buf_start = buf;
	unsigned long buflen = count;
	unsigned long n;

	/* Don't allow overflow */
	if ((unsigned long) addr + count < count)
		count = -(unsigned long) addr;

	spin_lock(&vmap_area_lock);
	list_for_each_entry(va, &vmap_area_list, list) {
		if (!count)
			break;

		if (!(va->flags & VM_VM_AREA))
			continue;

		vm = va->vm;
		vaddr = (char *) vm->addr;
		if (addr >= vaddr + get_vm_area_size(vm))
			continue;
		while (addr < vaddr) {
			if (count == 0)
				goto finished;
			*buf = '\0';
			buf++;
			addr++;
			count--;
		}
		n = vaddr + get_vm_area_size(vm) - addr;
		if (n > count)
			n = count;
		if (!(vm->flags & VM_IOREMAP))
			aligned_vread(buf, addr, n);
		else /* IOREMAP area is treated as memory hole */
			memset(buf, 0, n);
		buf += n;
		addr += n;
		count -= n;
	}
finished:
	spin_unlock(&vmap_area_lock);

	if (buf == buf_start)
		return 0;
	/* zero-fill memory holes */
	if (buf != buf_start + buflen)
		memset(buf, 0, buflen - (buf - buf_start));

	return buflen;
}

/**
 *	vwrite() -  write vmalloc area in a safe way.
 *	@buf:		buffer for source data
 *	@addr:		vm address.
 *	@count:		number of bytes to be read.
 *
 *	Returns # of bytes which addr and buf should be incresed.
 *	(same number to @count).
 *	If [addr...addr+count) doesn't includes any intersect with valid
 *	vmalloc area, returns 0.
 *
 *	This function checks that addr is a valid vmalloc'ed area, and
 *	copy data from a buffer to the given addr. If specified range of
 *	[addr...addr+count) includes some valid address, data is copied from
 *	proper area of @buf. If there are memory holes, no copy to hole.
 *	IOREMAP area is treated as memory hole and no copy is done.
 *
 *	If [addr...addr+count) doesn't includes any intersects with alive
 *	vm_struct area, returns 0. @buf should be kernel's buffer.
 *
 *	Note: In usual ops, vwrite() is never necessary because the caller
 *	should know vmalloc() area is valid and can use memcpy().
 *	This is for routines which have to access vmalloc area without
 *	any informaion, as /dev/kmem.
 */

long vwrite(char *buf, char *addr, unsigned long count)
{
	struct vmap_area *va;
	struct vm_struct *vm;
	char *vaddr;
	unsigned long n, buflen;
	int copied = 0;

	/* Don't allow overflow */
	if ((unsigned long) addr + count < count)
		count = -(unsigned long) addr;
	buflen = count;

	spin_lock(&vmap_area_lock);
	list_for_each_entry(va, &vmap_area_list, list) {
		if (!count)
			break;

		if (!(va->flags & VM_VM_AREA))
			continue;

		vm = va->vm;
		vaddr = (char *) vm->addr;
		if (addr >= vaddr + get_vm_area_size(vm))
			continue;
		while (addr < vaddr) {
			if (count == 0)
				goto finished;
			buf++;
			addr++;
			count--;
		}
		n = vaddr + get_vm_area_size(vm) - addr;
		if (n > count)
			n = count;
		if (!(vm->flags & VM_IOREMAP)) {
			aligned_vwrite(buf, addr, n);
			copied++;
		}
		buf += n;
		addr += n;
		count -= n;
	}
finished:
	spin_unlock(&vmap_area_lock);
	if (!copied)
		return 0;
	return buflen;
}

/**
 *	remap_vmalloc_range_partial  -  map vmalloc pages to userspace
 *	@vma:		vma to cover
 *	@uaddr:		target user address to start at
 *	@kaddr:		virtual address of vmalloc kernel memory
 *	@pgoff:		offset from @kaddr to start at
 *	@size:		size of map area
 *
 *	Returns:	0 for success, -Exxx on failure
 *
 *	This function checks that @kaddr is a valid vmalloc'ed area,
 *	and that it is big enough to cover the range starting at
 *	@uaddr in @vma. Will return failure if that criteria isn't
 *	met.
 *
 *	Similar to remap_pfn_range() (see mm/memory.c)
 */
int remap_vmalloc_range_partial(struct vm_area_struct *vma, unsigned long uaddr,
				void *kaddr, unsigned long pgoff,
				unsigned long size)
{
	struct vm_struct *area;
	unsigned long off;
	unsigned long end_index;

	if (check_shl_overflow(pgoff, PAGE_SHIFT, &off))
		return -EINVAL;

	size = PAGE_ALIGN(size);

	if (!PAGE_ALIGNED(uaddr) || !PAGE_ALIGNED(kaddr))
		return -EINVAL;

	area = find_vm_area(kaddr);
	if (!area)
		return -EINVAL;

	if (!(area->flags & VM_USERMAP))
		return -EINVAL;

<<<<<<< HEAD
	if (kaddr + size > area->addr + get_vm_area_size(area))
=======
	if (check_add_overflow(size, off, &end_index) ||
	    end_index > get_vm_area_size(area))
>>>>>>> 286cd8c7
		return -EINVAL;
	kaddr += off;

	do {
		struct page *page = vmalloc_to_page(kaddr);
		int ret;

		ret = vm_insert_page(vma, uaddr, page);
		if (ret)
			return ret;

		uaddr += PAGE_SIZE;
		kaddr += PAGE_SIZE;
		size -= PAGE_SIZE;
	} while (size > 0);

	vma->vm_flags |= VM_DONTEXPAND | VM_DONTDUMP;

	return 0;
}
EXPORT_SYMBOL(remap_vmalloc_range_partial);

/**
 *	remap_vmalloc_range  -  map vmalloc pages to userspace
 *	@vma:		vma to cover (map full range of vma)
 *	@addr:		vmalloc memory
 *	@pgoff:		number of pages into addr before first page to map
 *
 *	Returns:	0 for success, -Exxx on failure
 *
 *	This function checks that addr is a valid vmalloc'ed area, and
 *	that it is big enough to cover the vma. Will return failure if
 *	that criteria isn't met.
 *
 *	Similar to remap_pfn_range() (see mm/memory.c)
 */
int remap_vmalloc_range(struct vm_area_struct *vma, void *addr,
						unsigned long pgoff)
{
	return remap_vmalloc_range_partial(vma, vma->vm_start,
					   addr, pgoff,
					   vma->vm_end - vma->vm_start);
}
EXPORT_SYMBOL(remap_vmalloc_range);

/*
 * Implement stubs for vmalloc_sync_[un]mappings () if the architecture chose
 * not to have one.
 *
 * The purpose of this function is to make sure the vmalloc area
 * mappings are identical in all page-tables in the system.
 */
void __weak vmalloc_sync_mappings(void)
{
}

void __weak vmalloc_sync_unmappings(void)
{
}

static int f(pte_t *pte, pgtable_t table, unsigned long addr, void *data)
{
	pte_t ***p = data;

	if (p) {
		*(*p) = pte;
		(*p)++;
	}
	return 0;
}

/**
 *	alloc_vm_area - allocate a range of kernel address space
 *	@size:		size of the area
 *	@ptes:		returns the PTEs for the address space
 *
 *	Returns:	NULL on failure, vm_struct on success
 *
 *	This function reserves a range of kernel address space, and
 *	allocates pagetables to map that range.  No actual mappings
 *	are created.
 *
 *	If @ptes is non-NULL, pointers to the PTEs (in init_mm)
 *	allocated for the VM area are returned.
 */
struct vm_struct *alloc_vm_area(size_t size, pte_t **ptes)
{
	struct vm_struct *area;

	area = get_vm_area_caller(size, VM_IOREMAP,
				__builtin_return_address(0));
	if (area == NULL)
		return NULL;

	/*
	 * This ensures that page tables are constructed for this region
	 * of kernel virtual address space and mapped into init_mm.
	 */
	if (apply_to_page_range(&init_mm, (unsigned long)area->addr,
				size, f, ptes ? &ptes : NULL)) {
		free_vm_area(area);
		return NULL;
	}

	return area;
}
EXPORT_SYMBOL_GPL(alloc_vm_area);

void free_vm_area(struct vm_struct *area)
{
	struct vm_struct *ret;
	ret = remove_vm_area(area->addr);
	BUG_ON(ret != area);
	kfree(area);
}
EXPORT_SYMBOL_GPL(free_vm_area);

#ifdef CONFIG_SMP
static struct vmap_area *node_to_va(struct rb_node *n)
{
	return rb_entry_safe(n, struct vmap_area, rb_node);
}

/**
 * pvm_find_va_enclose_addr - find the vmap_area @addr belongs to
 * @addr: target address
 *
 * Returns: vmap_area if it is found. If there is no such area
 *   the first highest(reverse order) vmap_area is returned
 *   i.e. va->va_start < addr && va->va_end < addr or NULL
 *   if there are no any areas before @addr.
 */
static struct vmap_area *
pvm_find_va_enclose_addr(unsigned long addr)
{
	struct vmap_area *va, *tmp;
	struct rb_node *n;

	n = free_vmap_area_root.rb_node;
	va = NULL;

	while (n) {
		tmp = rb_entry(n, struct vmap_area, rb_node);
		if (tmp->va_start <= addr) {
			va = tmp;
			if (tmp->va_end >= addr)
				break;

			n = n->rb_right;
		} else {
			n = n->rb_left;
		}
	}

	return va;
}

/**
 * pvm_determine_end_from_reverse - find the highest aligned address
 * of free block below VMALLOC_END
 * @va:
 *   in - the VA we start the search(reverse order);
 *   out - the VA with the highest aligned end address.
 *
 * Returns: determined end address within vmap_area
 */
static unsigned long
pvm_determine_end_from_reverse(struct vmap_area **va, unsigned long align)
{
	unsigned long vmalloc_end = VMALLOC_END & ~(align - 1);
	unsigned long addr;

	if (likely(*va)) {
		list_for_each_entry_from_reverse((*va),
				&free_vmap_area_list, list) {
			addr = min((*va)->va_end & ~(align - 1), vmalloc_end);
			if ((*va)->va_start < addr)
				return addr;
		}
	}

	return 0;
}

/**
 * pcpu_get_vm_areas - allocate vmalloc areas for percpu allocator
 * @offsets: array containing offset of each area
 * @sizes: array containing size of each area
 * @nr_vms: the number of areas to allocate
 * @align: alignment, all entries in @offsets and @sizes must be aligned to this
 *
 * Returns: kmalloc'd vm_struct pointer array pointing to allocated
 *	    vm_structs on success, %NULL on failure
 *
 * Percpu allocator wants to use congruent vm areas so that it can
 * maintain the offsets among percpu areas.  This function allocates
 * congruent vmalloc areas for it with GFP_KERNEL.  These areas tend to
 * be scattered pretty far, distance between two areas easily going up
 * to gigabytes.  To avoid interacting with regular vmallocs, these
 * areas are allocated from top.
 *
 * Despite its complicated look, this allocator is rather simple. It
 * does everything top-down and scans free blocks from the end looking
 * for matching base. While scanning, if any of the areas do not fit the
 * base address is pulled down to fit the area. Scanning is repeated till
 * all the areas fit and then all necessary data structures are inserted
 * and the result is returned.
 */
struct vm_struct **pcpu_get_vm_areas(const unsigned long *offsets,
				     const size_t *sizes, int nr_vms,
				     size_t align)
{
	const unsigned long vmalloc_start = ALIGN(VMALLOC_START, align);
	const unsigned long vmalloc_end = VMALLOC_END & ~(align - 1);
	struct vmap_area **vas, *va;
	struct vm_struct **vms;
	int area, area2, last_area, term_area;
	unsigned long base, start, size, end, last_end;
	bool purged = false;
	enum fit_type type;

	/* verify parameters and allocate data structures */
	BUG_ON(offset_in_page(align) || !is_power_of_2(align));
	for (last_area = 0, area = 0; area < nr_vms; area++) {
		start = offsets[area];
		end = start + sizes[area];

		/* is everything aligned properly? */
		BUG_ON(!IS_ALIGNED(offsets[area], align));
		BUG_ON(!IS_ALIGNED(sizes[area], align));

		/* detect the area with the highest address */
		if (start > offsets[last_area])
			last_area = area;

		for (area2 = area + 1; area2 < nr_vms; area2++) {
			unsigned long start2 = offsets[area2];
			unsigned long end2 = start2 + sizes[area2];

			BUG_ON(start2 < end && start < end2);
		}
	}
	last_end = offsets[last_area] + sizes[last_area];

	if (vmalloc_end - vmalloc_start < last_end) {
		WARN_ON(true);
		return NULL;
	}

	vms = kcalloc(nr_vms, sizeof(vms[0]), GFP_KERNEL);
	vas = kcalloc(nr_vms, sizeof(vas[0]), GFP_KERNEL);
	if (!vas || !vms)
		goto err_free2;

	for (area = 0; area < nr_vms; area++) {
		vas[area] = kmem_cache_zalloc(vmap_area_cachep, GFP_KERNEL);
		vms[area] = kzalloc(sizeof(struct vm_struct), GFP_KERNEL);
		if (!vas[area] || !vms[area])
			goto err_free;
	}
retry:
	spin_lock(&vmap_area_lock);

	/* start scanning - we scan from the top, begin with the last area */
	area = term_area = last_area;
	start = offsets[area];
	end = start + sizes[area];

	va = pvm_find_va_enclose_addr(vmalloc_end);
	base = pvm_determine_end_from_reverse(&va, align) - end;

	while (true) {
		/*
		 * base might have underflowed, add last_end before
		 * comparing.
		 */
		if (base + last_end < vmalloc_start + last_end)
			goto overflow;

		/*
		 * Fitting base has not been found.
		 */
		if (va == NULL)
			goto overflow;

		/*
		 * If required width exeeds current VA block, move
		 * base downwards and then recheck.
		 */
		if (base + end > va->va_end) {
			base = pvm_determine_end_from_reverse(&va, align) - end;
			term_area = area;
			continue;
		}

		/*
		 * If this VA does not fit, move base downwards and recheck.
		 */
		if (base + start < va->va_start) {
			va = node_to_va(rb_prev(&va->rb_node));
			base = pvm_determine_end_from_reverse(&va, align) - end;
			term_area = area;
			continue;
		}

		/*
		 * This area fits, move on to the previous one.  If
		 * the previous one is the terminal one, we're done.
		 */
		area = (area + nr_vms - 1) % nr_vms;
		if (area == term_area)
			break;

		start = offsets[area];
		end = start + sizes[area];
		va = pvm_find_va_enclose_addr(base + end);
	}

	/* we've found a fitting base, insert all va's */
	for (area = 0; area < nr_vms; area++) {
		int ret;

		start = base + offsets[area];
		size = sizes[area];

		va = pvm_find_va_enclose_addr(start);
		if (WARN_ON_ONCE(va == NULL))
			/* It is a BUG(), but trigger recovery instead. */
			goto recovery;

		type = classify_va_fit_type(va, start, size);
		if (WARN_ON_ONCE(type == NOTHING_FIT))
			/* It is a BUG(), but trigger recovery instead. */
			goto recovery;

		ret = adjust_va_to_fit_type(va, start, size, type);
		if (unlikely(ret))
			goto recovery;

		/* Allocated area. */
		va = vas[area];
		va->va_start = start;
		va->va_end = start + size;

		insert_vmap_area(va, &vmap_area_root, &vmap_area_list);
	}

	spin_unlock(&vmap_area_lock);

	/* insert all vm's */
	for (area = 0; area < nr_vms; area++)
		setup_vmalloc_vm(vms[area], vas[area], VM_ALLOC,
				 pcpu_get_vm_areas);

	kfree(vas);
	return vms;

recovery:
	/* Remove previously inserted areas. */
	while (area--) {
		__free_vmap_area(vas[area]);
		vas[area] = NULL;
	}

overflow:
	spin_unlock(&vmap_area_lock);
	if (!purged) {
		purge_vmap_area_lazy();
		purged = true;

		/* Before "retry", check if we recover. */
		for (area = 0; area < nr_vms; area++) {
			if (vas[area])
				continue;

			vas[area] = kmem_cache_zalloc(
				vmap_area_cachep, GFP_KERNEL);
			if (!vas[area])
				goto err_free;
		}

		goto retry;
	}

err_free:
	for (area = 0; area < nr_vms; area++) {
		if (vas[area])
			kmem_cache_free(vmap_area_cachep, vas[area]);

		kfree(vms[area]);
	}
err_free2:
	kfree(vas);
	kfree(vms);
	return NULL;
}

/**
 * pcpu_free_vm_areas - free vmalloc areas for percpu allocator
 * @vms: vm_struct pointer array returned by pcpu_get_vm_areas()
 * @nr_vms: the number of allocated areas
 *
 * Free vm_structs and the array allocated by pcpu_get_vm_areas().
 */
void pcpu_free_vm_areas(struct vm_struct **vms, int nr_vms)
{
	int i;

	for (i = 0; i < nr_vms; i++)
		free_vm_area(vms[i]);
	kfree(vms);
}
#endif	/* CONFIG_SMP */

#ifdef CONFIG_PROC_FS
static void *s_start(struct seq_file *m, loff_t *pos)
	__acquires(&vmap_area_lock)
{
	spin_lock(&vmap_area_lock);
	return seq_list_start(&vmap_area_list, *pos);
}

static void *s_next(struct seq_file *m, void *p, loff_t *pos)
{
	return seq_list_next(p, &vmap_area_list, pos);
}

static void s_stop(struct seq_file *m, void *p)
	__releases(&vmap_area_lock)
{
	spin_unlock(&vmap_area_lock);
}

static void show_numa_info(struct seq_file *m, struct vm_struct *v)
{
	if (IS_ENABLED(CONFIG_NUMA)) {
		unsigned int nr, *counters = m->private;

		if (!counters)
			return;

		if (v->flags & VM_UNINITIALIZED)
			return;
		/* Pair with smp_wmb() in clear_vm_uninitialized_flag() */
		smp_rmb();

		memset(counters, 0, nr_node_ids * sizeof(unsigned int));

		for (nr = 0; nr < v->nr_pages; nr++)
			counters[page_to_nid(v->pages[nr])]++;

		for_each_node_state(nr, N_HIGH_MEMORY)
			if (counters[nr])
				seq_printf(m, " N%u=%u", nr, counters[nr]);
	}
}

static int s_show(struct seq_file *m, void *p)
{
	struct vmap_area *va;
	struct vm_struct *v;

	va = list_entry(p, struct vmap_area, list);

	/*
	 * s_show can encounter race with remove_vm_area, !VM_VM_AREA on
	 * behalf of vmap area is being tear down or vm_map_ram allocation.
	 */
	if (!(va->flags & VM_VM_AREA)) {
		seq_printf(m, "0x%pK-0x%pK %7ld %s\n",
			(void *)va->va_start, (void *)va->va_end,
			va->va_end - va->va_start,
			va->flags & VM_LAZY_FREE ? "unpurged vm_area" : "vm_map_ram");

		return 0;
	}

	v = va->vm;

	if (v->flags & VM_LOWMEM)
		return 0;

	seq_printf(m, "0x%pK-0x%pK %7ld",
		v->addr, v->addr + v->size, v->size);

	if (v->caller)
		seq_printf(m, " %pS", v->caller);

	if (v->nr_pages)
		seq_printf(m, " pages=%d", v->nr_pages);

	if (v->phys_addr)
		seq_printf(m, " phys=%pa", &v->phys_addr);

	if (v->flags & VM_IOREMAP)
		seq_puts(m, " ioremap");

	if (v->flags & VM_ALLOC)
		seq_puts(m, " vmalloc");

	if (v->flags & VM_MAP)
		seq_puts(m, " vmap");

	if (v->flags & VM_USERMAP)
		seq_puts(m, " user");

	if (is_vmalloc_addr(v->pages))
		seq_puts(m, " vpages");

	if (v->flags & VM_LOWMEM)
		seq_puts(m, " lowmem");

	show_numa_info(m, v);
	seq_putc(m, '\n');
	return 0;
}

static const struct seq_operations vmalloc_op = {
	.start = s_start,
	.next = s_next,
	.stop = s_stop,
	.show = s_show,
};

static int __init proc_vmalloc_init(void)
{
	if (IS_ENABLED(CONFIG_NUMA))
		proc_create_seq_private("vmallocinfo", 0400, NULL,
				&vmalloc_op,
				nr_node_ids * sizeof(unsigned int), NULL);
	else
		proc_create_seq("vmallocinfo", 0400, NULL, &vmalloc_op);
	return 0;
}
module_init(proc_vmalloc_init);

#endif
<|MERGE_RESOLUTION|>--- conflicted
+++ resolved
@@ -325,13 +325,10 @@
 
 /*** Global kva allocator ***/
 
-<<<<<<< HEAD
-=======
 #define DEBUG_AUGMENT_PROPAGATE_CHECK 0
 #define DEBUG_AUGMENT_LOWEST_MATCH_CHECK 0
 
 #define VM_LAZY_FREE	0x02
->>>>>>> 286cd8c7
 #define VM_VM_AREA	0x04
 
 static DEFINE_SPINLOCK(vmap_area_lock);
@@ -1153,18 +1150,12 @@
 	BUG_ON(offset_in_page(size));
 	BUG_ON(!is_power_of_2(align));
 
-<<<<<<< HEAD
-	might_sleep();
-
-	va = kmalloc_node(sizeof(struct vmap_area),
-=======
 	if (unlikely(!vmap_initialized))
 		return ERR_PTR(-EBUSY);
 
 	might_sleep();
 
 	va = kmem_cache_alloc_node(vmap_area_cachep,
->>>>>>> 286cd8c7
 			gfp_mask & GFP_RECLAIM_MASK, node);
 	if (unlikely(!va))
 		return ERR_PTR(-ENOMEM);
@@ -1182,77 +1173,8 @@
 	 * If an allocation fails, the "vend" address is
 	 * returned. Therefore trigger the overflow path.
 	 */
-<<<<<<< HEAD
-	if (!free_vmap_cache ||
-			size < cached_hole_size ||
-			vstart < cached_vstart ||
-			align < cached_align) {
-nocache:
-		cached_hole_size = 0;
-		free_vmap_cache = NULL;
-	}
-	/* record if we encounter less permissive parameters */
-	cached_vstart = vstart;
-	cached_align = align;
-
-	/* find starting point for our search */
-	if (free_vmap_cache) {
-		first = rb_entry(free_vmap_cache, struct vmap_area, rb_node);
-		addr = ALIGN(first->va_end, align);
-		if (addr < vstart)
-			goto nocache;
-		if (addr + size < addr)
-			goto overflow;
-
-	} else {
-		addr = ALIGN(vstart, align);
-		if (addr + size < addr)
-			goto overflow;
-
-		n = vmap_area_root.rb_node;
-		first = NULL;
-
-		while (n) {
-			struct vmap_area *tmp;
-			tmp = rb_entry(n, struct vmap_area, rb_node);
-			if (tmp->va_end >= addr) {
-				first = tmp;
-				if (tmp->va_start <= addr)
-					break;
-				n = n->rb_left;
-			} else
-				n = n->rb_right;
-		}
-
-		if (!first)
-			goto found;
-	}
-
-	/* from the starting point, walk areas until a suitable hole is found */
-	while (addr + size > first->va_start && addr + size <= vend) {
-		if (addr + cached_hole_size < first->va_start)
-			cached_hole_size = first->va_start - addr;
-		addr = ALIGN(first->va_end, align);
-		if (addr + size < addr)
-			goto overflow;
-
-		if (list_is_last(&first->list, &vmap_area_list))
-			goto found;
-
-		first = list_entry(first->list.next,
-				struct vmap_area, list);
-	}
-
-found:
-	/*
-	 * Check also calculated address against the vstart,
-	 * because it can be 0 because of big align request.
-	 */
-	if (addr + size > vend || addr < vstart)
-=======
 	addr = __alloc_vmap_area(size, align, vstart, vend, node);
 	if (unlikely(addr == vend))
->>>>>>> 286cd8c7
 		goto overflow;
 
 	va->va_start = addr;
@@ -1275,12 +1197,6 @@
 		purged = 1;
 		goto retry;
 	}
-<<<<<<< HEAD
-	if (!(gfp_mask & __GFP_NOWARN) && printk_ratelimit())
-		pr_warn("vmap allocation for size %lu failed: use vmalloc=<size> to increase size\n",
-			size);
-	kfree(va);
-=======
 
 	if (gfpflags_allow_blocking(gfp_mask)) {
 		unsigned long freed = 0;
@@ -1296,7 +1212,6 @@
 			size);
 
 	kmem_cache_free(vmap_area_cachep, va);
->>>>>>> 286cd8c7
 	return ERR_PTR(-EBUSY);
 }
 
@@ -1405,24 +1320,15 @@
  */
 static bool __purge_vmap_area_lazy(unsigned long start, unsigned long end)
 {
-<<<<<<< HEAD
-	struct llist_node *valist;
-	struct vmap_area *va;
-	struct vmap_area *n_va;
-	bool do_free = false;
-=======
 	unsigned long resched_threshold;
 	struct llist_node *valist;
 	struct vmap_area *va;
 	struct vmap_area *n_va;
 	unsigned long flush_all_threshold = VMALLOC_END - VMALLOC_START;
->>>>>>> 286cd8c7
 
 	lockdep_assert_held(&vmap_purge_lock);
 
 	valist = llist_del_all(&vmap_purge_list);
-<<<<<<< HEAD
-=======
 	if (unlikely(valist == NULL))
 		return false;
 
@@ -1430,29 +1336,11 @@
 	 * TODO: to calculate a flush range without looping.
 	 * The list can be up to lazy_max_pages() elements.
 	 */
->>>>>>> 286cd8c7
 	llist_for_each_entry(va, valist, purge_list) {
 		if (va->va_start < start)
 			start = va->va_start;
 		if (va->va_end > end)
 			end = va->va_end;
-<<<<<<< HEAD
-		do_free = true;
-	}
-
-	if (!do_free)
-		return false;
-
-	flush_tlb_kernel_range(start, end);
-
-	spin_lock(&vmap_area_lock);
-	llist_for_each_entry_safe(va, n_va, valist, purge_list) {
-		int nr = (va->va_end - va->va_start) >> PAGE_SHIFT;
-
-		__free_vmap_area(va);
-		atomic_sub(nr, &vmap_lazy_nr);
-		cond_resched_lock(&vmap_area_lock);
-=======
 	}
 
 	if (end - start <= flush_all_threshold)
@@ -1470,7 +1358,6 @@
 
 		if (atomic_long_read(&vmap_lazy_nr) < resched_threshold)
 			cond_resched_lock(&vmap_area_lock);
->>>>>>> 286cd8c7
 	}
 	spin_unlock(&vmap_area_lock);
 	return true;
@@ -1506,17 +1393,10 @@
  */
 static void free_vmap_area_noflush(struct vmap_area *va)
 {
-<<<<<<< HEAD
-	int nr_lazy;
-
-	nr_lazy = atomic_add_return((va->va_end - va->va_start) >> PAGE_SHIFT,
-				    &vmap_lazy_nr);
-=======
 	unsigned long nr_lazy;
 
 	nr_lazy = atomic_long_add_return((va->va_end - va->va_start) >>
 				PAGE_SHIFT, &vmap_lazy_nr);
->>>>>>> 286cd8c7
 
 	/* After this point, we may free va at any time */
 	llist_add(&va->purge_list, &vmap_purge_list);
@@ -1532,12 +1412,9 @@
 {
 	flush_cache_vunmap(va->va_start, va->va_end);
 	unmap_vmap_area(va);
-<<<<<<< HEAD
-=======
 	if (debug_pagealloc_enabled())
 		flush_tlb_kernel_range(va->va_start, va->va_end);
 
->>>>>>> 286cd8c7
 	free_vmap_area_noflush(va);
 }
 
@@ -1925,26 +1802,16 @@
 	BUG_ON(addr > VMALLOC_END);
 	BUG_ON(!PAGE_ALIGNED(addr));
 
-<<<<<<< HEAD
-	debug_check_no_locks_freed(mem, size);
-	vmap_debug_free_range(addr, addr+size);
-
-	if (likely(count <= VMAP_MAX_ALLOC)) {
-=======
 	if (likely(count <= VMAP_MAX_ALLOC)) {
 		debug_check_no_locks_freed(mem, size);
->>>>>>> 286cd8c7
 		vb_free(mem, size);
 		return;
 	}
 
 	va = find_vmap_area(addr);
 	BUG_ON(!va);
-<<<<<<< HEAD
-=======
 	debug_check_no_locks_freed((void *)va->va_start,
 				    (va->va_end - va->va_start));
->>>>>>> 286cd8c7
 	free_unmap_vmap_area(va);
 }
 EXPORT_SYMBOL(vm_unmap_ram);
@@ -2149,14 +2016,10 @@
 		insert_vmap_area(va, &vmap_area_root, &vmap_area_list);
 	}
 
-<<<<<<< HEAD
-	vmap_area_pcpu_hole = VMALLOC_END;
-=======
 	/*
 	 * Now we can initialize a free vmap space.
 	 */
 	vmap_init_free_space();
->>>>>>> 286cd8c7
 	calc_total_vmalloc_size();
 	vmap_initialized = true;
 }
@@ -2414,13 +2277,8 @@
 			addr))
 		return;
 
-<<<<<<< HEAD
-	area = find_vm_area(addr);
-	if (unlikely(!area)) {
-=======
 	va = find_vmap_area((unsigned long)addr);
 	if (unlikely(!va || !(va->flags & VM_VM_AREA))) {
->>>>>>> 286cd8c7
 		WARN(1, KERN_ERR "Trying to vfree() nonexistent vm area (%p)\n",
 				addr);
 		return;
@@ -2430,11 +2288,7 @@
 	debug_check_no_locks_freed(addr, get_vm_area_size(area));
 	debug_check_no_obj_freed(addr, get_vm_area_size(area));
 
-<<<<<<< HEAD
-	remove_vm_area(addr);
-=======
 	__remove_vm_area(va);
->>>>>>> 286cd8c7
 	if (deallocate_pages) {
 		int i;
 
@@ -3185,12 +3039,8 @@
 	if (!(area->flags & VM_USERMAP))
 		return -EINVAL;
 
-<<<<<<< HEAD
-	if (kaddr + size > area->addr + get_vm_area_size(area))
-=======
 	if (check_add_overflow(size, off, &end_index) ||
 	    end_index > get_vm_area_size(area))
->>>>>>> 286cd8c7
 		return -EINVAL;
 	kaddr += off;
 
