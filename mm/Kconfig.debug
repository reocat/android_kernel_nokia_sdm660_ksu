--- conflicted
+++ resolved
@@ -31,17 +31,6 @@
 	  enabled by DEBUG_PAGEALLOC_ENABLE_DEFAULT or the debug_pagealloc
 	  command line parameter.
 
-<<<<<<< HEAD
-config DEBUG_PAGEALLOC_ENABLE_DEFAULT
-	bool "Enable debug page memory allocations by default?"
-	default n
-	depends on DEBUG_PAGEALLOC
-	---help---
-	  Enable debug page memory allocations by default? This value
-	  can be overridden by debug_pagealloc=off|on.
-
-=======
->>>>>>> 286cd8c7
 config SLUB_DEBUG_PANIC_ON
 	bool "Enable to Panic on SLUB corruption detection"
 	depends on SLUB_DEBUG
@@ -52,11 +41,6 @@
 	  investigating the root cause which may be rooted within cache
 	  or memory.
 
-<<<<<<< HEAD
-config PAGE_POISONING
-	bool "Poison pages after freeing"
-	select PAGE_EXTENSION
-=======
 config DEBUG_PANIC_ON_OOM
 	bool "Enable to Panic on OOM detection"
 	help
@@ -75,18 +59,13 @@
 
 config PAGE_POISONING
 	bool "Poison pages after freeing"
->>>>>>> 286cd8c7
 	select PAGE_POISONING_NO_SANITY if HIBERNATION
 	---help---
 	  Fill the pages with poison patterns after free_pages() and verify
 	  the patterns before alloc_pages. The filling of the memory helps
 	  reduce the risk of information leaks from freed data. This does
-<<<<<<< HEAD
-	  have a potential performance impact.
-=======
 	  have a potential performance impact if enabled with the
 	  "page_poison=1" kernel boot option.
->>>>>>> 286cd8c7
 
 	  Note that "poison" here is not the same thing as the "HWPoison"
 	  for CONFIG_MEMORY_FAILURE. This is software poisoning only.
@@ -97,11 +76,7 @@
 	bool "Enable page poisoning by default?"
 	default n
 	depends on PAGE_POISONING
-<<<<<<< HEAD
-	---help---
-=======
 	help
->>>>>>> 286cd8c7
 	  Enable page poisoning of free pages by default? This value
 	  can be overridden by page_poison=off|on. This can be used
 	  to avoid passing the kernel parameter and let page poisoning
@@ -119,11 +94,7 @@
 	   say N.
 
 config PAGE_POISONING_ZERO
-<<<<<<< HEAD
-	bool "Use zero for poisoning instead of random data"
-=======
 	bool "Use zero for poisoning instead of debugging value"
->>>>>>> 286cd8c7
 	depends on PAGE_POISONING
 	---help---
 	   Instead of using the existing poison value, fill the pages with
@@ -132,11 +103,6 @@
 	   no longer necessary to write zeros when GFP_ZERO is used on
 	   allocation.
 
-<<<<<<< HEAD
-	   Enabling page poisoning with this option will disable hibernation
-
-	   If unsure, say N
-=======
 	   If unsure, say N
 
 config DEBUG_PAGE_REF
@@ -155,5 +121,4 @@
     bool "Testcase for the marking rodata read-only"
     depends on STRICT_KERNEL_RWX
     ---help---
-      This option enables a testcase for the setting rodata read-only.
->>>>>>> 286cd8c7
+      This option enables a testcase for the setting rodata read-only.