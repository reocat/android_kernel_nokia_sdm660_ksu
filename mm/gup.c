#include <linux/kernel.h>
#include <linux/errno.h>
#include <linux/err.h>
#include <linux/spinlock.h>

#include <linux/mm.h>
#include <linux/memremap.h>
#include <linux/pagemap.h>
#include <linux/rmap.h>
#include <linux/swap.h>
#include <linux/swapops.h>

#include <linux/sched/signal.h>
#include <linux/rwsem.h>
#include <linux/hugetlb.h>

#include <asm/mmu_context.h>
#include <asm/pgtable.h>
#include <asm/tlbflush.h>

#include "internal.h"

static struct page *no_page_table(struct vm_area_struct *vma,
		unsigned int flags)
{
	/*
	 * When core dumping an enormous anonymous area that nobody
	 * has touched so far, we don't want to allocate unnecessary pages or
	 * page tables.  Return error instead of NULL to skip handle_mm_fault,
	 * then get_dump_page() will return NULL to leave a hole in the dump.
	 * But we can only make this optimization where a hole would surely
	 * be zero-filled if handle_mm_fault() actually did handle it.
	 */
	if ((flags & FOLL_DUMP) && (!vma->vm_ops || !vma->vm_ops->fault))
		return ERR_PTR(-EFAULT);
	return NULL;
}

static int follow_pfn_pte(struct vm_area_struct *vma, unsigned long address,
		pte_t *pte, unsigned int flags)
{
	/* No page to get reference */
	if (flags & FOLL_GET)
		return -EFAULT;

	if (flags & FOLL_TOUCH) {
		pte_t entry = *pte;

		if (flags & FOLL_WRITE)
			entry = pte_mkdirty(entry);
		entry = pte_mkyoung(entry);

		if (!pte_same(*pte, entry)) {
			set_pte_at(vma->vm_mm, address, pte, entry);
			update_mmu_cache(vma, address, pte);
		}
	}

	/* Proper page table entry exists, but no corresponding struct page */
	return -EEXIST;
}

/*
 * FOLL_FORCE or a forced COW break can write even to unwritable pte's,
 * but only after we've gone through a COW cycle and they are dirty.
 */
static inline bool can_follow_write_pte(pte_t pte, unsigned int flags)
{
	return pte_write(pte) || ((flags & FOLL_COW) && pte_dirty(pte));
}

/*
 * A (separate) COW fault might break the page the other way and
 * get_user_pages() would return the page from what is now the wrong
 * VM. So we need to force a COW break at GUP time even for reads.
 */
static inline bool should_force_cow_break(struct vm_area_struct *vma, unsigned int flags)
{
	return is_cow_mapping(vma->vm_flags) && (flags & FOLL_GET);
}

static struct page *follow_page_pte(struct vm_area_struct *vma,
		unsigned long address, pmd_t *pmd, unsigned int flags)
{
	struct mm_struct *mm = vma->vm_mm;
	struct dev_pagemap *pgmap = NULL;
	struct page *page;
	spinlock_t *ptl;
	pte_t *ptep, pte;

retry:
	if (unlikely(pmd_bad(*pmd)))
		return no_page_table(vma, flags);

	ptep = pte_offset_map_lock(mm, pmd, address, &ptl);
	pte = *ptep;
	if (!pte_present(pte)) {
		swp_entry_t entry;
		/*
		 * KSM's break_ksm() relies upon recognizing a ksm page
		 * even while it is being migrated, so for that case we
		 * need migration_entry_wait().
		 */
		if (likely(!(flags & FOLL_MIGRATION)))
			goto no_page;
		if (pte_none(pte))
			goto no_page;
		entry = pte_to_swp_entry(pte);
		if (!is_migration_entry(entry))
			goto no_page;
		pte_unmap_unlock(ptep, ptl);
		migration_entry_wait(mm, pmd, address);
		goto retry;
	}
	if ((flags & FOLL_NUMA) && pte_protnone(pte))
		goto no_page;
	if ((flags & FOLL_WRITE) && !can_follow_write_pte(pte, flags)) {
		pte_unmap_unlock(ptep, ptl);
		return NULL;
	}

	page = vm_normal_page(vma, address, pte);
	if (!page && pte_devmap(pte) && (flags & FOLL_GET)) {
		/*
		 * Only return device mapping pages in the FOLL_GET case since
		 * they are only valid while holding the pgmap reference.
		 */
		pgmap = get_dev_pagemap(pte_pfn(pte), NULL);
		if (pgmap)
			page = pte_page(pte);
		else
			goto no_page;
	} else if (unlikely(!page)) {
		if (flags & FOLL_DUMP) {
			/* Avoid special (like zero) pages in core dumps */
			page = ERR_PTR(-EFAULT);
			goto out;
		}

		if (is_zero_pfn(pte_pfn(pte))) {
			page = pte_page(pte);
		} else {
			int ret;

			ret = follow_pfn_pte(vma, address, ptep, flags);
			page = ERR_PTR(ret);
			goto out;
		}
	}

<<<<<<< HEAD
	if (flags & FOLL_GET) {
		if (unlikely(!try_get_page_foll(page))) {
			page = ERR_PTR(-ENOMEM);
			goto out;
		}
=======
	if (flags & FOLL_SPLIT && PageTransCompound(page)) {
		int ret;
		get_page(page);
		pte_unmap_unlock(ptep, ptl);
		lock_page(page);
		ret = split_huge_page(page);
		unlock_page(page);
		put_page(page);
		if (ret)
			return ERR_PTR(ret);
		goto retry;
	}

	if (flags & FOLL_GET) {
		if (unlikely(!try_get_page(page))) {
			page = ERR_PTR(-ENOMEM);
			goto out;
		}

		/* drop the pgmap reference now that we hold the page */
		if (pgmap) {
			put_dev_pagemap(pgmap);
			pgmap = NULL;
		}
>>>>>>> 286cd8c7
	}
	if (flags & FOLL_TOUCH) {
		if ((flags & FOLL_WRITE) &&
		    !pte_dirty(pte) && !PageDirty(page))
			set_page_dirty(page);
		/*
		 * pte_mkyoung() would be more correct here, but atomic care
		 * is needed to avoid losing the dirty bit: it is easier to use
		 * mark_page_accessed().
		 */
		mark_page_accessed(page);
	}
	if ((flags & FOLL_MLOCK) && (vma->vm_flags & VM_LOCKED)) {
		/* Do not mlock pte-mapped THP */
		if (PageTransCompound(page))
			goto out;

		/*
		 * The preliminary mapping check is mainly to avoid the
		 * pointless overhead of lock_page on the ZERO_PAGE
		 * which might bounce very badly if there is contention.
		 *
		 * If the page is already locked, we don't need to
		 * handle it now - vmscan will handle it later if and
		 * when it attempts to reclaim the page.
		 */
		if (page->mapping && trylock_page(page)) {
			lru_add_drain();  /* push cached pages to LRU */
			/*
			 * Because we lock page here, and migration is
			 * blocked by the pte's page reference, and we
			 * know the page is still mapped, we don't even
			 * need to check for file-cache page truncation.
			 */
			mlock_vma_page(page);
			unlock_page(page);
		}
	}
out:
	pte_unmap_unlock(ptep, ptl);
	return page;
no_page:
	pte_unmap_unlock(ptep, ptl);
	if (!pte_none(pte))
		return NULL;
	return no_page_table(vma, flags);
}

static struct page *follow_pmd_mask(struct vm_area_struct *vma,
				    unsigned long address, pud_t *pudp,
				    unsigned int flags, unsigned int *page_mask)
{
	pmd_t *pmd, pmdval;
	spinlock_t *ptl;
	struct page *page;
	struct mm_struct *mm = vma->vm_mm;

	pmd = pmd_offset(pudp, address);
	/*
	 * The READ_ONCE() will stabilize the pmdval in a register or
	 * on the stack so that it will stop changing under the code.
	 */
	pmdval = READ_ONCE(*pmd);
	if (pmd_none(pmdval))
		return no_page_table(vma, flags);
	if (pmd_huge(pmdval) && vma->vm_flags & VM_HUGETLB) {
		page = follow_huge_pmd(mm, address, pmd, flags);
		if (page)
			return page;
		return no_page_table(vma, flags);
	}
	if (is_hugepd(__hugepd(pmd_val(pmdval)))) {
		page = follow_huge_pd(vma, address,
				      __hugepd(pmd_val(pmdval)), flags,
				      PMD_SHIFT);
		if (page)
			return page;
		return no_page_table(vma, flags);
	}
retry:
	if (!pmd_present(pmdval)) {
		if (likely(!(flags & FOLL_MIGRATION)))
			return no_page_table(vma, flags);
		VM_BUG_ON(thp_migration_supported() &&
				  !is_pmd_migration_entry(pmdval));
		if (is_pmd_migration_entry(pmdval))
			pmd_migration_entry_wait(mm, pmd);
		pmdval = READ_ONCE(*pmd);
		/*
		 * MADV_DONTNEED may convert the pmd to null because
		 * mmap_sem is held in read mode
		 */
		if (pmd_none(pmdval))
			return no_page_table(vma, flags);
		goto retry;
	}
	if (pmd_devmap(pmdval)) {
		ptl = pmd_lock(mm, pmd);
		page = follow_devmap_pmd(vma, address, pmd, flags);
		spin_unlock(ptl);
		if (page)
			return page;
	}
	if (likely(!pmd_trans_huge(pmdval)))
		return follow_page_pte(vma, address, pmd, flags);

	if ((flags & FOLL_NUMA) && pmd_protnone(pmdval))
		return no_page_table(vma, flags);

retry_locked:
	ptl = pmd_lock(mm, pmd);
	if (unlikely(pmd_none(*pmd))) {
		spin_unlock(ptl);
		return no_page_table(vma, flags);
	}
	if (unlikely(!pmd_present(*pmd))) {
		spin_unlock(ptl);
		if (likely(!(flags & FOLL_MIGRATION)))
			return no_page_table(vma, flags);
		pmd_migration_entry_wait(mm, pmd);
		goto retry_locked;
	}
	if (unlikely(!pmd_trans_huge(*pmd))) {
		spin_unlock(ptl);
		return follow_page_pte(vma, address, pmd, flags);
	}
	if (flags & FOLL_SPLIT) {
		int ret;
		page = pmd_page(*pmd);
		if (is_huge_zero_page(page)) {
			spin_unlock(ptl);
			ret = 0;
			split_huge_pmd(vma, pmd, address);
			if (pmd_trans_unstable(pmd))
				ret = -EBUSY;
		} else {
			if (unlikely(!try_get_page(page))) {
				spin_unlock(ptl);
				return ERR_PTR(-ENOMEM);
			}
			spin_unlock(ptl);
			lock_page(page);
			ret = split_huge_page(page);
			unlock_page(page);
			put_page(page);
			if (pmd_none(*pmd))
				return no_page_table(vma, flags);
		}

		return ret ? ERR_PTR(ret) :
			follow_page_pte(vma, address, pmd, flags);
	}
	page = follow_trans_huge_pmd(vma, address, pmd, flags);
	spin_unlock(ptl);
	*page_mask = HPAGE_PMD_NR - 1;
	return page;
}


static struct page *follow_pud_mask(struct vm_area_struct *vma,
				    unsigned long address, p4d_t *p4dp,
				    unsigned int flags, unsigned int *page_mask)
{
	pud_t *pud;
	spinlock_t *ptl;
	struct page *page;
	struct mm_struct *mm = vma->vm_mm;

	pud = pud_offset(p4dp, address);
	if (pud_none(*pud))
		return no_page_table(vma, flags);
	if (pud_huge(*pud) && vma->vm_flags & VM_HUGETLB) {
		page = follow_huge_pud(mm, address, pud, flags);
		if (page)
			return page;
		return no_page_table(vma, flags);
	}
	if (is_hugepd(__hugepd(pud_val(*pud)))) {
		page = follow_huge_pd(vma, address,
				      __hugepd(pud_val(*pud)), flags,
				      PUD_SHIFT);
		if (page)
			return page;
		return no_page_table(vma, flags);
	}
	if (pud_devmap(*pud)) {
		ptl = pud_lock(mm, pud);
		page = follow_devmap_pud(vma, address, pud, flags);
		spin_unlock(ptl);
		if (page)
			return page;
	}
	if (unlikely(pud_bad(*pud)))
		return no_page_table(vma, flags);

	return follow_pmd_mask(vma, address, pud, flags, page_mask);
}


static struct page *follow_p4d_mask(struct vm_area_struct *vma,
				    unsigned long address, pgd_t *pgdp,
				    unsigned int flags, unsigned int *page_mask)
{
	p4d_t *p4d;
	struct page *page;

	p4d = p4d_offset(pgdp, address);
	if (p4d_none(*p4d))
		return no_page_table(vma, flags);
	BUILD_BUG_ON(p4d_huge(*p4d));
	if (unlikely(p4d_bad(*p4d)))
		return no_page_table(vma, flags);

	if (is_hugepd(__hugepd(p4d_val(*p4d)))) {
		page = follow_huge_pd(vma, address,
				      __hugepd(p4d_val(*p4d)), flags,
				      P4D_SHIFT);
		if (page)
			return page;
		return no_page_table(vma, flags);
	}
	return follow_pud_mask(vma, address, p4d, flags, page_mask);
}

/**
 * follow_page_mask - look up a page descriptor from a user-virtual address
 * @vma: vm_area_struct mapping @address
 * @address: virtual address to look up
 * @flags: flags modifying lookup behaviour
 * @page_mask: on output, *page_mask is set according to the size of the page
 *
 * @flags can have FOLL_ flags set, defined in <linux/mm.h>
 *
 * Returns the mapped (struct page *), %NULL if no mapping exists, or
 * an error pointer if there is a mapping to something not represented
 * by a page descriptor (see also vm_normal_page()).
 */
struct page *follow_page_mask(struct vm_area_struct *vma,
			      unsigned long address, unsigned int flags,
			      unsigned int *page_mask)
{
	pgd_t *pgd;
	struct page *page;
	struct mm_struct *mm = vma->vm_mm;

	*page_mask = 0;

	/* make this handle hugepd */
	page = follow_huge_addr(mm, address, flags & FOLL_WRITE);
	if (!IS_ERR(page)) {
		BUG_ON(flags & FOLL_GET);
		return page;
	}

	pgd = pgd_offset(mm, address);

	if (pgd_none(*pgd) || unlikely(pgd_bad(*pgd)))
		return no_page_table(vma, flags);

	if (pgd_huge(*pgd)) {
		page = follow_huge_pgd(mm, address, pgd, flags);
		if (page)
			return page;
		return no_page_table(vma, flags);
	}
	if (is_hugepd(__hugepd(pgd_val(*pgd)))) {
		page = follow_huge_pd(vma, address,
				      __hugepd(pgd_val(*pgd)), flags,
				      PGDIR_SHIFT);
		if (page)
			return page;
		return no_page_table(vma, flags);
	}

	return follow_p4d_mask(vma, address, pgd, flags, page_mask);
}

static int get_gate_page(struct mm_struct *mm, unsigned long address,
		unsigned int gup_flags, struct vm_area_struct **vma,
		struct page **page)
{
	pgd_t *pgd;
	p4d_t *p4d;
	pud_t *pud;
	pmd_t *pmd;
	pte_t *pte;
	int ret = -EFAULT;

	/* user gate pages are read-only */
	if (gup_flags & FOLL_WRITE)
		return -EFAULT;
	if (address > TASK_SIZE)
		pgd = pgd_offset_k(address);
	else
		pgd = pgd_offset_gate(mm, address);
	if (pgd_none(*pgd))
		return -EFAULT;
	p4d = p4d_offset(pgd, address);
	if (p4d_none(*p4d))
		return -EFAULT;
	pud = pud_offset(p4d, address);
	if (pud_none(*pud))
		return -EFAULT;
	pmd = pmd_offset(pud, address);
	if (!pmd_present(*pmd))
		return -EFAULT;
	VM_BUG_ON(pmd_trans_huge(*pmd));
	pte = pte_offset_map(pmd, address);
	if (pte_none(*pte))
		goto unmap;
	*vma = get_gate_vma(mm);
	if (!page)
		goto out;
	*page = vm_normal_page(*vma, address, *pte);
	if (!*page) {
		if ((gup_flags & FOLL_DUMP) || !is_zero_pfn(pte_pfn(*pte)))
			goto unmap;
		*page = pte_page(*pte);

		/*
		 * This should never happen (a device public page in the gate
		 * area).
		 */
		if (is_device_public_page(*page))
			goto unmap;
	}
	if (unlikely(!try_get_page(*page))) {
		ret = -ENOMEM;
		goto unmap;
	}
<<<<<<< HEAD
	if (unlikely(!try_get_page(*page))) {
		ret = -ENOMEM;
		goto unmap;
	}
=======
>>>>>>> 286cd8c7
out:
	ret = 0;
unmap:
	pte_unmap(pte);
	return ret;
}

/*
 * mmap_sem must be held on entry.  If @nonblocking != NULL and
 * *@flags does not include FOLL_NOWAIT, the mmap_sem may be released.
 * If it is, *@nonblocking will be set to 0 and -EBUSY returned.
 */
static int faultin_page(struct task_struct *tsk, struct vm_area_struct *vma,
		unsigned long address, unsigned int *flags, int *nonblocking)
{
	unsigned int fault_flags = 0;
	vm_fault_t ret;

	/* mlock all present pages, but do not fault in new pages */
	if ((*flags & (FOLL_POPULATE | FOLL_MLOCK)) == FOLL_MLOCK)
		return -ENOENT;
	if (*flags & FOLL_WRITE)
		fault_flags |= FAULT_FLAG_WRITE;
	if (*flags & FOLL_REMOTE)
		fault_flags |= FAULT_FLAG_REMOTE;
	if (nonblocking)
		fault_flags |= FAULT_FLAG_ALLOW_RETRY;
	if (*flags & FOLL_NOWAIT)
		fault_flags |= FAULT_FLAG_ALLOW_RETRY | FAULT_FLAG_RETRY_NOWAIT;
	if (*flags & FOLL_TRIED) {
		VM_WARN_ON_ONCE(fault_flags & FAULT_FLAG_ALLOW_RETRY);
		fault_flags |= FAULT_FLAG_TRIED;
	}

	ret = handle_mm_fault(vma, address, fault_flags);
	if (ret & VM_FAULT_ERROR) {
		int err = vm_fault_to_errno(ret, *flags);

		if (err)
			return err;
		BUG();
	}

	if (tsk) {
		if (ret & VM_FAULT_MAJOR)
			tsk->maj_flt++;
		else
			tsk->min_flt++;
	}

	if (ret & VM_FAULT_RETRY) {
		if (nonblocking && !(fault_flags & FAULT_FLAG_RETRY_NOWAIT))
			*nonblocking = 0;
		return -EBUSY;
	}

	/*
	 * The VM_FAULT_WRITE bit tells us that do_wp_page has broken COW when
	 * necessary, even if maybe_mkwrite decided not to set pte_write. We
	 * can thus safely do subsequent page lookups as if they were reads.
	 * But only do so when looping for pte_write is futile: in some cases
	 * userspace may also be wanting to write to the gotten user page,
	 * which a read fault here might prevent (a readonly page might get
	 * reCOWed by userspace write).
	 */
	if ((ret & VM_FAULT_WRITE) && !(vma->vm_flags & VM_WRITE))
<<<<<<< HEAD
	        *flags |= FOLL_COW;
=======
		*flags |= FOLL_COW;
>>>>>>> 286cd8c7
	return 0;
}

static int check_vma_flags(struct vm_area_struct *vma, unsigned long gup_flags)
{
	vm_flags_t vm_flags = vma->vm_flags;
	int write = (gup_flags & FOLL_WRITE);
	int foreign = (gup_flags & FOLL_REMOTE);

	if (vm_flags & (VM_IO | VM_PFNMAP))
		return -EFAULT;

	if (gup_flags & FOLL_ANON && !vma_is_anonymous(vma))
		return -EFAULT;

<<<<<<< HEAD
	if (gup_flags & FOLL_WRITE) {
=======
	if (write) {
>>>>>>> 286cd8c7
		if (!(vm_flags & VM_WRITE)) {
			if (!(gup_flags & FOLL_FORCE))
				return -EFAULT;
			/*
			 * We used to let the write,force case do COW in a
			 * VM_MAYWRITE VM_SHARED !VM_WRITE vma, so ptrace could
			 * set a breakpoint in a read-only mapping of an
			 * executable, without corrupting the file (yet only
			 * when that file had been opened for writing!).
			 * Anon pages in shared mappings are surprising: now
			 * just reject it.
			 */
			if (!is_cow_mapping(vm_flags))
				return -EFAULT;
		}
	} else if (!(vm_flags & VM_READ)) {
		if (!(gup_flags & FOLL_FORCE))
			return -EFAULT;
		/*
		 * Is there actually any vma we can reach here which does not
		 * have VM_MAYREAD set?
		 */
		if (!(vm_flags & VM_MAYREAD))
			return -EFAULT;
	}
	/*
	 * gups are always data accesses, not instruction
	 * fetches, so execute=false here
	 */
	if (!arch_vma_access_permitted(vma, write, false, foreign))
		return -EFAULT;
	return 0;
}

/**
 * __get_user_pages() - pin user pages in memory
 * @tsk:	task_struct of target task
 * @mm:		mm_struct of target mm
 * @start:	starting user address
 * @nr_pages:	number of pages from start to pin
 * @gup_flags:	flags modifying pin behaviour
 * @pages:	array that receives pointers to the pages pinned.
 *		Should be at least nr_pages long. Or NULL, if caller
 *		only intends to ensure the pages are faulted in.
 * @vmas:	array of pointers to vmas corresponding to each page.
 *		Or NULL if the caller does not require them.
 * @nonblocking: whether waiting for disk IO or mmap_sem contention
 *
 * Returns number of pages pinned. This may be fewer than the number
 * requested. If nr_pages is 0 or negative, returns 0. If no pages
 * were pinned, returns -errno. Each page returned must be released
 * with a put_page() call when it is finished with. vmas will only
 * remain valid while mmap_sem is held.
 *
 * Must be called with mmap_sem held.  It may be released.  See below.
 *
 * __get_user_pages walks a process's page tables and takes a reference to
 * each struct page that each user address corresponds to at a given
 * instant. That is, it takes the page that would be accessed if a user
 * thread accesses the given user virtual address at that instant.
 *
 * This does not guarantee that the page exists in the user mappings when
 * __get_user_pages returns, and there may even be a completely different
 * page there in some cases (eg. if mmapped pagecache has been invalidated
 * and subsequently re faulted). However it does guarantee that the page
 * won't be freed completely. And mostly callers simply care that the page
 * contains data that was valid *at some point in time*. Typically, an IO
 * or similar operation cannot guarantee anything stronger anyway because
 * locks can't be held over the syscall boundary.
 *
 * If @gup_flags & FOLL_WRITE == 0, the page must not be written to. If
 * the page is written to, set_page_dirty (or set_page_dirty_lock, as
 * appropriate) must be called after the page is finished with, and
 * before put_page is called.
 *
 * If @nonblocking != NULL, __get_user_pages will not wait for disk IO
 * or mmap_sem contention, and if waiting is needed to pin all pages,
 * *@nonblocking will be set to 0.  Further, if @gup_flags does not
 * include FOLL_NOWAIT, the mmap_sem will be released via up_read() in
 * this case.
 *
 * A caller using such a combination of @nonblocking and @gup_flags
 * must therefore hold the mmap_sem for reading only, and recognize
 * when it's been released.  Otherwise, it must be held for either
 * reading or writing and will not be released.
 *
 * In most cases, get_user_pages or get_user_pages_fast should be used
 * instead of __get_user_pages. __get_user_pages should be used only if
 * you need some special @gup_flags.
 */
static long __get_user_pages(struct task_struct *tsk, struct mm_struct *mm,
		unsigned long start, unsigned long nr_pages,
		unsigned int gup_flags, struct page **pages,
		struct vm_area_struct **vmas, int *nonblocking)
{
	long i = 0;
	unsigned int page_mask;
	struct vm_area_struct *vma = NULL;

	if (!nr_pages)
		return 0;

	start = untagged_addr(start);

	VM_BUG_ON(!!pages != !!(gup_flags & FOLL_GET));

	/*
	 * If FOLL_FORCE is set then do not force a full fault as the hinting
	 * fault information is unrelated to the reference behaviour of a task
	 * using the address space
	 */
	if (!(gup_flags & FOLL_FORCE))
		gup_flags |= FOLL_NUMA;

	do {
		struct page *page;
		unsigned int foll_flags = gup_flags;
		unsigned int page_increm;

		/* first iteration or cross vma bound */
		if (!vma || start >= vma->vm_end) {
			vma = find_extend_vma(mm, start);
			if (!vma && in_gate_area(mm, start)) {
				int ret;
				ret = get_gate_page(mm, start & PAGE_MASK,
						gup_flags, &vma,
						pages ? &pages[i] : NULL);
				if (ret)
					return i ? : ret;
				page_mask = 0;
				goto next_page;
			}

			if (!vma || check_vma_flags(vma, gup_flags))
				return i ? : -EFAULT;
			if (is_vm_hugetlb_page(vma)) {
				if (should_force_cow_break(vma, foll_flags))
					foll_flags |= FOLL_WRITE;
				i = follow_hugetlb_page(mm, vma, pages, vmas,
						&start, &nr_pages, i,
<<<<<<< HEAD
						foll_flags);
=======
						foll_flags, nonblocking);
>>>>>>> 286cd8c7
				continue;
			}
		}

		if (should_force_cow_break(vma, foll_flags))
			foll_flags |= FOLL_WRITE;

retry:
		/*
		 * If we have a pending SIGKILL, don't keep faulting pages and
		 * potentially allocating memory.
		 */
		if (unlikely(fatal_signal_pending(current)))
			return i ? i : -ERESTARTSYS;
		cond_resched();
		page = follow_page_mask(vma, start, foll_flags, &page_mask);
		if (!page) {
			int ret;
			ret = faultin_page(tsk, vma, start, &foll_flags,
					nonblocking);
			switch (ret) {
			case 0:
				goto retry;
			case -EFAULT:
			case -ENOMEM:
			case -EHWPOISON:
				return i ? i : ret;
			case -EBUSY:
				return i;
			case -ENOENT:
				goto next_page;
			}
			BUG();
		} else if (PTR_ERR(page) == -EEXIST) {
			/*
			 * Proper page table entry exists, but no corresponding
			 * struct page.
			 */
			goto next_page;
		} else if (IS_ERR(page)) {
			return i ? i : PTR_ERR(page);
		}
		if (pages) {
			pages[i] = page;
			flush_anon_page(vma, page, start);
			flush_dcache_page(page);
			page_mask = 0;
		}
next_page:
		if (vmas) {
			vmas[i] = vma;
			page_mask = 0;
		}
		page_increm = 1 + (~(start >> PAGE_SHIFT) & page_mask);
		if (page_increm > nr_pages)
			page_increm = nr_pages;
		i += page_increm;
		start += page_increm * PAGE_SIZE;
		nr_pages -= page_increm;
	} while (nr_pages);
	return i;
}

static bool vma_permits_fault(struct vm_area_struct *vma,
			      unsigned int fault_flags)
{
	bool write   = !!(fault_flags & FAULT_FLAG_WRITE);
	bool foreign = !!(fault_flags & FAULT_FLAG_REMOTE);
	vm_flags_t vm_flags = write ? VM_WRITE : VM_READ;

	if (!(vm_flags & vma->vm_flags))
		return false;

	/*
	 * The architecture might have a hardware protection
	 * mechanism other than read/write that can deny access.
	 *
	 * gup always represents data access, not instruction
	 * fetches, so execute=false here:
	 */
	if (!arch_vma_access_permitted(vma, write, false, foreign))
		return false;

	return true;
}

/*
 * fixup_user_fault() - manually resolve a user page fault
 * @tsk:	the task_struct to use for page fault accounting, or
 *		NULL if faults are not to be recorded.
 * @mm:		mm_struct of target mm
 * @address:	user address
 * @fault_flags:flags to pass down to handle_mm_fault()
 * @unlocked:	did we unlock the mmap_sem while retrying, maybe NULL if caller
 *		does not allow retry
 *
 * This is meant to be called in the specific scenario where for locking reasons
 * we try to access user memory in atomic context (within a pagefault_disable()
 * section), this returns -EFAULT, and we want to resolve the user fault before
 * trying again.
 *
 * Typically this is meant to be used by the futex code.
 *
 * The main difference with get_user_pages() is that this function will
 * unconditionally call handle_mm_fault() which will in turn perform all the
 * necessary SW fixup of the dirty and young bits in the PTE, while
 * get_user_pages() only guarantees to update these in the struct page.
 *
 * This is important for some architectures where those bits also gate the
 * access permission to the page because they are maintained in software.  On
 * such architectures, gup() will not be enough to make a subsequent access
 * succeed.
 *
 * This function will not return with an unlocked mmap_sem. So it has not the
 * same semantics wrt the @mm->mmap_sem as does filemap_fault().
 */
int fixup_user_fault(struct task_struct *tsk, struct mm_struct *mm,
		     unsigned long address, unsigned int fault_flags,
		     bool *unlocked)
{
	struct vm_area_struct *vma;
	vm_fault_t ret, major = 0;

	address = untagged_addr(address);

	if (unlocked)
		fault_flags |= FAULT_FLAG_ALLOW_RETRY;

retry:
	vma = find_extend_vma(mm, address);
	if (!vma || address < vma->vm_start)
		return -EFAULT;

	if (!vma_permits_fault(vma, fault_flags))
		return -EFAULT;

	ret = handle_mm_fault(vma, address, fault_flags);
	major |= ret & VM_FAULT_MAJOR;
	if (ret & VM_FAULT_ERROR) {
		int err = vm_fault_to_errno(ret, 0);

		if (err)
			return err;
		BUG();
	}

	if (ret & VM_FAULT_RETRY) {
		down_read(&mm->mmap_sem);
		if (!(fault_flags & FAULT_FLAG_TRIED)) {
			*unlocked = true;
			fault_flags &= ~FAULT_FLAG_ALLOW_RETRY;
			fault_flags |= FAULT_FLAG_TRIED;
			goto retry;
		}
	}

	if (tsk) {
		if (major)
			tsk->maj_flt++;
		else
			tsk->min_flt++;
	}
	return 0;
}
EXPORT_SYMBOL_GPL(fixup_user_fault);

static __always_inline long __get_user_pages_locked(struct task_struct *tsk,
						struct mm_struct *mm,
						unsigned long start,
						unsigned long nr_pages,
						struct page **pages,
						struct vm_area_struct **vmas,
						int *locked,
						unsigned int flags)
{
	long ret, pages_done;
	bool lock_dropped;

	if (locked) {
		/* if VM_FAULT_RETRY can be returned, vmas become invalid */
		BUG_ON(vmas);
		/* check caller initialized locked */
		BUG_ON(*locked != 1);
	}

	if (pages)
		flags |= FOLL_GET;

	pages_done = 0;
	lock_dropped = false;
	for (;;) {
		ret = __get_user_pages(tsk, mm, start, nr_pages, flags, pages,
				       vmas, locked);
		if (!locked)
			/* VM_FAULT_RETRY couldn't trigger, bypass */
			return ret;

		/* VM_FAULT_RETRY cannot return errors */
		if (!*locked) {
			BUG_ON(ret < 0);
			BUG_ON(ret >= nr_pages);
		}

		if (!pages)
			/* If it's a prefault don't insist harder */
			return ret;

		if (ret > 0) {
			nr_pages -= ret;
			pages_done += ret;
			if (!nr_pages)
				break;
		}
		if (*locked) {
			/*
			 * VM_FAULT_RETRY didn't trigger or it was a
			 * FOLL_NOWAIT.
			 */
			if (!pages_done)
				pages_done = ret;
			break;
		}
		/* VM_FAULT_RETRY triggered, so seek to the faulting offset */
		pages += ret;
		start += ret << PAGE_SHIFT;

		/*
		 * Repeat on the address that fired VM_FAULT_RETRY
		 * without FAULT_FLAG_ALLOW_RETRY but with
		 * FAULT_FLAG_TRIED.
		 */
		*locked = 1;
		lock_dropped = true;
		down_read(&mm->mmap_sem);
		ret = __get_user_pages(tsk, mm, start, 1, flags | FOLL_TRIED,
				       pages, NULL, NULL);
		if (ret != 1) {
			BUG_ON(ret > 1);
			if (!pages_done)
				pages_done = ret;
			break;
		}
		nr_pages--;
		pages_done++;
		if (!nr_pages)
			break;
		pages++;
		start += PAGE_SIZE;
	}
	if (lock_dropped && *locked) {
		/*
		 * We must let the caller know we temporarily dropped the lock
		 * and so the critical section protected by it was lost.
		 */
		up_read(&mm->mmap_sem);
		*locked = 0;
	}
	return pages_done;
}

/*
 * We can leverage the VM_FAULT_RETRY functionality in the page fault
 * paths better by using either get_user_pages_locked() or
 * get_user_pages_unlocked().
 *
 * get_user_pages_locked() is suitable to replace the form:
 *
 *      down_read(&mm->mmap_sem);
 *      do_something()
 *      get_user_pages(tsk, mm, ..., pages, NULL);
 *      up_read(&mm->mmap_sem);
 *
 *  to:
 *
 *      int locked = 1;
 *      down_read(&mm->mmap_sem);
 *      do_something()
 *      get_user_pages_locked(tsk, mm, ..., pages, &locked);
 *      if (locked)
 *          up_read(&mm->mmap_sem);
 */
<<<<<<< HEAD
long get_user_pages_locked(struct task_struct *tsk, struct mm_struct *mm,
			   unsigned long start, unsigned long nr_pages,
			   unsigned int gup_flags, struct page **pages,
			   int *locked)
{
	return __get_user_pages_locked(tsk, mm, start, nr_pages,
				       pages, NULL, locked, true,
=======
long get_user_pages_locked(unsigned long start, unsigned long nr_pages,
			   unsigned int gup_flags, struct page **pages,
			   int *locked)
{
	return __get_user_pages_locked(current, current->mm, start, nr_pages,
				       pages, NULL, locked,
>>>>>>> 286cd8c7
				       gup_flags | FOLL_TOUCH);
}
EXPORT_SYMBOL(get_user_pages_locked);

/*
<<<<<<< HEAD
 * Same as get_user_pages_unlocked(...., FOLL_TOUCH) but it allows to
 * pass additional gup_flags as last parameter (like FOLL_HWPOISON).
 *
 * NOTE: here FOLL_TOUCH is not set implicitly and must be set by the
 * caller if required (just like with __get_user_pages). "FOLL_GET",
 * "FOLL_WRITE" and "FOLL_FORCE" are set implicitly as needed
 * according to the parameters "pages", "write", "force"
 * respectively.
 */
__always_inline long __get_user_pages_unlocked(struct task_struct *tsk, struct mm_struct *mm,
					       unsigned long start, unsigned long nr_pages,
					       struct page **pages, unsigned int gup_flags)
{
	long ret;
	int locked = 1;

	down_read(&mm->mmap_sem);
	ret = __get_user_pages_locked(tsk, mm, start, nr_pages, pages, NULL,
				      &locked, false, gup_flags);
	if (locked)
		up_read(&mm->mmap_sem);
	return ret;
}
EXPORT_SYMBOL(__get_user_pages_unlocked);

/*
=======
>>>>>>> 286cd8c7
 * get_user_pages_unlocked() is suitable to replace the form:
 *
 *      down_read(&mm->mmap_sem);
 *      get_user_pages(tsk, mm, ..., pages, NULL);
 *      up_read(&mm->mmap_sem);
 *
 *  with:
 *
 *      get_user_pages_unlocked(tsk, mm, ..., pages);
 *
 * It is functionally equivalent to get_user_pages_fast so
 * get_user_pages_fast should be used instead if specific gup_flags
 * (e.g. FOLL_FORCE) are not required.
 */
<<<<<<< HEAD
long get_user_pages_unlocked(struct task_struct *tsk, struct mm_struct *mm,
			     unsigned long start, unsigned long nr_pages,
			     struct page **pages, unsigned int gup_flags)
{
	return __get_user_pages_unlocked(tsk, mm, start, nr_pages,
					 pages, gup_flags | FOLL_TOUCH);
=======
long get_user_pages_unlocked(unsigned long start, unsigned long nr_pages,
			     struct page **pages, unsigned int gup_flags)
{
	struct mm_struct *mm = current->mm;
	int locked = 1;
	long ret;

	down_read(&mm->mmap_sem);
	ret = __get_user_pages_locked(current, mm, start, nr_pages, pages, NULL,
				      &locked, gup_flags | FOLL_TOUCH);
	if (locked)
		up_read(&mm->mmap_sem);
	return ret;
>>>>>>> 286cd8c7
}
EXPORT_SYMBOL(get_user_pages_unlocked);

/*
 * get_user_pages_remote() - pin user pages in memory
 * @tsk:	the task_struct to use for page fault accounting, or
 *		NULL if faults are not to be recorded.
 * @mm:		mm_struct of target mm
 * @start:	starting user address
 * @nr_pages:	number of pages from start to pin
 * @gup_flags:	flags modifying lookup behaviour
 * @pages:	array that receives pointers to the pages pinned.
 *		Should be at least nr_pages long. Or NULL, if caller
 *		only intends to ensure the pages are faulted in.
 * @vmas:	array of pointers to vmas corresponding to each page.
 *		Or NULL if the caller does not require them.
 * @locked:	pointer to lock flag indicating whether lock is held and
 *		subsequently whether VM_FAULT_RETRY functionality can be
 *		utilised. Lock must initially be held.
 *
 * Returns number of pages pinned. This may be fewer than the number
 * requested. If nr_pages is 0 or negative, returns 0. If no pages
 * were pinned, returns -errno. Each page returned must be released
 * with a put_page() call when it is finished with. vmas will only
 * remain valid while mmap_sem is held.
 *
 * Must be called with mmap_sem held for read or write.
 *
 * get_user_pages walks a process's page tables and takes a reference to
 * each struct page that each user address corresponds to at a given
 * instant. That is, it takes the page that would be accessed if a user
 * thread accesses the given user virtual address at that instant.
 *
 * This does not guarantee that the page exists in the user mappings when
 * get_user_pages returns, and there may even be a completely different
 * page there in some cases (eg. if mmapped pagecache has been invalidated
 * and subsequently re faulted). However it does guarantee that the page
 * won't be freed completely. And mostly callers simply care that the page
 * contains data that was valid *at some point in time*. Typically, an IO
 * or similar operation cannot guarantee anything stronger anyway because
 * locks can't be held over the syscall boundary.
 *
 * If gup_flags & FOLL_WRITE == 0, the page must not be written to. If the page
 * is written to, set_page_dirty (or set_page_dirty_lock, as appropriate) must
 * be called after the page is finished with, and before put_page is called.
 *
 * get_user_pages is typically used for fewer-copy IO operations, to get a
 * handle on the memory by some means other than accesses via the user virtual
 * addresses. The pages may be submitted for DMA to devices or accessed via
 * their kernel linear mapping (via the kmap APIs). Care should be taken to
 * use the correct cache flushing APIs.
 *
 * See also get_user_pages_fast, for performance critical applications.
 *
 * get_user_pages should be phased out in favor of
 * get_user_pages_locked|unlocked or get_user_pages_fast. Nothing
 * should use get_user_pages because it cannot pass
 * FAULT_FLAG_ALLOW_RETRY to handle_mm_fault.
 */
<<<<<<< HEAD
long get_user_pages(struct task_struct *tsk, struct mm_struct *mm,
		unsigned long start, unsigned long nr_pages,
		unsigned int gup_flags, struct page **pages,
		struct vm_area_struct **vmas)
{
	return __get_user_pages_locked(tsk, mm, start, nr_pages,
				       pages, vmas, NULL, false,
=======
long get_user_pages_remote(struct task_struct *tsk, struct mm_struct *mm,
		unsigned long start, unsigned long nr_pages,
		unsigned int gup_flags, struct page **pages,
		struct vm_area_struct **vmas, int *locked)
{
	return __get_user_pages_locked(tsk, mm, start, nr_pages, pages, vmas,
				       locked,
				       gup_flags | FOLL_TOUCH | FOLL_REMOTE);
}
EXPORT_SYMBOL(get_user_pages_remote);

/*
 * This is the same as get_user_pages_remote(), just with a
 * less-flexible calling convention where we assume that the task
 * and mm being operated on are the current task's and don't allow
 * passing of a locked parameter.  We also obviously don't pass
 * FOLL_REMOTE in here.
 */
long get_user_pages(unsigned long start, unsigned long nr_pages,
		unsigned int gup_flags, struct page **pages,
		struct vm_area_struct **vmas)
{
	return __get_user_pages_locked(current, current->mm, start, nr_pages,
				       pages, vmas, NULL,
>>>>>>> 286cd8c7
				       gup_flags | FOLL_TOUCH);
}
EXPORT_SYMBOL(get_user_pages);

#ifdef CONFIG_FS_DAX
/*
 * This is the same as get_user_pages() in that it assumes we are
 * operating on the current task's mm, but it goes further to validate
 * that the vmas associated with the address range are suitable for
 * longterm elevated page reference counts. For example, filesystem-dax
 * mappings are subject to the lifetime enforced by the filesystem and
 * we need guarantees that longterm users like RDMA and V4L2 only
 * establish mappings that have a kernel enforced revocation mechanism.
 *
 * "longterm" == userspace controlled elevated page count lifetime.
 * Contrast this to iov_iter_get_pages() usages which are transient.
 */
long get_user_pages_longterm(unsigned long start, unsigned long nr_pages,
		unsigned int gup_flags, struct page **pages,
		struct vm_area_struct **vmas_arg)
{
	struct vm_area_struct **vmas = vmas_arg;
	struct vm_area_struct *vma_prev = NULL;
	long rc, i;

	if (!pages)
		return -EINVAL;

	if (!vmas) {
		vmas = kcalloc(nr_pages, sizeof(struct vm_area_struct *),
			       GFP_KERNEL);
		if (!vmas)
			return -ENOMEM;
	}

	rc = get_user_pages(start, nr_pages, gup_flags, pages, vmas);

	for (i = 0; i < rc; i++) {
		struct vm_area_struct *vma = vmas[i];

		if (vma == vma_prev)
			continue;

		vma_prev = vma;

		if (vma_is_fsdax(vma))
			break;
	}

	/*
	 * Either get_user_pages() failed, or the vma validation
	 * succeeded, in either case we don't need to put_page() before
	 * returning.
	 */
	if (i >= rc)
		goto out;

	for (i = 0; i < rc; i++)
		put_page(pages[i]);
	rc = -EOPNOTSUPP;
out:
	if (vmas != vmas_arg)
		kfree(vmas);
	return rc;
}
EXPORT_SYMBOL(get_user_pages_longterm);
#endif /* CONFIG_FS_DAX */

/**
 * populate_vma_page_range() -  populate a range of pages in the vma.
 * @vma:   target vma
 * @start: start address
 * @end:   end address
 * @nonblocking:
 *
 * This takes care of mlocking the pages too if VM_LOCKED is set.
 *
 * return 0 on success, negative error code on error.
 *
 * vma->vm_mm->mmap_sem must be held.
 *
 * If @nonblocking is NULL, it may be held for read or write and will
 * be unperturbed.
 *
 * If @nonblocking is non-NULL, it must held for read only and may be
 * released.  If it's released, *@nonblocking will be set to 0.
 */
long populate_vma_page_range(struct vm_area_struct *vma,
		unsigned long start, unsigned long end, int *nonblocking)
{
	struct mm_struct *mm = vma->vm_mm;
	unsigned long nr_pages = (end - start) / PAGE_SIZE;
	int gup_flags;

	VM_BUG_ON(start & ~PAGE_MASK);
	VM_BUG_ON(end   & ~PAGE_MASK);
	VM_BUG_ON_VMA(start < vma->vm_start, vma);
	VM_BUG_ON_VMA(end   > vma->vm_end, vma);
	VM_BUG_ON_MM(!rwsem_is_locked(&mm->mmap_sem), mm);

	gup_flags = FOLL_TOUCH | FOLL_POPULATE | FOLL_MLOCK;
	if (vma->vm_flags & VM_LOCKONFAULT)
		gup_flags &= ~FOLL_POPULATE;
	/*
	 * We want to touch writable mappings with a write fault in order
	 * to break COW, except for shared mappings because these don't COW
	 * and we would not want to dirty them for nothing.
	 */
	if ((vma->vm_flags & (VM_WRITE | VM_SHARED)) == VM_WRITE)
		gup_flags |= FOLL_WRITE;

	/*
	 * We want mlock to succeed for regions that have any permissions
	 * other than PROT_NONE.
	 */
	if (vma->vm_flags & (VM_READ | VM_WRITE | VM_EXEC))
		gup_flags |= FOLL_FORCE;

	/*
	 * We made sure addr is within a VMA, so the following will
	 * not result in a stack expansion that recurses back here.
	 */
	return __get_user_pages(current, mm, start, nr_pages, gup_flags,
				NULL, NULL, nonblocking);
}

/*
 * __mm_populate - populate and/or mlock pages within a range of address space.
 *
 * This is used to implement mlock() and the MAP_POPULATE / MAP_LOCKED mmap
 * flags. VMAs must be already marked with the desired vm_flags, and
 * mmap_sem must not be held.
 */
int __mm_populate(unsigned long start, unsigned long len, int ignore_errors)
{
	struct mm_struct *mm = current->mm;
	unsigned long end, nstart, nend;
	struct vm_area_struct *vma = NULL;
	int locked = 0;
	long ret = 0;

	end = start + len;

	for (nstart = start; nstart < end; nstart = nend) {
		/*
		 * We want to fault in pages for [nstart; end) address range.
		 * Find first corresponding VMA.
		 */
		if (!locked) {
			locked = 1;
			down_read(&mm->mmap_sem);
			vma = find_vma(mm, nstart);
		} else if (nstart >= vma->vm_end)
			vma = vma->vm_next;
		if (!vma || vma->vm_start >= end)
			break;
		/*
		 * Set [nstart; nend) to intersection of desired address
		 * range with the first VMA. Also, skip undesirable VMA types.
		 */
		nend = min(end, vma->vm_end);
		if (vma->vm_flags & (VM_IO | VM_PFNMAP))
			continue;
		if (nstart < vma->vm_start)
			nstart = vma->vm_start;
		/*
		 * Now fault in a range of pages. populate_vma_page_range()
		 * double checks the vma flags, so that it won't mlock pages
		 * if the vma was already munlocked.
		 */
		ret = populate_vma_page_range(vma, nstart, nend, &locked);
		if (ret < 0) {
			if (ignore_errors) {
				ret = 0;
				continue;	/* continue at next VMA */
			}
			break;
		}
		nend = nstart + ret * PAGE_SIZE;
		ret = 0;
	}
	if (locked)
		up_read(&mm->mmap_sem);
	return ret;	/* 0 or negative error code */
}

/**
 * get_dump_page() - pin user page in memory while writing it to core dump
 * @addr: user address
 *
 * Returns struct page pointer of user page pinned for dump,
 * to be freed afterwards by put_page().
 *
 * Returns NULL on any kind of failure - a hole must then be inserted into
 * the corefile, to preserve alignment with its headers; and also returns
 * NULL wherever the ZERO_PAGE, or an anonymous pte_none, has been found -
 * allowing a hole to be left in the corefile to save diskspace.
 *
 * Called without mmap_sem, but after all other threads have been killed.
 */
#ifdef CONFIG_ELF_CORE
struct page *get_dump_page(unsigned long addr)
{
	struct vm_area_struct *vma;
	struct page *page;

	if (__get_user_pages(current, current->mm, addr, 1,
			     FOLL_FORCE | FOLL_DUMP | FOLL_GET, &page, &vma,
			     NULL) < 1)
		return NULL;
	flush_cache_page(vma, addr, page_to_pfn(page));
	return page;
}
#endif /* CONFIG_ELF_CORE */

/*
 * Generic Fast GUP
 *
 * get_user_pages_fast attempts to pin user pages by walking the page
 * tables directly and avoids taking locks. Thus the walker needs to be
 * protected from page table pages being freed from under it, and should
 * block any THP splits.
 *
 * One way to achieve this is to have the walker disable interrupts, and
 * rely on IPIs from the TLB flushing code blocking before the page table
 * pages are freed. This is unsuitable for architectures that do not need
 * to broadcast an IPI when invalidating TLBs.
 *
 * Another way to achieve this is to batch up page table containing pages
 * belonging to more than one mm_user, then rcu_sched a callback to free those
 * pages. Disabling interrupts will allow the fast_gup walker to both block
 * the rcu_sched callback, and an IPI that we broadcast for splitting THPs
 * (which is a relatively rare event). The code below adopts this strategy.
 *
 * Before activating this code, please be aware that the following assumptions
 * are currently made:
 *
 *  *) Either HAVE_RCU_TABLE_FREE is enabled, and tlb_remove_table() is used to
 *  free pages containing page tables or TLB flushing requires IPI broadcast.
 *
 *  *) ptes can be read atomically by the architecture.
 *
 *  *) access_ok is sufficient to validate userspace address ranges.
 *
 * The last two assumptions can be relaxed by the addition of helper functions.
 *
 * This code is based heavily on the PowerPC implementation by Nick Piggin.
 */
#ifdef CONFIG_HAVE_GENERIC_GUP

#ifndef gup_get_pte
/*
 * We assume that the PTE can be read atomically. If this is not the case for
 * your architecture, please provide the helper.
 */
static inline pte_t gup_get_pte(pte_t *ptep)
{
	return READ_ONCE(*ptep);
}
#endif

<<<<<<< HEAD
=======
static void __maybe_unused undo_dev_pagemap(int *nr, int nr_start,
					    struct page **pages)
{
	while ((*nr) - nr_start) {
		struct page *page = pages[--(*nr)];

		ClearPageReferenced(page);
		put_page(page);
	}
}

>>>>>>> 286cd8c7
/*
 * Return the compund head page with ref appropriately incremented,
 * or NULL if that failed.
 */
static inline struct page *try_get_compound_head(struct page *page, int refs)
{
	struct page *head = compound_head(page);
<<<<<<< HEAD
	if (WARN_ON_ONCE(atomic_read(&head->_count) < 0))
=======
	if (WARN_ON_ONCE(page_ref_count(head) < 0))
>>>>>>> 286cd8c7
		return NULL;
	if (unlikely(!page_cache_add_speculative(head, refs)))
		return NULL;
	return head;
}

<<<<<<< HEAD
#ifdef __HAVE_ARCH_PTE_SPECIAL
=======
#ifdef CONFIG_ARCH_HAS_PTE_SPECIAL
>>>>>>> 286cd8c7
static int gup_pte_range(pmd_t pmd, unsigned long addr, unsigned long end,
			 int write, struct page **pages, int *nr)
{
	struct dev_pagemap *pgmap = NULL;
	int nr_start = *nr, ret = 0;
	pte_t *ptep, *ptem;

	ptem = ptep = pte_offset_map(&pmd, addr);
	do {
		pte_t pte = gup_get_pte(ptep);
		struct page *head, *page;

		/*
		 * Similar to the PMD case below, NUMA hinting must take slow
		 * path using the pte_protnone check.
		 */
		if (pte_protnone(pte))
			goto pte_unmap;

		if (!pte_access_permitted(pte, write))
			goto pte_unmap;

		if (pte_devmap(pte)) {
			pgmap = get_dev_pagemap(pte_pfn(pte), pgmap);
			if (unlikely(!pgmap)) {
				undo_dev_pagemap(nr, nr_start, pages);
				goto pte_unmap;
			}
		} else if (pte_special(pte))
			goto pte_unmap;

		VM_BUG_ON(!pfn_valid(pte_pfn(pte)));
		page = pte_page(pte);

<<<<<<< HEAD
		if (WARN_ON_ONCE(page_ref_count(page) < 0))
			goto pte_unmap;

		if (!page_cache_get_speculative(page))
=======
		head = try_get_compound_head(page, 1);
		if (!head)
>>>>>>> 286cd8c7
			goto pte_unmap;

		if (unlikely(pte_val(pte) != pte_val(*ptep))) {
			put_page(head);
			goto pte_unmap;
		}

		VM_BUG_ON_PAGE(compound_head(page) != head, page);

		SetPageReferenced(page);
		pages[*nr] = page;
		(*nr)++;

	} while (ptep++, addr += PAGE_SIZE, addr != end);

	ret = 1;

pte_unmap:
	if (pgmap)
		put_dev_pagemap(pgmap);
	pte_unmap(ptem);
	return ret;
}
#else

/*
 * If we can't determine whether or not a pte is special, then fail immediately
 * for ptes. Note, we can still pin HugeTLB and THP as these are guaranteed not
 * to be special.
 *
 * For a futex to be placed on a THP tail page, get_futex_key requires a
 * __get_user_pages_fast implementation that can pin pages. Thus it's still
 * useful to have gup_huge_pmd even if we can't operate on ptes.
 */
static int gup_pte_range(pmd_t pmd, unsigned long addr, unsigned long end,
			 int write, struct page **pages, int *nr)
{
	return 0;
}
#endif /* CONFIG_ARCH_HAS_PTE_SPECIAL */

#if defined(__HAVE_ARCH_PTE_DEVMAP) && defined(CONFIG_TRANSPARENT_HUGEPAGE)
static int __gup_device_huge(unsigned long pfn, unsigned long addr,
		unsigned long end, struct page **pages, int *nr)
{
	int nr_start = *nr;
	struct dev_pagemap *pgmap = NULL;

	do {
		struct page *page = pfn_to_page(pfn);

		pgmap = get_dev_pagemap(pfn, pgmap);
		if (unlikely(!pgmap)) {
			undo_dev_pagemap(nr, nr_start, pages);
			return 0;
		}
		SetPageReferenced(page);
		pages[*nr] = page;
		get_page(page);
		(*nr)++;
		pfn++;
	} while (addr += PAGE_SIZE, addr != end);

	if (pgmap)
		put_dev_pagemap(pgmap);
	return 1;
}

static int __gup_device_huge_pmd(pmd_t orig, pmd_t *pmdp, unsigned long addr,
		unsigned long end, struct page **pages, int *nr)
{
	unsigned long fault_pfn;
	int nr_start = *nr;

	fault_pfn = pmd_pfn(orig) + ((addr & ~PMD_MASK) >> PAGE_SHIFT);
	if (!__gup_device_huge(fault_pfn, addr, end, pages, nr))
		return 0;

	if (unlikely(pmd_val(orig) != pmd_val(*pmdp))) {
		undo_dev_pagemap(nr, nr_start, pages);
		return 0;
	}
	return 1;
}

static int __gup_device_huge_pud(pud_t orig, pud_t *pudp, unsigned long addr,
		unsigned long end, struct page **pages, int *nr)
{
	unsigned long fault_pfn;
	int nr_start = *nr;

	fault_pfn = pud_pfn(orig) + ((addr & ~PUD_MASK) >> PAGE_SHIFT);
	if (!__gup_device_huge(fault_pfn, addr, end, pages, nr))
		return 0;

	if (unlikely(pud_val(orig) != pud_val(*pudp))) {
		undo_dev_pagemap(nr, nr_start, pages);
		return 0;
	}
	return 1;
}
#else
static int __gup_device_huge_pmd(pmd_t orig, pmd_t *pmdp, unsigned long addr,
		unsigned long end, struct page **pages, int *nr)
{
	BUILD_BUG();
	return 0;
}

static int __gup_device_huge_pud(pud_t pud, pud_t *pudp, unsigned long addr,
		unsigned long end, struct page **pages, int *nr)
{
	BUILD_BUG();
	return 0;
}
#endif

static int gup_huge_pmd(pmd_t orig, pmd_t *pmdp, unsigned long addr,
		unsigned long end, int write, struct page **pages, int *nr)
{
	struct page *head, *page;
	int refs;

	if (!pmd_access_permitted(orig, write))
		return 0;

	if (pmd_devmap(orig))
		return __gup_device_huge_pmd(orig, pmdp, addr, end, pages, nr);

	refs = 0;
	page = pmd_page(orig) + ((addr & ~PMD_MASK) >> PAGE_SHIFT);
<<<<<<< HEAD
	tail = page;
=======
>>>>>>> 286cd8c7
	do {
		pages[*nr] = page;
		(*nr)++;
		page++;
		refs++;
	} while (addr += PAGE_SIZE, addr != end);

	head = try_get_compound_head(pmd_page(orig), refs);
	if (!head) {
		*nr -= refs;
		return 0;
	}

	if (unlikely(pmd_val(orig) != pmd_val(*pmdp))) {
		*nr -= refs;
		while (refs--)
			put_page(head);
		return 0;
	}

	SetPageReferenced(head);
	return 1;
}

static int gup_huge_pud(pud_t orig, pud_t *pudp, unsigned long addr,
		unsigned long end, int write, struct page **pages, int *nr)
{
	struct page *head, *page;
	int refs;

	if (!pud_access_permitted(orig, write))
		return 0;

	if (pud_devmap(orig))
		return __gup_device_huge_pud(orig, pudp, addr, end, pages, nr);

	refs = 0;
	page = pud_page(orig) + ((addr & ~PUD_MASK) >> PAGE_SHIFT);
<<<<<<< HEAD
	tail = page;
=======
>>>>>>> 286cd8c7
	do {
		pages[*nr] = page;
		(*nr)++;
		page++;
		refs++;
	} while (addr += PAGE_SIZE, addr != end);

	head = try_get_compound_head(pud_page(orig), refs);
	if (!head) {
		*nr -= refs;
		return 0;
	}

	if (unlikely(pud_val(orig) != pud_val(*pudp))) {
		*nr -= refs;
		while (refs--)
			put_page(head);
		return 0;
	}

	SetPageReferenced(head);
	return 1;
}

static int gup_huge_pgd(pgd_t orig, pgd_t *pgdp, unsigned long addr,
			unsigned long end, int write,
			struct page **pages, int *nr)
{
	int refs;
	struct page *head, *page;

	if (!pgd_access_permitted(orig, write))
		return 0;

	BUILD_BUG_ON(pgd_devmap(orig));
	refs = 0;
	page = pgd_page(orig) + ((addr & ~PGDIR_MASK) >> PAGE_SHIFT);
<<<<<<< HEAD
	tail = page;
=======
>>>>>>> 286cd8c7
	do {
		pages[*nr] = page;
		(*nr)++;
		page++;
		refs++;
	} while (addr += PAGE_SIZE, addr != end);

	head = try_get_compound_head(pgd_page(orig), refs);
	if (!head) {
		*nr -= refs;
		return 0;
	}

	if (unlikely(pgd_val(orig) != pgd_val(*pgdp))) {
		*nr -= refs;
		while (refs--)
			put_page(head);
		return 0;
	}

	SetPageReferenced(head);
	return 1;
}

static int gup_pmd_range(pud_t pud, unsigned long addr, unsigned long end,
		int write, struct page **pages, int *nr)
{
	unsigned long next;
	pmd_t *pmdp;

	pmdp = pmd_offset(&pud, addr);
	do {
		pmd_t pmd = READ_ONCE(*pmdp);

		next = pmd_addr_end(addr, end);
		if (!pmd_present(pmd))
			return 0;

		if (unlikely(pmd_trans_huge(pmd) || pmd_huge(pmd) ||
			     pmd_devmap(pmd))) {
			/*
			 * NUMA hinting faults need to be handled in the GUP
			 * slowpath for accounting purposes and so that they
			 * can be serialised against THP migration.
			 */
			if (pmd_protnone(pmd))
				return 0;

			if (!gup_huge_pmd(pmd, pmdp, addr, next, write,
				pages, nr))
				return 0;

		} else if (unlikely(is_hugepd(__hugepd(pmd_val(pmd))))) {
			/*
			 * architecture have different format for hugetlbfs
			 * pmd format and THP pmd format
			 */
			if (!gup_huge_pd(__hugepd(pmd_val(pmd)), addr,
					 PMD_SHIFT, next, write, pages, nr))
				return 0;
		} else if (!gup_pte_range(pmd, addr, next, write, pages, nr))
			return 0;
	} while (pmdp++, addr = next, addr != end);

	return 1;
}

static int gup_pud_range(p4d_t p4d, unsigned long addr, unsigned long end,
			 int write, struct page **pages, int *nr)
{
	unsigned long next;
	pud_t *pudp;

	pudp = pud_offset(&p4d, addr);
	do {
		pud_t pud = READ_ONCE(*pudp);

		next = pud_addr_end(addr, end);
		if (pud_none(pud))
			return 0;
		if (unlikely(pud_huge(pud))) {
			if (!gup_huge_pud(pud, pudp, addr, next, write,
					  pages, nr))
				return 0;
		} else if (unlikely(is_hugepd(__hugepd(pud_val(pud))))) {
			if (!gup_huge_pd(__hugepd(pud_val(pud)), addr,
					 PUD_SHIFT, next, write, pages, nr))
				return 0;
		} else if (!gup_pmd_range(pud, addr, next, write, pages, nr))
			return 0;
	} while (pudp++, addr = next, addr != end);

	return 1;
}

static int gup_p4d_range(pgd_t pgd, unsigned long addr, unsigned long end,
			 int write, struct page **pages, int *nr)
{
	unsigned long next;
	p4d_t *p4dp;

	p4dp = p4d_offset(&pgd, addr);
	do {
		p4d_t p4d = READ_ONCE(*p4dp);

		next = p4d_addr_end(addr, end);
		if (p4d_none(p4d))
			return 0;
		BUILD_BUG_ON(p4d_huge(p4d));
		if (unlikely(is_hugepd(__hugepd(p4d_val(p4d))))) {
			if (!gup_huge_pd(__hugepd(p4d_val(p4d)), addr,
					 P4D_SHIFT, next, write, pages, nr))
				return 0;
		} else if (!gup_pud_range(p4d, addr, next, write, pages, nr))
			return 0;
	} while (p4dp++, addr = next, addr != end);

	return 1;
}

static void gup_pgd_range(unsigned long addr, unsigned long end,
		int write, struct page **pages, int *nr)
{
	unsigned long next;
	pgd_t *pgdp;

	pgdp = pgd_offset(current->mm, addr);
	do {
		pgd_t pgd = READ_ONCE(*pgdp);

		next = pgd_addr_end(addr, end);
		if (pgd_none(pgd))
			return;
		if (unlikely(pgd_huge(pgd))) {
			if (!gup_huge_pgd(pgd, pgdp, addr, next, write,
					  pages, nr))
				return;
		} else if (unlikely(is_hugepd(__hugepd(pgd_val(pgd))))) {
			if (!gup_huge_pd(__hugepd(pgd_val(pgd)), addr,
					 PGDIR_SHIFT, next, write, pages, nr))
				return;
		} else if (!gup_p4d_range(pgd, addr, next, write, pages, nr))
			return;
	} while (pgdp++, addr = next, addr != end);
}

#ifndef gup_fast_permitted
/*
 * Check if it's allowed to use __get_user_pages_fast() for the range, or
 * we need to fall back to the slow version:
 */
bool gup_fast_permitted(unsigned long start, int nr_pages, int write)
{
	unsigned long len, end;

	len = (unsigned long) nr_pages << PAGE_SHIFT;
	end = start + len;
	return end >= start;
}
#endif

/*
 * Like get_user_pages_fast() except it's IRQ-safe in that it won't fall back to
<<<<<<< HEAD
 * the regular GUP. It will only return non-negative values.
=======
 * the regular GUP.
 * Note a difference with get_user_pages_fast: this always returns the
 * number of pages pinned, 0 if no pages were pinned.
>>>>>>> 286cd8c7
 *
 * Careful, careful! COW breaking can go either way, so a non-write
 * access can get ambiguous page results. If you call this function without
 * 'write' set, you'd better be sure that you're ok with that ambiguity.
 */
int __get_user_pages_fast(unsigned long start, int nr_pages, int write,
			  struct page **pages)
{
	unsigned long addr, len, end;
	unsigned long flags;
	int nr = 0;

	start &= PAGE_MASK;
	addr = start;
	len = (unsigned long) nr_pages << PAGE_SHIFT;
	end = start + len;

	if (unlikely(!access_ok(write ? VERIFY_WRITE : VERIFY_READ,
					(void __user *)start, len)))
		return 0;

	/*
	 * Disable interrupts.  We use the nested form as we can already have
	 * interrupts disabled by get_futex_key.
	 *
	 * With interrupts disabled, we block page table pages from being
	 * freed from under us. See mmu_gather_tlb in asm-generic/tlb.h
	 * for more details.
	 *
	 * We do not adopt an rcu_read_lock(.) here as we also want to
	 * block IPIs that come from THPs splitting.
	 *
	 * NOTE! We allow read-only gup_fast() here, but you'd better be
	 * careful about possible COW pages. You'll get _a_ COW page, but
	 * not necessarily the one you intended to get depending on what
	 * COW event happens after this. COW may break the page copy in a
	 * random direction.
	 */

<<<<<<< HEAD
	local_irq_save(flags);
	pgdp = pgd_offset(mm, addr);
	do {
		pgd_t pgd = READ_ONCE(*pgdp);

		next = pgd_addr_end(addr, end);
		if (pgd_none(pgd))
			break;
		/*
		 * The FAST_GUP case requires FOLL_WRITE even for pure reads,
		 * because get_user_pages() may need to cause an early COW in
		 * order to avoid confusing the normal COW routines. So only
		 * targets that are already writable are safe to do by just
		 * looking at the page tables.
		 */
		if (unlikely(pgd_huge(pgd))) {
			if (!gup_huge_pgd(pgd, pgdp, addr, next, 1,
					  pages, &nr))
				break;
		} else if (unlikely(is_hugepd(__hugepd(pgd_val(pgd))))) {
			if (!gup_huge_pd(__hugepd(pgd_val(pgd)), addr,
					 PGDIR_SHIFT, next, 1, pages, &nr))
				break;
		} else if (!gup_pud_range(pgd, addr, next, 1, pages, &nr))
			break;
	} while (pgdp++, addr = next, addr != end);
	local_irq_restore(flags);
=======
	if (gup_fast_permitted(start, nr_pages, write)) {
		local_irq_save(flags);
		gup_pgd_range(addr, end, write, pages, &nr);
		local_irq_restore(flags);
	}
>>>>>>> 286cd8c7

	return nr;
}

/**
 * get_user_pages_fast() - pin user pages in memory
 * @start:	starting user address
 * @nr_pages:	number of pages from start to pin
 * @write:	whether pages will be written to
 * @pages:	array that receives pointers to the pages pinned.
 *		Should be at least nr_pages long.
 *
 * Attempt to pin user pages in memory without taking mm->mmap_sem.
 * If not successful, it will fall back to taking the lock and
 * calling get_user_pages().
 *
 * Returns number of pages pinned. This may be fewer than the number
 * requested. If nr_pages is 0 or negative, returns 0. If no pages
 * were pinned, returns -errno.
 */
int get_user_pages_fast(unsigned long start, int nr_pages, int write,
			struct page **pages)
{
	unsigned long addr, len, end;
	int nr = 0, ret = 0;

	start &= PAGE_MASK;
	addr = start;
	len = (unsigned long) nr_pages << PAGE_SHIFT;
	end = start + len;

	if (nr_pages <= 0)
		return 0;

	if (unlikely(!access_ok(write ? VERIFY_WRITE : VERIFY_READ,
					(void __user *)start, len)))
		return -EFAULT;

	/*
	 * The FAST_GUP case requires FOLL_WRITE even for pure reads,
	 * because get_user_pages() may need to cause an early COW in
	 * order to avoid confusing the normal COW routines. So only
	 * targets that are already writable are safe to do by just
	 * looking at the page tables.
	 */
	if (gup_fast_permitted(start, nr_pages, write)) {
		local_irq_disable();
		gup_pgd_range(addr, end, 1, pages, &nr);
		local_irq_enable();
		ret = nr;
	}

	if (nr < nr_pages) {
		/* Try to get the remaining pages with get_user_pages */
		start += nr << PAGE_SHIFT;
		pages += nr;

<<<<<<< HEAD
		ret = get_user_pages_unlocked(current, mm, start,
					      nr_pages - nr, pages,
					      write ? FOLL_WRITE : 0);
=======
		ret = get_user_pages_unlocked(start, nr_pages - nr, pages,
				write ? FOLL_WRITE : 0);
>>>>>>> 286cd8c7

		/* Have to be a bit careful with return values */
		if (nr > 0) {
			if (ret < 0)
				ret = nr;
			else
				ret += nr;
		}
	}

	return ret;
}

#endif /* CONFIG_HAVE_GENERIC_GUP */<|MERGE_RESOLUTION|>--- conflicted
+++ resolved
@@ -148,13 +148,6 @@
 		}
 	}
 
-<<<<<<< HEAD
-	if (flags & FOLL_GET) {
-		if (unlikely(!try_get_page_foll(page))) {
-			page = ERR_PTR(-ENOMEM);
-			goto out;
-		}
-=======
 	if (flags & FOLL_SPLIT && PageTransCompound(page)) {
 		int ret;
 		get_page(page);
@@ -179,7 +172,6 @@
 			put_dev_pagemap(pgmap);
 			pgmap = NULL;
 		}
->>>>>>> 286cd8c7
 	}
 	if (flags & FOLL_TOUCH) {
 		if ((flags & FOLL_WRITE) &&
@@ -510,13 +502,6 @@
 		ret = -ENOMEM;
 		goto unmap;
 	}
-<<<<<<< HEAD
-	if (unlikely(!try_get_page(*page))) {
-		ret = -ENOMEM;
-		goto unmap;
-	}
-=======
->>>>>>> 286cd8c7
 out:
 	ret = 0;
 unmap:
@@ -583,11 +568,7 @@
 	 * reCOWed by userspace write).
 	 */
 	if ((ret & VM_FAULT_WRITE) && !(vma->vm_flags & VM_WRITE))
-<<<<<<< HEAD
-	        *flags |= FOLL_COW;
-=======
 		*flags |= FOLL_COW;
->>>>>>> 286cd8c7
 	return 0;
 }
 
@@ -603,11 +584,7 @@
 	if (gup_flags & FOLL_ANON && !vma_is_anonymous(vma))
 		return -EFAULT;
 
-<<<<<<< HEAD
-	if (gup_flags & FOLL_WRITE) {
-=======
 	if (write) {
->>>>>>> 286cd8c7
 		if (!(vm_flags & VM_WRITE)) {
 			if (!(gup_flags & FOLL_FORCE))
 				return -EFAULT;
@@ -748,11 +725,7 @@
 					foll_flags |= FOLL_WRITE;
 				i = follow_hugetlb_page(mm, vma, pages, vmas,
 						&start, &nr_pages, i,
-<<<<<<< HEAD
-						foll_flags);
-=======
 						foll_flags, nonblocking);
->>>>>>> 286cd8c7
 				continue;
 			}
 		}
@@ -1034,56 +1007,17 @@
  *      if (locked)
  *          up_read(&mm->mmap_sem);
  */
-<<<<<<< HEAD
-long get_user_pages_locked(struct task_struct *tsk, struct mm_struct *mm,
-			   unsigned long start, unsigned long nr_pages,
-			   unsigned int gup_flags, struct page **pages,
-			   int *locked)
-{
-	return __get_user_pages_locked(tsk, mm, start, nr_pages,
-				       pages, NULL, locked, true,
-=======
 long get_user_pages_locked(unsigned long start, unsigned long nr_pages,
 			   unsigned int gup_flags, struct page **pages,
 			   int *locked)
 {
 	return __get_user_pages_locked(current, current->mm, start, nr_pages,
 				       pages, NULL, locked,
->>>>>>> 286cd8c7
 				       gup_flags | FOLL_TOUCH);
 }
 EXPORT_SYMBOL(get_user_pages_locked);
 
 /*
-<<<<<<< HEAD
- * Same as get_user_pages_unlocked(...., FOLL_TOUCH) but it allows to
- * pass additional gup_flags as last parameter (like FOLL_HWPOISON).
- *
- * NOTE: here FOLL_TOUCH is not set implicitly and must be set by the
- * caller if required (just like with __get_user_pages). "FOLL_GET",
- * "FOLL_WRITE" and "FOLL_FORCE" are set implicitly as needed
- * according to the parameters "pages", "write", "force"
- * respectively.
- */
-__always_inline long __get_user_pages_unlocked(struct task_struct *tsk, struct mm_struct *mm,
-					       unsigned long start, unsigned long nr_pages,
-					       struct page **pages, unsigned int gup_flags)
-{
-	long ret;
-	int locked = 1;
-
-	down_read(&mm->mmap_sem);
-	ret = __get_user_pages_locked(tsk, mm, start, nr_pages, pages, NULL,
-				      &locked, false, gup_flags);
-	if (locked)
-		up_read(&mm->mmap_sem);
-	return ret;
-}
-EXPORT_SYMBOL(__get_user_pages_unlocked);
-
-/*
-=======
->>>>>>> 286cd8c7
  * get_user_pages_unlocked() is suitable to replace the form:
  *
  *      down_read(&mm->mmap_sem);
@@ -1098,14 +1032,6 @@
  * get_user_pages_fast should be used instead if specific gup_flags
  * (e.g. FOLL_FORCE) are not required.
  */
-<<<<<<< HEAD
-long get_user_pages_unlocked(struct task_struct *tsk, struct mm_struct *mm,
-			     unsigned long start, unsigned long nr_pages,
-			     struct page **pages, unsigned int gup_flags)
-{
-	return __get_user_pages_unlocked(tsk, mm, start, nr_pages,
-					 pages, gup_flags | FOLL_TOUCH);
-=======
 long get_user_pages_unlocked(unsigned long start, unsigned long nr_pages,
 			     struct page **pages, unsigned int gup_flags)
 {
@@ -1119,7 +1045,6 @@
 	if (locked)
 		up_read(&mm->mmap_sem);
 	return ret;
->>>>>>> 286cd8c7
 }
 EXPORT_SYMBOL(get_user_pages_unlocked);
 
@@ -1179,15 +1104,6 @@
  * should use get_user_pages because it cannot pass
  * FAULT_FLAG_ALLOW_RETRY to handle_mm_fault.
  */
-<<<<<<< HEAD
-long get_user_pages(struct task_struct *tsk, struct mm_struct *mm,
-		unsigned long start, unsigned long nr_pages,
-		unsigned int gup_flags, struct page **pages,
-		struct vm_area_struct **vmas)
-{
-	return __get_user_pages_locked(tsk, mm, start, nr_pages,
-				       pages, vmas, NULL, false,
-=======
 long get_user_pages_remote(struct task_struct *tsk, struct mm_struct *mm,
 		unsigned long start, unsigned long nr_pages,
 		unsigned int gup_flags, struct page **pages,
@@ -1212,7 +1128,6 @@
 {
 	return __get_user_pages_locked(current, current->mm, start, nr_pages,
 				       pages, vmas, NULL,
->>>>>>> 286cd8c7
 				       gup_flags | FOLL_TOUCH);
 }
 EXPORT_SYMBOL(get_user_pages);
@@ -1474,8 +1389,6 @@
 }
 #endif
 
-<<<<<<< HEAD
-=======
 static void __maybe_unused undo_dev_pagemap(int *nr, int nr_start,
 					    struct page **pages)
 {
@@ -1487,7 +1400,6 @@
 	}
 }
 
->>>>>>> 286cd8c7
 /*
  * Return the compund head page with ref appropriately incremented,
  * or NULL if that failed.
@@ -1495,22 +1407,14 @@
 static inline struct page *try_get_compound_head(struct page *page, int refs)
 {
 	struct page *head = compound_head(page);
-<<<<<<< HEAD
-	if (WARN_ON_ONCE(atomic_read(&head->_count) < 0))
-=======
 	if (WARN_ON_ONCE(page_ref_count(head) < 0))
->>>>>>> 286cd8c7
 		return NULL;
 	if (unlikely(!page_cache_add_speculative(head, refs)))
 		return NULL;
 	return head;
 }
 
-<<<<<<< HEAD
-#ifdef __HAVE_ARCH_PTE_SPECIAL
-=======
 #ifdef CONFIG_ARCH_HAS_PTE_SPECIAL
->>>>>>> 286cd8c7
 static int gup_pte_range(pmd_t pmd, unsigned long addr, unsigned long end,
 			 int write, struct page **pages, int *nr)
 {
@@ -1545,15 +1449,8 @@
 		VM_BUG_ON(!pfn_valid(pte_pfn(pte)));
 		page = pte_page(pte);
 
-<<<<<<< HEAD
-		if (WARN_ON_ONCE(page_ref_count(page) < 0))
-			goto pte_unmap;
-
-		if (!page_cache_get_speculative(page))
-=======
 		head = try_get_compound_head(page, 1);
 		if (!head)
->>>>>>> 286cd8c7
 			goto pte_unmap;
 
 		if (unlikely(pte_val(pte) != pte_val(*ptep))) {
@@ -1685,10 +1582,6 @@
 
 	refs = 0;
 	page = pmd_page(orig) + ((addr & ~PMD_MASK) >> PAGE_SHIFT);
-<<<<<<< HEAD
-	tail = page;
-=======
->>>>>>> 286cd8c7
 	do {
 		pages[*nr] = page;
 		(*nr)++;
@@ -1727,10 +1620,6 @@
 
 	refs = 0;
 	page = pud_page(orig) + ((addr & ~PUD_MASK) >> PAGE_SHIFT);
-<<<<<<< HEAD
-	tail = page;
-=======
->>>>>>> 286cd8c7
 	do {
 		pages[*nr] = page;
 		(*nr)++;
@@ -1768,10 +1657,6 @@
 	BUILD_BUG_ON(pgd_devmap(orig));
 	refs = 0;
 	page = pgd_page(orig) + ((addr & ~PGDIR_MASK) >> PAGE_SHIFT);
-<<<<<<< HEAD
-	tail = page;
-=======
->>>>>>> 286cd8c7
 	do {
 		pages[*nr] = page;
 		(*nr)++;
@@ -1935,13 +1820,9 @@
 
 /*
  * Like get_user_pages_fast() except it's IRQ-safe in that it won't fall back to
-<<<<<<< HEAD
- * the regular GUP. It will only return non-negative values.
-=======
  * the regular GUP.
  * Note a difference with get_user_pages_fast: this always returns the
  * number of pages pinned, 0 if no pages were pinned.
->>>>>>> 286cd8c7
  *
  * Careful, careful! COW breaking can go either way, so a non-write
  * access can get ambiguous page results. If you call this function without
@@ -1981,41 +1862,11 @@
 	 * random direction.
 	 */
 
-<<<<<<< HEAD
-	local_irq_save(flags);
-	pgdp = pgd_offset(mm, addr);
-	do {
-		pgd_t pgd = READ_ONCE(*pgdp);
-
-		next = pgd_addr_end(addr, end);
-		if (pgd_none(pgd))
-			break;
-		/*
-		 * The FAST_GUP case requires FOLL_WRITE even for pure reads,
-		 * because get_user_pages() may need to cause an early COW in
-		 * order to avoid confusing the normal COW routines. So only
-		 * targets that are already writable are safe to do by just
-		 * looking at the page tables.
-		 */
-		if (unlikely(pgd_huge(pgd))) {
-			if (!gup_huge_pgd(pgd, pgdp, addr, next, 1,
-					  pages, &nr))
-				break;
-		} else if (unlikely(is_hugepd(__hugepd(pgd_val(pgd))))) {
-			if (!gup_huge_pd(__hugepd(pgd_val(pgd)), addr,
-					 PGDIR_SHIFT, next, 1, pages, &nr))
-				break;
-		} else if (!gup_pud_range(pgd, addr, next, 1, pages, &nr))
-			break;
-	} while (pgdp++, addr = next, addr != end);
-	local_irq_restore(flags);
-=======
 	if (gup_fast_permitted(start, nr_pages, write)) {
 		local_irq_save(flags);
 		gup_pgd_range(addr, end, write, pages, &nr);
 		local_irq_restore(flags);
 	}
->>>>>>> 286cd8c7
 
 	return nr;
 }
@@ -2073,14 +1924,8 @@
 		start += nr << PAGE_SHIFT;
 		pages += nr;
 
-<<<<<<< HEAD
-		ret = get_user_pages_unlocked(current, mm, start,
-					      nr_pages - nr, pages,
-					      write ? FOLL_WRITE : 0);
-=======
 		ret = get_user_pages_unlocked(start, nr_pages - nr, pages,
 				write ? FOLL_WRITE : 0);
->>>>>>> 286cd8c7
 
 		/* Have to be a bit careful with return values */
 		if (nr > 0) {
