// SPDX-License-Identifier: GPL-2.0
#include <linux/mm.h>
#include <linux/mmzone.h>
#include <linux/bootmem.h>
#include <linux/page_ext.h>
#include <linux/memory.h>
#include <linux/vmalloc.h>
#include <linux/kmemleak.h>
#include <linux/page_owner.h>
#include <linux/page_idle.h>

/*
 * struct page extension
 *
 * This is the feature to manage memory for extended data per page.
 *
 * Until now, we must modify struct page itself to store extra data per page.
 * This requires rebuilding the kernel and it is really time consuming process.
 * And, sometimes, rebuild is impossible due to third party module dependency.
 * At last, enlarging struct page could cause un-wanted system behaviour change.
 *
 * This feature is intended to overcome above mentioned problems. This feature
 * allocates memory for extended data per page in certain place rather than
 * the struct page itself. This memory can be accessed by the accessor
 * functions provided by this code. During the boot process, it checks whether
 * allocation of huge chunk of memory is needed or not. If not, it avoids
 * allocating memory at all. With this advantage, we can include this feature
 * into the kernel in default and can avoid rebuild and solve related problems.
 *
 * To help these things to work well, there are two callbacks for clients. One
 * is the need callback which is mandatory if user wants to avoid useless
 * memory allocation at boot-time. The other is optional, init callback, which
 * is used to do proper initialization after memory is allocated.
 *
 * The need callback is used to decide whether extended memory allocation is
 * needed or not. Sometimes users want to deactivate some features in this
 * boot and extra memory would be unneccessary. In this case, to avoid
 * allocating huge chunk of memory, each clients represent their need of
 * extra memory through the need callback. If one of the need callbacks
 * returns true, it means that someone needs extra memory so that
 * page extension core should allocates memory for page extension. If
 * none of need callbacks return true, memory isn't needed at all in this boot
 * and page extension core can skip to allocate memory. As result,
 * none of memory is wasted.
 *
 * When need callback returns true, page_ext checks if there is a request for
 * extra memory through size in struct page_ext_operations. If it is non-zero,
 * extra space is allocated for each page_ext entry and offset is returned to
 * user through offset in struct page_ext_operations.
 *
 * The init callback is used to do proper initialization after page extension
 * is completely initialized. In sparse memory system, extra memory is
 * allocated some time later than memmap is allocated. In other words, lifetime
 * of memory for page extension isn't same with memmap for struct page.
 * Therefore, clients can't store extra data until page extension is
 * initialized, even if pages are allocated and used freely. This could
 * cause inadequate state of extra data per page, so, to prevent it, client
 * can utilize this callback to initialize the state of it correctly.
 */

static struct page_ext_operations *page_ext_ops[] = {
#ifdef CONFIG_DEBUG_PAGEALLOC
	&debug_guardpage_ops,
<<<<<<< HEAD
=======
#endif
>>>>>>> 286cd8c7
#ifdef CONFIG_PAGE_OWNER
	&page_owner_ops,
#endif
#if defined(CONFIG_IDLE_PAGE_TRACKING) && !defined(CONFIG_64BIT)
	&page_idle_ops,
#endif
};

static unsigned long total_usage;
static unsigned long extra_mem;

static bool __init invoke_need_callbacks(void)
{
	int i;
	int entries = ARRAY_SIZE(page_ext_ops);
	bool need = false;

	for (i = 0; i < entries; i++) {
		if (page_ext_ops[i]->need && page_ext_ops[i]->need()) {
			page_ext_ops[i]->offset = sizeof(struct page_ext) +
						extra_mem;
			extra_mem += page_ext_ops[i]->size;
			need = true;
		}
	}

	return need;
}

static void __init invoke_init_callbacks(void)
{
	int i;
	int entries = ARRAY_SIZE(page_ext_ops);

	for (i = 0; i < entries; i++) {
		if (page_ext_ops[i]->init)
			page_ext_ops[i]->init();
	}
}

#if !defined(CONFIG_SPARSEMEM)
void __init page_ext_init_flatmem_late(void)
{
	invoke_init_callbacks();
}
#endif

static unsigned long get_entry_size(void)
{
	return sizeof(struct page_ext) + extra_mem;
}

static inline struct page_ext *get_entry(void *base, unsigned long index)
{
	return base + get_entry_size() * index;
}

#if !defined(CONFIG_SPARSEMEM)


void __meminit pgdat_page_ext_init(struct pglist_data *pgdat)
{
	pgdat->node_page_ext = NULL;
}

struct page_ext *lookup_page_ext(const struct page *page)
{
	unsigned long pfn = page_to_pfn(page);
	unsigned long index;
	struct page_ext *base;

	base = NODE_DATA(page_to_nid(page))->node_page_ext;
	/*
	 * The sanity checks the page allocator does upon freeing a
	 * page can reach here before the page_ext arrays are
	 * allocated when feeding a range of pages to the allocator
	 * for the first time during bootup or memory hotplug.
	 *
	 * This check is also necessary for ensuring page poisoning
	 * works as expected when enabled
	 */
	if (unlikely(!base))
		return NULL;
<<<<<<< HEAD
	offset = pfn - round_down(node_start_pfn(page_to_nid(page)),
=======
	index = pfn - round_down(node_start_pfn(page_to_nid(page)),
>>>>>>> 286cd8c7
					MAX_ORDER_NR_PAGES);
	return get_entry(base, index);
}

static int __init alloc_node_page_ext(int nid)
{
	struct page_ext *base;
	unsigned long table_size;
	unsigned long nr_pages;

	nr_pages = NODE_DATA(nid)->node_spanned_pages;
	if (!nr_pages)
		return 0;

	/*
	 * Need extra space if node range is not aligned with
	 * MAX_ORDER_NR_PAGES. When page allocator's buddy algorithm
	 * checks buddy's status, range could be out of exact node range.
	 */
	if (!IS_ALIGNED(node_start_pfn(nid), MAX_ORDER_NR_PAGES) ||
		!IS_ALIGNED(node_end_pfn(nid), MAX_ORDER_NR_PAGES))
		nr_pages += MAX_ORDER_NR_PAGES;

	table_size = get_entry_size() * nr_pages;

	base = memblock_virt_alloc_try_nid_nopanic(
			table_size, PAGE_SIZE, __pa(MAX_DMA_ADDRESS),
			BOOTMEM_ALLOC_ACCESSIBLE, nid);
	if (!base)
		return -ENOMEM;
	NODE_DATA(nid)->node_page_ext = base;
	total_usage += table_size;
	return 0;
}

void __init page_ext_init_flatmem(void)
{

	int nid, fail;

	if (!invoke_need_callbacks())
		return;

	for_each_online_node(nid)  {
		fail = alloc_node_page_ext(nid);
		if (fail)
			goto fail;
	}
	pr_info("allocated %ld bytes of page_ext\n", total_usage);
	return;

fail:
	pr_crit("allocation of page_ext failed.\n");
	panic("Out of memory");
}

#else /* CONFIG_FLAT_NODE_MEM_MAP */

struct page_ext *lookup_page_ext(const struct page *page)
{
	unsigned long pfn = page_to_pfn(page);
	struct mem_section *section = __pfn_to_section(pfn);
	/*
	 * The sanity checks the page allocator does upon freeing a
	 * page can reach here before the page_ext arrays are
	 * allocated when feeding a range of pages to the allocator
	 * for the first time during bootup or memory hotplug.
	 *
	 * This check is also necessary for ensuring page poisoning
	 * works as expected when enabled
	 */
	if (!section || !section->page_ext)
		return NULL;
<<<<<<< HEAD
	return section->page_ext + pfn;
=======
	return get_entry(section->page_ext, pfn);
>>>>>>> 286cd8c7
}

static void *__meminit alloc_page_ext(size_t size, int nid)
{
	gfp_t flags = GFP_KERNEL | __GFP_ZERO | __GFP_NOWARN;
	void *addr = NULL;

	addr = alloc_pages_exact_nid(nid, size, flags);
	if (addr) {
		kmemleak_alloc(addr, size, 1, flags);
		return addr;
	}

	addr = vzalloc_node(size, nid);

	return addr;
}

static int __meminit init_section_page_ext(unsigned long pfn, int nid)
{
	struct mem_section *section;
	struct page_ext *base;
	unsigned long table_size;

	section = __pfn_to_section(pfn);

	if (section->page_ext)
		return 0;

	table_size = get_entry_size() * PAGES_PER_SECTION;
	base = alloc_page_ext(table_size, nid);

	/*
	 * The value stored in section->page_ext is (base - pfn)
	 * and it does not point to the memory block allocated above,
	 * causing kmemleak false positives.
	 */
	kmemleak_not_leak(base);

	if (!base) {
		pr_err("page ext allocation failure\n");
		return -ENOMEM;
	}

	/*
	 * The passed "pfn" may not be aligned to SECTION.  For the calculation
	 * we need to apply a mask.
	 */
	pfn &= PAGE_SECTION_MASK;
	section->page_ext = (void *)base - get_entry_size() * pfn;
	total_usage += table_size;
	return 0;
}
#ifdef CONFIG_MEMORY_HOTPLUG
static void free_page_ext(void *addr)
{
	if (is_vmalloc_addr(addr)) {
		vfree(addr);
	} else {
		struct page *page = virt_to_page(addr);
		size_t table_size;

		table_size = get_entry_size() * PAGES_PER_SECTION;

		BUG_ON(PageReserved(page));
		kmemleak_free(addr);
		free_pages_exact(addr, table_size);
	}
}

static void __free_page_ext(unsigned long pfn)
{
	struct mem_section *ms;
	struct page_ext *base;

	ms = __pfn_to_section(pfn);
	if (!ms || !ms->page_ext)
		return;
	base = get_entry(ms->page_ext, pfn);
	free_page_ext(base);
	ms->page_ext = NULL;
}

static int __meminit online_page_ext(unsigned long start_pfn,
				unsigned long nr_pages,
				int nid)
{
	unsigned long start, end, pfn;
	int fail = 0;

	start = SECTION_ALIGN_DOWN(start_pfn);
	end = SECTION_ALIGN_UP(start_pfn + nr_pages);

	if (nid == -1) {
		/*
		 * In this case, "nid" already exists and contains valid memory.
		 * "start_pfn" passed to us is a pfn which is an arg for
		 * online__pages(), and start_pfn should exist.
		 */
		nid = pfn_to_nid(start_pfn);
		VM_BUG_ON(!node_state(nid, N_ONLINE));
	}

	for (pfn = start; !fail && pfn < end; pfn += PAGES_PER_SECTION) {
		if (!pfn_present(pfn))
			continue;
		fail = init_section_page_ext(pfn, nid);
	}
	if (!fail)
		return 0;

	/* rollback */
	for (pfn = start; pfn < end; pfn += PAGES_PER_SECTION)
		__free_page_ext(pfn);

	return -ENOMEM;
}

static int __meminit offline_page_ext(unsigned long start_pfn,
				unsigned long nr_pages, int nid)
{
	unsigned long start, end, pfn;

	start = SECTION_ALIGN_DOWN(start_pfn);
	end = SECTION_ALIGN_UP(start_pfn + nr_pages);

	for (pfn = start; pfn < end; pfn += PAGES_PER_SECTION)
		__free_page_ext(pfn);
	return 0;

}

static int __meminit page_ext_callback(struct notifier_block *self,
			       unsigned long action, void *arg)
{
	struct memory_notify *mn = arg;
	int ret = 0;

	switch (action) {
	case MEM_GOING_ONLINE:
		ret = online_page_ext(mn->start_pfn,
				   mn->nr_pages, mn->status_change_nid);
		break;
	case MEM_OFFLINE:
		offline_page_ext(mn->start_pfn,
				mn->nr_pages, mn->status_change_nid);
		break;
	case MEM_CANCEL_ONLINE:
		offline_page_ext(mn->start_pfn,
				mn->nr_pages, mn->status_change_nid);
		break;
	case MEM_GOING_OFFLINE:
		break;
	case MEM_ONLINE:
	case MEM_CANCEL_OFFLINE:
		break;
	}

	return notifier_from_errno(ret);
}

#endif

void __init page_ext_init(void)
{
	unsigned long pfn;
	int nid;

	if (!invoke_need_callbacks())
		return;

	for_each_node_state(nid, N_MEMORY) {
		unsigned long start_pfn, end_pfn;

		start_pfn = node_start_pfn(nid);
		end_pfn = node_end_pfn(nid);
		/*
		 * start_pfn and end_pfn may not be aligned to SECTION and the
		 * page->flags of out of node pages are not initialized.  So we
		 * scan [start_pfn, the biggest section's pfn < end_pfn) here.
		 */
		for (pfn = start_pfn; pfn < end_pfn;
			pfn = ALIGN(pfn + 1, PAGES_PER_SECTION)) {

			if (!pfn_valid(pfn))
				continue;
			/*
			 * Nodes's pfns can be overlapping.
			 * We know some arch can have a nodes layout such as
			 * -------------pfn-------------->
			 * N0 | N1 | N2 | N0 | N1 | N2|....
			 */
			if (pfn_to_nid(pfn) != nid)
				continue;
			if (init_section_page_ext(pfn, nid))
				goto oom;
			cond_resched();
		}
	}
	hotplug_memory_notifier(page_ext_callback, 0);
	pr_info("allocated %ld bytes of page_ext\n", total_usage);
	invoke_init_callbacks();
	return;

oom:
	panic("Out of memory");
}

void __meminit pgdat_page_ext_init(struct pglist_data *pgdat)
{
}

#endif<|MERGE_RESOLUTION|>--- conflicted
+++ resolved
@@ -61,10 +61,7 @@
 static struct page_ext_operations *page_ext_ops[] = {
 #ifdef CONFIG_DEBUG_PAGEALLOC
 	&debug_guardpage_ops,
-<<<<<<< HEAD
-=======
 #endif
->>>>>>> 286cd8c7
 #ifdef CONFIG_PAGE_OWNER
 	&page_owner_ops,
 #endif
@@ -148,11 +145,7 @@
 	 */
 	if (unlikely(!base))
 		return NULL;
-<<<<<<< HEAD
-	offset = pfn - round_down(node_start_pfn(page_to_nid(page)),
-=======
 	index = pfn - round_down(node_start_pfn(page_to_nid(page)),
->>>>>>> 286cd8c7
 					MAX_ORDER_NR_PAGES);
 	return get_entry(base, index);
 }
@@ -226,11 +219,7 @@
 	 */
 	if (!section || !section->page_ext)
 		return NULL;
-<<<<<<< HEAD
-	return section->page_ext + pfn;
-=======
 	return get_entry(section->page_ext, pfn);
->>>>>>> 286cd8c7
 }
 
 static void *__meminit alloc_page_ext(size_t size, int nid)
