/* SPDX-License-Identifier: GPL-2.0 */
#ifndef __MM_KASAN_KASAN_H
#define __MM_KASAN_KASAN_H

#include <linux/kasan.h>
#include <linux/stackdepot.h>

#define KASAN_SHADOW_SCALE_SIZE (1UL << KASAN_SHADOW_SCALE_SHIFT)
#define KASAN_SHADOW_MASK       (KASAN_SHADOW_SCALE_SIZE - 1)

#define KASAN_TAG_KERNEL	0xFF /* native kernel pointers tag */
#define KASAN_TAG_INVALID	0xFE /* inaccessible memory tag */
#define KASAN_TAG_MAX		0xFD /* maximum value for random tags */

#ifdef CONFIG_KASAN_GENERIC
#define KASAN_FREE_PAGE         0xFF  /* page was freed */
#define KASAN_PAGE_REDZONE      0xFE  /* redzone for kmalloc_large allocations */
#define KASAN_KMALLOC_REDZONE   0xFC  /* redzone inside slub object */
#define KASAN_KMALLOC_FREE      0xFB  /* object was freed (kmem_cache_free/kfree) */
#else
#define KASAN_FREE_PAGE         KASAN_TAG_INVALID
#define KASAN_PAGE_REDZONE      KASAN_TAG_INVALID
#define KASAN_KMALLOC_REDZONE   KASAN_TAG_INVALID
#define KASAN_KMALLOC_FREE      KASAN_TAG_INVALID
#endif

#define KASAN_GLOBAL_REDZONE    0xFA  /* redzone for global variable */

/*
 * Stack redzone shadow values
 * (Those are compiler's ABI, don't change them)
 */
#define KASAN_STACK_LEFT        0xF1
#define KASAN_STACK_MID         0xF2
#define KASAN_STACK_RIGHT       0xF3
#define KASAN_STACK_PARTIAL     0xF4
#define KASAN_USE_AFTER_SCOPE   0xF8

/*
 * alloca redzone shadow values
 */
#define KASAN_ALLOCA_LEFT	0xCA
#define KASAN_ALLOCA_RIGHT	0xCB

#define KASAN_ALLOCA_REDZONE_SIZE	32

/* Don't break randconfig/all*config builds */
#ifndef KASAN_ABI_VERSION
#define KASAN_ABI_VERSION 1
#endif

struct kasan_access_info {
	const void *access_addr;
	const void *first_bad_addr;
	size_t access_size;
	bool is_write;
	unsigned long ip;
};

/* The layout of struct dictated by compiler */
struct kasan_source_location {
	const char *filename;
	int line_no;
	int column_no;
};

/* The layout of struct dictated by compiler */
struct kasan_global {
	const void *beg;		/* Address of the beginning of the global variable. */
	size_t size;			/* Size of the global variable. */
	size_t size_with_redzone;	/* Size of the variable + size of the red zone. 32 bytes aligned */
	const void *name;
	const void *module_name;	/* Name of the module where the global variable is declared. */
	unsigned long has_dynamic_init;	/* This needed for C++ */
#if KASAN_ABI_VERSION >= 4
	struct kasan_source_location *location;
#endif
#if KASAN_ABI_VERSION >= 5
	char *odr_indicator;
#endif
<<<<<<< HEAD
};

/**
 * Structures to keep alloc and free tracks *
 */

#define KASAN_STACK_DEPTH 64

struct kasan_track {
	u32 pid;
	depot_stack_handle_t stack;
};

struct kasan_alloc_meta {
	struct kasan_track alloc_track;
	struct kasan_track free_track;
};

struct qlist_node {
	struct qlist_node *next;
};
struct kasan_free_meta {
	/* This field is used while the object is in the quarantine.
	 * Otherwise it might be used for the allocator freelist.
	 */
	struct qlist_node quarantine_link;
};

=======
};

/**
 * Structures to keep alloc and free tracks *
 */

#define KASAN_STACK_DEPTH 64

struct kasan_track {
	u32 pid;
	depot_stack_handle_t stack;
};

struct kasan_alloc_meta {
	struct kasan_track alloc_track;
	struct kasan_track free_track;
};

struct qlist_node {
	struct qlist_node *next;
};
struct kasan_free_meta {
	/* This field is used while the object is in the quarantine.
	 * Otherwise it might be used for the allocator freelist.
	 */
	struct qlist_node quarantine_link;
};

>>>>>>> 286cd8c7
struct kasan_alloc_meta *get_alloc_info(struct kmem_cache *cache,
					const void *object);
struct kasan_free_meta *get_free_info(struct kmem_cache *cache,
					const void *object);

static inline const void *kasan_shadow_to_mem(const void *shadow_addr)
{
	return (void *)(((unsigned long)shadow_addr - KASAN_SHADOW_OFFSET)
		<< KASAN_SHADOW_SCALE_SHIFT);
}

<<<<<<< HEAD
void kasan_report(unsigned long addr, size_t size,
		bool is_write, unsigned long ip);
void kasan_report_double_free(struct kmem_cache *cache, void *object,
					void *ip);

#if defined(CONFIG_SLAB) || defined(CONFIG_SLUB)
=======
static inline bool addr_has_shadow(const void *addr)
{
	return (addr >= kasan_shadow_to_mem((void *)KASAN_SHADOW_START));
}

void kasan_poison_shadow(const void *address, size_t size, u8 value);

void check_memory_region(unsigned long addr, size_t size, bool write,
				unsigned long ret_ip);

void *find_first_bad_addr(void *addr, size_t size);
const char *get_bug_type(struct kasan_access_info *info);

void kasan_report(unsigned long addr, size_t size,
		bool is_write, unsigned long ip);
void kasan_report_invalid_free(void *object, unsigned long ip);

#if defined(CONFIG_KASAN_GENERIC) && \
	(defined(CONFIG_SLAB) || defined(CONFIG_SLUB))
>>>>>>> 286cd8c7
void quarantine_put(struct kasan_free_meta *info, struct kmem_cache *cache);
void quarantine_reduce(void);
void quarantine_remove_cache(struct kmem_cache *cache);
#else
static inline void quarantine_put(struct kasan_free_meta *info,
				struct kmem_cache *cache) { }
static inline void quarantine_reduce(void) { }
static inline void quarantine_remove_cache(struct kmem_cache *cache) { }
#endif
<<<<<<< HEAD
=======

#ifdef CONFIG_KASAN_SW_TAGS

void print_tags(u8 addr_tag, const void *addr);

u8 random_tag(void);

#else

static inline void print_tags(u8 addr_tag, const void *addr) { }

static inline u8 random_tag(void)
{
	return 0;
}

#endif

#ifndef arch_kasan_set_tag
static inline const void *arch_kasan_set_tag(const void *addr, u8 tag)
{
	return addr;
}
#endif
#ifndef arch_kasan_reset_tag
#define arch_kasan_reset_tag(addr)	((void *)(addr))
#endif
#ifndef arch_kasan_get_tag
#define arch_kasan_get_tag(addr)	0
#endif

#define set_tag(addr, tag)	((void *)arch_kasan_set_tag((addr), (tag)))
#define reset_tag(addr)		((void *)arch_kasan_reset_tag(addr))
#define get_tag(addr)		arch_kasan_get_tag(addr)

/*
 * Exported functions for interfaces called from assembly or from generated
 * code. Declarations here to avoid warning about missing declarations.
 */
asmlinkage void kasan_unpoison_task_stack_below(const void *watermark);
void __asan_register_globals(struct kasan_global *globals, size_t size);
void __asan_unregister_globals(struct kasan_global *globals, size_t size);
void __asan_loadN(unsigned long addr, size_t size);
void __asan_storeN(unsigned long addr, size_t size);
void __asan_handle_no_return(void);
void __asan_alloca_poison(unsigned long addr, size_t size);
void __asan_allocas_unpoison(const void *stack_top, const void *stack_bottom);

void __asan_load1(unsigned long addr);
void __asan_store1(unsigned long addr);
void __asan_load2(unsigned long addr);
void __asan_store2(unsigned long addr);
void __asan_load4(unsigned long addr);
void __asan_store4(unsigned long addr);
void __asan_load8(unsigned long addr);
void __asan_store8(unsigned long addr);
void __asan_load16(unsigned long addr);
void __asan_store16(unsigned long addr);

void __asan_load1_noabort(unsigned long addr);
void __asan_store1_noabort(unsigned long addr);
void __asan_load2_noabort(unsigned long addr);
void __asan_store2_noabort(unsigned long addr);
void __asan_load4_noabort(unsigned long addr);
void __asan_store4_noabort(unsigned long addr);
void __asan_load8_noabort(unsigned long addr);
void __asan_store8_noabort(unsigned long addr);
void __asan_load16_noabort(unsigned long addr);
void __asan_store16_noabort(unsigned long addr);

void __asan_set_shadow_00(const void *addr, size_t size);
void __asan_set_shadow_f1(const void *addr, size_t size);
void __asan_set_shadow_f2(const void *addr, size_t size);
void __asan_set_shadow_f3(const void *addr, size_t size);
void __asan_set_shadow_f5(const void *addr, size_t size);
void __asan_set_shadow_f8(const void *addr, size_t size);
>>>>>>> 286cd8c7

#endif<|MERGE_RESOLUTION|>--- conflicted
+++ resolved
@@ -78,7 +78,6 @@
 #if KASAN_ABI_VERSION >= 5
 	char *odr_indicator;
 #endif
-<<<<<<< HEAD
 };
 
 /**
@@ -107,36 +106,6 @@
 	struct qlist_node quarantine_link;
 };
 
-=======
-};
-
-/**
- * Structures to keep alloc and free tracks *
- */
-
-#define KASAN_STACK_DEPTH 64
-
-struct kasan_track {
-	u32 pid;
-	depot_stack_handle_t stack;
-};
-
-struct kasan_alloc_meta {
-	struct kasan_track alloc_track;
-	struct kasan_track free_track;
-};
-
-struct qlist_node {
-	struct qlist_node *next;
-};
-struct kasan_free_meta {
-	/* This field is used while the object is in the quarantine.
-	 * Otherwise it might be used for the allocator freelist.
-	 */
-	struct qlist_node quarantine_link;
-};
-
->>>>>>> 286cd8c7
 struct kasan_alloc_meta *get_alloc_info(struct kmem_cache *cache,
 					const void *object);
 struct kasan_free_meta *get_free_info(struct kmem_cache *cache,
@@ -148,14 +117,6 @@
 		<< KASAN_SHADOW_SCALE_SHIFT);
 }
 
-<<<<<<< HEAD
-void kasan_report(unsigned long addr, size_t size,
-		bool is_write, unsigned long ip);
-void kasan_report_double_free(struct kmem_cache *cache, void *object,
-					void *ip);
-
-#if defined(CONFIG_SLAB) || defined(CONFIG_SLUB)
-=======
 static inline bool addr_has_shadow(const void *addr)
 {
 	return (addr >= kasan_shadow_to_mem((void *)KASAN_SHADOW_START));
@@ -175,7 +136,6 @@
 
 #if defined(CONFIG_KASAN_GENERIC) && \
 	(defined(CONFIG_SLAB) || defined(CONFIG_SLUB))
->>>>>>> 286cd8c7
 void quarantine_put(struct kasan_free_meta *info, struct kmem_cache *cache);
 void quarantine_reduce(void);
 void quarantine_remove_cache(struct kmem_cache *cache);
@@ -185,8 +145,6 @@
 static inline void quarantine_reduce(void) { }
 static inline void quarantine_remove_cache(struct kmem_cache *cache) { }
 #endif
-<<<<<<< HEAD
-=======
 
 #ifdef CONFIG_KASAN_SW_TAGS
 
@@ -263,6 +221,5 @@
 void __asan_set_shadow_f3(const void *addr, size_t size);
 void __asan_set_shadow_f5(const void *addr, size_t size);
 void __asan_set_shadow_f8(const void *addr, size_t size);
->>>>>>> 286cd8c7
 
 #endif