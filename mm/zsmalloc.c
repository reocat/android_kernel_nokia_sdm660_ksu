--- conflicted
+++ resolved
@@ -20,19 +20,11 @@
  *	page->freelist(index): links together all component pages of a zspage
  *		For the huge page, this is always 0, so we use this field
  *		to store handle.
-<<<<<<< HEAD
- *
- * Usage of struct page flags:
- *	PG_private: identifies the first component page
- *	PG_private2: identifies the last component page
- *	PG_owner_priv_1: indentifies the huge component page
-=======
  *	page->units: first object offset in a subpage of zspage
  *
  * Usage of struct page flags:
  *	PG_private: identifies the first component page
  *	PG_owner_priv_1: identifies the huge component page
->>>>>>> 286cd8c7
  *
  */
 
@@ -61,13 +53,9 @@
 #include <linux/zpool.h>
 #include <linux/mount.h>
 #include <linux/migrate.h>
-<<<<<<< HEAD
-#include <linux/pagemap.h>
-=======
 #include <linux/wait.h>
 #include <linux/pagemap.h>
 #include <linux/fs.h>
->>>>>>> 286cd8c7
 
 #define ZSPAGE_MAGIC	0x58
 
@@ -158,11 +146,8 @@
  *  (reason above)
  */
 #define ZS_SIZE_CLASS_DELTA	(PAGE_SIZE >> CLASS_BITS)
-<<<<<<< HEAD
-=======
 #define ZS_SIZE_CLASSES	(DIV_ROUND_UP(ZS_MAX_ALLOC_SIZE - ZS_MIN_ALLOC_SIZE, \
 				      ZS_SIZE_CLASS_DELTA) + 1)
->>>>>>> 286cd8c7
 
 enum fullness_group {
 	ZS_EMPTY,
@@ -193,14 +178,6 @@
 #ifdef CONFIG_COMPACTION
 static struct vfsmount *zsmalloc_mnt;
 #endif
-<<<<<<< HEAD
-
-/*
- * number of size_classes
- */
-static int zs_size_classes;
-=======
->>>>>>> 286cd8c7
 
 /*
  * We assign a page to ZS_ALMOST_EMPTY fullness group when:
@@ -291,24 +268,6 @@
 #ifdef CONFIG_COMPACTION
 	struct inode *inode;
 	struct work_struct free_work;
-<<<<<<< HEAD
-#endif
-};
-
-/*
- * A zspage's class index and fullness group
- * are encoded in its (first)page->mapping
- */
-#define FULLNESS_BITS	2
-#define CLASS_BITS	8
-#define ISOLATED_BITS	3
-#define MAGIC_VAL_BITS	8
-
-struct zspage {
-	struct {
-		unsigned int fullness:FULLNESS_BITS;
-		unsigned int class:CLASS_BITS;
-=======
 	/* A wait queue for when migration races with async_free_zspage() */
 	struct wait_queue_head migration_wait;
 	atomic_long_t isolated_pages;
@@ -320,7 +279,6 @@
 	struct {
 		unsigned int fullness:FULLNESS_BITS;
 		unsigned int class:CLASS_BITS + 1;
->>>>>>> 286cd8c7
 		unsigned int isolated:ISOLATED_BITS;
 		unsigned int magic:MAGIC_VAL_BITS;
 	};
@@ -392,11 +350,7 @@
 static unsigned long cache_alloc_handle(struct zs_pool *pool, gfp_t gfp)
 {
 	return (unsigned long)kmem_cache_alloc(pool->handle_cachep,
-<<<<<<< HEAD
-			gfp & ~(__GFP_HIGHMEM|__GFP_MOVABLE));
-=======
 			gfp & ~(__GFP_HIGHMEM|__GFP_MOVABLE|__GFP_CMA));
->>>>>>> 286cd8c7
 }
 
 static void cache_free_handle(struct zs_pool *pool, unsigned long handle)
@@ -407,13 +361,8 @@
 static struct zspage *cache_alloc_zspage(struct zs_pool *pool, gfp_t flags)
 {
 	return kmem_cache_alloc(pool->zspage_cachep,
-<<<<<<< HEAD
-			flags & ~(__GFP_HIGHMEM|__GFP_MOVABLE));
-};
-=======
 			flags & ~(__GFP_HIGHMEM|__GFP_MOVABLE|__GFP_CMA));
 }
->>>>>>> 286cd8c7
 
 static void cache_free_zspage(struct zs_pool *pool, struct zspage *zspage)
 {
@@ -701,23 +650,7 @@
 }
 DEFINE_SHOW_ATTRIBUTE(zs_stats_size);
 
-<<<<<<< HEAD
-static int zs_stats_size_open(struct inode *inode, struct file *file)
-{
-	return single_open(file, zs_stats_size_show, inode->i_private);
-}
-
-static const struct file_operations zs_stat_size_ops = {
-	.open           = zs_stats_size_open,
-	.read           = seq_read,
-	.llseek         = seq_lseek,
-	.release        = single_release,
-};
-
-static int zs_pool_stat_create(struct zs_pool *pool, const char *name)
-=======
 static void zs_pool_stat_create(struct zs_pool *pool, const char *name)
->>>>>>> 286cd8c7
 {
 	struct dentry *entry;
 
@@ -758,11 +691,7 @@
 {
 }
 
-<<<<<<< HEAD
-static inline int zs_pool_stat_create(struct zs_pool *pool, const char *name)
-=======
 static inline void zs_pool_stat_create(struct zs_pool *pool, const char *name)
->>>>>>> 286cd8c7
 {
 }
 
@@ -928,10 +857,7 @@
 
 /**
  * obj_to_location - get (<page>, <obj_idx>) from encoded object value
-<<<<<<< HEAD
-=======
  * @obj: the encoded object value
->>>>>>> 286cd8c7
  * @page: page object resides in zspage
  * @obj_idx: object index
  */
@@ -996,92 +922,11 @@
 static void reset_page(struct page *page)
 {
 	__ClearPageMovable(page);
-<<<<<<< HEAD
-	clear_bit(PG_private, &page->flags);
-	clear_bit(PG_private_2, &page->flags);
-=======
 	ClearPagePrivate(page);
->>>>>>> 286cd8c7
 	set_page_private(page, 0);
 	page_mapcount_reset(page);
 	ClearPageHugeObject(page);
 	page->freelist = NULL;
-<<<<<<< HEAD
-}
-
-/*
- * To prevent zspage destroy during migration, zspage freeing should
- * hold locks of all pages in the zspage.
- */
-void lock_zspage(struct zspage *zspage)
-{
-	struct page *page = get_first_page(zspage);
-
-	do {
-		lock_page(page);
-	} while ((page = get_next_page(page)) != NULL);
-}
-
-int trylock_zspage(struct zspage *zspage)
-{
-	struct page *cursor, *fail;
-
-	for (cursor = get_first_page(zspage); cursor != NULL; cursor =
-					get_next_page(cursor)) {
-		if (!trylock_page(cursor)) {
-			fail = cursor;
-			goto unlock;
-		}
-	}
-
-	return 1;
-unlock:
-	for (cursor = get_first_page(zspage); cursor != fail; cursor =
-					get_next_page(cursor))
-		unlock_page(cursor);
-
-	return 0;
-}
-
-static void __free_zspage(struct zs_pool *pool, struct size_class *class,
-				struct zspage *zspage)
-{
-	struct page *page, *next;
-	enum fullness_group fg;
-	unsigned int class_idx;
-
-	get_zspage_mapping(zspage, &class_idx, &fg);
-
-	assert_spin_locked(&class->lock);
-
-	VM_BUG_ON(get_zspage_inuse(zspage));
-	VM_BUG_ON(fg != ZS_EMPTY);
-
-	next = page = get_first_page(zspage);
-	do {
-		VM_BUG_ON_PAGE(!PageLocked(page), page);
-		next = get_next_page(page);
-		reset_page(page);
-		unlock_page(page);
-		put_page(page);
-		page = next;
-	} while (page != NULL);
-
-	cache_free_zspage(pool, zspage);
-
-	zs_stat_dec(class, OBJ_ALLOCATED, get_maxobj_per_zspage(
-			class->size, class->pages_per_zspage));
-	atomic_long_sub(class->pages_per_zspage,
-					&pool->pages_allocated);
-}
-
-static void free_zspage(struct zs_pool *pool, struct size_class *class,
-				struct zspage *zspage)
-{
-	VM_BUG_ON(get_zspage_inuse(zspage));
-	VM_BUG_ON(list_empty(&zspage->list));
-
-=======
 }
 
 static int trylock_zspage(struct zspage *zspage)
@@ -1143,7 +988,6 @@
 	VM_BUG_ON(get_zspage_inuse(zspage));
 	VM_BUG_ON(list_empty(&zspage->list));
 
->>>>>>> 286cd8c7
 	if (!trylock_zspage(zspage)) {
 		kick_deferred_free(pool);
 		return;
@@ -1171,11 +1015,7 @@
 		link = (struct link_free *)vaddr + off / sizeof(*link);
 
 		while ((off += class->size) < PAGE_SIZE) {
-<<<<<<< HEAD
-			link->next = freeobj++ << OBJ_ALLOCATED_TAG;
-=======
 			link->next = freeobj++ << OBJ_TAG_BITS;
->>>>>>> 286cd8c7
 			link += class->size / sizeof(*link);
 		}
 
@@ -1186,15 +1026,6 @@
 		 */
 		next_page = get_next_page(page);
 		if (next_page) {
-<<<<<<< HEAD
-			link->next = freeobj++ << OBJ_ALLOCATED_TAG;
-		} else {
-			/*
-			 * Reset OBJ_ALLOCATED_TAG bit to last link to tell
-			 * whether it's allocated object or not.
-			 */
-			link->next = -1 << OBJ_ALLOCATED_TAG;
-=======
 			link->next = freeobj++ << OBJ_TAG_BITS;
 		} else {
 			/*
@@ -1202,7 +1033,6 @@
 			 * whether it's allocated object or not.
 			 */
 			link->next = -1UL << OBJ_TAG_BITS;
->>>>>>> 286cd8c7
 		}
 		kunmap_atomic(vaddr);
 		page = next_page;
@@ -1226,11 +1056,7 @@
 	 * 2. each sub-page point to zspage using page->private
 	 *
 	 * we set PG_private to identify the first page (i.e. no other sub-page
-<<<<<<< HEAD
-	 * has this flag set) and PG_private_2 to identify the last page.
-=======
 	 * has this flag set).
->>>>>>> 286cd8c7
 	 */
 	for (i = 0; i < nr_pages; i++) {
 		page = pages[i];
@@ -1245,42 +1071,6 @@
 		} else {
 			prev_page->freelist = page;
 		}
-<<<<<<< HEAD
-		if (i == nr_pages - 1)
-			SetPagePrivate2(page);
-		prev_page = page;
-	}
-}
-
-/*
- * Allocate a zspage for the given size class
- */
-static struct zspage *alloc_zspage(struct zs_pool *pool,
-					struct size_class *class,
-					gfp_t gfp)
-{
-	int i;
-	struct page *pages[ZS_MAX_PAGES_PER_ZSPAGE];
-	struct zspage *zspage = cache_alloc_zspage(pool, gfp);
-
-	if (!zspage)
-		return NULL;
-
-	memset(zspage, 0, sizeof(struct zspage));
-	zspage->magic = ZSPAGE_MAGIC;
-	migrate_lock_init(zspage);
-
-	for (i = 0; i < class->pages_per_zspage; i++) {
-		struct page *page;
-
-		page = alloc_page(gfp);
-		if (!page) {
-			while (--i >= 0)
-				__free_page(pages[i]);
-			cache_free_zspage(pool, zspage);
-			return NULL;
-		}
-=======
 		prev_page = page;
 	}
 }
@@ -1317,7 +1107,6 @@
 		}
 
 		inc_zone_page_state(page, NR_ZSPAGES);
->>>>>>> 286cd8c7
 		pages[i] = page;
 	}
 
@@ -1628,7 +1417,6 @@
  * Return: the size (in bytes) of the first huge zsmalloc &size_class.
  */
 size_t zs_huge_class_size(struct zs_pool *pool)
-<<<<<<< HEAD
 {
 	return huge_class_size;
 }
@@ -1637,16 +1425,6 @@
 static unsigned long obj_malloc(struct size_class *class,
 				struct zspage *zspage, unsigned long handle)
 {
-=======
-{
-	return huge_class_size;
-}
-EXPORT_SYMBOL_GPL(zs_huge_class_size);
-
-static unsigned long obj_malloc(struct size_class *class,
-				struct zspage *zspage, unsigned long handle)
-{
->>>>>>> 286cd8c7
 	int i, nr_page, offset;
 	unsigned long obj;
 	struct link_free *link;
@@ -1668,11 +1446,7 @@
 
 	vaddr = kmap_atomic(m_page);
 	link = (struct link_free *)vaddr + m_offset / sizeof(*link);
-<<<<<<< HEAD
-	set_freeobj(zspage, link->next >> OBJ_ALLOCATED_TAG);
-=======
 	set_freeobj(zspage, link->next >> OBJ_TAG_BITS);
->>>>>>> 286cd8c7
 	if (likely(!PageHugeObject(m_page)))
 		/* record handle in the header of allocated chunk */
 		link->handle = handle;
@@ -1746,12 +1520,7 @@
 	record_obj(handle, obj);
 	atomic_long_add(class->pages_per_zspage,
 				&pool->pages_allocated);
-<<<<<<< HEAD
-	zs_stat_inc(class, OBJ_ALLOCATED, get_maxobj_per_zspage(
-			class->size, class->pages_per_zspage));
-=======
 	zs_stat_inc(class, OBJ_ALLOCATED, class->objs_per_zspage);
->>>>>>> 286cd8c7
 
 	/* We completely set up zspage so mark them as movable */
 	SetZsPageMovable(pool, zspage);
@@ -1779,11 +1548,7 @@
 
 	/* Insert this object in containing zspage's freelist */
 	link = (struct link_free *)(vaddr + f_offset);
-<<<<<<< HEAD
-	link->next = get_freeobj(zspage) << OBJ_ALLOCATED_TAG;
-=======
 	link->next = get_freeobj(zspage) << OBJ_TAG_BITS;
->>>>>>> 286cd8c7
 	kunmap_atomic(vaddr);
 	set_freeobj(zspage, f_objidx);
 	mod_zspage_inuse(zspage, -1);
@@ -1903,11 +1668,7 @@
  * return handle.
  */
 static unsigned long find_alloced_obj(struct size_class *class,
-<<<<<<< HEAD
-					struct page *page, int index)
-=======
 					struct page *page, int *obj_idx)
->>>>>>> 286cd8c7
 {
 	unsigned long head;
 	int offset = 0;
@@ -1960,11 +1721,7 @@
 	int ret = 0;
 
 	while (1) {
-<<<<<<< HEAD
-		handle = find_alloced_obj(class, s_page, index);
-=======
 		handle = find_alloced_obj(class, s_page, &obj_idx);
->>>>>>> 286cd8c7
 		if (!handle) {
 			s_page = get_next_page(s_page);
 			if (!s_page)
@@ -1983,11 +1740,7 @@
 		used_obj = handle_to_obj(handle);
 		free_obj = obj_malloc(class, get_zspage(d_page), handle);
 		zs_object_copy(class, free_obj, used_obj);
-<<<<<<< HEAD
-		index++;
-=======
 		obj_idx++;
->>>>>>> 286cd8c7
 		/*
 		 * record_obj updates handle's value to free_obj and it will
 		 * invalidate lock bit(ie, HANDLE_PIN_BIT) of handle, which
@@ -2053,131 +1806,6 @@
 }
 
 #ifdef CONFIG_COMPACTION
-<<<<<<< HEAD
-static struct dentry *zs_mount(struct file_system_type *fs_type,
-				int flags, const char *dev_name, void *data)
-{
-	static const struct dentry_operations ops = {
-		.d_dname = simple_dname,
-	};
-
-	return mount_pseudo(fs_type, "zsmalloc:", NULL, &ops, ZSMALLOC_MAGIC);
-}
-
-static struct file_system_type zsmalloc_fs = {
-	.name		= "zsmalloc",
-	.mount		= zs_mount,
-	.kill_sb	= kill_anon_super,
-};
-
-static int zsmalloc_mount(void)
-{
-	int ret = 0;
-
-	zsmalloc_mnt = kern_mount(&zsmalloc_fs);
-	if (IS_ERR(zsmalloc_mnt))
-		ret = PTR_ERR(zsmalloc_mnt);
-
-	return ret;
-}
-
-static void zsmalloc_unmount(void)
-{
-	kern_unmount(zsmalloc_mnt);
-}
-
-static void migrate_lock_init(struct zspage *zspage)
-{
-	rwlock_init(&zspage->lock);
-}
-
-static void migrate_read_lock(struct zspage *zspage)
-{
-	read_lock(&zspage->lock);
-}
-
-static void migrate_read_unlock(struct zspage *zspage)
-{
-	read_unlock(&zspage->lock);
-}
-
-static void migrate_write_lock(struct zspage *zspage)
-{
-	write_lock(&zspage->lock);
-}
-
-static void migrate_write_unlock(struct zspage *zspage)
-{
-	write_unlock(&zspage->lock);
-}
-
-/* Number of isolated subpage for *page migration* in this zspage */
-static void inc_zspage_isolation(struct zspage *zspage)
-{
-	zspage->isolated++;
-}
-
-static void dec_zspage_isolation(struct zspage *zspage)
-{
-	zspage->isolated--;
-}
-
-static void replace_sub_page(struct size_class *class, struct zspage *zspage,
-				struct page *newpage, struct page *oldpage)
-{
-	struct page *page;
-	struct page *pages[ZS_MAX_PAGES_PER_ZSPAGE] = {NULL, };
-	int idx = 0;
-
-	page = get_first_page(zspage);
-	do {
-		if (page == oldpage)
-			pages[idx] = newpage;
-		else
-			pages[idx] = page;
-		idx++;
-	} while ((page = get_next_page(page)) != NULL);
-
-	create_page_chain(class, zspage, pages);
-	set_first_obj_offset(newpage, get_first_obj_offset(oldpage));
-	if (unlikely(PageHugeObject(oldpage)))
-		newpage->index = oldpage->index;
-	__SetPageMovable(newpage, page_mapping(oldpage));
-}
-
-bool zs_page_isolate(struct page *page, isolate_mode_t mode)
-{
-	struct zs_pool *pool;
-	struct size_class *class;
-	int class_idx;
-	enum fullness_group fullness;
-	struct zspage *zspage;
-	struct address_space *mapping;
-
-	/*
-	 * Page is locked so zspage couldn't be destroyed. For detail, look at
-	 * lock_zspage in free_zspage.
-	 */
-	VM_BUG_ON_PAGE(!PageMovable(page), page);
-	VM_BUG_ON_PAGE(PageIsolated(page), page);
-
-	zspage = get_zspage(page);
-
-	/*
-	 * Without class lock, fullness could be stale while class_idx is okay
-	 * because class_idx is constant unless page is freed so we should get
-	 * fullness again under class lock.
-	 */
-	get_zspage_mapping(zspage, &class_idx, &fullness);
-	mapping = page_mapping(page);
-	pool = mapping->private_data;
-	class = pool->size_class[class_idx];
-
-	spin_lock(&class->lock);
-	if (get_zspage_inuse(zspage) == 0) {
-		spin_unlock(&class->lock);
-		return false;
-=======
 /*
  * To prevent zspage destroy during migration, zspage freeing should
  * hold locks of all pages in the zspage.
@@ -2216,13 +1844,10 @@
 			put_page(page);
 			migrate_read_lock(zspage);
 		}
->>>>>>> 286cd8c7
 	}
 	migrate_read_unlock(zspage);
 }
 
-<<<<<<< HEAD
-=======
 static struct dentry *zs_mount(struct file_system_type *fs_type,
 				int flags, const char *dev_name, void *data)
 {
@@ -2374,7 +1999,6 @@
 		return false;
 	}
 
->>>>>>> 286cd8c7
 	/* zspage is isolated for object migration */
 	if (list_empty(&zspage->list) && !is_zspage_isolated(zspage)) {
 		spin_unlock(&class->lock);
@@ -2387,10 +2011,7 @@
 	 */
 	if (!list_empty(&zspage->list) && !is_zspage_isolated(zspage)) {
 		get_zspage_mapping(zspage, &class_idx, &fullness);
-<<<<<<< HEAD
-=======
 		atomic_long_inc(&pool->isolated_pages);
->>>>>>> 286cd8c7
 		remove_zspage(class, zspage, fullness);
 	}
 
@@ -2398,149 +2019,6 @@
 	spin_unlock(&class->lock);
 
 	return true;
-<<<<<<< HEAD
-}
-
-int zs_page_migrate(struct address_space *mapping, struct page *newpage,
-		struct page *page, enum migrate_mode mode)
-{
-	struct zs_pool *pool;
-	struct size_class *class;
-	int class_idx;
-	enum fullness_group fullness;
-	struct zspage *zspage;
-	struct page *dummy;
-	void *s_addr, *d_addr, *addr;
-	int offset, pos;
-	unsigned long handle, head;
-	unsigned long old_obj, new_obj;
-	unsigned int obj_idx;
-	int ret = -EAGAIN;
-
-	VM_BUG_ON_PAGE(!PageMovable(page), page);
-	VM_BUG_ON_PAGE(!PageIsolated(page), page);
-
-	zspage = get_zspage(page);
-
-	/* Concurrent compactor cannot migrate any subpage in zspage */
-	migrate_write_lock(zspage);
-	get_zspage_mapping(zspage, &class_idx, &fullness);
-	pool = mapping->private_data;
-	class = pool->size_class[class_idx];
-	offset = get_first_obj_offset(page);
-
-	spin_lock(&class->lock);
-	if (!get_zspage_inuse(zspage)) {
-		ret = -EBUSY;
-		goto unlock_class;
-	}
-
-	pos = offset;
-	s_addr = kmap_atomic(page);
-	while (pos < PAGE_SIZE) {
-		head = obj_to_head(page, s_addr + pos);
-		if (head & OBJ_ALLOCATED_TAG) {
-			handle = head & ~OBJ_ALLOCATED_TAG;
-			if (!trypin_tag(handle))
-				goto unpin_objects;
-		}
-		pos += class->size;
-	}
-
-	/*
-	 * Here, any user cannot access all objects in the zspage so let's move.
-	 */
-	d_addr = kmap_atomic(newpage);
-	memcpy(d_addr, s_addr, PAGE_SIZE);
-	kunmap_atomic(d_addr);
-
-	for (addr = s_addr + offset; addr < s_addr + pos;
-					addr += class->size) {
-		head = obj_to_head(page, addr);
-		if (head & OBJ_ALLOCATED_TAG) {
-			handle = head & ~OBJ_ALLOCATED_TAG;
-			if (!testpin_tag(handle))
-				BUG();
-
-			old_obj = handle_to_obj(handle);
-			obj_to_location(old_obj, &dummy, &obj_idx);
-			new_obj = (unsigned long)location_to_obj(newpage,
-								obj_idx);
-			new_obj |= BIT(HANDLE_PIN_BIT);
-			record_obj(handle, new_obj);
-		}
-	}
-
-	replace_sub_page(class, zspage, newpage, page);
-	get_page(newpage);
-
-	dec_zspage_isolation(zspage);
-
-	/*
-	 * Page migration is done so let's putback isolated zspage to
-	 * the list if @page is final isolated subpage in the zspage.
-	 */
-	if (!is_zspage_isolated(zspage))
-		putback_zspage(class, zspage);
-
-	reset_page(page);
-	put_page(page);
-	page = newpage;
-
-	ret = MIGRATEPAGE_SUCCESS;
-unpin_objects:
-	for (addr = s_addr + offset; addr < s_addr + pos;
-						addr += class->size) {
-		head = obj_to_head(page, addr);
-		if (head & OBJ_ALLOCATED_TAG) {
-			handle = head & ~OBJ_ALLOCATED_TAG;
-			if (!testpin_tag(handle))
-				BUG();
-			unpin_tag(handle);
-		}
-	}
-	kunmap_atomic(s_addr);
-unlock_class:
-	spin_unlock(&class->lock);
-	migrate_write_unlock(zspage);
-
-	return ret;
-}
-
-void zs_page_putback(struct page *page)
-{
-	struct zs_pool *pool;
-	struct size_class *class;
-	int class_idx;
-	enum fullness_group fg;
-	struct address_space *mapping;
-	struct zspage *zspage;
-
-	VM_BUG_ON_PAGE(!PageMovable(page), page);
-	VM_BUG_ON_PAGE(!PageIsolated(page), page);
-
-	zspage = get_zspage(page);
-	get_zspage_mapping(zspage, &class_idx, &fg);
-	mapping = page_mapping(page);
-	pool = mapping->private_data;
-	class = pool->size_class[class_idx];
-
-	spin_lock(&class->lock);
-	dec_zspage_isolation(zspage);
-	if (!is_zspage_isolated(zspage)) {
-		fg = putback_zspage(class, zspage);
-		/*
-		 * Due to page_lock, we cannot free zspage immediately
-		 * so let's defer.
-		 */
-		if (fg == ZS_EMPTY)
-			schedule_work(&pool->free_work);
-	}
-	spin_unlock(&class->lock);
-}
-
-const struct address_space_operations zsmalloc_aops = {
-=======
 }
 
 static int zs_page_migrate(struct address_space *mapping, struct page *newpage,
@@ -2704,7 +2182,6 @@
 }
 
 static const struct address_space_operations zsmalloc_aops = {
->>>>>>> 286cd8c7
 	.isolate_page = zs_page_isolate,
 	.migratepage = zs_page_migrate,
 	.putback_page = zs_page_putback,
@@ -2723,13 +2200,6 @@
 	return 0;
 }
 
-<<<<<<< HEAD
-static void zs_unregister_migration(struct zs_pool *pool)
-{
-	flush_work(&pool->free_work);
-	if (pool->inode)
-		iput(pool->inode);
-=======
 static bool pool_isolated_are_drained(struct zs_pool *pool)
 {
 	return atomic_long_read(&pool->isolated_pages) == 0;
@@ -2762,7 +2232,6 @@
 	wait_for_isolated_drain(pool); /* This can block */
 	flush_work(&pool->free_work);
 	iput(pool->inode);
->>>>>>> 286cd8c7
 }
 
 /*
@@ -2780,11 +2249,7 @@
 	struct zs_pool *pool = container_of(work, struct zs_pool,
 					free_work);
 
-<<<<<<< HEAD
-	for (i = 0; i < zs_size_classes; i++) {
-=======
 	for (i = 0; i < ZS_SIZE_CLASSES; i++) {
->>>>>>> 286cd8c7
 		class = pool->size_class[i];
 		if (class->index != i)
 			continue;
@@ -2816,8 +2281,6 @@
 static void init_deferred_free(struct zs_pool *pool)
 {
 	INIT_WORK(&pool->free_work, async_free_zspage);
-<<<<<<< HEAD
-=======
 }
 
 static void SetZsPageMovable(struct zs_pool *pool, struct zspage *zspage)
@@ -2829,19 +2292,6 @@
 		__SetPageMovable(page, pool->inode->i_mapping);
 		unlock_page(page);
 	} while ((page = get_next_page(page)) != NULL);
->>>>>>> 286cd8c7
-}
-#endif
-
-static void SetZsPageMovable(struct zs_pool *pool, struct zspage *zspage)
-{
-	struct page *page = get_first_page(zspage);
-
-	do {
-		WARN_ON(!trylock_page(page));
-		__SetPageMovable(page, pool->inode->i_mapping);
-		unlock_page(page);
-	} while ((page = get_next_page(page)) != NULL);
 }
 #endif
 
@@ -2860,22 +2310,13 @@
 		return 0;
 
 	obj_wasted = obj_allocated - obj_used;
-<<<<<<< HEAD
-	obj_wasted /= get_maxobj_per_zspage(class->size,
-			class->pages_per_zspage);
-=======
 	obj_wasted /= class->objs_per_zspage;
->>>>>>> 286cd8c7
 
 	return obj_wasted * class->pages_per_zspage;
 }
 
 static unsigned long __zs_compact(struct zs_pool *pool,
-<<<<<<< HEAD
-				   struct size_class *class)
-=======
 				  struct size_class *class)
->>>>>>> 286cd8c7
 {
 	struct zs_compact_control cc;
 	struct zspage *src_zspage;
@@ -2888,11 +2329,7 @@
 		if (!zs_can_compact(class))
 			break;
 
-<<<<<<< HEAD
-		cc.index = 0;
-=======
 		cc.obj_idx = 0;
->>>>>>> 286cd8c7
 		cc.s_page = get_first_page(src_zspage);
 
 		while ((dst_zspage = isolate_zspage(class, false))) {
@@ -3030,27 +2467,15 @@
 		return NULL;
 
 	init_deferred_free(pool);
-<<<<<<< HEAD
-	pool->size_class = kcalloc(zs_size_classes, sizeof(struct size_class *),
-			GFP_KERNEL);
-	if (!pool->size_class) {
-		kfree(pool);
-		return NULL;
-	}
-=======
->>>>>>> 286cd8c7
 
 	pool->name = kstrdup(name, GFP_KERNEL);
 	if (!pool->name)
 		goto err;
 
-<<<<<<< HEAD
-=======
 #ifdef CONFIG_COMPACTION
 	init_waitqueue_head(&pool->migration_wait);
 #endif
 
->>>>>>> 286cd8c7
 	if (create_cache(pool))
 		goto err;
 
@@ -3115,12 +2540,7 @@
 		class->size = size;
 		class->index = i;
 		class->pages_per_zspage = pages_per_zspage;
-<<<<<<< HEAD
-		class->objs_per_zspage = class->pages_per_zspage *
-						PAGE_SIZE / class->size;
-=======
 		class->objs_per_zspage = objs_per_zspage;
->>>>>>> 286cd8c7
 		spin_lock_init(&class->lock);
 		pool->size_class[i] = class;
 		for (fullness = ZS_EMPTY; fullness < NR_ZS_FULLNESS;
@@ -3130,13 +2550,8 @@
 		prev_class = class;
 	}
 
-<<<<<<< HEAD
-	if (zs_pool_stat_create(pool, name))
-		goto err;
-=======
 	/* debug only, don't abort if it fails */
 	zs_pool_stat_create(pool, name);
->>>>>>> 286cd8c7
 
 	if (zs_register_migration(pool))
 		goto err;
@@ -3185,10 +2600,6 @@
 	}
 
 	destroy_cache(pool);
-<<<<<<< HEAD
-	kfree(pool->size_class);
-=======
->>>>>>> 286cd8c7
 	kfree(pool->name);
 	kfree(pool);
 }
@@ -3197,15 +2608,6 @@
 static int __init zs_init(void)
 {
 	int ret;
-<<<<<<< HEAD
-
-	ret = zsmalloc_mount();
-	if (ret)
-		goto out;
-
-	ret = zs_register_cpu_notifier();
-=======
->>>>>>> 286cd8c7
 
 	ret = zsmalloc_mount();
 	if (ret)
@@ -3222,18 +2624,9 @@
 
 	zs_stat_init();
 
-<<<<<<< HEAD
-stat_fail:
-#ifdef CONFIG_ZPOOL
-	zpool_unregister_driver(&zs_zpool_driver);
-#endif
-notifier_fail:
-	zs_unregister_cpu_notifier();
-=======
 	return 0;
 
 hp_setup_fail:
->>>>>>> 286cd8c7
 	zsmalloc_unmount();
 out:
 	return ret;
@@ -3245,11 +2638,7 @@
 	zpool_unregister_driver(&zs_zpool_driver);
 #endif
 	zsmalloc_unmount();
-<<<<<<< HEAD
-	zs_unregister_cpu_notifier();
-=======
 	cpuhp_remove_state(CPUHP_MM_ZS_PREPARE);
->>>>>>> 286cd8c7
 
 	zs_stat_exit();
 }
