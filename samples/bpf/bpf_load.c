--- conflicted
+++ resolved
@@ -278,13 +278,6 @@
 			}
 		}
 
-<<<<<<< HEAD
-		map_fd[i] = bpf_create_map(maps[i].type,
-					   maps[i].key_size,
-					   maps[i].value_size,
-					   maps[i].max_entries,
-					   maps[i].map_flags);
-=======
 		numa_node = maps[i].def.map_flags & BPF_F_NUMA_NODE ?
 			maps[i].def.numa_node : -1;
 
@@ -308,16 +301,12 @@
 							maps[i].def.map_flags,
 							numa_node);
 		}
->>>>>>> 286cd8c7
 		if (map_fd[i] < 0) {
 			printf("failed to create a map: %d %s\n",
 			       errno, strerror(errno));
 			return 1;
 		}
-<<<<<<< HEAD
-=======
 		maps[i].fd = map_fd[i];
->>>>>>> 286cd8c7
 
 		if (maps[i].def.type == BPF_MAP_TYPE_PROG_ARRAY)
 			prog_array_fd = map_fd[i];
