libperf-y += header.o
libperf-y += sym-handling.o
libperf-$(CONFIG_DWARF)     += dwarf-regs.o
<<<<<<< HEAD
libperf-$(CONFIG_LIBUNWIND) += unwind-libunwind.o

libperf-$(CONFIG_AUXTRACE) += ../../arm/util/pmu.o \
			      ../../arm/util/auxtrace.o \
			      ../../arm/util/cs-etm.o
=======
libperf-$(CONFIG_LOCAL_LIBUNWIND) += unwind-libunwind.o
libperf-$(CONFIG_LIBDW_DWARF_UNWIND) += unwind-libdw.o

libperf-$(CONFIG_AUXTRACE) += ../../arm/util/pmu.o \
			      ../../arm/util/auxtrace.o \
			      ../../arm/util/cs-etm.o \
			      arm-spe.o
>>>>>>> 286cd8c7
<|MERGE_RESOLUTION|>--- conflicted
+++ resolved
@@ -1,18 +1,10 @@
 libperf-y += header.o
 libperf-y += sym-handling.o
 libperf-$(CONFIG_DWARF)     += dwarf-regs.o
-<<<<<<< HEAD
-libperf-$(CONFIG_LIBUNWIND) += unwind-libunwind.o
-
-libperf-$(CONFIG_AUXTRACE) += ../../arm/util/pmu.o \
-			      ../../arm/util/auxtrace.o \
-			      ../../arm/util/cs-etm.o
-=======
 libperf-$(CONFIG_LOCAL_LIBUNWIND) += unwind-libunwind.o
 libperf-$(CONFIG_LIBDW_DWARF_UNWIND) += unwind-libdw.o
 
 libperf-$(CONFIG_AUXTRACE) += ../../arm/util/pmu.o \
 			      ../../arm/util/auxtrace.o \
 			      ../../arm/util/cs-etm.o \
-			      arm-spe.o
->>>>>>> 286cd8c7
+			      arm-spe.o