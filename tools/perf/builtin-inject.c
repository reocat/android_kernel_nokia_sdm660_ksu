--- conflicted
+++ resolved
@@ -698,11 +698,7 @@
 	if (ret)
 		return ret;
 
-<<<<<<< HEAD
-	if (!file_out->is_pipe) {
-=======
 	if (!data_out->is_pipe) {
->>>>>>> 286cd8c7
 		if (inject->build_ids)
 			perf_header__set_feat(&session->header,
 					      HEADER_BUILD_ID);
