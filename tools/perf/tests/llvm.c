--- conflicted
+++ resolved
@@ -56,12 +56,8 @@
 test_llvm__fetch_bpf_obj(void **p_obj_buf,
 			 size_t *p_obj_buf_sz,
 			 enum test_llvm__testcase idx,
-<<<<<<< HEAD
-			 bool force)
-=======
 			 bool force,
 			 bool *should_load_fail)
->>>>>>> 286cd8c7
 {
 	const char *source;
 	const char *desc;
@@ -74,13 +70,8 @@
 
 	source = bpf_source_table[idx].source;
 	desc = bpf_source_table[idx].desc;
-<<<<<<< HEAD
-
-	perf_config(perf_config_cb, NULL);
-=======
 	if (should_load_fail)
 		*should_load_fail = bpf_source_table[idx].should_load_fail;
->>>>>>> 286cd8c7
 
 	/*
 	 * Skip this test if user's .perfconfig doesn't set [llvm] section
