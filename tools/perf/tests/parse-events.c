--- conflicted
+++ resolved
@@ -1859,11 +1859,7 @@
 	}
 
 	while (!ret && (ent = readdir(dir))) {
-<<<<<<< HEAD
-		struct evlist_test e;
-=======
 		struct evlist_test e = { .id = 0, };
->>>>>>> 286cd8c7
 		char name[2 * NAME_MAX + 1 + 12 + 3];
 
 		/* Names containing . are special and cannot be used directly */
