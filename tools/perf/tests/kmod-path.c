// SPDX-License-Identifier: GPL-2.0
#include <stdbool.h>
#include <stdlib.h>
#include "tests.h"
#include "dso.h"
#include "debug.h"

static int test(const char *path, bool alloc_name, bool kmod,
		int comp, const char *name)
{
	struct kmod_path m;

	memset(&m, 0x0, sizeof(m));

	TEST_ASSERT_VAL("kmod_path__parse",
			!__kmod_path__parse(&m, path, alloc_name));

	pr_debug("%s - alloc name %d, kmod %d, comp %d, name '%s'\n",
		 path, alloc_name, m.kmod, m.comp, m.name);

	TEST_ASSERT_VAL("wrong kmod", m.kmod == kmod);
	TEST_ASSERT_VAL("wrong comp", m.comp == comp);

	if (name)
		TEST_ASSERT_VAL("wrong name", m.name && !strcmp(name, m.name));
	else
		TEST_ASSERT_VAL("wrong name", !m.name);

	free(m.name);
	return 0;
}

static int test_is_kernel_module(const char *path, int cpumode, bool expect)
{
	TEST_ASSERT_VAL("is_kernel_module",
			(!!is_kernel_module(path, cpumode)) == (!!expect));
	pr_debug("%s (cpumode: %d) - is_kernel_module: %s\n",
			path, cpumode, expect ? "true" : "false");
	return 0;
}

#define T(path, an, k, c, n) \
	TEST_ASSERT_VAL("failed", !test(path, an, k, c, n))

#define M(path, c, e) \
	TEST_ASSERT_VAL("failed", !test_is_kernel_module(path, c, e))

int test__kmod_path__parse(struct test *t __maybe_unused, int subtest __maybe_unused)
{
	/* path                alloc_name  kmod  comp   name   */
	T("/xxxx/xxxx/x-x.ko", true      , true, 0    , "[x_x]");
	T("/xxxx/xxxx/x-x.ko", false     , true, 0    , NULL   );
	T("/xxxx/xxxx/x-x.ko", true      , true, 0    , "[x_x]");
	T("/xxxx/xxxx/x-x.ko", false     , true, 0    , NULL   );
	M("/xxxx/xxxx/x-x.ko", PERF_RECORD_MISC_CPUMODE_UNKNOWN, true);
	M("/xxxx/xxxx/x-x.ko", PERF_RECORD_MISC_KERNEL, true);
	M("/xxxx/xxxx/x-x.ko", PERF_RECORD_MISC_USER, false);

#ifdef HAVE_ZLIB_SUPPORT
<<<<<<< HEAD
	/* path                alloc_name  alloc_ext   kmod  comp  name   ext */
	T("/xxxx/xxxx/x.ko.gz", true     , true      , true, true, "[x]", "gz");
	T("/xxxx/xxxx/x.ko.gz", false    , true      , true, true, NULL , "gz");
	T("/xxxx/xxxx/x.ko.gz", true     , false     , true, true, "[x]", NULL);
	T("/xxxx/xxxx/x.ko.gz", false    , false     , true, true, NULL , NULL);
=======
	/* path                alloc_name   kmod  comp  name  */
	T("/xxxx/xxxx/x.ko.gz", true     , true, 1   , "[x]");
	T("/xxxx/xxxx/x.ko.gz", false    , true, 1   , NULL );
	T("/xxxx/xxxx/x.ko.gz", true     , true, 1   , "[x]");
	T("/xxxx/xxxx/x.ko.gz", false    , true, 1   , NULL );
>>>>>>> 286cd8c7
	M("/xxxx/xxxx/x.ko.gz", PERF_RECORD_MISC_CPUMODE_UNKNOWN, true);
	M("/xxxx/xxxx/x.ko.gz", PERF_RECORD_MISC_KERNEL, true);
	M("/xxxx/xxxx/x.ko.gz", PERF_RECORD_MISC_USER, false);

	/* path              alloc_name  kmod   comp  name  */
	T("/xxxx/xxxx/x.gz", true      , false, 1   , "x.gz");
	T("/xxxx/xxxx/x.gz", false     , false, 1   , NULL  );
	T("/xxxx/xxxx/x.gz", true      , false, 1   , "x.gz");
	T("/xxxx/xxxx/x.gz", false     , false, 1   , NULL  );
	M("/xxxx/xxxx/x.gz", PERF_RECORD_MISC_CPUMODE_UNKNOWN, false);
	M("/xxxx/xxxx/x.gz", PERF_RECORD_MISC_KERNEL, false);
	M("/xxxx/xxxx/x.gz", PERF_RECORD_MISC_USER, false);

	/* path   alloc_name  kmod   comp  name   */
	T("x.gz", true      , false, 1   , "x.gz");
	T("x.gz", false     , false, 1   , NULL  );
	T("x.gz", true      , false, 1   , "x.gz");
	T("x.gz", false     , false, 1   , NULL  );
	M("x.gz", PERF_RECORD_MISC_CPUMODE_UNKNOWN, false);
	M("x.gz", PERF_RECORD_MISC_KERNEL, false);
	M("x.gz", PERF_RECORD_MISC_USER, false);

	/* path      alloc_name  kmod  comp  name  */
	T("x.ko.gz", true      , true, 1   , "[x]");
	T("x.ko.gz", false     , true, 1   , NULL );
	T("x.ko.gz", true      , true, 1   , "[x]");
	T("x.ko.gz", false     , true, 1   , NULL );
	M("x.ko.gz", PERF_RECORD_MISC_CPUMODE_UNKNOWN, true);
	M("x.ko.gz", PERF_RECORD_MISC_KERNEL, true);
	M("x.ko.gz", PERF_RECORD_MISC_USER, false);
#endif

	/* path            alloc_name  kmod  comp   name           */
	T("[test_module]", true      , true, false, "[test_module]");
	T("[test_module]", false     , true, false, NULL           );
	T("[test_module]", true      , true, false, "[test_module]");
	T("[test_module]", false     , true, false, NULL           );
	M("[test_module]", PERF_RECORD_MISC_CPUMODE_UNKNOWN, true);
	M("[test_module]", PERF_RECORD_MISC_KERNEL, true);
	M("[test_module]", PERF_RECORD_MISC_USER, false);

	/* path            alloc_name  kmod  comp   name           */
	T("[test.module]", true      , true, false, "[test.module]");
	T("[test.module]", false     , true, false, NULL           );
	T("[test.module]", true      , true, false, "[test.module]");
	T("[test.module]", false     , true, false, NULL           );
	M("[test.module]", PERF_RECORD_MISC_CPUMODE_UNKNOWN, true);
	M("[test.module]", PERF_RECORD_MISC_KERNEL, true);
	M("[test.module]", PERF_RECORD_MISC_USER, false);

	/* path     alloc_name  kmod   comp   name    */
	T("[vdso]", true      , false, false, "[vdso]");
	T("[vdso]", false     , false, false, NULL    );
	T("[vdso]", true      , false, false, "[vdso]");
	T("[vdso]", false     , false, false, NULL    );
	M("[vdso]", PERF_RECORD_MISC_CPUMODE_UNKNOWN, false);
	M("[vdso]", PERF_RECORD_MISC_KERNEL, false);
	M("[vdso]", PERF_RECORD_MISC_USER, false);

	T("[vdso32]", true      , false, false, "[vdso32]");
	T("[vdso32]", false     , false, false, NULL      );
	T("[vdso32]", true      , false, false, "[vdso32]");
	T("[vdso32]", false     , false, false, NULL      );
	M("[vdso32]", PERF_RECORD_MISC_CPUMODE_UNKNOWN, false);
	M("[vdso32]", PERF_RECORD_MISC_KERNEL, false);
	M("[vdso32]", PERF_RECORD_MISC_USER, false);

	T("[vdsox32]", true      , false, false, "[vdsox32]");
	T("[vdsox32]", false     , false, false, NULL       );
	T("[vdsox32]", true      , false, false, "[vdsox32]");
	T("[vdsox32]", false     , false, false, NULL       );
	M("[vdsox32]", PERF_RECORD_MISC_CPUMODE_UNKNOWN, false);
	M("[vdsox32]", PERF_RECORD_MISC_KERNEL, false);
	M("[vdsox32]", PERF_RECORD_MISC_USER, false);

	/* path         alloc_name  kmod   comp   name        */
	T("[vsyscall]", true      , false, false, "[vsyscall]");
	T("[vsyscall]", false     , false, false, NULL        );
	T("[vsyscall]", true      , false, false, "[vsyscall]");
	T("[vsyscall]", false     , false, false, NULL        );
	M("[vsyscall]", PERF_RECORD_MISC_CPUMODE_UNKNOWN, false);
	M("[vsyscall]", PERF_RECORD_MISC_KERNEL, false);
	M("[vsyscall]", PERF_RECORD_MISC_USER, false);

	/* path                alloc_name  kmod   comp   name      */
	T("[kernel.kallsyms]", true      , false, false, "[kernel.kallsyms]");
	T("[kernel.kallsyms]", false     , false, false, NULL               );
	T("[kernel.kallsyms]", true      , false, false, "[kernel.kallsyms]");
	T("[kernel.kallsyms]", false     , false, false, NULL               );
	M("[kernel.kallsyms]", PERF_RECORD_MISC_CPUMODE_UNKNOWN, false);
	M("[kernel.kallsyms]", PERF_RECORD_MISC_KERNEL, false);
	M("[kernel.kallsyms]", PERF_RECORD_MISC_USER, false);

	return 0;
}<|MERGE_RESOLUTION|>--- conflicted
+++ resolved
@@ -57,19 +57,11 @@
 	M("/xxxx/xxxx/x-x.ko", PERF_RECORD_MISC_USER, false);
 
 #ifdef HAVE_ZLIB_SUPPORT
-<<<<<<< HEAD
-	/* path                alloc_name  alloc_ext   kmod  comp  name   ext */
-	T("/xxxx/xxxx/x.ko.gz", true     , true      , true, true, "[x]", "gz");
-	T("/xxxx/xxxx/x.ko.gz", false    , true      , true, true, NULL , "gz");
-	T("/xxxx/xxxx/x.ko.gz", true     , false     , true, true, "[x]", NULL);
-	T("/xxxx/xxxx/x.ko.gz", false    , false     , true, true, NULL , NULL);
-=======
 	/* path                alloc_name   kmod  comp  name  */
 	T("/xxxx/xxxx/x.ko.gz", true     , true, 1   , "[x]");
 	T("/xxxx/xxxx/x.ko.gz", false    , true, 1   , NULL );
 	T("/xxxx/xxxx/x.ko.gz", true     , true, 1   , "[x]");
 	T("/xxxx/xxxx/x.ko.gz", false    , true, 1   , NULL );
->>>>>>> 286cd8c7
 	M("/xxxx/xxxx/x.ko.gz", PERF_RECORD_MISC_CPUMODE_UNKNOWN, true);
 	M("/xxxx/xxxx/x.ko.gz", PERF_RECORD_MISC_KERNEL, true);
 	M("/xxxx/xxxx/x.ko.gz", PERF_RECORD_MISC_USER, false);
