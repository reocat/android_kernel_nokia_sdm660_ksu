--- conflicted
+++ resolved
@@ -226,11 +226,7 @@
 
 	ret = test_llvm__fetch_bpf_obj(&obj_buf, &obj_buf_sz,
 				       bpf_testcase_table[idx].prog_id,
-<<<<<<< HEAD
-				       true);
-=======
 				       true, NULL);
->>>>>>> 286cd8c7
 	if (ret != TEST_OK || !obj_buf || !obj_buf_sz) {
 		pr_debug("Unable to get BPF object, %s\n",
 			 bpf_testcase_table[idx].msg_compile_fail);
@@ -242,9 +238,6 @@
 
 	obj = prepare_bpf(obj_buf, obj_buf_sz,
 			  bpf_testcase_table[idx].name);
-<<<<<<< HEAD
-	if (!obj) {
-=======
 	if ((!!bpf_testcase_table[idx].target_func) != (!!obj)) {
 		if (!obj)
 			pr_debug("Fail to load BPF object: %s\n",
@@ -252,16 +245,10 @@
 		else
 			pr_debug("Success unexpectedly: %s\n",
 				 bpf_testcase_table[idx].msg_load_fail);
->>>>>>> 286cd8c7
 		ret = TEST_FAIL;
 		goto out;
 	}
 
-<<<<<<< HEAD
-	ret = do_test(obj,
-		      bpf_testcase_table[idx].target_func,
-		      bpf_testcase_table[idx].expect_result);
-=======
 	if (obj) {
 		ret = do_test(obj,
 			      bpf_testcase_table[idx].target_func,
@@ -290,7 +277,6 @@
 		}
 	}
 
->>>>>>> 286cd8c7
 out:
 	free(obj_buf);
 	bpf__clear();
