--- conflicted
+++ resolved
@@ -199,14 +199,9 @@
 num_dec		[0-9]+
 num_hex		0x[a-fA-F0-9]+
 num_raw_hex	[a-fA-F0-9]+
-<<<<<<< HEAD
-name		[a-zA-Z_*?][a-zA-Z0-9_*?.]*
-name_minus	[a-zA-Z_*?][a-zA-Z0-9\-_*?.]*
-=======
 name		[a-zA-Z_*?\[\]][a-zA-Z0-9_*?.\[\]]*
 name_tag	[\'][a-zA-Z_*?\[\]][a-zA-Z0-9_*?\-,\.\[\]:=]*[\']
 name_minus	[a-zA-Z_*?][a-zA-Z0-9\-_*?.:]*
->>>>>>> 286cd8c7
 drv_cfg_term	[a-zA-Z0-9_\.]+(=[a-zA-Z0-9_*?\.:]+)?
 /* If you add a modifier you need to update check_modifier() */
 modifier_event	[ukhpPGHSDIW]+
@@ -291,11 +286,8 @@
 ,			{ return ','; }
 "/"			{ BEGIN(INITIAL); return '/'; }
 {name_minus}		{ return str(yyscanner, PE_NAME); }
-<<<<<<< HEAD
-=======
 \[all\]			{ return PE_ARRAY_ALL; }
 "["			{ BEGIN(array); return '['; }
->>>>>>> 286cd8c7
 @{drv_cfg_term}		{ return drv_str(yyscanner, PE_DRV_CFG_TERM); }
 }
 
