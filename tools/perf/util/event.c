--- conflicted
+++ resolved
@@ -694,12 +694,6 @@
 					    int start,
 					    int num)
 {
-<<<<<<< HEAD
-	DIR *proc;
-	char proc_path[PATH_MAX];
-	struct dirent *dirent;
-=======
->>>>>>> 286cd8c7
 	union perf_event *comm_event, *mmap_event, *fork_event;
 	union perf_event *namespaces_event;
 	int err = -1;
@@ -725,15 +719,9 @@
 	if (namespaces_event == NULL)
 		goto out_free_fork;
 
-<<<<<<< HEAD
-	while ((dirent = readdir(proc)) != NULL) {
-		char *end;
-		pid_t pid = strtol(dirent->d_name, &end, 10);
-=======
 	for (i = start; i < start + num; i++) {
 		if (!isdigit(dirent[i]->d_name[0]))
 			continue;
->>>>>>> 286cd8c7
 
 		pid = (pid_t)strtol(dirent[i]->d_name, &end, 10);
 		/* only interested in proper numerical dirents */
