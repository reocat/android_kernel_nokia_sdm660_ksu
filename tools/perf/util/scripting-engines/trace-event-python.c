/*
 * trace-event-python.  Feed trace events to an embedded Python interpreter.
 *
 * Copyright (C) 2010 Tom Zanussi <tzanussi@gmail.com>
 *
 *  This program is free software; you can redistribute it and/or modify
 *  it under the terms of the GNU General Public License as published by
 *  the Free Software Foundation; either version 2 of the License, or
 *  (at your option) any later version.
 *
 *  This program is distributed in the hope that it will be useful,
 *  but WITHOUT ANY WARRANTY; without even the implied warranty of
 *  MERCHANTABILITY or FITNESS FOR A PARTICULAR PURPOSE.  See the
 *  GNU General Public License for more details.
 *
 *  You should have received a copy of the GNU General Public License
 *  along with this program; if not, write to the Free Software
 *  Foundation, Inc., 59 Temple Place, Suite 330, Boston, MA  02111-1307  USA
 *
 */

#include <Python.h>

#include <inttypes.h>
#include <stdio.h>
#include <stdlib.h>
#include <string.h>
#include <stdbool.h>
#include <errno.h>
#include <linux/bitmap.h>
#include <linux/compiler.h>
#include <linux/time64.h>

#include "../../perf.h"
#include "../debug.h"
#include "../callchain.h"
#include "../evsel.h"
#include "../util.h"
#include "../event.h"
#include "../thread.h"
#include "../comm.h"
#include "../machine.h"
#include "../db-export.h"
#include "../thread-stack.h"
#include "../trace-event.h"
#include "../call-path.h"
#include "thread_map.h"
#include "cpumap.h"
#include "print_binary.h"
#include "stat.h"
#include "mem-events.h"

#if PY_MAJOR_VERSION < 3
#define _PyUnicode_FromString(arg) \
  PyString_FromString(arg)
#define _PyUnicode_FromStringAndSize(arg1, arg2) \
  PyString_FromStringAndSize((arg1), (arg2))
#define _PyBytes_FromStringAndSize(arg1, arg2) \
  PyString_FromStringAndSize((arg1), (arg2))
#define _PyLong_FromLong(arg) \
  PyInt_FromLong(arg)
#define _PyLong_AsLong(arg) \
  PyInt_AsLong(arg)
#define _PyCapsule_New(arg1, arg2, arg3) \
  PyCObject_FromVoidPtr((arg1), (arg2))

PyMODINIT_FUNC initperf_trace_context(void);
#else
#define _PyUnicode_FromString(arg) \
  PyUnicode_FromString(arg)
#define _PyUnicode_FromStringAndSize(arg1, arg2) \
  PyUnicode_FromStringAndSize((arg1), (arg2))
#define _PyBytes_FromStringAndSize(arg1, arg2) \
  PyBytes_FromStringAndSize((arg1), (arg2))
#define _PyLong_FromLong(arg) \
  PyLong_FromLong(arg)
#define _PyLong_AsLong(arg) \
  PyLong_AsLong(arg)
#define _PyCapsule_New(arg1, arg2, arg3) \
  PyCapsule_New((arg1), (arg2), (arg3))

PyMODINIT_FUNC PyInit_perf_trace_context(void);
#endif

#define TRACE_EVENT_TYPE_MAX				\
	((1 << (sizeof(unsigned short) * 8)) - 1)

static DECLARE_BITMAP(events_defined, TRACE_EVENT_TYPE_MAX);

#define MAX_FIELDS	64
#define N_COMMON_FIELDS	7

extern struct scripting_context *scripting_context;

static char *cur_field_name;
static int zero_flag_atom;

static PyObject *main_module, *main_dict;

struct tables {
	struct db_export	dbe;
	PyObject		*evsel_handler;
	PyObject		*machine_handler;
	PyObject		*thread_handler;
	PyObject		*comm_handler;
	PyObject		*comm_thread_handler;
	PyObject		*dso_handler;
	PyObject		*symbol_handler;
	PyObject		*branch_type_handler;
	PyObject		*sample_handler;
	PyObject		*call_path_handler;
	PyObject		*call_return_handler;
	bool			db_export_mode;
};

static struct tables tables_global;

static void handler_call_die(const char *handler_name) __noreturn;
static void handler_call_die(const char *handler_name)
{
	PyErr_Print();
	Py_FatalError("problem in Python trace event handler");
	// Py_FatalError does not return
	// but we have to make the compiler happy
	abort();
}

/*
 * Insert val into into the dictionary and decrement the reference counter.
 * This is necessary for dictionaries since PyDict_SetItemString() does not
 * steal a reference, as opposed to PyTuple_SetItem().
 */
static void pydict_set_item_string_decref(PyObject *dict, const char *key, PyObject *val)
{
	PyDict_SetItemString(dict, key, val);
	Py_DECREF(val);
}

static PyObject *get_handler(const char *handler_name)
{
	PyObject *handler;

	handler = PyDict_GetItemString(main_dict, handler_name);
	if (handler && !PyCallable_Check(handler))
		return NULL;
	return handler;
}

static int get_argument_count(PyObject *handler)
{
	int arg_count = 0;

	/*
	 * The attribute for the code object is func_code in Python 2,
	 * whereas it is __code__ in Python 3.0+.
	 */
	PyObject *code_obj = PyObject_GetAttrString(handler,
		"func_code");
	if (PyErr_Occurred()) {
		PyErr_Clear();
		code_obj = PyObject_GetAttrString(handler,
			"__code__");
	}
	PyErr_Clear();
	if (code_obj) {
		PyObject *arg_count_obj = PyObject_GetAttrString(code_obj,
			"co_argcount");
		if (arg_count_obj) {
			arg_count = (int) _PyLong_AsLong(arg_count_obj);
			Py_DECREF(arg_count_obj);
		}
		Py_DECREF(code_obj);
	}
	return arg_count;
}

static void call_object(PyObject *handler, PyObject *args, const char *die_msg)
{
	PyObject *retval;

	retval = PyObject_CallObject(handler, args);
	if (retval == NULL)
		handler_call_die(die_msg);
	Py_DECREF(retval);
}

static void try_call_object(const char *handler_name, PyObject *args)
{
	PyObject *handler;

	handler = get_handler(handler_name);
	if (handler)
		call_object(handler, args, handler_name);
}

static void define_value(enum print_arg_type field_type,
			 const char *ev_name,
			 const char *field_name,
			 const char *field_value,
			 const char *field_str)
{
	const char *handler_name = "define_flag_value";
	PyObject *t;
	unsigned long long value;
	unsigned n = 0;

	if (field_type == PRINT_SYMBOL)
		handler_name = "define_symbolic_value";

	t = PyTuple_New(4);
	if (!t)
		Py_FatalError("couldn't create Python tuple");

	value = eval_flag(field_value);

	PyTuple_SetItem(t, n++, _PyUnicode_FromString(ev_name));
	PyTuple_SetItem(t, n++, _PyUnicode_FromString(field_name));
	PyTuple_SetItem(t, n++, _PyLong_FromLong(value));
	PyTuple_SetItem(t, n++, _PyUnicode_FromString(field_str));

	try_call_object(handler_name, t);

	Py_DECREF(t);
}

static void define_values(enum print_arg_type field_type,
			  struct print_flag_sym *field,
			  const char *ev_name,
			  const char *field_name)
{
	define_value(field_type, ev_name, field_name, field->value,
		     field->str);

	if (field->next)
		define_values(field_type, field->next, ev_name, field_name);
}

static void define_field(enum print_arg_type field_type,
			 const char *ev_name,
			 const char *field_name,
			 const char *delim)
{
	const char *handler_name = "define_flag_field";
	PyObject *t;
	unsigned n = 0;

	if (field_type == PRINT_SYMBOL)
		handler_name = "define_symbolic_field";

	if (field_type == PRINT_FLAGS)
		t = PyTuple_New(3);
	else
		t = PyTuple_New(2);
	if (!t)
		Py_FatalError("couldn't create Python tuple");

	PyTuple_SetItem(t, n++, _PyUnicode_FromString(ev_name));
	PyTuple_SetItem(t, n++, _PyUnicode_FromString(field_name));
	if (field_type == PRINT_FLAGS)
		PyTuple_SetItem(t, n++, _PyUnicode_FromString(delim));

	try_call_object(handler_name, t);

	Py_DECREF(t);
}

static void define_event_symbols(struct event_format *event,
				 const char *ev_name,
				 struct print_arg *args)
{
	if (args == NULL)
		return;

	switch (args->type) {
	case PRINT_NULL:
		break;
	case PRINT_ATOM:
		define_value(PRINT_FLAGS, ev_name, cur_field_name, "0",
			     args->atom.atom);
		zero_flag_atom = 0;
		break;
	case PRINT_FIELD:
		free(cur_field_name);
		cur_field_name = strdup(args->field.name);
		break;
	case PRINT_FLAGS:
		define_event_symbols(event, ev_name, args->flags.field);
		define_field(PRINT_FLAGS, ev_name, cur_field_name,
			     args->flags.delim);
		define_values(PRINT_FLAGS, args->flags.flags, ev_name,
			      cur_field_name);
		break;
	case PRINT_SYMBOL:
		define_event_symbols(event, ev_name, args->symbol.field);
		define_field(PRINT_SYMBOL, ev_name, cur_field_name, NULL);
		define_values(PRINT_SYMBOL, args->symbol.symbols, ev_name,
			      cur_field_name);
		break;
	case PRINT_HEX:
	case PRINT_HEX_STR:
		define_event_symbols(event, ev_name, args->hex.field);
		define_event_symbols(event, ev_name, args->hex.size);
		break;
	case PRINT_INT_ARRAY:
		define_event_symbols(event, ev_name, args->int_array.field);
		define_event_symbols(event, ev_name, args->int_array.count);
		define_event_symbols(event, ev_name, args->int_array.el_size);
		break;
	case PRINT_STRING:
		break;
	case PRINT_TYPE:
		define_event_symbols(event, ev_name, args->typecast.item);
		break;
	case PRINT_OP:
		if (strcmp(args->op.op, ":") == 0)
			zero_flag_atom = 1;
		define_event_symbols(event, ev_name, args->op.left);
		define_event_symbols(event, ev_name, args->op.right);
		break;
	default:
		/* gcc warns for these? */
	case PRINT_BSTRING:
	case PRINT_DYNAMIC_ARRAY:
	case PRINT_DYNAMIC_ARRAY_LEN:
	case PRINT_FUNC:
	case PRINT_BITMASK:
		/* we should warn... */
		return;
	}

	if (args->next)
		define_event_symbols(event, ev_name, args->next);
}

static PyObject *get_field_numeric_entry(struct event_format *event,
		struct format_field *field, void *data)
{
	bool is_array = field->flags & FIELD_IS_ARRAY;
	PyObject *obj = NULL, *list = NULL;
	unsigned long long val;
	unsigned int item_size, n_items, i;

	if (is_array) {
		list = PyList_New(field->arraylen);
		item_size = field->size / field->arraylen;
		n_items = field->arraylen;
	} else {
		item_size = field->size;
		n_items = 1;
	}

	for (i = 0; i < n_items; i++) {

		val = read_size(event, data + field->offset + i * item_size,
				item_size);
		if (field->flags & FIELD_IS_SIGNED) {
			if ((long long)val >= LONG_MIN &&
					(long long)val <= LONG_MAX)
				obj = _PyLong_FromLong(val);
			else
				obj = PyLong_FromLongLong(val);
		} else {
			if (val <= LONG_MAX)
				obj = _PyLong_FromLong(val);
			else
				obj = PyLong_FromUnsignedLongLong(val);
		}
		if (is_array)
			PyList_SET_ITEM(list, i, obj);
	}
	if (is_array)
		obj = list;
	return obj;
}

static const char *get_dsoname(struct map *map)
{
	const char *dsoname = "[unknown]";

	if (map && map->dso) {
		if (symbol_conf.show_kernel_path && map->dso->long_name)
			dsoname = map->dso->long_name;
		else
			dsoname = map->dso->name;
	}

	return dsoname;
}

static PyObject *python_process_callchain(struct perf_sample *sample,
					 struct perf_evsel *evsel,
					 struct addr_location *al)
{
	PyObject *pylist;

	pylist = PyList_New(0);
	if (!pylist)
		Py_FatalError("couldn't create Python list");

	if (!symbol_conf.use_callchain || !sample->callchain)
		goto exit;

	if (thread__resolve_callchain(al->thread, &callchain_cursor, evsel,
				      sample, NULL, NULL,
				      scripting_max_stack) != 0) {
		pr_err("Failed to resolve callchain. Skipping\n");
		goto exit;
	}
	callchain_cursor_commit(&callchain_cursor);


	while (1) {
		PyObject *pyelem;
		struct callchain_cursor_node *node;
		node = callchain_cursor_current(&callchain_cursor);
		if (!node)
			break;

		pyelem = PyDict_New();
		if (!pyelem)
			Py_FatalError("couldn't create Python dictionary");


		pydict_set_item_string_decref(pyelem, "ip",
				PyLong_FromUnsignedLongLong(node->ip));

		if (node->sym) {
			PyObject *pysym  = PyDict_New();
			if (!pysym)
				Py_FatalError("couldn't create Python dictionary");
			pydict_set_item_string_decref(pysym, "start",
					PyLong_FromUnsignedLongLong(node->sym->start));
			pydict_set_item_string_decref(pysym, "end",
					PyLong_FromUnsignedLongLong(node->sym->end));
			pydict_set_item_string_decref(pysym, "binding",
					_PyLong_FromLong(node->sym->binding));
			pydict_set_item_string_decref(pysym, "name",
					_PyUnicode_FromStringAndSize(node->sym->name,
							node->sym->namelen));
			pydict_set_item_string_decref(pyelem, "sym", pysym);
		}

		if (node->map) {
			const char *dsoname = get_dsoname(node->map);

			pydict_set_item_string_decref(pyelem, "dso",
					_PyUnicode_FromString(dsoname));
		}

		callchain_cursor_advance(&callchain_cursor);
		PyList_Append(pylist, pyelem);
		Py_DECREF(pyelem);
	}

exit:
	return pylist;
}

static PyObject *python_process_brstack(struct perf_sample *sample,
					struct thread *thread)
{
	struct branch_stack *br = sample->branch_stack;
	PyObject *pylist;
	u64 i;

	pylist = PyList_New(0);
	if (!pylist)
		Py_FatalError("couldn't create Python list");

	if (!(br && br->nr))
		goto exit;

	for (i = 0; i < br->nr; i++) {
		PyObject *pyelem;
		struct addr_location al;
		const char *dsoname;

		pyelem = PyDict_New();
		if (!pyelem)
			Py_FatalError("couldn't create Python dictionary");

		pydict_set_item_string_decref(pyelem, "from",
		    PyLong_FromUnsignedLongLong(br->entries[i].from));
		pydict_set_item_string_decref(pyelem, "to",
		    PyLong_FromUnsignedLongLong(br->entries[i].to));
		pydict_set_item_string_decref(pyelem, "mispred",
		    PyBool_FromLong(br->entries[i].flags.mispred));
		pydict_set_item_string_decref(pyelem, "predicted",
		    PyBool_FromLong(br->entries[i].flags.predicted));
		pydict_set_item_string_decref(pyelem, "in_tx",
		    PyBool_FromLong(br->entries[i].flags.in_tx));
		pydict_set_item_string_decref(pyelem, "abort",
		    PyBool_FromLong(br->entries[i].flags.abort));
		pydict_set_item_string_decref(pyelem, "cycles",
		    PyLong_FromUnsignedLongLong(br->entries[i].flags.cycles));

		thread__find_map_fb(thread, sample->cpumode,
				    br->entries[i].from, &al);
		dsoname = get_dsoname(al.map);
		pydict_set_item_string_decref(pyelem, "from_dsoname",
					      _PyUnicode_FromString(dsoname));

		thread__find_map_fb(thread, sample->cpumode,
				    br->entries[i].to, &al);
		dsoname = get_dsoname(al.map);
		pydict_set_item_string_decref(pyelem, "to_dsoname",
					      _PyUnicode_FromString(dsoname));

		PyList_Append(pylist, pyelem);
		Py_DECREF(pyelem);
	}

exit:
	return pylist;
}

static unsigned long get_offset(struct symbol *sym, struct addr_location *al)
{
	unsigned long offset;

	if (al->addr < sym->end)
		offset = al->addr - sym->start;
	else
		offset = al->addr - al->map->start - sym->start;

	return offset;
}

static int get_symoff(struct symbol *sym, struct addr_location *al,
		      bool print_off, char *bf, int size)
{
	unsigned long offset;

	if (!sym || !sym->name[0])
		return scnprintf(bf, size, "%s", "[unknown]");

	if (!print_off)
		return scnprintf(bf, size, "%s", sym->name);

	offset = get_offset(sym, al);

	return scnprintf(bf, size, "%s+0x%x", sym->name, offset);
}

static int get_br_mspred(struct branch_flags *flags, char *bf, int size)
{
	if (!flags->mispred  && !flags->predicted)
		return scnprintf(bf, size, "%s", "-");

	if (flags->mispred)
		return scnprintf(bf, size, "%s", "M");

	return scnprintf(bf, size, "%s", "P");
}

static PyObject *python_process_brstacksym(struct perf_sample *sample,
					   struct thread *thread)
{
	struct branch_stack *br = sample->branch_stack;
	PyObject *pylist;
	u64 i;
	char bf[512];
	struct addr_location al;

	pylist = PyList_New(0);
	if (!pylist)
		Py_FatalError("couldn't create Python list");

	if (!(br && br->nr))
		goto exit;

	for (i = 0; i < br->nr; i++) {
		PyObject *pyelem;

		pyelem = PyDict_New();
		if (!pyelem)
			Py_FatalError("couldn't create Python dictionary");

		thread__find_symbol_fb(thread, sample->cpumode,
				       br->entries[i].from, &al);
		get_symoff(al.sym, &al, true, bf, sizeof(bf));
		pydict_set_item_string_decref(pyelem, "from",
					      _PyUnicode_FromString(bf));

		thread__find_symbol_fb(thread, sample->cpumode,
				       br->entries[i].to, &al);
		get_symoff(al.sym, &al, true, bf, sizeof(bf));
		pydict_set_item_string_decref(pyelem, "to",
					      _PyUnicode_FromString(bf));

		get_br_mspred(&br->entries[i].flags, bf, sizeof(bf));
		pydict_set_item_string_decref(pyelem, "pred",
					      _PyUnicode_FromString(bf));

		if (br->entries[i].flags.in_tx) {
			pydict_set_item_string_decref(pyelem, "in_tx",
					      _PyUnicode_FromString("X"));
		} else {
			pydict_set_item_string_decref(pyelem, "in_tx",
					      _PyUnicode_FromString("-"));
		}

		if (br->entries[i].flags.abort) {
			pydict_set_item_string_decref(pyelem, "abort",
					      _PyUnicode_FromString("A"));
		} else {
			pydict_set_item_string_decref(pyelem, "abort",
					      _PyUnicode_FromString("-"));
		}

		PyList_Append(pylist, pyelem);
		Py_DECREF(pyelem);
	}

exit:
	return pylist;
}

static PyObject *get_sample_value_as_tuple(struct sample_read_value *value)
{
	PyObject *t;

	t = PyTuple_New(2);
	if (!t)
		Py_FatalError("couldn't create Python tuple");
	PyTuple_SetItem(t, 0, PyLong_FromUnsignedLongLong(value->id));
	PyTuple_SetItem(t, 1, PyLong_FromUnsignedLongLong(value->value));
	return t;
}

static void set_sample_read_in_dict(PyObject *dict_sample,
					 struct perf_sample *sample,
					 struct perf_evsel *evsel)
{
	u64 read_format = evsel->attr.read_format;
	PyObject *values;
	unsigned int i;

	if (read_format & PERF_FORMAT_TOTAL_TIME_ENABLED) {
		pydict_set_item_string_decref(dict_sample, "time_enabled",
			PyLong_FromUnsignedLongLong(sample->read.time_enabled));
	}

	if (read_format & PERF_FORMAT_TOTAL_TIME_RUNNING) {
		pydict_set_item_string_decref(dict_sample, "time_running",
			PyLong_FromUnsignedLongLong(sample->read.time_running));
	}

	if (read_format & PERF_FORMAT_GROUP)
		values = PyList_New(sample->read.group.nr);
	else
		values = PyList_New(1);

	if (!values)
		Py_FatalError("couldn't create Python list");

	if (read_format & PERF_FORMAT_GROUP) {
		for (i = 0; i < sample->read.group.nr; i++) {
			PyObject *t = get_sample_value_as_tuple(&sample->read.group.values[i]);
			PyList_SET_ITEM(values, i, t);
		}
	} else {
		PyObject *t = get_sample_value_as_tuple(&sample->read.one);
		PyList_SET_ITEM(values, 0, t);
	}
	pydict_set_item_string_decref(dict_sample, "values", values);
}

static void set_sample_datasrc_in_dict(PyObject *dict,
				       struct perf_sample *sample)
{
	struct mem_info mi = { .data_src.val = sample->data_src };
	char decode[100];

	pydict_set_item_string_decref(dict, "datasrc",
			PyLong_FromUnsignedLongLong(sample->data_src));

	perf_script__meminfo_scnprintf(decode, 100, &mi);

	pydict_set_item_string_decref(dict, "datasrc_decode",
			_PyUnicode_FromString(decode));
}

static int regs_map(struct regs_dump *regs, uint64_t mask, char *bf, int size)
{
	unsigned int i = 0, r;
	int printed = 0;

	bf[0] = 0;

	for_each_set_bit(r, (unsigned long *) &mask, sizeof(mask) * 8) {
		u64 val = regs->regs[i++];

		printed += scnprintf(bf + printed, size - printed,
				     "%5s:0x%" PRIx64 " ",
				     perf_reg_name(r), val);
	}

	return printed;
}

static void set_regs_in_dict(PyObject *dict,
			     struct perf_sample *sample,
			     struct perf_evsel *evsel)
{
	struct perf_event_attr *attr = &evsel->attr;
	char bf[512];

	regs_map(&sample->intr_regs, attr->sample_regs_intr, bf, sizeof(bf));

	pydict_set_item_string_decref(dict, "iregs",
			_PyUnicode_FromString(bf));

	regs_map(&sample->user_regs, attr->sample_regs_user, bf, sizeof(bf));

	pydict_set_item_string_decref(dict, "uregs",
			_PyUnicode_FromString(bf));
}

static PyObject *get_perf_sample_dict(struct perf_sample *sample,
					 struct perf_evsel *evsel,
					 struct addr_location *al,
					 PyObject *callchain)
{
	PyObject *dict, *dict_sample, *brstack, *brstacksym;

	dict = PyDict_New();
	if (!dict)
		Py_FatalError("couldn't create Python dictionary");

	dict_sample = PyDict_New();
	if (!dict_sample)
		Py_FatalError("couldn't create Python dictionary");

	pydict_set_item_string_decref(dict, "ev_name", _PyUnicode_FromString(perf_evsel__name(evsel)));
	pydict_set_item_string_decref(dict, "attr", _PyBytes_FromStringAndSize((const char *)&evsel->attr, sizeof(evsel->attr)));

	pydict_set_item_string_decref(dict_sample, "pid",
			_PyLong_FromLong(sample->pid));
	pydict_set_item_string_decref(dict_sample, "tid",
			_PyLong_FromLong(sample->tid));
	pydict_set_item_string_decref(dict_sample, "cpu",
			_PyLong_FromLong(sample->cpu));
	pydict_set_item_string_decref(dict_sample, "ip",
			PyLong_FromUnsignedLongLong(sample->ip));
	pydict_set_item_string_decref(dict_sample, "time",
			PyLong_FromUnsignedLongLong(sample->time));
	pydict_set_item_string_decref(dict_sample, "period",
			PyLong_FromUnsignedLongLong(sample->period));
	pydict_set_item_string_decref(dict_sample, "phys_addr",
			PyLong_FromUnsignedLongLong(sample->phys_addr));
	pydict_set_item_string_decref(dict_sample, "addr",
			PyLong_FromUnsignedLongLong(sample->addr));
	set_sample_read_in_dict(dict_sample, sample, evsel);
	pydict_set_item_string_decref(dict_sample, "weight",
			PyLong_FromUnsignedLongLong(sample->weight));
	pydict_set_item_string_decref(dict_sample, "transaction",
			PyLong_FromUnsignedLongLong(sample->transaction));
	set_sample_datasrc_in_dict(dict_sample, sample);
	pydict_set_item_string_decref(dict, "sample", dict_sample);

	pydict_set_item_string_decref(dict, "raw_buf", _PyBytes_FromStringAndSize(
			(const char *)sample->raw_data, sample->raw_size));
	pydict_set_item_string_decref(dict, "comm",
			_PyUnicode_FromString(thread__comm_str(al->thread)));
	if (al->map) {
		pydict_set_item_string_decref(dict, "dso",
			_PyUnicode_FromString(al->map->dso->name));
	}
	if (al->sym) {
		pydict_set_item_string_decref(dict, "symbol",
			_PyUnicode_FromString(al->sym->name));
	}

	pydict_set_item_string_decref(dict, "callchain", callchain);

	brstack = python_process_brstack(sample, al->thread);
	pydict_set_item_string_decref(dict, "brstack", brstack);

	brstacksym = python_process_brstacksym(sample, al->thread);
	pydict_set_item_string_decref(dict, "brstacksym", brstacksym);

	set_regs_in_dict(dict, sample, evsel);

	return dict;
}

static void python_process_tracepoint(struct perf_sample *sample,
				      struct perf_evsel *evsel,
				      struct addr_location *al)
{
	struct event_format *event = evsel->tp_format;
	PyObject *handler, *context, *t, *obj = NULL, *callchain;
	PyObject *dict = NULL, *all_entries_dict = NULL;
	static char handler_name[256];
	struct format_field *field;
	unsigned long s, ns;
	unsigned n = 0;
	int pid;
	int cpu = sample->cpu;
	void *data = sample->raw_data;
	unsigned long long nsecs = sample->time;
	const char *comm = thread__comm_str(al->thread);
	const char *default_handler_name = "trace_unhandled";

	if (!event) {
		snprintf(handler_name, sizeof(handler_name),
			 "ug! no event found for type %" PRIu64, (u64)evsel->attr.config);
		Py_FatalError(handler_name);
	}

	pid = raw_field_value(event, "common_pid", data);

	sprintf(handler_name, "%s__%s", event->system, event->name);

	if (!test_and_set_bit(event->id, events_defined))
		define_event_symbols(event, handler_name, event->print_fmt.args);

	handler = get_handler(handler_name);
	if (!handler) {
		handler = get_handler(default_handler_name);
		if (!handler)
			return;
		dict = PyDict_New();
		if (!dict)
			Py_FatalError("couldn't create Python dict");
	}

	t = PyTuple_New(MAX_FIELDS);
	if (!t)
		Py_FatalError("couldn't create Python tuple");


	s = nsecs / NSEC_PER_SEC;
	ns = nsecs - s * NSEC_PER_SEC;

	scripting_context->event_data = data;
	scripting_context->pevent = evsel->tp_format->pevent;

	context = _PyCapsule_New(scripting_context, NULL, NULL);

	PyTuple_SetItem(t, n++, _PyUnicode_FromString(handler_name));
	PyTuple_SetItem(t, n++, context);

	/* ip unwinding */
	callchain = python_process_callchain(sample, evsel, al);
	/* Need an additional reference for the perf_sample dict */
	Py_INCREF(callchain);

	if (!dict) {
		PyTuple_SetItem(t, n++, _PyLong_FromLong(cpu));
		PyTuple_SetItem(t, n++, _PyLong_FromLong(s));
		PyTuple_SetItem(t, n++, _PyLong_FromLong(ns));
		PyTuple_SetItem(t, n++, _PyLong_FromLong(pid));
		PyTuple_SetItem(t, n++, _PyUnicode_FromString(comm));
		PyTuple_SetItem(t, n++, callchain);
	} else {
		pydict_set_item_string_decref(dict, "common_cpu", _PyLong_FromLong(cpu));
		pydict_set_item_string_decref(dict, "common_s", _PyLong_FromLong(s));
		pydict_set_item_string_decref(dict, "common_ns", _PyLong_FromLong(ns));
		pydict_set_item_string_decref(dict, "common_pid", _PyLong_FromLong(pid));
		pydict_set_item_string_decref(dict, "common_comm", _PyUnicode_FromString(comm));
		pydict_set_item_string_decref(dict, "common_callchain", callchain);
	}
	for (field = event->format.fields; field; field = field->next) {
		unsigned int offset, len;
		unsigned long long val;

		if (field->flags & FIELD_IS_ARRAY) {
			offset = field->offset;
			len    = field->size;
			if (field->flags & FIELD_IS_DYNAMIC) {
				val     = tep_read_number(scripting_context->pevent,
							  data + offset, len);
				offset  = val;
				len     = offset >> 16;
				offset &= 0xffff;
			}
			if (field->flags & FIELD_IS_STRING &&
			    is_printable_array(data + offset, len)) {
				obj = _PyUnicode_FromString((char *) data + offset);
			} else {
				obj = PyByteArray_FromStringAndSize((const char *) data + offset, len);
				field->flags &= ~FIELD_IS_STRING;
			}
		} else { /* FIELD_IS_NUMERIC */
			obj = get_field_numeric_entry(event, field, data);
		}
		if (!dict)
			PyTuple_SetItem(t, n++, obj);
		else
			pydict_set_item_string_decref(dict, field->name, obj);

	}

	if (dict)
		PyTuple_SetItem(t, n++, dict);

	if (get_argument_count(handler) == (int) n + 1) {
		all_entries_dict = get_perf_sample_dict(sample, evsel, al,
			callchain);
		PyTuple_SetItem(t, n++,	all_entries_dict);
	} else {
		Py_DECREF(callchain);
	}

	if (_PyTuple_Resize(&t, n) == -1)
		Py_FatalError("error resizing Python tuple");

	if (!dict)
		call_object(handler, t, handler_name);
	else
		call_object(handler, t, default_handler_name);

	Py_DECREF(t);
}

static PyObject *tuple_new(unsigned int sz)
{
	PyObject *t;

	t = PyTuple_New(sz);
	if (!t)
		Py_FatalError("couldn't create Python tuple");
	return t;
}

static int tuple_set_u64(PyObject *t, unsigned int pos, u64 val)
{
#if BITS_PER_LONG == 64
	return PyTuple_SetItem(t, pos, _PyLong_FromLong(val));
#endif
#if BITS_PER_LONG == 32
	return PyTuple_SetItem(t, pos, PyLong_FromLongLong(val));
#endif
}

static int tuple_set_s32(PyObject *t, unsigned int pos, s32 val)
{
	return PyTuple_SetItem(t, pos, _PyLong_FromLong(val));
}

static int tuple_set_string(PyObject *t, unsigned int pos, const char *s)
{
	return PyTuple_SetItem(t, pos, _PyUnicode_FromString(s));
}

static int python_export_evsel(struct db_export *dbe, struct perf_evsel *evsel)
{
	struct tables *tables = container_of(dbe, struct tables, dbe);
	PyObject *t;

	t = tuple_new(2);

	tuple_set_u64(t, 0, evsel->db_id);
	tuple_set_string(t, 1, perf_evsel__name(evsel));

	call_object(tables->evsel_handler, t, "evsel_table");

	Py_DECREF(t);

	return 0;
}

static int python_export_machine(struct db_export *dbe,
				 struct machine *machine)
{
	struct tables *tables = container_of(dbe, struct tables, dbe);
	PyObject *t;

	t = tuple_new(3);

	tuple_set_u64(t, 0, machine->db_id);
	tuple_set_s32(t, 1, machine->pid);
	tuple_set_string(t, 2, machine->root_dir ? machine->root_dir : "");

	call_object(tables->machine_handler, t, "machine_table");

	Py_DECREF(t);

	return 0;
}

static int python_export_thread(struct db_export *dbe, struct thread *thread,
				u64 main_thread_db_id, struct machine *machine)
{
	struct tables *tables = container_of(dbe, struct tables, dbe);
	PyObject *t;

	t = tuple_new(5);

	tuple_set_u64(t, 0, thread->db_id);
	tuple_set_u64(t, 1, machine->db_id);
	tuple_set_u64(t, 2, main_thread_db_id);
	tuple_set_s32(t, 3, thread->pid_);
	tuple_set_s32(t, 4, thread->tid);

	call_object(tables->thread_handler, t, "thread_table");

	Py_DECREF(t);

	return 0;
}

static int python_export_comm(struct db_export *dbe, struct comm *comm)
{
	struct tables *tables = container_of(dbe, struct tables, dbe);
	PyObject *t;

	t = tuple_new(2);

	tuple_set_u64(t, 0, comm->db_id);
	tuple_set_string(t, 1, comm__str(comm));

	call_object(tables->comm_handler, t, "comm_table");

	Py_DECREF(t);

	return 0;
}

static int python_export_comm_thread(struct db_export *dbe, u64 db_id,
				     struct comm *comm, struct thread *thread)
{
	struct tables *tables = container_of(dbe, struct tables, dbe);
	PyObject *t;

	t = tuple_new(3);

	tuple_set_u64(t, 0, db_id);
	tuple_set_u64(t, 1, comm->db_id);
	tuple_set_u64(t, 2, thread->db_id);

	call_object(tables->comm_thread_handler, t, "comm_thread_table");

	Py_DECREF(t);

	return 0;
}

static int python_export_dso(struct db_export *dbe, struct dso *dso,
			     struct machine *machine)
{
	struct tables *tables = container_of(dbe, struct tables, dbe);
	char sbuild_id[SBUILD_ID_SIZE];
	PyObject *t;

	build_id__sprintf(dso->build_id, sizeof(dso->build_id), sbuild_id);

	t = tuple_new(5);

	tuple_set_u64(t, 0, dso->db_id);
	tuple_set_u64(t, 1, machine->db_id);
	tuple_set_string(t, 2, dso->short_name);
	tuple_set_string(t, 3, dso->long_name);
	tuple_set_string(t, 4, sbuild_id);

	call_object(tables->dso_handler, t, "dso_table");

	Py_DECREF(t);

	return 0;
}

static int python_export_symbol(struct db_export *dbe, struct symbol *sym,
				struct dso *dso)
{
	struct tables *tables = container_of(dbe, struct tables, dbe);
	u64 *sym_db_id = symbol__priv(sym);
	PyObject *t;

	t = tuple_new(6);

	tuple_set_u64(t, 0, *sym_db_id);
	tuple_set_u64(t, 1, dso->db_id);
	tuple_set_u64(t, 2, sym->start);
	tuple_set_u64(t, 3, sym->end);
	tuple_set_s32(t, 4, sym->binding);
	tuple_set_string(t, 5, sym->name);

	call_object(tables->symbol_handler, t, "symbol_table");

	Py_DECREF(t);

	return 0;
}

static int python_export_branch_type(struct db_export *dbe, u32 branch_type,
				     const char *name)
{
	struct tables *tables = container_of(dbe, struct tables, dbe);
	PyObject *t;

	t = tuple_new(2);

	tuple_set_s32(t, 0, branch_type);
	tuple_set_string(t, 1, name);

	call_object(tables->branch_type_handler, t, "branch_type_table");

	Py_DECREF(t);

	return 0;
}

static int python_export_sample(struct db_export *dbe,
				struct export_sample *es)
{
	struct tables *tables = container_of(dbe, struct tables, dbe);
	PyObject *t;

	t = tuple_new(22);

	tuple_set_u64(t, 0, es->db_id);
	tuple_set_u64(t, 1, es->evsel->db_id);
	tuple_set_u64(t, 2, es->al->machine->db_id);
	tuple_set_u64(t, 3, es->al->thread->db_id);
	tuple_set_u64(t, 4, es->comm_db_id);
	tuple_set_u64(t, 5, es->dso_db_id);
	tuple_set_u64(t, 6, es->sym_db_id);
	tuple_set_u64(t, 7, es->offset);
	tuple_set_u64(t, 8, es->sample->ip);
	tuple_set_u64(t, 9, es->sample->time);
	tuple_set_s32(t, 10, es->sample->cpu);
	tuple_set_u64(t, 11, es->addr_dso_db_id);
	tuple_set_u64(t, 12, es->addr_sym_db_id);
	tuple_set_u64(t, 13, es->addr_offset);
	tuple_set_u64(t, 14, es->sample->addr);
	tuple_set_u64(t, 15, es->sample->period);
	tuple_set_u64(t, 16, es->sample->weight);
	tuple_set_u64(t, 17, es->sample->transaction);
	tuple_set_u64(t, 18, es->sample->data_src);
	tuple_set_s32(t, 19, es->sample->flags & PERF_BRANCH_MASK);
	tuple_set_s32(t, 20, !!(es->sample->flags & PERF_IP_FLAG_IN_TX));
	tuple_set_u64(t, 21, es->call_path_id);

	call_object(tables->sample_handler, t, "sample_table");

	Py_DECREF(t);

	return 0;
}

static int python_export_call_path(struct db_export *dbe, struct call_path *cp)
{
	struct tables *tables = container_of(dbe, struct tables, dbe);
	PyObject *t;
	u64 parent_db_id, sym_db_id;

	parent_db_id = cp->parent ? cp->parent->db_id : 0;
	sym_db_id = cp->sym ? *(u64 *)symbol__priv(cp->sym) : 0;

	t = tuple_new(4);

	tuple_set_u64(t, 0, cp->db_id);
	tuple_set_u64(t, 1, parent_db_id);
	tuple_set_u64(t, 2, sym_db_id);
	tuple_set_u64(t, 3, cp->ip);

	call_object(tables->call_path_handler, t, "call_path_table");

	Py_DECREF(t);

	return 0;
}

static int python_export_call_return(struct db_export *dbe,
				     struct call_return *cr)
{
	struct tables *tables = container_of(dbe, struct tables, dbe);
	u64 comm_db_id = cr->comm ? cr->comm->db_id : 0;
	PyObject *t;

	t = tuple_new(11);

	tuple_set_u64(t, 0, cr->db_id);
	tuple_set_u64(t, 1, cr->thread->db_id);
	tuple_set_u64(t, 2, comm_db_id);
	tuple_set_u64(t, 3, cr->cp->db_id);
	tuple_set_u64(t, 4, cr->call_time);
	tuple_set_u64(t, 5, cr->return_time);
	tuple_set_u64(t, 6, cr->branch_count);
	tuple_set_u64(t, 7, cr->call_ref);
	tuple_set_u64(t, 8, cr->return_ref);
	tuple_set_u64(t, 9, cr->cp->parent->db_id);
	tuple_set_s32(t, 10, cr->flags);

	call_object(tables->call_return_handler, t, "call_return_table");

	Py_DECREF(t);

	return 0;
}

static int python_process_call_return(struct call_return *cr, void *data)
{
	struct db_export *dbe = data;

	return db_export__call_return(dbe, cr);
}

static void python_process_general_event(struct perf_sample *sample,
					 struct perf_evsel *evsel,
					 struct addr_location *al)
{
	PyObject *handler, *t, *dict, *callchain;
	static char handler_name[64];
	unsigned n = 0;

	snprintf(handler_name, sizeof(handler_name), "%s", "process_event");

	handler = get_handler(handler_name);
	if (!handler)
		return;

	/*
	 * Use the MAX_FIELDS to make the function expandable, though
	 * currently there is only one item for the tuple.
	 */
	t = PyTuple_New(MAX_FIELDS);
	if (!t)
		Py_FatalError("couldn't create Python tuple");

<<<<<<< HEAD
	dict = PyDict_New();
	if (!dict)
		Py_FatalError("couldn't create Python dictionary");

	dict_sample = PyDict_New();
	if (!dict_sample)
		Py_FatalError("couldn't create Python dictionary");

	snprintf(handler_name, sizeof(handler_name), "%s", "process_event");

	handler = get_handler(handler_name);
	if (!handler)
		goto exit;

	pydict_set_item_string_decref(dict, "ev_name", PyString_FromString(perf_evsel__name(evsel)));
	pydict_set_item_string_decref(dict, "attr", PyString_FromStringAndSize(
			(const char *)&evsel->attr, sizeof(evsel->attr)));

	pydict_set_item_string_decref(dict_sample, "pid",
			PyInt_FromLong(sample->pid));
	pydict_set_item_string_decref(dict_sample, "tid",
			PyInt_FromLong(sample->tid));
	pydict_set_item_string_decref(dict_sample, "cpu",
			PyInt_FromLong(sample->cpu));
	pydict_set_item_string_decref(dict_sample, "ip",
			PyLong_FromUnsignedLongLong(sample->ip));
        pydict_set_item_string_decref(dict_sample, "addr",
			PyLong_FromUnsignedLongLong(sample->addr));
	pydict_set_item_string_decref(dict_sample, "time",
			PyLong_FromUnsignedLongLong(sample->time));
	pydict_set_item_string_decref(dict_sample, "period",
			PyLong_FromUnsignedLongLong(sample->period));
	pydict_set_item_string_decref(dict, "sample", dict_sample);

	pydict_set_item_string_decref(dict, "raw_buf", PyString_FromStringAndSize(
			(const char *)sample->raw_data, sample->raw_size));
	pydict_set_item_string_decref(dict, "comm",
			PyString_FromString(thread__comm_str(al->thread)));
	if (al->map) {
		pydict_set_item_string_decref(dict, "dso",
			PyString_FromString(al->map->dso->name));
	}
	if (al->sym) {
		pydict_set_item_string_decref(dict, "symbol",
			PyString_FromString(al->sym->name));
	}

=======
>>>>>>> 286cd8c7
	/* ip unwinding */
	callchain = python_process_callchain(sample, evsel, al);
	dict = get_perf_sample_dict(sample, evsel, al, callchain);

	PyTuple_SetItem(t, n++, dict);
	if (_PyTuple_Resize(&t, n) == -1)
		Py_FatalError("error resizing Python tuple");

	call_object(handler, t, handler_name);

	Py_DECREF(t);
}

static void python_process_event(union perf_event *event,
				 struct perf_sample *sample,
				 struct perf_evsel *evsel,
				 struct addr_location *al)
{
	struct tables *tables = &tables_global;

	switch (evsel->attr.type) {
	case PERF_TYPE_TRACEPOINT:
		python_process_tracepoint(sample, evsel, al);
		break;
	/* Reserve for future process_hw/sw/raw APIs */
	default:
		if (tables->db_export_mode)
			db_export__sample(&tables->dbe, event, sample, evsel, al);
		else
			python_process_general_event(sample, evsel, al);
	}
}

static void get_handler_name(char *str, size_t size,
			     struct perf_evsel *evsel)
{
	char *p = str;

	scnprintf(str, size, "stat__%s", perf_evsel__name(evsel));

	while ((p = strchr(p, ':'))) {
		*p = '_';
		p++;
	}
}

static void
process_stat(struct perf_evsel *counter, int cpu, int thread, u64 tstamp,
	     struct perf_counts_values *count)
{
	PyObject *handler, *t;
	static char handler_name[256];
	int n = 0;

	t = PyTuple_New(MAX_FIELDS);
	if (!t)
		Py_FatalError("couldn't create Python tuple");

	get_handler_name(handler_name, sizeof(handler_name),
			 counter);

	handler = get_handler(handler_name);
	if (!handler) {
		pr_debug("can't find python handler %s\n", handler_name);
		return;
	}

	PyTuple_SetItem(t, n++, _PyLong_FromLong(cpu));
	PyTuple_SetItem(t, n++, _PyLong_FromLong(thread));

	tuple_set_u64(t, n++, tstamp);
	tuple_set_u64(t, n++, count->val);
	tuple_set_u64(t, n++, count->ena);
	tuple_set_u64(t, n++, count->run);

	if (_PyTuple_Resize(&t, n) == -1)
		Py_FatalError("error resizing Python tuple");

	call_object(handler, t, handler_name);

	Py_DECREF(t);
}

static void python_process_stat(struct perf_stat_config *config,
				struct perf_evsel *counter, u64 tstamp)
{
	struct thread_map *threads = counter->threads;
	struct cpu_map *cpus = counter->cpus;
	int cpu, thread;

	if (config->aggr_mode == AGGR_GLOBAL) {
		process_stat(counter, -1, -1, tstamp,
			     &counter->counts->aggr);
		return;
	}

	for (thread = 0; thread < threads->nr; thread++) {
		for (cpu = 0; cpu < cpus->nr; cpu++) {
			process_stat(counter, cpus->map[cpu],
				     thread_map__pid(threads, thread), tstamp,
				     perf_counts(counter->counts, cpu, thread));
		}
	}
}

static void python_process_stat_interval(u64 tstamp)
{
	PyObject *handler, *t;
	static const char handler_name[] = "stat__interval";
	int n = 0;

	t = PyTuple_New(MAX_FIELDS);
	if (!t)
		Py_FatalError("couldn't create Python tuple");

	handler = get_handler(handler_name);
	if (!handler) {
		pr_debug("can't find python handler %s\n", handler_name);
		return;
	}

	tuple_set_u64(t, n++, tstamp);

	if (_PyTuple_Resize(&t, n) == -1)
		Py_FatalError("error resizing Python tuple");

	call_object(handler, t, handler_name);

	Py_DECREF(t);
}

static int run_start_sub(void)
{
	main_module = PyImport_AddModule("__main__");
	if (main_module == NULL)
		return -1;
	Py_INCREF(main_module);

	main_dict = PyModule_GetDict(main_module);
	if (main_dict == NULL)
		goto error;
	Py_INCREF(main_dict);

	try_call_object("trace_begin", NULL);

	return 0;

error:
	Py_XDECREF(main_dict);
	Py_XDECREF(main_module);
	return -1;
}

#define SET_TABLE_HANDLER_(name, handler_name, table_name) do {		\
	tables->handler_name = get_handler(#table_name);		\
	if (tables->handler_name)					\
		tables->dbe.export_ ## name = python_export_ ## name;	\
} while (0)

#define SET_TABLE_HANDLER(name) \
	SET_TABLE_HANDLER_(name, name ## _handler, name ## _table)

static void set_table_handlers(struct tables *tables)
{
	const char *perf_db_export_mode = "perf_db_export_mode";
	const char *perf_db_export_calls = "perf_db_export_calls";
	const char *perf_db_export_callchains = "perf_db_export_callchains";
	PyObject *db_export_mode, *db_export_calls, *db_export_callchains;
	bool export_calls = false;
	bool export_callchains = false;
	int ret;

	memset(tables, 0, sizeof(struct tables));
	if (db_export__init(&tables->dbe))
		Py_FatalError("failed to initialize export");

	db_export_mode = PyDict_GetItemString(main_dict, perf_db_export_mode);
	if (!db_export_mode)
		return;

	ret = PyObject_IsTrue(db_export_mode);
	if (ret == -1)
		handler_call_die(perf_db_export_mode);
	if (!ret)
		return;

	/* handle export calls */
	tables->dbe.crp = NULL;
	db_export_calls = PyDict_GetItemString(main_dict, perf_db_export_calls);
	if (db_export_calls) {
		ret = PyObject_IsTrue(db_export_calls);
		if (ret == -1)
			handler_call_die(perf_db_export_calls);
		export_calls = !!ret;
	}

	if (export_calls) {
		tables->dbe.crp =
			call_return_processor__new(python_process_call_return,
						   &tables->dbe);
		if (!tables->dbe.crp)
			Py_FatalError("failed to create calls processor");
	}

	/* handle export callchains */
	tables->dbe.cpr = NULL;
	db_export_callchains = PyDict_GetItemString(main_dict,
						    perf_db_export_callchains);
	if (db_export_callchains) {
		ret = PyObject_IsTrue(db_export_callchains);
		if (ret == -1)
			handler_call_die(perf_db_export_callchains);
		export_callchains = !!ret;
	}

	if (export_callchains) {
		/*
		 * Attempt to use the call path root from the call return
		 * processor, if the call return processor is in use. Otherwise,
		 * we allocate a new call path root. This prevents exporting
		 * duplicate call path ids when both are in use simultaniously.
		 */
		if (tables->dbe.crp)
			tables->dbe.cpr = tables->dbe.crp->cpr;
		else
			tables->dbe.cpr = call_path_root__new();

		if (!tables->dbe.cpr)
			Py_FatalError("failed to create call path root");
	}

	tables->db_export_mode = true;
	/*
	 * Reserve per symbol space for symbol->db_id via symbol__priv()
	 */
	symbol_conf.priv_size = sizeof(u64);

	SET_TABLE_HANDLER(evsel);
	SET_TABLE_HANDLER(machine);
	SET_TABLE_HANDLER(thread);
	SET_TABLE_HANDLER(comm);
	SET_TABLE_HANDLER(comm_thread);
	SET_TABLE_HANDLER(dso);
	SET_TABLE_HANDLER(symbol);
	SET_TABLE_HANDLER(branch_type);
	SET_TABLE_HANDLER(sample);
	SET_TABLE_HANDLER(call_path);
	SET_TABLE_HANDLER(call_return);
}

#if PY_MAJOR_VERSION < 3
static void _free_command_line(const char **command_line, int num)
{
	free(command_line);
}
#else
static void _free_command_line(wchar_t **command_line, int num)
{
	int i;
	for (i = 0; i < num; i++)
		PyMem_RawFree(command_line[i]);
	free(command_line);
}
#endif


/*
 * Start trace script
 */
static int python_start_script(const char *script, int argc, const char **argv)
{
	struct tables *tables = &tables_global;
#if PY_MAJOR_VERSION < 3
	const char **command_line;
#else
	wchar_t **command_line;
#endif
	/*
	 * Use a non-const name variable to cope with python 2.6's
	 * PyImport_AppendInittab prototype
	 */
	char buf[PATH_MAX], name[19] = "perf_trace_context";
	int i, err = 0;
	FILE *fp;

#if PY_MAJOR_VERSION < 3
	command_line = malloc((argc + 1) * sizeof(const char *));
	command_line[0] = script;
	for (i = 1; i < argc + 1; i++)
		command_line[i] = argv[i - 1];
	PyImport_AppendInittab(name, initperf_trace_context);
#else
	command_line = malloc((argc + 1) * sizeof(wchar_t *));
	command_line[0] = Py_DecodeLocale(script, NULL);
	for (i = 1; i < argc + 1; i++)
		command_line[i] = Py_DecodeLocale(argv[i - 1], NULL);
	PyImport_AppendInittab(name, PyInit_perf_trace_context);
#endif
	Py_Initialize();

#if PY_MAJOR_VERSION < 3
	PySys_SetArgv(argc + 1, (char **)command_line);
#else
	PySys_SetArgv(argc + 1, command_line);
#endif

	fp = fopen(script, "r");
	if (!fp) {
		sprintf(buf, "Can't open python script \"%s\"", script);
		perror(buf);
		err = -1;
		goto error;
	}

	err = PyRun_SimpleFile(fp, script);
	if (err) {
		fprintf(stderr, "Error running python script %s\n", script);
		goto error;
	}

	err = run_start_sub();
	if (err) {
		fprintf(stderr, "Error starting python script %s\n", script);
		goto error;
	}

	set_table_handlers(tables);

	if (tables->db_export_mode) {
		err = db_export__branch_types(&tables->dbe);
		if (err)
			goto error;
	}

	_free_command_line(command_line, argc + 1);

	return err;
error:
	Py_Finalize();
	_free_command_line(command_line, argc + 1);

	return err;
}

static int python_flush_script(void)
{
	struct tables *tables = &tables_global;

	return db_export__flush(&tables->dbe);
}

/*
 * Stop trace script
 */
static int python_stop_script(void)
{
	struct tables *tables = &tables_global;

	try_call_object("trace_end", NULL);

	db_export__exit(&tables->dbe);

	Py_XDECREF(main_dict);
	Py_XDECREF(main_module);
	Py_Finalize();

	return 0;
}

static int python_generate_script(struct tep_handle *pevent, const char *outfile)
{
	struct event_format *event = NULL;
	struct format_field *f;
	char fname[PATH_MAX];
	int not_first, count;
	FILE *ofp;

	sprintf(fname, "%s.py", outfile);
	ofp = fopen(fname, "w");
	if (ofp == NULL) {
		fprintf(stderr, "couldn't open %s\n", fname);
		return -1;
	}
	fprintf(ofp, "# perf script event handlers, "
		"generated by perf script -g python\n");

	fprintf(ofp, "# Licensed under the terms of the GNU GPL"
		" License version 2\n\n");

	fprintf(ofp, "# The common_* event handler fields are the most useful "
		"fields common to\n");

	fprintf(ofp, "# all events.  They don't necessarily correspond to "
		"the 'common_*' fields\n");

	fprintf(ofp, "# in the format files.  Those fields not available as "
		"handler params can\n");

	fprintf(ofp, "# be retrieved using Python functions of the form "
		"common_*(context).\n");

	fprintf(ofp, "# See the perf-script-python Documentation for the list "
		"of available functions.\n\n");

	fprintf(ofp, "from __future__ import print_function\n\n");
	fprintf(ofp, "import os\n");
	fprintf(ofp, "import sys\n\n");

	fprintf(ofp, "sys.path.append(os.environ['PERF_EXEC_PATH'] + \\\n");
	fprintf(ofp, "\t'/scripts/python/Perf-Trace-Util/lib/Perf/Trace')\n");
	fprintf(ofp, "\nfrom perf_trace_context import *\n");
	fprintf(ofp, "from Core import *\n\n\n");

	fprintf(ofp, "def trace_begin():\n");
	fprintf(ofp, "\tprint(\"in trace_begin\")\n\n");

	fprintf(ofp, "def trace_end():\n");
	fprintf(ofp, "\tprint(\"in trace_end\")\n\n");

	while ((event = trace_find_next_event(pevent, event))) {
		fprintf(ofp, "def %s__%s(", event->system, event->name);
		fprintf(ofp, "event_name, ");
		fprintf(ofp, "context, ");
		fprintf(ofp, "common_cpu,\n");
		fprintf(ofp, "\tcommon_secs, ");
		fprintf(ofp, "common_nsecs, ");
		fprintf(ofp, "common_pid, ");
		fprintf(ofp, "common_comm,\n\t");
		fprintf(ofp, "common_callchain, ");

		not_first = 0;
		count = 0;

		for (f = event->format.fields; f; f = f->next) {
			if (not_first++)
				fprintf(ofp, ", ");
			if (++count % 5 == 0)
				fprintf(ofp, "\n\t");

			fprintf(ofp, "%s", f->name);
		}
		if (not_first++)
			fprintf(ofp, ", ");
		if (++count % 5 == 0)
			fprintf(ofp, "\n\t\t");
		fprintf(ofp, "perf_sample_dict");

		fprintf(ofp, "):\n");

		fprintf(ofp, "\t\tprint_header(event_name, common_cpu, "
			"common_secs, common_nsecs,\n\t\t\t"
			"common_pid, common_comm)\n\n");

		fprintf(ofp, "\t\tprint(\"");

		not_first = 0;
		count = 0;

		for (f = event->format.fields; f; f = f->next) {
			if (not_first++)
				fprintf(ofp, ", ");
			if (count && count % 3 == 0) {
				fprintf(ofp, "\" \\\n\t\t\"");
			}
			count++;

			fprintf(ofp, "%s=", f->name);
			if (f->flags & FIELD_IS_STRING ||
			    f->flags & FIELD_IS_FLAG ||
			    f->flags & FIELD_IS_ARRAY ||
			    f->flags & FIELD_IS_SYMBOLIC)
				fprintf(ofp, "%%s");
			else if (f->flags & FIELD_IS_SIGNED)
				fprintf(ofp, "%%d");
			else
				fprintf(ofp, "%%u");
		}

		fprintf(ofp, "\" %% \\\n\t\t(");

		not_first = 0;
		count = 0;

		for (f = event->format.fields; f; f = f->next) {
			if (not_first++)
				fprintf(ofp, ", ");

			if (++count % 5 == 0)
				fprintf(ofp, "\n\t\t");

			if (f->flags & FIELD_IS_FLAG) {
				if ((count - 1) % 5 != 0) {
					fprintf(ofp, "\n\t\t");
					count = 4;
				}
				fprintf(ofp, "flag_str(\"");
				fprintf(ofp, "%s__%s\", ", event->system,
					event->name);
				fprintf(ofp, "\"%s\", %s)", f->name,
					f->name);
			} else if (f->flags & FIELD_IS_SYMBOLIC) {
				if ((count - 1) % 5 != 0) {
					fprintf(ofp, "\n\t\t");
					count = 4;
				}
				fprintf(ofp, "symbol_str(\"");
				fprintf(ofp, "%s__%s\", ", event->system,
					event->name);
				fprintf(ofp, "\"%s\", %s)", f->name,
					f->name);
			} else
				fprintf(ofp, "%s", f->name);
		}

		fprintf(ofp, "))\n\n");

		fprintf(ofp, "\t\tprint('Sample: {'+"
			"get_dict_as_string(perf_sample_dict['sample'], ', ')+'}')\n\n");

		fprintf(ofp, "\t\tfor node in common_callchain:");
		fprintf(ofp, "\n\t\t\tif 'sym' in node:");
		fprintf(ofp, "\n\t\t\t\tprint(\"\\t[%%x] %%s\" %% (node['ip'], node['sym']['name']))");
		fprintf(ofp, "\n\t\t\telse:");
		fprintf(ofp, "\n\t\t\t\tprint(\"\t[%%x]\" %% (node['ip']))\n\n");
		fprintf(ofp, "\t\tprint()\n\n");

	}

	fprintf(ofp, "def trace_unhandled(event_name, context, "
		"event_fields_dict, perf_sample_dict):\n");

	fprintf(ofp, "\t\tprint(get_dict_as_string(event_fields_dict))\n");
	fprintf(ofp, "\t\tprint('Sample: {'+"
		"get_dict_as_string(perf_sample_dict['sample'], ', ')+'}')\n\n");

	fprintf(ofp, "def print_header("
		"event_name, cpu, secs, nsecs, pid, comm):\n"
		"\tprint(\"%%-20s %%5u %%05u.%%09u %%8u %%-20s \" %% \\\n\t"
		"(event_name, cpu, secs, nsecs, pid, comm), end=\"\")\n\n");

	fprintf(ofp, "def get_dict_as_string(a_dict, delimiter=' '):\n"
		"\treturn delimiter.join"
		"(['%%s=%%s'%%(k,str(v))for k,v in sorted(a_dict.items())])\n");

	fclose(ofp);

	fprintf(stderr, "generated Python script: %s\n", fname);

	return 0;
}

struct scripting_ops python_scripting_ops = {
	.name			= "Python",
	.start_script		= python_start_script,
	.flush_script		= python_flush_script,
	.stop_script		= python_stop_script,
	.process_event		= python_process_event,
	.process_stat		= python_process_stat,
	.process_stat_interval	= python_process_stat_interval,
	.generate_script	= python_generate_script,
};<|MERGE_RESOLUTION|>--- conflicted
+++ resolved
@@ -1221,56 +1221,6 @@
 	if (!t)
 		Py_FatalError("couldn't create Python tuple");
 
-<<<<<<< HEAD
-	dict = PyDict_New();
-	if (!dict)
-		Py_FatalError("couldn't create Python dictionary");
-
-	dict_sample = PyDict_New();
-	if (!dict_sample)
-		Py_FatalError("couldn't create Python dictionary");
-
-	snprintf(handler_name, sizeof(handler_name), "%s", "process_event");
-
-	handler = get_handler(handler_name);
-	if (!handler)
-		goto exit;
-
-	pydict_set_item_string_decref(dict, "ev_name", PyString_FromString(perf_evsel__name(evsel)));
-	pydict_set_item_string_decref(dict, "attr", PyString_FromStringAndSize(
-			(const char *)&evsel->attr, sizeof(evsel->attr)));
-
-	pydict_set_item_string_decref(dict_sample, "pid",
-			PyInt_FromLong(sample->pid));
-	pydict_set_item_string_decref(dict_sample, "tid",
-			PyInt_FromLong(sample->tid));
-	pydict_set_item_string_decref(dict_sample, "cpu",
-			PyInt_FromLong(sample->cpu));
-	pydict_set_item_string_decref(dict_sample, "ip",
-			PyLong_FromUnsignedLongLong(sample->ip));
-        pydict_set_item_string_decref(dict_sample, "addr",
-			PyLong_FromUnsignedLongLong(sample->addr));
-	pydict_set_item_string_decref(dict_sample, "time",
-			PyLong_FromUnsignedLongLong(sample->time));
-	pydict_set_item_string_decref(dict_sample, "period",
-			PyLong_FromUnsignedLongLong(sample->period));
-	pydict_set_item_string_decref(dict, "sample", dict_sample);
-
-	pydict_set_item_string_decref(dict, "raw_buf", PyString_FromStringAndSize(
-			(const char *)sample->raw_data, sample->raw_size));
-	pydict_set_item_string_decref(dict, "comm",
-			PyString_FromString(thread__comm_str(al->thread)));
-	if (al->map) {
-		pydict_set_item_string_decref(dict, "dso",
-			PyString_FromString(al->map->dso->name));
-	}
-	if (al->sym) {
-		pydict_set_item_string_decref(dict, "symbol",
-			PyString_FromString(al->sym->name));
-	}
-
-=======
->>>>>>> 286cd8c7
 	/* ip unwinding */
 	callchain = python_process_callchain(sample, evsel, al);
 	dict = get_perf_sample_dict(sample, evsel, al, callchain);
