--- conflicted
+++ resolved
@@ -10,14 +10,10 @@
 #include <linux/bitmap.h>
 #include "asm/bug.h"
 
-<<<<<<< HEAD
-static int max_cpu_num;
-=======
 #include "sane_ctype.h"
 
 static int max_cpu_num;
 static int max_present_cpu_num;
->>>>>>> 286cd8c7
 static int max_node_num;
 static int *cpunode_map;
 
@@ -533,8 +529,6 @@
 	return max_cpu_num;
 }
 
-<<<<<<< HEAD
-=======
 int cpu__max_present_cpu(void)
 {
 	if (unlikely(!max_present_cpu_num))
@@ -544,7 +538,6 @@
 }
 
 
->>>>>>> 286cd8c7
 int cpu__get_node(int cpu)
 {
 	if (unlikely(cpunode_map == NULL)) {
