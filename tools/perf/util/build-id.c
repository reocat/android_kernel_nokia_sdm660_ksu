--- conflicted
+++ resolved
@@ -152,9 +152,6 @@
 	return ret;
 }
 
-<<<<<<< HEAD
-char *build_id__filename(const char *sbuild_id, char *bf, size_t size)
-=======
 char *build_id_cache__kallsyms_path(const char *sbuild_id, char *bf,
 				    size_t size)
 {
@@ -177,7 +174,6 @@
 }
 
 char *build_id_cache__linkname(const char *sbuild_id, char *bf, size_t size)
->>>>>>> 286cd8c7
 {
 	char *tmp = bf;
 	int ret = asnprintf(&bf, size, "%s/.build-id/%.2s/%s", buildid_dir,
