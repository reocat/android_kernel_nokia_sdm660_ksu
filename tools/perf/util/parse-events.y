--- conflicted
+++ resolved
@@ -53,10 +53,7 @@
 %token PE_PREFIX_MEM PE_PREFIX_RAW PE_PREFIX_GROUP
 %token PE_ERROR
 %token PE_PMU_EVENT_PRE PE_PMU_EVENT_SUF PE_KERNEL_PMU_EVENT
-<<<<<<< HEAD
-=======
 %token PE_ARRAY_ALL PE_ARRAY_RANGE
->>>>>>> 286cd8c7
 %token PE_DRV_CFG_TERM
 %type <num> PE_VALUE
 %type <num> PE_VALUE_SYM_HW
@@ -644,15 +641,6 @@
 					$1, $1, &@1, NULL));
 	$$ = term;
 }
-|
-PE_DRV_CFG_TERM
-{
-	struct parse_events_term *term;
-
-	ABORT_ON(parse_events_term__str(&term, PARSE_EVENTS__TERM_TYPE_DRV_CFG,
-                                       $1, $1, &@1, NULL));
-	$$ = term;
-}
 
 array:
 '[' array_terms ']'
