/*
 * Copyright (C) 2011, Red Hat Inc, Arnaldo Carvalho de Melo <acme@redhat.com>
 *
 * Parts came from builtin-{top,stat,record}.c, see those files for further
 * copyright notes.
 *
 * Released under the GPL v2. (and only v2, not any later version)
 */
#include "util.h"
#include <api/fs/fs.h>
#include <errno.h>
#include <inttypes.h>
#include <poll.h>
#include "cpumap.h"
#include "thread_map.h"
#include "target.h"
#include "evlist.h"
#include "evsel.h"
#include "debug.h"
#include "units.h"
#include "asm/bug.h"
#include <signal.h>
#include <unistd.h>

#include "parse-events.h"
#include <subcmd/parse-options.h>

#include <fcntl.h>
#include <sys/ioctl.h>
#include <sys/mman.h>

#include <linux/bitops.h>
#include <linux/hash.h>
#include <linux/log2.h>
#include <linux/err.h>

#ifdef LACKS_SIGQUEUE_PROTOTYPE
int sigqueue(pid_t pid, int sig, const union sigval value);
#endif

#define FD(e, x, y) (*(int *)xyarray__entry(e->fd, x, y))
#define SID(e, x, y) xyarray__entry(e->sample_id, x, y)

void perf_evlist__init(struct perf_evlist *evlist, struct cpu_map *cpus,
		       struct thread_map *threads)
{
	int i;

	for (i = 0; i < PERF_EVLIST__HLIST_SIZE; ++i)
		INIT_HLIST_HEAD(&evlist->heads[i]);
	INIT_LIST_HEAD(&evlist->entries);
	perf_evlist__set_maps(evlist, cpus, threads);
	fdarray__init(&evlist->pollfd, 64);
	evlist->workload.pid = -1;
	evlist->bkw_mmap_state = BKW_MMAP_NOTREADY;
}

struct perf_evlist *perf_evlist__new(void)
{
	struct perf_evlist *evlist = zalloc(sizeof(*evlist));

	if (evlist != NULL)
		perf_evlist__init(evlist, NULL, NULL);

	return evlist;
}

struct perf_evlist *perf_evlist__new_default(void)
{
	struct perf_evlist *evlist = perf_evlist__new();

	if (evlist && perf_evlist__add_default(evlist)) {
		perf_evlist__delete(evlist);
		evlist = NULL;
	}

	return evlist;
}

struct perf_evlist *perf_evlist__new_dummy(void)
{
	struct perf_evlist *evlist = perf_evlist__new();

	if (evlist && perf_evlist__add_dummy(evlist)) {
		perf_evlist__delete(evlist);
		evlist = NULL;
	}

	return evlist;
}

/**
 * perf_evlist__set_id_pos - set the positions of event ids.
 * @evlist: selected event list
 *
 * Events with compatible sample types all have the same id_pos
 * and is_pos.  For convenience, put a copy on evlist.
 */
void perf_evlist__set_id_pos(struct perf_evlist *evlist)
{
	struct perf_evsel *first = perf_evlist__first(evlist);

	evlist->id_pos = first->id_pos;
	evlist->is_pos = first->is_pos;
}

static void perf_evlist__update_id_pos(struct perf_evlist *evlist)
{
	struct perf_evsel *evsel;

	evlist__for_each_entry(evlist, evsel)
		perf_evsel__calc_id_pos(evsel);

	perf_evlist__set_id_pos(evlist);
}

static void perf_evlist__purge(struct perf_evlist *evlist)
{
	struct perf_evsel *pos, *n;

	evlist__for_each_entry_safe(evlist, n, pos) {
		list_del_init(&pos->node);
		pos->evlist = NULL;
		perf_evsel__delete(pos);
	}

	evlist->nr_entries = 0;
}

void perf_evlist__exit(struct perf_evlist *evlist)
{
	zfree(&evlist->mmap);
	zfree(&evlist->overwrite_mmap);
	fdarray__exit(&evlist->pollfd);
}

void perf_evlist__delete(struct perf_evlist *evlist)
{
	if (evlist == NULL)
		return;

	perf_evlist__munmap(evlist);
	perf_evlist__close(evlist);
	cpu_map__put(evlist->cpus);
	thread_map__put(evlist->threads);
	evlist->cpus = NULL;
	evlist->threads = NULL;
	perf_evlist__purge(evlist);
	perf_evlist__exit(evlist);
	free(evlist);
}

static void __perf_evlist__propagate_maps(struct perf_evlist *evlist,
					  struct perf_evsel *evsel)
{
	/*
	 * We already have cpus for evsel (via PMU sysfs) so
	 * keep it, if there's no target cpu list defined.
	 */
	if (!evsel->own_cpus || evlist->has_user_cpus) {
		cpu_map__put(evsel->cpus);
		evsel->cpus = cpu_map__get(evlist->cpus);
	} else if (evsel->cpus != evsel->own_cpus) {
		cpu_map__put(evsel->cpus);
		evsel->cpus = cpu_map__get(evsel->own_cpus);
	}

	thread_map__put(evsel->threads);
	evsel->threads = thread_map__get(evlist->threads);
}

static void perf_evlist__propagate_maps(struct perf_evlist *evlist)
{
	struct perf_evsel *evsel;

	evlist__for_each_entry(evlist, evsel)
		__perf_evlist__propagate_maps(evlist, evsel);
}

void perf_evlist__add(struct perf_evlist *evlist, struct perf_evsel *entry)
{
	entry->evlist = evlist;
	list_add_tail(&entry->node, &evlist->entries);
	entry->idx = evlist->nr_entries;
	entry->tracking = !entry->idx;

	if (!evlist->nr_entries++)
		perf_evlist__set_id_pos(evlist);

	__perf_evlist__propagate_maps(evlist, entry);
}

void perf_evlist__remove(struct perf_evlist *evlist, struct perf_evsel *evsel)
{
	evsel->evlist = NULL;
	list_del_init(&evsel->node);
	evlist->nr_entries -= 1;
}

void perf_evlist__splice_list_tail(struct perf_evlist *evlist,
				   struct list_head *list)
{
	struct perf_evsel *evsel, *temp;

	__evlist__for_each_entry_safe(list, temp, evsel) {
		list_del_init(&evsel->node);
		perf_evlist__add(evlist, evsel);
	}
}

void __perf_evlist__set_leader(struct list_head *list)
{
	struct perf_evsel *evsel, *leader;

	leader = list_entry(list->next, struct perf_evsel, node);
	evsel = list_entry(list->prev, struct perf_evsel, node);

	leader->nr_members = evsel->idx - leader->idx + 1;

	__evlist__for_each_entry(list, evsel) {
		evsel->leader = leader;
	}
}

void perf_evlist__set_leader(struct perf_evlist *evlist)
{
	if (evlist->nr_entries) {
		evlist->nr_groups = evlist->nr_entries > 1 ? 1 : 0;
		__perf_evlist__set_leader(&evlist->entries);
	}
}

void perf_event_attr__set_max_precise_ip(struct perf_event_attr *attr)
{
	attr->precise_ip = 3;

	while (attr->precise_ip != 0) {
		int fd = sys_perf_event_open(attr, 0, -1, -1, 0);
		if (fd != -1) {
			close(fd);
			break;
		}
		--attr->precise_ip;
	}
}

int __perf_evlist__add_default(struct perf_evlist *evlist, bool precise)
{
	struct perf_evsel *evsel = perf_evsel__new_cycles(precise);

	if (evsel == NULL)
		return -ENOMEM;

	perf_evlist__add(evlist, evsel);
	return 0;
}

int perf_evlist__add_dummy(struct perf_evlist *evlist)
{
	struct perf_event_attr attr = {
		.type	= PERF_TYPE_SOFTWARE,
		.config = PERF_COUNT_SW_DUMMY,
		.size	= sizeof(attr), /* to capture ABI version */
	};
	struct perf_evsel *evsel = perf_evsel__new_idx(&attr, evlist->nr_entries);

	if (evsel == NULL)
		return -ENOMEM;

	perf_evlist__add(evlist, evsel);
	return 0;
}

static int perf_evlist__add_attrs(struct perf_evlist *evlist,
				  struct perf_event_attr *attrs, size_t nr_attrs)
{
	struct perf_evsel *evsel, *n;
	LIST_HEAD(head);
	size_t i;

	for (i = 0; i < nr_attrs; i++) {
		evsel = perf_evsel__new_idx(attrs + i, evlist->nr_entries + i);
		if (evsel == NULL)
			goto out_delete_partial_list;
		list_add_tail(&evsel->node, &head);
	}

	perf_evlist__splice_list_tail(evlist, &head);

	return 0;

out_delete_partial_list:
	__evlist__for_each_entry_safe(&head, n, evsel)
		perf_evsel__delete(evsel);
	return -1;
}

int __perf_evlist__add_default_attrs(struct perf_evlist *evlist,
				     struct perf_event_attr *attrs, size_t nr_attrs)
{
	size_t i;

	for (i = 0; i < nr_attrs; i++)
		event_attr_init(attrs + i);

	return perf_evlist__add_attrs(evlist, attrs, nr_attrs);
}

struct perf_evsel *
perf_evlist__find_tracepoint_by_id(struct perf_evlist *evlist, int id)
{
	struct perf_evsel *evsel;

	evlist__for_each_entry(evlist, evsel) {
		if (evsel->attr.type   == PERF_TYPE_TRACEPOINT &&
		    (int)evsel->attr.config == id)
			return evsel;
	}

	return NULL;
}

struct perf_evsel *
perf_evlist__find_tracepoint_by_name(struct perf_evlist *evlist,
				     const char *name)
{
	struct perf_evsel *evsel;

	evlist__for_each_entry(evlist, evsel) {
		if ((evsel->attr.type == PERF_TYPE_TRACEPOINT) &&
		    (strcmp(evsel->name, name) == 0))
			return evsel;
	}

	return NULL;
}

int perf_evlist__add_newtp(struct perf_evlist *evlist,
			   const char *sys, const char *name, void *handler)
{
	struct perf_evsel *evsel = perf_evsel__newtp(sys, name);

	if (IS_ERR(evsel))
		return -1;

	evsel->handler = handler;
	perf_evlist__add(evlist, evsel);
	return 0;
}

static int perf_evlist__nr_threads(struct perf_evlist *evlist,
				   struct perf_evsel *evsel)
{
	if (evsel->system_wide)
		return 1;
	else
		return thread_map__nr(evlist->threads);
}

void perf_evlist__disable(struct perf_evlist *evlist)
{
	struct perf_evsel *pos;

	evlist__for_each_entry(evlist, pos) {
		if (!perf_evsel__is_group_leader(pos) || !pos->fd)
			continue;
		perf_evsel__disable(pos);
	}

	evlist->enabled = false;
}

void perf_evlist__enable(struct perf_evlist *evlist)
{
	struct perf_evsel *pos;

	evlist__for_each_entry(evlist, pos) {
		if (!perf_evsel__is_group_leader(pos) || !pos->fd)
			continue;
		perf_evsel__enable(pos);
	}

	evlist->enabled = true;
}

void perf_evlist__toggle_enable(struct perf_evlist *evlist)
{
	(evlist->enabled ? perf_evlist__disable : perf_evlist__enable)(evlist);
}

static int perf_evlist__enable_event_cpu(struct perf_evlist *evlist,
					 struct perf_evsel *evsel, int cpu)
{
	int thread;
	int nr_threads = perf_evlist__nr_threads(evlist, evsel);

	if (!evsel->fd)
		return -EINVAL;

	for (thread = 0; thread < nr_threads; thread++) {
		int err = ioctl(FD(evsel, cpu, thread), PERF_EVENT_IOC_ENABLE, 0);
		if (err)
			return err;
	}
	return 0;
}

static int perf_evlist__enable_event_thread(struct perf_evlist *evlist,
					    struct perf_evsel *evsel,
					    int thread)
{
	int cpu;
	int nr_cpus = cpu_map__nr(evlist->cpus);

	if (!evsel->fd)
		return -EINVAL;

	for (cpu = 0; cpu < nr_cpus; cpu++) {
		int err = ioctl(FD(evsel, cpu, thread), PERF_EVENT_IOC_ENABLE, 0);
		if (err)
			return err;
	}
	return 0;
}

int perf_evlist__enable_event_idx(struct perf_evlist *evlist,
				  struct perf_evsel *evsel, int idx)
{
	bool per_cpu_mmaps = !cpu_map__empty(evlist->cpus);

	if (per_cpu_mmaps)
		return perf_evlist__enable_event_cpu(evlist, evsel, idx);
	else
		return perf_evlist__enable_event_thread(evlist, evsel, idx);
}

int perf_evlist__alloc_pollfd(struct perf_evlist *evlist)
{
	int nr_cpus = cpu_map__nr(evlist->cpus);
	int nr_threads = thread_map__nr(evlist->threads);
	int nfds = 0;
	struct perf_evsel *evsel;

	evlist__for_each_entry(evlist, evsel) {
		if (evsel->system_wide)
			nfds += nr_cpus;
		else
			nfds += nr_cpus * nr_threads;
	}

	if (fdarray__available_entries(&evlist->pollfd) < nfds &&
	    fdarray__grow(&evlist->pollfd, nfds) < 0)
		return -ENOMEM;

	return 0;
}

static int __perf_evlist__add_pollfd(struct perf_evlist *evlist, int fd,
				     struct perf_mmap *map, short revent)
{
	int pos = fdarray__add(&evlist->pollfd, fd, revent | POLLERR | POLLHUP);
	/*
	 * Save the idx so that when we filter out fds POLLHUP'ed we can
	 * close the associated evlist->mmap[] entry.
	 */
	if (pos >= 0) {
		evlist->pollfd.priv[pos].ptr = map;

		fcntl(fd, F_SETFL, O_NONBLOCK);
	}

	return pos;
}

int perf_evlist__add_pollfd(struct perf_evlist *evlist, int fd)
{
	return __perf_evlist__add_pollfd(evlist, fd, NULL, POLLIN);
}

static void perf_evlist__munmap_filtered(struct fdarray *fda, int fd,
					 void *arg __maybe_unused)
{
	struct perf_mmap *map = fda->priv[fd].ptr;

	if (map)
		perf_mmap__put(map);
}

int perf_evlist__filter_pollfd(struct perf_evlist *evlist, short revents_and_mask)
{
	return fdarray__filter(&evlist->pollfd, revents_and_mask,
			       perf_evlist__munmap_filtered, NULL);
}

int perf_evlist__poll(struct perf_evlist *evlist, int timeout)
{
	return fdarray__poll(&evlist->pollfd, timeout);
}

static void perf_evlist__id_hash(struct perf_evlist *evlist,
				 struct perf_evsel *evsel,
				 int cpu, int thread, u64 id)
{
	int hash;
	struct perf_sample_id *sid = SID(evsel, cpu, thread);

	sid->id = id;
	sid->evsel = evsel;
	hash = hash_64(sid->id, PERF_EVLIST__HLIST_BITS);
	hlist_add_head(&sid->node, &evlist->heads[hash]);
}

void perf_evlist__id_add(struct perf_evlist *evlist, struct perf_evsel *evsel,
			 int cpu, int thread, u64 id)
{
	perf_evlist__id_hash(evlist, evsel, cpu, thread, id);
	evsel->id[evsel->ids++] = id;
}

int perf_evlist__id_add_fd(struct perf_evlist *evlist,
			   struct perf_evsel *evsel,
			   int cpu, int thread, int fd)
{
	u64 read_data[4] = { 0, };
	int id_idx = 1; /* The first entry is the counter value */
	u64 id;
	int ret;

	ret = ioctl(fd, PERF_EVENT_IOC_ID, &id);
	if (!ret)
		goto add;

	if (errno != ENOTTY)
		return -1;

	/* Legacy way to get event id.. All hail to old kernels! */

	/*
	 * This way does not work with group format read, so bail
	 * out in that case.
	 */
	if (perf_evlist__read_format(evlist) & PERF_FORMAT_GROUP)
		return -1;

	if (!(evsel->attr.read_format & PERF_FORMAT_ID) ||
	    read(fd, &read_data, sizeof(read_data)) == -1)
		return -1;

	if (evsel->attr.read_format & PERF_FORMAT_TOTAL_TIME_ENABLED)
		++id_idx;
	if (evsel->attr.read_format & PERF_FORMAT_TOTAL_TIME_RUNNING)
		++id_idx;

	id = read_data[id_idx];

 add:
	perf_evlist__id_add(evlist, evsel, cpu, thread, id);
	return 0;
}

static void perf_evlist__set_sid_idx(struct perf_evlist *evlist,
				     struct perf_evsel *evsel, int idx, int cpu,
				     int thread)
{
	struct perf_sample_id *sid = SID(evsel, cpu, thread);
	sid->idx = idx;
	if (evlist->cpus && cpu >= 0)
		sid->cpu = evlist->cpus->map[cpu];
	else
		sid->cpu = -1;
	if (!evsel->system_wide && evlist->threads && thread >= 0)
		sid->tid = thread_map__pid(evlist->threads, thread);
	else
		sid->tid = -1;
}

struct perf_sample_id *perf_evlist__id2sid(struct perf_evlist *evlist, u64 id)
{
	struct hlist_head *head;
	struct perf_sample_id *sid;
	int hash;

	hash = hash_64(id, PERF_EVLIST__HLIST_BITS);
	head = &evlist->heads[hash];

	hlist_for_each_entry(sid, head, node)
		if (sid->id == id)
			return sid;

	return NULL;
}

struct perf_evsel *perf_evlist__id2evsel(struct perf_evlist *evlist, u64 id)
{
	struct perf_sample_id *sid;

	if (evlist->nr_entries == 1 || !id)
		return perf_evlist__first(evlist);

	sid = perf_evlist__id2sid(evlist, id);
	if (sid)
		return sid->evsel;

	if (!perf_evlist__sample_id_all(evlist))
		return perf_evlist__first(evlist);

	return NULL;
}

struct perf_evsel *perf_evlist__id2evsel_strict(struct perf_evlist *evlist,
						u64 id)
{
	struct perf_sample_id *sid;

	if (!id)
		return NULL;

	sid = perf_evlist__id2sid(evlist, id);
	if (sid)
		return sid->evsel;

	return NULL;
}

static int perf_evlist__event2id(struct perf_evlist *evlist,
				 union perf_event *event, u64 *id)
{
	const u64 *array = event->sample.array;
	ssize_t n;

	n = (event->header.size - sizeof(event->header)) >> 3;

	if (event->header.type == PERF_RECORD_SAMPLE) {
		if (evlist->id_pos >= n)
			return -1;
		*id = array[evlist->id_pos];
	} else {
		if (evlist->is_pos > n)
			return -1;
		n -= evlist->is_pos;
		*id = array[n];
	}
	return 0;
}

struct perf_evsel *perf_evlist__event2evsel(struct perf_evlist *evlist,
					    union perf_event *event)
{
	struct perf_evsel *first = perf_evlist__first(evlist);
	struct hlist_head *head;
	struct perf_sample_id *sid;
	int hash;
	u64 id;

	if (evlist->nr_entries == 1)
		return first;

	if (!first->attr.sample_id_all &&
	    event->header.type != PERF_RECORD_SAMPLE)
		return first;

	if (perf_evlist__event2id(evlist, event, &id))
		return NULL;

	/* Synthesized events have an id of zero */
	if (!id)
		return first;

	hash = hash_64(id, PERF_EVLIST__HLIST_BITS);
	head = &evlist->heads[hash];

	hlist_for_each_entry(sid, head, node) {
		if (sid->id == id)
			return sid->evsel;
	}
	return NULL;
}

static int perf_evlist__set_paused(struct perf_evlist *evlist, bool value)
{
	int i;

	if (!evlist->overwrite_mmap)
		return 0;

	for (i = 0; i < evlist->nr_mmaps; i++) {
		int fd = evlist->overwrite_mmap[i].fd;
		int err;

		if (fd < 0)
			continue;
		err = ioctl(fd, PERF_EVENT_IOC_PAUSE_OUTPUT, value ? 1 : 0);
		if (err)
			return err;
	}
	return 0;
}

static int perf_evlist__pause(struct perf_evlist *evlist)
{
	return perf_evlist__set_paused(evlist, true);
}

static int perf_evlist__resume(struct perf_evlist *evlist)
{
	return perf_evlist__set_paused(evlist, false);
}

static void perf_evlist__munmap_nofree(struct perf_evlist *evlist)
{
	int i;

	if (evlist->mmap)
		for (i = 0; i < evlist->nr_mmaps; i++)
			perf_mmap__munmap(&evlist->mmap[i]);

	if (evlist->overwrite_mmap)
		for (i = 0; i < evlist->nr_mmaps; i++)
			perf_mmap__munmap(&evlist->overwrite_mmap[i]);
}

void perf_evlist__munmap(struct perf_evlist *evlist)
{
	perf_evlist__munmap_nofree(evlist);
	zfree(&evlist->mmap);
	zfree(&evlist->overwrite_mmap);
}

static struct perf_mmap *perf_evlist__alloc_mmap(struct perf_evlist *evlist,
						 bool overwrite)
{
	int i;
	struct perf_mmap *map;

	evlist->nr_mmaps = cpu_map__nr(evlist->cpus);
	if (cpu_map__empty(evlist->cpus))
		evlist->nr_mmaps = thread_map__nr(evlist->threads);
	map = zalloc(evlist->nr_mmaps * sizeof(struct perf_mmap));
	if (!map)
		return NULL;

	for (i = 0; i < evlist->nr_mmaps; i++) {
		map[i].fd = -1;
		map[i].overwrite = overwrite;
		/*
		 * When the perf_mmap() call is made we grab one refcount, plus
		 * one extra to let perf_mmap__consume() get the last
		 * events after all real references (perf_mmap__get()) are
		 * dropped.
		 *
		 * Each PERF_EVENT_IOC_SET_OUTPUT points to this mmap and
		 * thus does perf_mmap__get() on it.
		 */
		refcount_set(&map[i].refcnt, 0);
	}
	return map;
}

static bool
perf_evlist__should_poll(struct perf_evlist *evlist __maybe_unused,
			 struct perf_evsel *evsel)
{
	if (evsel->attr.write_backward)
		return false;
	return true;
}

static int perf_evlist__mmap_per_evsel(struct perf_evlist *evlist, int idx,
				       struct mmap_params *mp, int cpu_idx,
				       int thread, int *_output, int *_output_overwrite)
{
	struct perf_evsel *evsel;
	int revent;
	int evlist_cpu = cpu_map__cpu(evlist->cpus, cpu_idx);

	evlist__for_each_entry(evlist, evsel) {
		struct perf_mmap *maps = evlist->mmap;
		int *output = _output;
		int fd;
		int cpu;

		mp->prot = PROT_READ | PROT_WRITE;
		if (evsel->attr.write_backward) {
			output = _output_overwrite;
			maps = evlist->overwrite_mmap;

			if (!maps) {
				maps = perf_evlist__alloc_mmap(evlist, true);
				if (!maps)
					return -1;
				evlist->overwrite_mmap = maps;
				if (evlist->bkw_mmap_state == BKW_MMAP_NOTREADY)
					perf_evlist__toggle_bkw_mmap(evlist, BKW_MMAP_RUNNING);
			}
			mp->prot &= ~PROT_WRITE;
		}

		if (evsel->system_wide && thread)
			continue;

		cpu = cpu_map__idx(evsel->cpus, evlist_cpu);
		if (cpu == -1)
			continue;

		fd = FD(evsel, cpu, thread);

		if (*output == -1) {
			*output = fd;

			if (perf_mmap__mmap(&maps[idx], mp, *output, evlist_cpu) < 0)
				return -1;
		} else {
			if (ioctl(fd, PERF_EVENT_IOC_SET_OUTPUT, *output) != 0)
				return -1;

			perf_mmap__get(&maps[idx]);
		}

		revent = perf_evlist__should_poll(evlist, evsel) ? POLLIN : 0;

		/*
		 * The system_wide flag causes a selected event to be opened
		 * always without a pid.  Consequently it will never get a
		 * POLLHUP, but it is used for tracking in combination with
		 * other events, so it should not need to be polled anyway.
		 * Therefore don't add it for polling.
		 */
		if (!evsel->system_wide &&
		    __perf_evlist__add_pollfd(evlist, fd, &maps[idx], revent) < 0) {
			perf_mmap__put(&maps[idx]);
			return -1;
		}

		if (evsel->attr.read_format & PERF_FORMAT_ID) {
			if (perf_evlist__id_add_fd(evlist, evsel, cpu, thread,
						   fd) < 0)
				return -1;
			perf_evlist__set_sid_idx(evlist, evsel, idx, cpu,
						 thread);
		}
	}

	return 0;
}

static int perf_evlist__mmap_per_cpu(struct perf_evlist *evlist,
				     struct mmap_params *mp)
{
	int cpu, thread;
	int nr_cpus = cpu_map__nr(evlist->cpus);
	int nr_threads = thread_map__nr(evlist->threads);

	pr_debug2("perf event ring buffer mmapped per cpu\n");
	for (cpu = 0; cpu < nr_cpus; cpu++) {
		int output = -1;
		int output_overwrite = -1;

		auxtrace_mmap_params__set_idx(&mp->auxtrace_mp, evlist, cpu,
					      true);

		for (thread = 0; thread < nr_threads; thread++) {
			if (perf_evlist__mmap_per_evsel(evlist, cpu, mp, cpu,
							thread, &output, &output_overwrite))
				goto out_unmap;
		}
	}

	return 0;

out_unmap:
	perf_evlist__munmap_nofree(evlist);
	return -1;
}

static int perf_evlist__mmap_per_thread(struct perf_evlist *evlist,
					struct mmap_params *mp)
{
	int thread;
	int nr_threads = thread_map__nr(evlist->threads);

	pr_debug2("perf event ring buffer mmapped per thread\n");
	for (thread = 0; thread < nr_threads; thread++) {
		int output = -1;
		int output_overwrite = -1;

		auxtrace_mmap_params__set_idx(&mp->auxtrace_mp, evlist, thread,
					      false);

		if (perf_evlist__mmap_per_evsel(evlist, thread, mp, 0, thread,
						&output, &output_overwrite))
			goto out_unmap;
	}

	return 0;

out_unmap:
	perf_evlist__munmap_nofree(evlist);
	return -1;
}

unsigned long perf_event_mlock_kb_in_pages(void)
{
	unsigned long pages;
	int max;

	if (sysctl__read_int("kernel/perf_event_mlock_kb", &max) < 0) {
		/*
		 * Pick a once upon a time good value, i.e. things look
		 * strange since we can't read a sysctl value, but lets not
		 * die yet...
		 */
		max = 512;
	} else {
		max -= (page_size / 1024);
	}

	pages = (max * 1024) / page_size;
	if (!is_power_of_2(pages))
		pages = rounddown_pow_of_two(pages);

	return pages;
}

size_t perf_evlist__mmap_size(unsigned long pages)
{
	if (pages == UINT_MAX)
		pages = perf_event_mlock_kb_in_pages();
	else if (!is_power_of_2(pages))
		return 0;

	return (pages + 1) * page_size;
}

static long parse_pages_arg(const char *str, unsigned long min,
			    unsigned long max)
{
	unsigned long pages, val;
	static struct parse_tag tags[] = {
		{ .tag  = 'B', .mult = 1       },
		{ .tag  = 'K', .mult = 1 << 10 },
		{ .tag  = 'M', .mult = 1 << 20 },
		{ .tag  = 'G', .mult = 1 << 30 },
		{ .tag  = 0 },
	};

	if (str == NULL)
		return -EINVAL;

	val = parse_tag_value(str, tags);
	if (val != (unsigned long) -1) {
		/* we got file size value */
		pages = PERF_ALIGN(val, page_size) / page_size;
	} else {
		/* we got pages count value */
		char *eptr;
		pages = strtoul(str, &eptr, 10);
		if (*eptr != '\0')
			return -EINVAL;
	}

	if (pages == 0 && min == 0) {
		/* leave number of pages at 0 */
	} else if (!is_power_of_2(pages)) {
		char buf[100];

		/* round pages up to next power of 2 */
		pages = roundup_pow_of_two(pages);
		if (!pages)
			return -EINVAL;

		unit_number__scnprintf(buf, sizeof(buf), pages * page_size);
		pr_info("rounding mmap pages size to %s (%lu pages)\n",
			buf, pages);
	}

	if (pages > max)
		return -EINVAL;

	return pages;
}

int __perf_evlist__parse_mmap_pages(unsigned int *mmap_pages, const char *str)
{
	unsigned long max = UINT_MAX;
	long pages;

	if (max > SIZE_MAX / page_size)
		max = SIZE_MAX / page_size;

	pages = parse_pages_arg(str, 1, max);
	if (pages < 0) {
		pr_err("Invalid argument for --mmap_pages/-m\n");
		return -1;
	}

	*mmap_pages = pages;
	return 0;
}

int perf_evlist__parse_mmap_pages(const struct option *opt, const char *str,
				  int unset __maybe_unused)
{
	return __perf_evlist__parse_mmap_pages(opt->value, str);
}

/**
 * perf_evlist__mmap_ex - Create mmaps to receive events.
 * @evlist: list of events
 * @pages: map length in pages
 * @overwrite: overwrite older events?
 * @auxtrace_pages - auxtrace map length in pages
 * @auxtrace_overwrite - overwrite older auxtrace data?
 *
 * If @overwrite is %false the user needs to signal event consumption using
 * perf_mmap__write_tail().  Using perf_evlist__mmap_read() does this
 * automatically.
 *
 * Similarly, if @auxtrace_overwrite is %false the user needs to signal data
 * consumption using auxtrace_mmap__write_tail().
 *
 * Return: %0 on success, negative error code otherwise.
 */
int perf_evlist__mmap_ex(struct perf_evlist *evlist, unsigned int pages,
			 unsigned int auxtrace_pages,
			 bool auxtrace_overwrite)
{
	struct perf_evsel *evsel;
	const struct cpu_map *cpus = evlist->cpus;
	const struct thread_map *threads = evlist->threads;
	/*
	 * Delay setting mp.prot: set it before calling perf_mmap__mmap.
	 * Its value is decided by evsel's write_backward.
	 * So &mp should not be passed through const pointer.
	 */
	struct mmap_params mp;

	if (!evlist->mmap)
		evlist->mmap = perf_evlist__alloc_mmap(evlist, false);
	if (!evlist->mmap)
		return -ENOMEM;

	if (evlist->pollfd.entries == NULL && perf_evlist__alloc_pollfd(evlist) < 0)
		return -ENOMEM;

	evlist->mmap_len = perf_evlist__mmap_size(pages);
	pr_debug("mmap size %zuB\n", evlist->mmap_len);
	mp.mask = evlist->mmap_len - page_size - 1;

	auxtrace_mmap_params__init(&mp.auxtrace_mp, evlist->mmap_len,
				   auxtrace_pages, auxtrace_overwrite);

	evlist__for_each_entry(evlist, evsel) {
		if ((evsel->attr.read_format & PERF_FORMAT_ID) &&
		    evsel->sample_id == NULL &&
		    perf_evsel__alloc_id(evsel, cpu_map__nr(cpus), threads->nr) < 0)
			return -ENOMEM;
	}

	if (cpu_map__empty(cpus))
		return perf_evlist__mmap_per_thread(evlist, &mp);

	return perf_evlist__mmap_per_cpu(evlist, &mp);
}

int perf_evlist__mmap(struct perf_evlist *evlist, unsigned int pages)
{
	return perf_evlist__mmap_ex(evlist, pages, 0, false);
}

int perf_evlist__create_maps(struct perf_evlist *evlist, struct target *target)
{
	bool all_threads = (target->per_thread && target->system_wide);
	struct cpu_map *cpus;
	struct thread_map *threads;

	/*
	 * If specify '-a' and '--per-thread' to perf record, perf record
	 * will override '--per-thread'. target->per_thread = false and
	 * target->system_wide = true.
	 *
	 * If specify '--per-thread' only to perf record,
	 * target->per_thread = true and target->system_wide = false.
	 *
	 * So target->per_thread && target->system_wide is false.
	 * For perf record, thread_map__new_str doesn't call
	 * thread_map__new_all_cpus. That will keep perf record's
	 * current behavior.
	 *
	 * For perf stat, it allows the case that target->per_thread and
	 * target->system_wide are all true. It means to collect system-wide
	 * per-thread data. thread_map__new_str will call
	 * thread_map__new_all_cpus to enumerate all threads.
	 */
	threads = thread_map__new_str(target->pid, target->tid, target->uid,
				      all_threads);

	if (!threads)
		return -1;

	if (target__uses_dummy_map(target))
		cpus = cpu_map__dummy_new();
	else
		cpus = cpu_map__new(target->cpu_list);

	if (!cpus)
		goto out_delete_threads;

	evlist->has_user_cpus = !!target->cpu_list;

	perf_evlist__set_maps(evlist, cpus, threads);

	return 0;

out_delete_threads:
	thread_map__put(threads);
	return -1;
}

void perf_evlist__set_maps(struct perf_evlist *evlist, struct cpu_map *cpus,
			   struct thread_map *threads)
{
	/*
	 * Allow for the possibility that one or another of the maps isn't being
	 * changed i.e. don't put it.  Note we are assuming the maps that are
	 * being applied are brand new and evlist is taking ownership of the
	 * original reference count of 1.  If that is not the case it is up to
	 * the caller to increase the reference count.
	 */
	if (cpus != evlist->cpus) {
		cpu_map__put(evlist->cpus);
		evlist->cpus = cpu_map__get(cpus);
	}

	if (threads != evlist->threads) {
		thread_map__put(evlist->threads);
		evlist->threads = thread_map__get(threads);
	}

	perf_evlist__propagate_maps(evlist);
}

void __perf_evlist__set_sample_bit(struct perf_evlist *evlist,
				   enum perf_event_sample_format bit)
{
	struct perf_evsel *evsel;

	evlist__for_each_entry(evlist, evsel)
		__perf_evsel__set_sample_bit(evsel, bit);
}

void __perf_evlist__reset_sample_bit(struct perf_evlist *evlist,
				     enum perf_event_sample_format bit)
{
	struct perf_evsel *evsel;

	evlist__for_each_entry(evlist, evsel)
		__perf_evsel__reset_sample_bit(evsel, bit);
}

int perf_evlist__apply_filters(struct perf_evlist *evlist, struct perf_evsel **err_evsel)
{
	struct perf_evsel *evsel;
	int err = 0;

	evlist__for_each_entry(evlist, evsel) {
		if (evsel->filter == NULL)
			continue;

		/*
		 * filters only work for tracepoint event, which doesn't have cpu limit.
		 * So evlist and evsel should always be same.
		 */
		err = perf_evsel__apply_filter(evsel, evsel->filter);
		if (err) {
			*err_evsel = evsel;
			break;
		}
	}

	return err;
}

int perf_evlist__apply_drv_configs(struct perf_evlist *evlist,
				   struct perf_evsel **err_evsel,
				   struct perf_evsel_config_term **err_term)
{
	struct perf_evsel *evsel;
	int err = 0;
	const int ncpus = cpu_map__nr(evlist->cpus),
		  nthreads = thread_map__nr(evlist->threads);

	evlist__for_each(evlist, evsel) {
		if (list_empty(&evsel->drv_config_terms))
			continue;

		err = perf_evsel__apply_drv_configs(evsel, ncpus,
						    nthreads, err_term);
		if (err) {
			*err_evsel = evsel;
			break;
		}
	}

	return err;
}

int perf_evlist__set_filter(struct perf_evlist *evlist, const char *filter)
{
	struct perf_evsel *evsel;
	int err = 0;

	evlist__for_each_entry(evlist, evsel) {
		if (evsel->attr.type != PERF_TYPE_TRACEPOINT)
			continue;

		err = perf_evsel__set_filter(evsel, filter);
		if (err)
			break;
	}

	return err;
}

int perf_evlist__set_filter_pids(struct perf_evlist *evlist, size_t npids, pid_t *pids)
{
	char *filter;
	int ret = -1;
	size_t i;

	for (i = 0; i < npids; ++i) {
		if (i == 0) {
			if (asprintf(&filter, "common_pid != %d", pids[i]) < 0)
				return -1;
		} else {
			char *tmp;

			if (asprintf(&tmp, "%s && common_pid != %d", filter, pids[i]) < 0)
				goto out_free;

			free(filter);
			filter = tmp;
		}
	}

	ret = perf_evlist__set_filter(evlist, filter);
out_free:
	free(filter);
	return ret;
}

int perf_evlist__set_filter_pid(struct perf_evlist *evlist, pid_t pid)
{
	return perf_evlist__set_filter_pids(evlist, 1, &pid);
}

bool perf_evlist__valid_sample_type(struct perf_evlist *evlist)
{
	struct perf_evsel *pos;

	if (evlist->nr_entries == 1)
		return true;

	if (evlist->id_pos < 0 || evlist->is_pos < 0)
		return false;

	evlist__for_each_entry(evlist, pos) {
		if (pos->id_pos != evlist->id_pos ||
		    pos->is_pos != evlist->is_pos)
			return false;
	}

	return true;
}

u64 __perf_evlist__combined_sample_type(struct perf_evlist *evlist)
{
	struct perf_evsel *evsel;

	if (evlist->combined_sample_type)
		return evlist->combined_sample_type;

	evlist__for_each_entry(evlist, evsel)
		evlist->combined_sample_type |= evsel->attr.sample_type;

	return evlist->combined_sample_type;
}

u64 perf_evlist__combined_sample_type(struct perf_evlist *evlist)
{
	evlist->combined_sample_type = 0;
	return __perf_evlist__combined_sample_type(evlist);
}

u64 perf_evlist__combined_branch_type(struct perf_evlist *evlist)
{
	struct perf_evsel *evsel;
	u64 branch_type = 0;

	evlist__for_each_entry(evlist, evsel)
		branch_type |= evsel->attr.branch_sample_type;
	return branch_type;
}

bool perf_evlist__valid_read_format(struct perf_evlist *evlist)
{
	struct perf_evsel *first = perf_evlist__first(evlist), *pos = first;
	u64 read_format = first->attr.read_format;
	u64 sample_type = first->attr.sample_type;

	evlist__for_each_entry(evlist, pos) {
		if (read_format != pos->attr.read_format)
			return false;
	}

	/* PERF_SAMPLE_READ imples PERF_FORMAT_ID. */
	if ((sample_type & PERF_SAMPLE_READ) &&
	    !(read_format & PERF_FORMAT_ID)) {
		return false;
	}

	return true;
}

u64 perf_evlist__read_format(struct perf_evlist *evlist)
{
	struct perf_evsel *first = perf_evlist__first(evlist);
	return first->attr.read_format;
}

u16 perf_evlist__id_hdr_size(struct perf_evlist *evlist)
{
	struct perf_evsel *first = perf_evlist__first(evlist);
	struct perf_sample *data;
	u64 sample_type;
	u16 size = 0;

	if (!first->attr.sample_id_all)
		goto out;

	sample_type = first->attr.sample_type;

	if (sample_type & PERF_SAMPLE_TID)
		size += sizeof(data->tid) * 2;

       if (sample_type & PERF_SAMPLE_TIME)
		size += sizeof(data->time);

	if (sample_type & PERF_SAMPLE_ID)
		size += sizeof(data->id);

	if (sample_type & PERF_SAMPLE_STREAM_ID)
		size += sizeof(data->stream_id);

	if (sample_type & PERF_SAMPLE_CPU)
		size += sizeof(data->cpu) * 2;

	if (sample_type & PERF_SAMPLE_IDENTIFIER)
		size += sizeof(data->id);
out:
	return size;
}

bool perf_evlist__valid_sample_id_all(struct perf_evlist *evlist)
{
	struct perf_evsel *first = perf_evlist__first(evlist), *pos = first;

	evlist__for_each_entry_continue(evlist, pos) {
		if (first->attr.sample_id_all != pos->attr.sample_id_all)
			return false;
	}

	return true;
}

bool perf_evlist__sample_id_all(struct perf_evlist *evlist)
{
	struct perf_evsel *first = perf_evlist__first(evlist);
	return first->attr.sample_id_all;
}

void perf_evlist__set_selected(struct perf_evlist *evlist,
			       struct perf_evsel *evsel)
{
	evlist->selected = evsel;
}

void perf_evlist__close(struct perf_evlist *evlist)
{
	struct perf_evsel *evsel;

	evlist__for_each_entry_reverse(evlist, evsel)
		perf_evsel__close(evsel);
}

static int perf_evlist__create_syswide_maps(struct perf_evlist *evlist)
{
	struct cpu_map	  *cpus;
	struct thread_map *threads;
	int err = -ENOMEM;

	/*
	 * Try reading /sys/devices/system/cpu/online to get
	 * an all cpus map.
	 *
	 * FIXME: -ENOMEM is the best we can do here, the cpu_map
	 * code needs an overhaul to properly forward the
	 * error, and we may not want to do that fallback to a
	 * default cpu identity map :-\
	 */
	cpus = cpu_map__new(NULL);
	if (!cpus)
		goto out;

	threads = thread_map__new_dummy();
	if (!threads)
		goto out_put;

	perf_evlist__set_maps(evlist, cpus, threads);
out:
	return err;
out_put:
	cpu_map__put(cpus);
	goto out;
}

int perf_evlist__open(struct perf_evlist *evlist)
{
	struct perf_evsel *evsel;
	int err;

	/*
	 * Default: one fd per CPU, all threads, aka systemwide
	 * as sys_perf_event_open(cpu = -1, thread = -1) is EINVAL
	 */
	if (evlist->threads == NULL && evlist->cpus == NULL) {
		err = perf_evlist__create_syswide_maps(evlist);
		if (err < 0)
			goto out_err;
	}

	perf_evlist__update_id_pos(evlist);

<<<<<<< HEAD
	evlist__for_each(evlist, evsel) {
=======
	evlist__for_each_entry(evlist, evsel) {
>>>>>>> 286cd8c7
		err = perf_evsel__open(evsel, evsel->cpus, evsel->threads);
		if (err < 0)
			goto out_err;
	}

	return 0;
out_err:
	perf_evlist__close(evlist);
	errno = -err;
	return err;
}

int perf_evlist__prepare_workload(struct perf_evlist *evlist, struct target *target,
				  const char *argv[], bool pipe_output,
				  void (*exec_error)(int signo, siginfo_t *info, void *ucontext))
{
	int child_ready_pipe[2], go_pipe[2];
	char bf;

	if (pipe(child_ready_pipe) < 0) {
		perror("failed to create 'ready' pipe");
		return -1;
	}

	if (pipe(go_pipe) < 0) {
		perror("failed to create 'go' pipe");
		goto out_close_ready_pipe;
	}

	evlist->workload.pid = fork();
	if (evlist->workload.pid < 0) {
		perror("failed to fork");
		goto out_close_pipes;
	}

	if (!evlist->workload.pid) {
		int ret;

		if (pipe_output)
			dup2(2, 1);

		signal(SIGTERM, SIG_DFL);

		close(child_ready_pipe[0]);
		close(go_pipe[1]);
		fcntl(go_pipe[0], F_SETFD, FD_CLOEXEC);

		/*
		 * Tell the parent we're ready to go
		 */
		close(child_ready_pipe[1]);

		/*
		 * Wait until the parent tells us to go.
		 */
		ret = read(go_pipe[0], &bf, 1);
		/*
		 * The parent will ask for the execvp() to be performed by
		 * writing exactly one byte, in workload.cork_fd, usually via
		 * perf_evlist__start_workload().
		 *
		 * For cancelling the workload without actually running it,
		 * the parent will just close workload.cork_fd, without writing
		 * anything, i.e. read will return zero and we just exit()
		 * here.
		 */
		if (ret != 1) {
			if (ret == -1)
				perror("unable to read pipe");
			exit(ret);
		}

		execvp(argv[0], (char **)argv);

		if (exec_error) {
			union sigval val;

			val.sival_int = errno;
			if (sigqueue(getppid(), SIGUSR1, val))
				perror(argv[0]);
		} else
			perror(argv[0]);
		exit(-1);
	}

	if (exec_error) {
		struct sigaction act = {
			.sa_flags     = SA_SIGINFO,
			.sa_sigaction = exec_error,
		};
		sigaction(SIGUSR1, &act, NULL);
	}

	if (target__none(target)) {
		if (evlist->threads == NULL) {
			fprintf(stderr, "FATAL: evlist->threads need to be set at this point (%s:%d).\n",
				__func__, __LINE__);
			goto out_close_pipes;
		}
		thread_map__set_pid(evlist->threads, 0, evlist->workload.pid);
	}

	close(child_ready_pipe[1]);
	close(go_pipe[0]);
	/*
	 * wait for child to settle
	 */
	if (read(child_ready_pipe[0], &bf, 1) == -1) {
		perror("unable to read pipe");
		goto out_close_pipes;
	}

	fcntl(go_pipe[1], F_SETFD, FD_CLOEXEC);
	evlist->workload.cork_fd = go_pipe[1];
	close(child_ready_pipe[0]);
	return 0;

out_close_pipes:
	close(go_pipe[0]);
	close(go_pipe[1]);
out_close_ready_pipe:
	close(child_ready_pipe[0]);
	close(child_ready_pipe[1]);
	return -1;
}

int perf_evlist__start_workload(struct perf_evlist *evlist)
{
	if (evlist->workload.cork_fd > 0) {
		char bf = 0;
		int ret;
		/*
		 * Remove the cork, let it rip!
		 */
		ret = write(evlist->workload.cork_fd, &bf, 1);
		if (ret < 0)
			perror("unable to write to pipe");

		close(evlist->workload.cork_fd);
		return ret;
	}

	return 0;
}

int perf_evlist__parse_sample(struct perf_evlist *evlist, union perf_event *event,
			      struct perf_sample *sample)
{
	struct perf_evsel *evsel = perf_evlist__event2evsel(evlist, event);

	if (!evsel)
		return -EFAULT;
	return perf_evsel__parse_sample(evsel, event, sample);
}

int perf_evlist__parse_sample_timestamp(struct perf_evlist *evlist,
					union perf_event *event,
					u64 *timestamp)
{
	struct perf_evsel *evsel = perf_evlist__event2evsel(evlist, event);

	if (!evsel)
		return -EFAULT;
	return perf_evsel__parse_sample_timestamp(evsel, event, timestamp);
}

size_t perf_evlist__fprintf(struct perf_evlist *evlist, FILE *fp)
{
	struct perf_evsel *evsel;
	size_t printed = 0;

	evlist__for_each_entry(evlist, evsel) {
		printed += fprintf(fp, "%s%s", evsel->idx ? ", " : "",
				   perf_evsel__name(evsel));
	}

	return printed + fprintf(fp, "\n");
}

int perf_evlist__strerror_open(struct perf_evlist *evlist,
			       int err, char *buf, size_t size)
{
	int printed, value;
	char sbuf[STRERR_BUFSIZE], *emsg = str_error_r(err, sbuf, sizeof(sbuf));

	switch (err) {
	case EACCES:
	case EPERM:
		printed = scnprintf(buf, size,
				    "Error:\t%s.\n"
				    "Hint:\tCheck /proc/sys/kernel/perf_event_paranoid setting.", emsg);

		value = perf_event_paranoid();

		printed += scnprintf(buf + printed, size - printed, "\nHint:\t");

		if (value >= 2) {
			printed += scnprintf(buf + printed, size - printed,
					     "For your workloads it needs to be <= 1\nHint:\t");
		}
		printed += scnprintf(buf + printed, size - printed,
				     "For system wide tracing it needs to be set to -1.\n");

		printed += scnprintf(buf + printed, size - printed,
				    "Hint:\tTry: 'sudo sh -c \"echo -1 > /proc/sys/kernel/perf_event_paranoid\"'\n"
				    "Hint:\tThe current value is %d.", value);
		break;
	case EINVAL: {
		struct perf_evsel *first = perf_evlist__first(evlist);
		int max_freq;

		if (sysctl__read_int("kernel/perf_event_max_sample_rate", &max_freq) < 0)
			goto out_default;

		if (first->attr.sample_freq < (u64)max_freq)
			goto out_default;

		printed = scnprintf(buf, size,
				    "Error:\t%s.\n"
				    "Hint:\tCheck /proc/sys/kernel/perf_event_max_sample_rate.\n"
				    "Hint:\tThe current value is %d and %" PRIu64 " is being requested.",
				    emsg, max_freq, first->attr.sample_freq);
		break;
	}
	default:
out_default:
		scnprintf(buf, size, "%s", emsg);
		break;
	}

	return 0;
}

int perf_evlist__strerror_mmap(struct perf_evlist *evlist, int err, char *buf, size_t size)
{
	char sbuf[STRERR_BUFSIZE], *emsg = str_error_r(err, sbuf, sizeof(sbuf));
	int pages_attempted = evlist->mmap_len / 1024, pages_max_per_user, printed = 0;

	switch (err) {
	case EPERM:
		sysctl__read_int("kernel/perf_event_mlock_kb", &pages_max_per_user);
		printed += scnprintf(buf + printed, size - printed,
				     "Error:\t%s.\n"
				     "Hint:\tCheck /proc/sys/kernel/perf_event_mlock_kb (%d kB) setting.\n"
				     "Hint:\tTried using %zd kB.\n",
				     emsg, pages_max_per_user, pages_attempted);

		if (pages_attempted >= pages_max_per_user) {
			printed += scnprintf(buf + printed, size - printed,
					     "Hint:\tTry 'sudo sh -c \"echo %d > /proc/sys/kernel/perf_event_mlock_kb\"', or\n",
					     pages_max_per_user + pages_attempted);
		}

		printed += scnprintf(buf + printed, size - printed,
				     "Hint:\tTry using a smaller -m/--mmap-pages value.");
		break;
	default:
		scnprintf(buf, size, "%s", emsg);
		break;
	}

	return 0;
}

void perf_evlist__to_front(struct perf_evlist *evlist,
			   struct perf_evsel *move_evsel)
{
	struct perf_evsel *evsel, *n;
	LIST_HEAD(move);

	if (move_evsel == perf_evlist__first(evlist))
		return;

	evlist__for_each_entry_safe(evlist, n, evsel) {
		if (evsel->leader == move_evsel->leader)
			list_move_tail(&evsel->node, &move);
	}

	list_splice(&move, &evlist->entries);
}

void perf_evlist__set_tracking_event(struct perf_evlist *evlist,
				     struct perf_evsel *tracking_evsel)
{
	struct perf_evsel *evsel;

	if (tracking_evsel->tracking)
		return;

	evlist__for_each_entry(evlist, evsel) {
		if (evsel != tracking_evsel)
			evsel->tracking = false;
	}

	tracking_evsel->tracking = true;
}

struct perf_evsel *
perf_evlist__find_evsel_by_str(struct perf_evlist *evlist,
			       const char *str)
{
	struct perf_evsel *evsel;

	evlist__for_each_entry(evlist, evsel) {
		if (!evsel->name)
			continue;
		if (strcmp(str, evsel->name) == 0)
			return evsel;
	}

	return NULL;
}

void perf_evlist__toggle_bkw_mmap(struct perf_evlist *evlist,
				  enum bkw_mmap_state state)
{
	enum bkw_mmap_state old_state = evlist->bkw_mmap_state;
	enum action {
		NONE,
		PAUSE,
		RESUME,
	} action = NONE;

	if (!evlist->overwrite_mmap)
		return;

	switch (old_state) {
	case BKW_MMAP_NOTREADY: {
		if (state != BKW_MMAP_RUNNING)
			goto state_err;
		break;
	}
	case BKW_MMAP_RUNNING: {
		if (state != BKW_MMAP_DATA_PENDING)
			goto state_err;
		action = PAUSE;
		break;
	}
	case BKW_MMAP_DATA_PENDING: {
		if (state != BKW_MMAP_EMPTY)
			goto state_err;
		break;
	}
	case BKW_MMAP_EMPTY: {
		if (state != BKW_MMAP_RUNNING)
			goto state_err;
		action = RESUME;
		break;
	}
	default:
		WARN_ONCE(1, "Shouldn't get there\n");
	}

	evlist->bkw_mmap_state = state;

	switch (action) {
	case PAUSE:
		perf_evlist__pause(evlist);
		break;
	case RESUME:
		perf_evlist__resume(evlist);
		break;
	case NONE:
	default:
		break;
	}

state_err:
	return;
}

bool perf_evlist__exclude_kernel(struct perf_evlist *evlist)
{
	struct perf_evsel *evsel;

	evlist__for_each_entry(evlist, evsel) {
		if (!evsel->attr.exclude_kernel)
			return false;
	}

	return true;
}

/*
 * Events in data file are not collect in groups, but we still want
 * the group display. Set the artificial group and set the leader's
 * forced_leader flag to notify the display code.
 */
void perf_evlist__force_leader(struct perf_evlist *evlist)
{
	if (!evlist->nr_groups) {
		struct perf_evsel *leader = perf_evlist__first(evlist);

		perf_evlist__set_leader(evlist);
		leader->forced_leader = true;
	}
}<|MERGE_RESOLUTION|>--- conflicted
+++ resolved
@@ -1440,11 +1440,7 @@
 
 	perf_evlist__update_id_pos(evlist);
 
-<<<<<<< HEAD
-	evlist__for_each(evlist, evsel) {
-=======
 	evlist__for_each_entry(evlist, evsel) {
->>>>>>> 286cd8c7
 		err = perf_evsel__open(evsel, evsel->cpus, evsel->threads);
 		if (err < 0)
 			goto out_err;
