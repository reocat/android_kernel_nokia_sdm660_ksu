/*
 * probe-file.c : operate ftrace k/uprobe events files
 *
 * Written by Masami Hiramatsu <masami.hiramatsu.pt@hitachi.com>
 *
 * This program is free software; you can redistribute it and/or modify
 * it under the terms of the GNU General Public License as published by
 * the Free Software Foundation; either version 2 of the License, or
 * (at your option) any later version.
 *
 * This program is distributed in the hope that it will be useful,
 * but WITHOUT ANY WARRANTY; without even the implied warranty of
 * MERCHANTABILITY or FITNESS FOR A PARTICULAR PURPOSE.  See the
 * GNU General Public License for more details.
 *
 */
#include <errno.h>
#include <fcntl.h>
#include <sys/stat.h>
#include <sys/types.h>
#include <sys/uio.h>
#include <unistd.h>
#include "util.h"
#include "event.h"
#include "strlist.h"
#include "strfilter.h"
#include "debug.h"
#include "cache.h"
#include "color.h"
#include "symbol.h"
#include "thread.h"
#include <api/fs/tracing_path.h>
#include "probe-event.h"
#include "probe-file.h"
#include "session.h"
#include "perf_regs.h"
#include "string2.h"

/* 4096 - 2 ('\n' + '\0') */
#define MAX_CMDLEN 4094

static void print_open_warning(int err, bool uprobe)
{
	char sbuf[STRERR_BUFSIZE];

	if (err == -ENOENT) {
		const char *config;

		if (uprobe)
			config = "CONFIG_UPROBE_EVENTS";
		else
			config = "CONFIG_KPROBE_EVENTS";

		pr_warning("%cprobe_events file does not exist"
			   " - please rebuild kernel with %s.\n",
			   uprobe ? 'u' : 'k', config);
	} else if (err == -ENOTSUP)
		pr_warning("Tracefs or debugfs is not mounted.\n");
	else
		pr_warning("Failed to open %cprobe_events: %s\n",
			   uprobe ? 'u' : 'k',
			   str_error_r(-err, sbuf, sizeof(sbuf)));
}

static void print_both_open_warning(int kerr, int uerr)
{
	/* Both kprobes and uprobes are disabled, warn it. */
	if (kerr == -ENOTSUP && uerr == -ENOTSUP)
		pr_warning("Tracefs or debugfs is not mounted.\n");
	else if (kerr == -ENOENT && uerr == -ENOENT)
		pr_warning("Please rebuild kernel with CONFIG_KPROBE_EVENTS "
			   "or/and CONFIG_UPROBE_EVENTS.\n");
	else {
		char sbuf[STRERR_BUFSIZE];
		pr_warning("Failed to open kprobe events: %s.\n",
			   str_error_r(-kerr, sbuf, sizeof(sbuf)));
		pr_warning("Failed to open uprobe events: %s.\n",
			   str_error_r(-uerr, sbuf, sizeof(sbuf)));
	}
}

int open_trace_file(const char *trace_file, bool readwrite)
{
	char buf[PATH_MAX];
	int ret;

	ret = e_snprintf(buf, PATH_MAX, "%s/%s", tracing_path_mount(), trace_file);
	if (ret >= 0) {
		pr_debug("Opening %s write=%d\n", buf, readwrite);
		if (readwrite && !probe_event_dry_run)
			ret = open(buf, O_RDWR | O_APPEND, 0);
		else
			ret = open(buf, O_RDONLY, 0);

		if (ret < 0)
			ret = -errno;
	}
	return ret;
}

static int open_kprobe_events(bool readwrite)
{
	return open_trace_file("kprobe_events", readwrite);
}

static int open_uprobe_events(bool readwrite)
{
	return open_trace_file("uprobe_events", readwrite);
}

int probe_file__open(int flag)
{
	int fd;

	if (flag & PF_FL_UPROBE)
		fd = open_uprobe_events(flag & PF_FL_RW);
	else
		fd = open_kprobe_events(flag & PF_FL_RW);
	if (fd < 0)
		print_open_warning(fd, flag & PF_FL_UPROBE);

	return fd;
}

int probe_file__open_both(int *kfd, int *ufd, int flag)
{
	if (!kfd || !ufd)
		return -EINVAL;

	*kfd = open_kprobe_events(flag & PF_FL_RW);
	*ufd = open_uprobe_events(flag & PF_FL_RW);
	if (*kfd < 0 && *ufd < 0) {
		print_both_open_warning(*kfd, *ufd);
		return *kfd;
	}

	return 0;
}

/* Get raw string list of current kprobe_events  or uprobe_events */
struct strlist *probe_file__get_rawlist(int fd)
{
	int ret, idx, fddup;
	FILE *fp;
	char buf[MAX_CMDLEN];
	char *p;
	struct strlist *sl;

	if (fd < 0)
		return NULL;

	sl = strlist__new(NULL, NULL);
	if (sl == NULL)
		return NULL;

	fddup = dup(fd);
	if (fddup < 0)
		goto out_free_sl;

	fp = fdopen(fddup, "r");
	if (!fp)
		goto out_close_fddup;

	while (!feof(fp)) {
		p = fgets(buf, MAX_CMDLEN, fp);
		if (!p)
			break;

		idx = strlen(p) - 1;
		if (p[idx] == '\n')
			p[idx] = '\0';
		ret = strlist__add(sl, buf);
		if (ret < 0) {
			pr_debug("strlist__add failed (%d)\n", ret);
			goto out_close_fp;
		}
	}
	fclose(fp);

	return sl;

out_close_fp:
	fclose(fp);
	goto out_free_sl;
out_close_fddup:
	close(fddup);
out_free_sl:
	strlist__delete(sl);
	return NULL;
}

static struct strlist *__probe_file__get_namelist(int fd, bool include_group)
{
	char buf[128];
	struct strlist *sl, *rawlist;
	struct str_node *ent;
	struct probe_trace_event tev;
	int ret = 0;

	memset(&tev, 0, sizeof(tev));
	rawlist = probe_file__get_rawlist(fd);
	if (!rawlist)
		return NULL;
	sl = strlist__new(NULL, NULL);
	strlist__for_each_entry(ent, rawlist) {
		ret = parse_probe_trace_command(ent->s, &tev);
		if (ret < 0)
			break;
		if (include_group) {
			ret = e_snprintf(buf, 128, "%s:%s", tev.group,
					tev.event);
			if (ret >= 0)
				ret = strlist__add(sl, buf);
		} else
			ret = strlist__add(sl, tev.event);
		clear_probe_trace_event(&tev);
		if (ret < 0)
			break;
	}
	strlist__delete(rawlist);

	if (ret < 0) {
		strlist__delete(sl);
		return NULL;
	}
	return sl;
}

/* Get current perf-probe event names */
struct strlist *probe_file__get_namelist(int fd)
{
	return __probe_file__get_namelist(fd, false);
}

int probe_file__add_event(int fd, struct probe_trace_event *tev)
{
	int ret = 0;
	char *buf = synthesize_probe_trace_command(tev);
	char sbuf[STRERR_BUFSIZE];

	if (!buf) {
		pr_debug("Failed to synthesize probe trace event.\n");
		return -EINVAL;
	}

	pr_debug("Writing event: %s\n", buf);
	if (!probe_event_dry_run) {
		if (write(fd, buf, strlen(buf)) < (int)strlen(buf)) {
			ret = -errno;
			pr_warning("Failed to write event: %s\n",
				   str_error_r(errno, sbuf, sizeof(sbuf)));
		}
	}
	free(buf);

	return ret;
}

static int __del_trace_probe_event(int fd, struct str_node *ent)
{
	char *p;
	char buf[128];
	int ret;

	/* Convert from perf-probe event to trace-probe event */
	ret = e_snprintf(buf, 128, "-:%s", ent->s);
	if (ret < 0)
		goto error;

	p = strchr(buf + 2, ':');
	if (!p) {
		pr_debug("Internal error: %s should have ':' but not.\n",
			 ent->s);
		ret = -ENOTSUP;
		goto error;
	}
	*p = '/';

	pr_debug("Writing event: %s\n", buf);
	ret = write(fd, buf, strlen(buf));
	if (ret < 0) {
		ret = -errno;
		goto error;
	}

	return 0;
error:
	pr_warning("Failed to delete event: %s\n",
		   str_error_r(-ret, buf, sizeof(buf)));
	return ret;
}

int probe_file__get_events(int fd, struct strfilter *filter,
			   struct strlist *plist)
{
	struct strlist *namelist;
	struct str_node *ent;
	const char *p;
	int ret = -ENOENT;

	if (!plist)
		return -EINVAL;

	namelist = __probe_file__get_namelist(fd, true);
	if (!namelist)
		return -ENOENT;

	strlist__for_each_entry(ent, namelist) {
		p = strchr(ent->s, ':');
		if ((p && strfilter__compare(filter, p + 1)) ||
		    strfilter__compare(filter, ent->s)) {
			strlist__add(plist, ent->s);
			ret = 0;
		}
	}
	strlist__delete(namelist);

	return ret;
}

int probe_file__del_strlist(int fd, struct strlist *namelist)
{
	int ret = 0;
	struct str_node *ent;

	strlist__for_each_entry(ent, namelist) {
		ret = __del_trace_probe_event(fd, ent);
		if (ret < 0)
			break;
	}
	return ret;
}

int probe_file__del_events(int fd, struct strfilter *filter)
{
	struct strlist *namelist;
	int ret;

	namelist = strlist__new(NULL, NULL);
	if (!namelist)
		return -ENOMEM;

	ret = probe_file__get_events(fd, filter, namelist);
	if (ret < 0)
		goto out;

	ret = probe_file__del_strlist(fd, namelist);
out:
	strlist__delete(namelist);
<<<<<<< HEAD
=======
	return ret;
}

/* Caller must ensure to remove this entry from list */
static void probe_cache_entry__delete(struct probe_cache_entry *entry)
{
	if (entry) {
		BUG_ON(!list_empty(&entry->node));

		strlist__delete(entry->tevlist);
		clear_perf_probe_event(&entry->pev);
		zfree(&entry->spev);
		free(entry);
	}
}

static struct probe_cache_entry *
probe_cache_entry__new(struct perf_probe_event *pev)
{
	struct probe_cache_entry *entry = zalloc(sizeof(*entry));

	if (entry) {
		INIT_LIST_HEAD(&entry->node);
		entry->tevlist = strlist__new(NULL, NULL);
		if (!entry->tevlist)
			zfree(&entry);
		else if (pev) {
			entry->spev = synthesize_perf_probe_command(pev);
			if (!entry->spev ||
			    perf_probe_event__copy(&entry->pev, pev) < 0) {
				probe_cache_entry__delete(entry);
				return NULL;
			}
		}
	}

	return entry;
}

int probe_cache_entry__get_event(struct probe_cache_entry *entry,
				 struct probe_trace_event **tevs)
{
	struct probe_trace_event *tev;
	struct str_node *node;
	int ret, i;

	ret = strlist__nr_entries(entry->tevlist);
	if (ret > probe_conf.max_probes)
		return -E2BIG;

	*tevs = zalloc(ret * sizeof(*tev));
	if (!*tevs)
		return -ENOMEM;

	i = 0;
	strlist__for_each_entry(node, entry->tevlist) {
		tev = &(*tevs)[i++];
		ret = parse_probe_trace_command(node->s, tev);
		if (ret < 0)
			break;
	}
	return i;
}

/* For the kernel probe caches, pass target = NULL or DSO__NAME_KALLSYMS */
static int probe_cache__open(struct probe_cache *pcache, const char *target,
			     struct nsinfo *nsi)
{
	char cpath[PATH_MAX];
	char sbuildid[SBUILD_ID_SIZE];
	char *dir_name = NULL;
	bool is_kallsyms = false;
	int ret, fd;
	struct nscookie nsc;

	if (target && build_id_cache__cached(target)) {
		/* This is a cached buildid */
		strlcpy(sbuildid, target, SBUILD_ID_SIZE);
		dir_name = build_id_cache__linkname(sbuildid, NULL, 0);
		goto found;
	}

	if (!target || !strcmp(target, DSO__NAME_KALLSYMS)) {
		target = DSO__NAME_KALLSYMS;
		is_kallsyms = true;
		ret = sysfs__sprintf_build_id("/", sbuildid);
	} else {
		nsinfo__mountns_enter(nsi, &nsc);
		ret = filename__sprintf_build_id(target, sbuildid);
		nsinfo__mountns_exit(&nsc);
	}

	if (ret < 0) {
		pr_debug("Failed to get build-id from %s.\n", target);
		return ret;
	}

	/* If we have no buildid cache, make it */
	if (!build_id_cache__cached(sbuildid)) {
		ret = build_id_cache__add_s(sbuildid, target, nsi,
					    is_kallsyms, NULL);
		if (ret < 0) {
			pr_debug("Failed to add build-id cache: %s\n", target);
			return ret;
		}
	}

	dir_name = build_id_cache__cachedir(sbuildid, target, nsi, is_kallsyms,
					    false);
found:
	if (!dir_name) {
		pr_debug("Failed to get cache from %s\n", target);
		return -ENOMEM;
	}

	snprintf(cpath, PATH_MAX, "%s/probes", dir_name);
	fd = open(cpath, O_CREAT | O_RDWR, 0644);
	if (fd < 0)
		pr_debug("Failed to open cache(%d): %s\n", fd, cpath);
	free(dir_name);
	pcache->fd = fd;

	return fd;
}

static int probe_cache__load(struct probe_cache *pcache)
{
	struct probe_cache_entry *entry = NULL;
	char buf[MAX_CMDLEN], *p;
	int ret = 0, fddup;
	FILE *fp;

	fddup = dup(pcache->fd);
	if (fddup < 0)
		return -errno;
	fp = fdopen(fddup, "r");
	if (!fp) {
		close(fddup);
		return -EINVAL;
	}

	while (!feof(fp)) {
		if (!fgets(buf, MAX_CMDLEN, fp))
			break;
		p = strchr(buf, '\n');
		if (p)
			*p = '\0';
		/* #perf_probe_event or %sdt_event */
		if (buf[0] == '#' || buf[0] == '%') {
			entry = probe_cache_entry__new(NULL);
			if (!entry) {
				ret = -ENOMEM;
				goto out;
			}
			if (buf[0] == '%')
				entry->sdt = true;
			entry->spev = strdup(buf + 1);
			if (entry->spev)
				ret = parse_perf_probe_command(buf + 1,
								&entry->pev);
			else
				ret = -ENOMEM;
			if (ret < 0) {
				probe_cache_entry__delete(entry);
				goto out;
			}
			list_add_tail(&entry->node, &pcache->entries);
		} else {	/* trace_probe_event */
			if (!entry) {
				ret = -EINVAL;
				goto out;
			}
			strlist__add(entry->tevlist, buf);
		}
	}
out:
	fclose(fp);
>>>>>>> 286cd8c7
	return ret;
}

static struct probe_cache *probe_cache__alloc(void)
{
	struct probe_cache *pcache = zalloc(sizeof(*pcache));

	if (pcache) {
		INIT_LIST_HEAD(&pcache->entries);
		pcache->fd = -EINVAL;
	}
	return pcache;
}

void probe_cache__purge(struct probe_cache *pcache)
{
	struct probe_cache_entry *entry, *n;

	list_for_each_entry_safe(entry, n, &pcache->entries, node) {
		list_del_init(&entry->node);
		probe_cache_entry__delete(entry);
	}
}

void probe_cache__delete(struct probe_cache *pcache)
{
	if (!pcache)
		return;

	probe_cache__purge(pcache);
	if (pcache->fd > 0)
		close(pcache->fd);
	free(pcache);
}

struct probe_cache *probe_cache__new(const char *target, struct nsinfo *nsi)
{
	struct probe_cache *pcache = probe_cache__alloc();
	int ret;

	if (!pcache)
		return NULL;

	ret = probe_cache__open(pcache, target, nsi);
	if (ret < 0) {
		pr_debug("Cache open error: %d\n", ret);
		goto out_err;
	}

	ret = probe_cache__load(pcache);
	if (ret < 0) {
		pr_debug("Cache read error: %d\n", ret);
		goto out_err;
	}

	return pcache;

out_err:
	probe_cache__delete(pcache);
	return NULL;
}

static bool streql(const char *a, const char *b)
{
	if (a == b)
		return true;

	if (!a || !b)
		return false;

	return !strcmp(a, b);
}

struct probe_cache_entry *
probe_cache__find(struct probe_cache *pcache, struct perf_probe_event *pev)
{
	struct probe_cache_entry *entry = NULL;
	char *cmd = synthesize_perf_probe_command(pev);

	if (!cmd)
		return NULL;

	for_each_probe_cache_entry(entry, pcache) {
		if (pev->sdt) {
			if (entry->pev.event &&
			    streql(entry->pev.event, pev->event) &&
			    (!pev->group ||
			     streql(entry->pev.group, pev->group)))
				goto found;

			continue;
		}
		/* Hit if same event name or same command-string */
		if ((pev->event &&
		     (streql(entry->pev.group, pev->group) &&
		      streql(entry->pev.event, pev->event))) ||
		    (!strcmp(entry->spev, cmd)))
			goto found;
	}
	entry = NULL;

found:
	free(cmd);
	return entry;
}

struct probe_cache_entry *
probe_cache__find_by_name(struct probe_cache *pcache,
			  const char *group, const char *event)
{
	struct probe_cache_entry *entry = NULL;

	for_each_probe_cache_entry(entry, pcache) {
		/* Hit if same event name or same command-string */
		if (streql(entry->pev.group, group) &&
		    streql(entry->pev.event, event))
			goto found;
	}
	entry = NULL;

found:
	return entry;
}

int probe_cache__add_entry(struct probe_cache *pcache,
			   struct perf_probe_event *pev,
			   struct probe_trace_event *tevs, int ntevs)
{
	struct probe_cache_entry *entry = NULL;
	char *command;
	int i, ret = 0;

	if (!pcache || !pev || !tevs || ntevs <= 0) {
		ret = -EINVAL;
		goto out_err;
	}

	/* Remove old cache entry */
	entry = probe_cache__find(pcache, pev);
	if (entry) {
		list_del_init(&entry->node);
		probe_cache_entry__delete(entry);
	}

	ret = -ENOMEM;
	entry = probe_cache_entry__new(pev);
	if (!entry)
		goto out_err;

	for (i = 0; i < ntevs; i++) {
		if (!tevs[i].point.symbol)
			continue;

		command = synthesize_probe_trace_command(&tevs[i]);
		if (!command)
			goto out_err;
		strlist__add(entry->tevlist, command);
		free(command);
	}
	list_add_tail(&entry->node, &pcache->entries);
	pr_debug("Added probe cache: %d\n", ntevs);
	return 0;

out_err:
	pr_debug("Failed to add probe caches\n");
	probe_cache_entry__delete(entry);
	return ret;
}

#ifdef HAVE_GELF_GETNOTE_SUPPORT
static unsigned long long sdt_note__get_addr(struct sdt_note *note)
{
	return note->bit32 ? (unsigned long long)note->addr.a32[0]
		 : (unsigned long long)note->addr.a64[0];
}

static const char * const type_to_suffix[] = {
	":s64", "", "", "", ":s32", "", ":s16", ":s8",
	"", ":u8", ":u16", "", ":u32", "", "", "", ":u64"
};

/*
 * Isolate the string number and convert it into a decimal value;
 * this will be an index to get suffix of the uprobe name (defining
 * the type)
 */
static int sdt_arg_parse_size(char *n_ptr, const char **suffix)
{
	long type_idx;

	type_idx = strtol(n_ptr, NULL, 10);
	if (type_idx < -8 || type_idx > 8) {
		pr_debug4("Failed to get a valid sdt type\n");
		return -1;
	}

	*suffix = type_to_suffix[type_idx + 8];
	return 0;
}

static int synthesize_sdt_probe_arg(struct strbuf *buf, int i, const char *arg)
{
	char *op, *desc = strdup(arg), *new_op = NULL;
	const char *suffix = "";
	int ret = -1;

	if (desc == NULL) {
		pr_debug4("Allocation error\n");
		return ret;
	}

	/*
	 * Argument is in N@OP format. N is size of the argument and OP is
	 * the actual assembly operand. N can be omitted; in that case
	 * argument is just OP(without @).
	 */
	op = strchr(desc, '@');
	if (op) {
		op[0] = '\0';
		op++;

		if (sdt_arg_parse_size(desc, &suffix))
			goto error;
	} else {
		op = desc;
	}

	ret = arch_sdt_arg_parse_op(op, &new_op);

	if (ret < 0)
		goto error;

	if (ret == SDT_ARG_VALID) {
		ret = strbuf_addf(buf, " arg%d=%s%s", i + 1, new_op, suffix);
		if (ret < 0)
			goto error;
	}

	ret = 0;
error:
	free(desc);
	free(new_op);
	return ret;
}

static char *synthesize_sdt_probe_command(struct sdt_note *note,
					const char *pathname,
					const char *sdtgrp)
{
	struct strbuf buf;
	char *ret = NULL, **args;
	int i, args_count;

	if (strbuf_init(&buf, 32) < 0)
		return NULL;

	if (strbuf_addf(&buf, "p:%s/%s %s:0x%llx",
				sdtgrp, note->name, pathname,
				sdt_note__get_addr(note)) < 0)
		goto error;

	if (!note->args)
		goto out;

	if (note->args) {
		args = argv_split(note->args, &args_count);

		for (i = 0; i < args_count; ++i) {
			if (synthesize_sdt_probe_arg(&buf, i, args[i]) < 0)
				goto error;
		}
	}

out:
	ret = strbuf_detach(&buf, NULL);
error:
	strbuf_release(&buf);
	return ret;
}

int probe_cache__scan_sdt(struct probe_cache *pcache, const char *pathname)
{
	struct probe_cache_entry *entry = NULL;
	struct list_head sdtlist;
	struct sdt_note *note;
	char *buf;
	char sdtgrp[64];
	int ret;

	INIT_LIST_HEAD(&sdtlist);
	ret = get_sdt_note_list(&sdtlist, pathname);
	if (ret < 0) {
		pr_debug4("Failed to get sdt note: %d\n", ret);
		return ret;
	}
	list_for_each_entry(note, &sdtlist, note_list) {
		ret = snprintf(sdtgrp, 64, "sdt_%s", note->provider);
		if (ret < 0)
			break;
		/* Try to find same-name entry */
		entry = probe_cache__find_by_name(pcache, sdtgrp, note->name);
		if (!entry) {
			entry = probe_cache_entry__new(NULL);
			if (!entry) {
				ret = -ENOMEM;
				break;
			}
			entry->sdt = true;
			ret = asprintf(&entry->spev, "%s:%s=%s", sdtgrp,
					note->name, note->name);
			if (ret < 0)
				break;
			entry->pev.event = strdup(note->name);
			entry->pev.group = strdup(sdtgrp);
			list_add_tail(&entry->node, &pcache->entries);
		}
		buf = synthesize_sdt_probe_command(note, pathname, sdtgrp);
		if (!buf) {
			ret = -ENOMEM;
			break;
		}

		strlist__add(entry->tevlist, buf);
		free(buf);
		entry = NULL;
	}
	if (entry) {
		list_del_init(&entry->node);
		probe_cache_entry__delete(entry);
	}
	cleanup_sdt_note_list(&sdtlist);
	return ret;
}
#endif

static int probe_cache_entry__write(struct probe_cache_entry *entry, int fd)
{
	struct str_node *snode;
	struct stat st;
	struct iovec iov[3];
	const char *prefix = entry->sdt ? "%" : "#";
	int ret;
	/* Save stat for rollback */
	ret = fstat(fd, &st);
	if (ret < 0)
		return ret;

	pr_debug("Writing cache: %s%s\n", prefix, entry->spev);
	iov[0].iov_base = (void *)prefix; iov[0].iov_len = 1;
	iov[1].iov_base = entry->spev; iov[1].iov_len = strlen(entry->spev);
	iov[2].iov_base = (void *)"\n"; iov[2].iov_len = 1;
	ret = writev(fd, iov, 3);
	if (ret < (int)iov[1].iov_len + 2)
		goto rollback;

	strlist__for_each_entry(snode, entry->tevlist) {
		iov[0].iov_base = (void *)snode->s;
		iov[0].iov_len = strlen(snode->s);
		iov[1].iov_base = (void *)"\n"; iov[1].iov_len = 1;
		ret = writev(fd, iov, 2);
		if (ret < (int)iov[0].iov_len + 1)
			goto rollback;
	}
	return 0;

rollback:
	/* Rollback to avoid cache file corruption */
	if (ret > 0)
		ret = -1;
	if (ftruncate(fd, st.st_size) < 0)
		ret = -2;

	return ret;
}

int probe_cache__commit(struct probe_cache *pcache)
{
	struct probe_cache_entry *entry;
	int ret = 0;

	/* TBD: if we do not update existing entries, skip it */
	ret = lseek(pcache->fd, 0, SEEK_SET);
	if (ret < 0)
		goto out;

	ret = ftruncate(pcache->fd, 0);
	if (ret < 0)
		goto out;

	for_each_probe_cache_entry(entry, pcache) {
		ret = probe_cache_entry__write(entry, pcache->fd);
		pr_debug("Cache committed: %d\n", ret);
		if (ret < 0)
			break;
	}
out:
	return ret;
}

static bool probe_cache_entry__compare(struct probe_cache_entry *entry,
				       struct strfilter *filter)
{
	char buf[128], *ptr = entry->spev;

	if (entry->pev.event) {
		snprintf(buf, 128, "%s:%s", entry->pev.group, entry->pev.event);
		ptr = buf;
	}
	return strfilter__compare(filter, ptr);
}

int probe_cache__filter_purge(struct probe_cache *pcache,
			      struct strfilter *filter)
{
	struct probe_cache_entry *entry, *tmp;

	list_for_each_entry_safe(entry, tmp, &pcache->entries, node) {
		if (probe_cache_entry__compare(entry, filter)) {
			pr_info("Removed cached event: %s\n", entry->spev);
			list_del_init(&entry->node);
			probe_cache_entry__delete(entry);
		}
	}
	return 0;
}

static int probe_cache__show_entries(struct probe_cache *pcache,
				     struct strfilter *filter)
{
	struct probe_cache_entry *entry;

	for_each_probe_cache_entry(entry, pcache) {
		if (probe_cache_entry__compare(entry, filter))
			printf("%s\n", entry->spev);
	}
	return 0;
}

/* Show all cached probes */
int probe_cache__show_all_caches(struct strfilter *filter)
{
	struct probe_cache *pcache;
	struct strlist *bidlist;
	struct str_node *nd;
	char *buf = strfilter__string(filter);

	pr_debug("list cache with filter: %s\n", buf);
	free(buf);

	bidlist = build_id_cache__list_all(true);
	if (!bidlist) {
		pr_debug("Failed to get buildids: %d\n", errno);
		return -EINVAL;
	}
	strlist__for_each_entry(nd, bidlist) {
		pcache = probe_cache__new(nd->s, NULL);
		if (!pcache)
			continue;
		if (!list_empty(&pcache->entries)) {
			buf = build_id_cache__origname(nd->s);
			printf("%s (%s):\n", buf, nd->s);
			free(buf);
			probe_cache__show_entries(pcache, filter);
		}
		probe_cache__delete(pcache);
	}
	strlist__delete(bidlist);

	return 0;
}

enum ftrace_readme {
	FTRACE_README_PROBE_TYPE_X = 0,
	FTRACE_README_KRETPROBE_OFFSET,
	FTRACE_README_END,
};

static struct {
	const char *pattern;
	bool avail;
} ftrace_readme_table[] = {
#define DEFINE_TYPE(idx, pat)			\
	[idx] = {.pattern = pat, .avail = false}
	DEFINE_TYPE(FTRACE_README_PROBE_TYPE_X, "*type: * x8/16/32/64,*"),
	DEFINE_TYPE(FTRACE_README_KRETPROBE_OFFSET, "*place (kretprobe): *"),
};

static bool scan_ftrace_readme(enum ftrace_readme type)
{
	int fd;
	FILE *fp;
	char *buf = NULL;
	size_t len = 0;
	bool ret = false;
	static bool scanned = false;

	if (scanned)
		goto result;

	fd = open_trace_file("README", false);
	if (fd < 0)
		return ret;

	fp = fdopen(fd, "r");
	if (!fp) {
		close(fd);
		return ret;
	}

	while (getline(&buf, &len, fp) > 0)
		for (enum ftrace_readme i = 0; i < FTRACE_README_END; i++)
			if (!ftrace_readme_table[i].avail)
				ftrace_readme_table[i].avail =
					strglobmatch(buf, ftrace_readme_table[i].pattern);
	scanned = true;

	fclose(fp);
	free(buf);

result:
	if (type >= FTRACE_README_END)
		return false;

	return ftrace_readme_table[type].avail;
}

bool probe_type_is_available(enum probe_type type)
{
	if (type >= PROBE_TYPE_END)
		return false;
	else if (type == PROBE_TYPE_X)
		return scan_ftrace_readme(FTRACE_README_PROBE_TYPE_X);

	return true;
}

bool kretprobe_offset_is_supported(void)
{
	return scan_ftrace_readme(FTRACE_README_KRETPROBE_OFFSET);
}<|MERGE_RESOLUTION|>--- conflicted
+++ resolved
@@ -347,8 +347,6 @@
 	ret = probe_file__del_strlist(fd, namelist);
 out:
 	strlist__delete(namelist);
-<<<<<<< HEAD
-=======
 	return ret;
 }
 
@@ -526,7 +524,6 @@
 	}
 out:
 	fclose(fp);
->>>>>>> 286cd8c7
 	return ret;
 }
 
