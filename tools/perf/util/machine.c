--- conflicted
+++ resolved
@@ -1,12 +1,8 @@
-<<<<<<< HEAD
-#include "build-id.h"
-=======
 // SPDX-License-Identifier: GPL-2.0
 #include <dirent.h>
 #include <errno.h>
 #include <inttypes.h>
 #include <regex.h>
->>>>>>> 286cd8c7
 #include "callchain.h"
 #include "debug.h"
 #include "event.h"
@@ -858,13 +854,8 @@
  * Returns the name of the start symbol in *symbol_name. Pass in NULL as
  * symbol_name if it's not that important.
  */
-<<<<<<< HEAD
-static u64 machine__get_kallsyms_kernel_start(struct machine *machine,
-					     const char **symbol_name)
-=======
 static int machine__get_running_kernel_start(struct machine *machine,
 					     const char **symbol_name, u64 *start)
->>>>>>> 286cd8c7
 {
 	char filename[PATH_MAX];
 	int i, err = -1;
@@ -896,13 +887,8 @@
 				     struct dso *kernel,
 				     struct extra_kernel_map *xm)
 {
-<<<<<<< HEAD
-	enum map_type type;
-	u64 start = machine__get_kallsyms_kernel_start(machine, NULL);
-=======
 	struct kmap *kmap;
 	struct map *map;
->>>>>>> 286cd8c7
 
 	map = map__new2(xm->start, kernel);
 	if (!map)
@@ -1384,18 +1370,10 @@
 int machine__create_kernel_maps(struct machine *machine)
 {
 	struct dso *kernel = machine__get_kernel(machine);
-<<<<<<< HEAD
-	const char *name;
-	u64 addr = machine__get_kallsyms_kernel_start(machine, &name);
-
-	if (!addr)
-		return -1;
-=======
 	const char *name = NULL;
 	struct map *map;
 	u64 addr = 0;
 	int ret;
->>>>>>> 286cd8c7
 
 	if (kernel == NULL)
 		return -1;
