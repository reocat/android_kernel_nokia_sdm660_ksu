--- conflicted
+++ resolved
@@ -114,10 +114,6 @@
 	while ((dirent = readdir(proc)) != NULL) {
 		char *end;
 		bool grow = false;
-<<<<<<< HEAD
-		struct stat st;
-=======
->>>>>>> 286cd8c7
 		pid_t pid = strtol(dirent->d_name, &end, 10);
 
 		if (*end) /* only interested in proper numerical dirents */
