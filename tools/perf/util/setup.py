--- conflicted
+++ resolved
@@ -49,11 +49,7 @@
 				if len(f.strip()) > 0 and f[0] != '#']
 
 # use full paths with source files
-<<<<<<< HEAD
-ext_sources = map(lambda x: '%s/%s' % (src_perf, x) , ext_sources)
-=======
 ext_sources = list(map(lambda x: '%s/%s' % (src_perf, x) , ext_sources))
->>>>>>> 286cd8c7
 
 perf = Extension('perf',
 		  sources = ext_sources,
