--- conflicted
+++ resolved
@@ -1556,19 +1556,6 @@
 			      int errnum, char *buf, size_t buflen)
 {
 	struct dso *dso = map->dso;
-<<<<<<< HEAD
-	char *filename = dso__build_id_filename(dso, NULL, 0);
-	bool free_filename = true;
-	char *command;
-	FILE *file;
-	int err = 0;
-	char symfs_filename[PATH_MAX];
-	struct kcore_extract kce;
-	bool delete_extract = false;
-	int lineno = 0;
-	int nline;
-=======
->>>>>>> 286cd8c7
 
 	BUG_ON(buflen == 0);
 
@@ -1784,18 +1771,10 @@
 	if (dso__is_kcore(dso))
 		delete_last_nop(sym);
 
-<<<<<<< HEAD
-	pclose(file);
-
-out_free_command:
-	free(command);
-
-=======
 	fclose(file);
 	err = 0;
 out_free_command:
 	free(command);
->>>>>>> 286cd8c7
 out_remove_tmp:
 	close(stdout_fd[0]);
 
