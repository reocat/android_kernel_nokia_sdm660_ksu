// SPDX-License-Identifier: GPL-2.0
#include <errno.h>
#include <inttypes.h>
#include <linux/kernel.h>
#include <traceevent/event-parse.h>
#include <api/fs/fs.h>

#include <byteswap.h>
#include <unistd.h>
#include <sys/types.h>
#include <sys/mman.h>

#include "evlist.h"
#include "evsel.h"
#include "memswap.h"
#include "session.h"
#include "tool.h"
#include "sort.h"
#include "util.h"
#include "cpumap.h"
#include "perf_regs.h"
#include "asm/bug.h"
#include "auxtrace.h"
#include "thread.h"
#include "thread-stack.h"
#include "stat.h"
#include "arch/common.h"

static int perf_session__deliver_event(struct perf_session *session,
				       union perf_event *event,
				       struct perf_tool *tool,
				       u64 file_offset);

static int perf_session__open(struct perf_session *session)
{
	struct perf_data *data = session->data;

	if (perf_session__read_header(session) < 0) {
		pr_err("incompatible file format (rerun with -v to learn more)\n");
		return -1;
	}

	if (perf_data__is_pipe(data))
		return 0;

	if (perf_header__has_feat(&session->header, HEADER_STAT))
		return 0;

	if (!perf_evlist__valid_sample_type(session->evlist)) {
		pr_err("non matching sample_type\n");
		return -1;
	}

	if (!perf_evlist__valid_sample_id_all(session->evlist)) {
		pr_err("non matching sample_id_all\n");
		return -1;
	}

	if (!perf_evlist__valid_read_format(session->evlist)) {
		pr_err("non matching read_format\n");
		return -1;
	}

	return 0;
}

void perf_session__set_id_hdr_size(struct perf_session *session)
{
	u16 id_hdr_size = perf_evlist__id_hdr_size(session->evlist);

	machines__set_id_hdr_size(&session->machines, id_hdr_size);
}

int perf_session__create_kernel_maps(struct perf_session *session)
{
	int ret = machine__create_kernel_maps(&session->machines.host);

	if (ret >= 0)
		ret = machines__create_guest_kernel_maps(&session->machines);
	return ret;
}

static void perf_session__destroy_kernel_maps(struct perf_session *session)
{
	machines__destroy_kernel_maps(&session->machines);
}

static bool perf_session__has_comm_exec(struct perf_session *session)
{
	struct perf_evsel *evsel;

	evlist__for_each_entry(session->evlist, evsel) {
		if (evsel->attr.comm_exec)
			return true;
	}

	return false;
}

static void perf_session__set_comm_exec(struct perf_session *session)
{
	bool comm_exec = perf_session__has_comm_exec(session);

	machines__set_comm_exec(&session->machines, comm_exec);
}

static int ordered_events__deliver_event(struct ordered_events *oe,
					 struct ordered_event *event)
{
	struct perf_session *session = container_of(oe, struct perf_session,
						    ordered_events);

	return perf_session__deliver_event(session, event->event,
					   session->tool, event->file_offset);
}

struct perf_session *perf_session__new(struct perf_data *data,
				       bool repipe, struct perf_tool *tool)
{
	struct perf_session *session = zalloc(sizeof(*session));

	if (!session)
		goto out;

	session->repipe = repipe;
	session->tool   = tool;
	INIT_LIST_HEAD(&session->auxtrace_index);
	machines__init(&session->machines);
	ordered_events__init(&session->ordered_events, ordered_events__deliver_event);

	if (data) {
		if (perf_data__open(data))
			goto out_delete;

		session->data = data;

		if (perf_data__is_read(data)) {
			if (perf_session__open(session) < 0)
				goto out_close;

			/*
			 * set session attributes that are present in perf.data
			 * but not in pipe-mode.
			 */
<<<<<<< HEAD
			if (!file->is_pipe) {
=======
			if (!data->is_pipe) {
>>>>>>> 286cd8c7
				perf_session__set_id_hdr_size(session);
				perf_session__set_comm_exec(session);
			}
		}
	} else  {
		session->machines.host.env = &perf_env;
	}

	session->machines.host.single_address_space =
		perf_env__single_address_space(session->machines.host.env);

	if (!data || perf_data__is_write(data)) {
		/*
		 * In O_RDONLY mode this will be performed when reading the
		 * kernel MMAP event, in perf_event__process_mmap().
		 */
		if (perf_session__create_kernel_maps(session) < 0)
			pr_warning("Cannot read kernel map\n");
	}

	/*
	 * In pipe-mode, evlist is empty until PERF_RECORD_HEADER_ATTR is
	 * processed, so perf_evlist__sample_id_all is not meaningful here.
	 */
<<<<<<< HEAD
	if ((!file || !file->is_pipe) && tool && tool->ordering_requires_timestamps &&
=======
	if ((!data || !data->is_pipe) && tool && tool->ordering_requires_timestamps &&
>>>>>>> 286cd8c7
	    tool->ordered_events && !perf_evlist__sample_id_all(session->evlist)) {
		dump_printf("WARNING: No sample_id_all support, falling back to unordered processing\n");
		tool->ordered_events = false;
	}

	return session;

 out_close:
	perf_data__close(data);
 out_delete:
	perf_session__delete(session);
 out:
	return NULL;
}

static void perf_session__delete_threads(struct perf_session *session)
{
	machine__delete_threads(&session->machines.host);
}

void perf_session__delete(struct perf_session *session)
{
	if (session == NULL)
		return;
	auxtrace__free(session);
	auxtrace_index__free(&session->auxtrace_index);
	perf_session__destroy_kernel_maps(session);
	perf_session__delete_threads(session);
	perf_env__exit(&session->header.env);
	machines__exit(&session->machines);
	if (session->data)
		perf_data__close(session->data);
	free(session);
}

static int process_event_synth_tracing_data_stub(struct perf_tool *tool
						 __maybe_unused,
						 union perf_event *event
						 __maybe_unused,
						 struct perf_session *session
						__maybe_unused)
{
	dump_printf(": unhandled!\n");
	return 0;
}

static int process_event_synth_attr_stub(struct perf_tool *tool __maybe_unused,
					 union perf_event *event __maybe_unused,
					 struct perf_evlist **pevlist
					 __maybe_unused)
{
	dump_printf(": unhandled!\n");
	return 0;
}

static int process_event_synth_event_update_stub(struct perf_tool *tool __maybe_unused,
						 union perf_event *event __maybe_unused,
						 struct perf_evlist **pevlist
						 __maybe_unused)
{
	if (dump_trace)
		perf_event__fprintf_event_update(event, stdout);

	dump_printf(": unhandled!\n");
	return 0;
}

static int process_event_sample_stub(struct perf_tool *tool __maybe_unused,
				     union perf_event *event __maybe_unused,
				     struct perf_sample *sample __maybe_unused,
				     struct perf_evsel *evsel __maybe_unused,
				     struct machine *machine __maybe_unused)
{
	dump_printf(": unhandled!\n");
	return 0;
}

static int process_event_stub(struct perf_tool *tool __maybe_unused,
			      union perf_event *event __maybe_unused,
			      struct perf_sample *sample __maybe_unused,
			      struct machine *machine __maybe_unused)
{
	dump_printf(": unhandled!\n");
	return 0;
}

static int process_finished_round_stub(struct perf_tool *tool __maybe_unused,
				       union perf_event *event __maybe_unused,
				       struct ordered_events *oe __maybe_unused)
{
	dump_printf(": unhandled!\n");
	return 0;
}

static int process_finished_round(struct perf_tool *tool,
				  union perf_event *event,
				  struct ordered_events *oe);

static int skipn(int fd, off_t n)
{
	char buf[4096];
	ssize_t ret;

	while (n > 0) {
		ret = read(fd, buf, min(n, (off_t)sizeof(buf)));
		if (ret <= 0)
			return ret;
		n -= ret;
	}

	return 0;
}

static s64 process_event_auxtrace_stub(struct perf_tool *tool __maybe_unused,
				       union perf_event *event,
				       struct perf_session *session
				       __maybe_unused)
{
	dump_printf(": unhandled!\n");
	if (perf_data__is_pipe(session->data))
		skipn(perf_data__fd(session->data), event->auxtrace.size);
	return event->auxtrace.size;
}

static int process_event_op2_stub(struct perf_tool *tool __maybe_unused,
				  union perf_event *event __maybe_unused,
				  struct perf_session *session __maybe_unused)
<<<<<<< HEAD
=======
{
	dump_printf(": unhandled!\n");
	return 0;
}


static
int process_event_thread_map_stub(struct perf_tool *tool __maybe_unused,
				  union perf_event *event __maybe_unused,
				  struct perf_session *session __maybe_unused)
{
	if (dump_trace)
		perf_event__fprintf_thread_map(event, stdout);

	dump_printf(": unhandled!\n");
	return 0;
}

static
int process_event_cpu_map_stub(struct perf_tool *tool __maybe_unused,
			       union perf_event *event __maybe_unused,
			       struct perf_session *session __maybe_unused)
{
	if (dump_trace)
		perf_event__fprintf_cpu_map(event, stdout);

	dump_printf(": unhandled!\n");
	return 0;
}

static
int process_event_stat_config_stub(struct perf_tool *tool __maybe_unused,
				   union perf_event *event __maybe_unused,
				   struct perf_session *session __maybe_unused)
{
	if (dump_trace)
		perf_event__fprintf_stat_config(event, stdout);

	dump_printf(": unhandled!\n");
	return 0;
}

static int process_stat_stub(struct perf_tool *tool __maybe_unused,
			     union perf_event *event __maybe_unused,
			     struct perf_session *perf_session
			     __maybe_unused)
{
	if (dump_trace)
		perf_event__fprintf_stat(event, stdout);

	dump_printf(": unhandled!\n");
	return 0;
}

static int process_stat_round_stub(struct perf_tool *tool __maybe_unused,
				   union perf_event *event __maybe_unused,
				   struct perf_session *perf_session
				   __maybe_unused)
>>>>>>> 286cd8c7
{
	if (dump_trace)
		perf_event__fprintf_stat_round(event, stdout);

	dump_printf(": unhandled!\n");
	return 0;
}

void perf_tool__fill_defaults(struct perf_tool *tool)
{
	if (tool->sample == NULL)
		tool->sample = process_event_sample_stub;
	if (tool->mmap == NULL)
		tool->mmap = process_event_stub;
	if (tool->mmap2 == NULL)
		tool->mmap2 = process_event_stub;
	if (tool->comm == NULL)
		tool->comm = process_event_stub;
	if (tool->namespaces == NULL)
		tool->namespaces = process_event_stub;
	if (tool->fork == NULL)
		tool->fork = process_event_stub;
	if (tool->exit == NULL)
		tool->exit = process_event_stub;
	if (tool->lost == NULL)
		tool->lost = perf_event__process_lost;
	if (tool->lost_samples == NULL)
		tool->lost_samples = perf_event__process_lost_samples;
	if (tool->aux == NULL)
		tool->aux = perf_event__process_aux;
	if (tool->itrace_start == NULL)
		tool->itrace_start = perf_event__process_itrace_start;
	if (tool->context_switch == NULL)
		tool->context_switch = perf_event__process_switch;
	if (tool->read == NULL)
		tool->read = process_event_sample_stub;
	if (tool->throttle == NULL)
		tool->throttle = process_event_stub;
	if (tool->unthrottle == NULL)
		tool->unthrottle = process_event_stub;
	if (tool->attr == NULL)
		tool->attr = process_event_synth_attr_stub;
	if (tool->event_update == NULL)
		tool->event_update = process_event_synth_event_update_stub;
	if (tool->tracing_data == NULL)
		tool->tracing_data = process_event_synth_tracing_data_stub;
	if (tool->build_id == NULL)
		tool->build_id = process_event_op2_stub;
	if (tool->finished_round == NULL) {
		if (tool->ordered_events)
			tool->finished_round = process_finished_round;
		else
			tool->finished_round = process_finished_round_stub;
	}
	if (tool->id_index == NULL)
		tool->id_index = process_event_op2_stub;
	if (tool->auxtrace_info == NULL)
		tool->auxtrace_info = process_event_op2_stub;
	if (tool->auxtrace == NULL)
		tool->auxtrace = process_event_auxtrace_stub;
	if (tool->auxtrace_error == NULL)
		tool->auxtrace_error = process_event_op2_stub;
<<<<<<< HEAD
=======
	if (tool->thread_map == NULL)
		tool->thread_map = process_event_thread_map_stub;
	if (tool->cpu_map == NULL)
		tool->cpu_map = process_event_cpu_map_stub;
	if (tool->stat_config == NULL)
		tool->stat_config = process_event_stat_config_stub;
	if (tool->stat == NULL)
		tool->stat = process_stat_stub;
	if (tool->stat_round == NULL)
		tool->stat_round = process_stat_round_stub;
	if (tool->time_conv == NULL)
		tool->time_conv = process_event_op2_stub;
	if (tool->feature == NULL)
		tool->feature = process_event_op2_stub;
>>>>>>> 286cd8c7
}

static void swap_sample_id_all(union perf_event *event, void *data)
{
	void *end = (void *) event + event->header.size;
	int size = end - data;

	BUG_ON(size % sizeof(u64));
	mem_bswap_64(data, size);
}

static void perf_event__all64_swap(union perf_event *event,
				   bool sample_id_all __maybe_unused)
{
	struct perf_event_header *hdr = &event->header;
	mem_bswap_64(hdr + 1, event->header.size - sizeof(*hdr));
}

static void perf_event__comm_swap(union perf_event *event, bool sample_id_all)
{
	event->comm.pid = bswap_32(event->comm.pid);
	event->comm.tid = bswap_32(event->comm.tid);

	if (sample_id_all) {
		void *data = &event->comm.comm;

		data += PERF_ALIGN(strlen(data) + 1, sizeof(u64));
		swap_sample_id_all(event, data);
	}
}

static void perf_event__mmap_swap(union perf_event *event,
				  bool sample_id_all)
{
	event->mmap.pid	  = bswap_32(event->mmap.pid);
	event->mmap.tid	  = bswap_32(event->mmap.tid);
	event->mmap.start = bswap_64(event->mmap.start);
	event->mmap.len	  = bswap_64(event->mmap.len);
	event->mmap.pgoff = bswap_64(event->mmap.pgoff);

	if (sample_id_all) {
		void *data = &event->mmap.filename;

		data += PERF_ALIGN(strlen(data) + 1, sizeof(u64));
		swap_sample_id_all(event, data);
	}
}

static void perf_event__mmap2_swap(union perf_event *event,
				  bool sample_id_all)
{
	event->mmap2.pid   = bswap_32(event->mmap2.pid);
	event->mmap2.tid   = bswap_32(event->mmap2.tid);
	event->mmap2.start = bswap_64(event->mmap2.start);
	event->mmap2.len   = bswap_64(event->mmap2.len);
	event->mmap2.pgoff = bswap_64(event->mmap2.pgoff);
	event->mmap2.maj   = bswap_32(event->mmap2.maj);
	event->mmap2.min   = bswap_32(event->mmap2.min);
	event->mmap2.ino   = bswap_64(event->mmap2.ino);
	event->mmap2.ino_generation = bswap_64(event->mmap2.ino_generation);

	if (sample_id_all) {
		void *data = &event->mmap2.filename;

		data += PERF_ALIGN(strlen(data) + 1, sizeof(u64));
		swap_sample_id_all(event, data);
	}
}
static void perf_event__task_swap(union perf_event *event, bool sample_id_all)
{
	event->fork.pid	 = bswap_32(event->fork.pid);
	event->fork.tid	 = bswap_32(event->fork.tid);
	event->fork.ppid = bswap_32(event->fork.ppid);
	event->fork.ptid = bswap_32(event->fork.ptid);
	event->fork.time = bswap_64(event->fork.time);

	if (sample_id_all)
		swap_sample_id_all(event, &event->fork + 1);
}

static void perf_event__read_swap(union perf_event *event, bool sample_id_all)
{
	event->read.pid		 = bswap_32(event->read.pid);
	event->read.tid		 = bswap_32(event->read.tid);
	event->read.value	 = bswap_64(event->read.value);
	event->read.time_enabled = bswap_64(event->read.time_enabled);
	event->read.time_running = bswap_64(event->read.time_running);
	event->read.id		 = bswap_64(event->read.id);

	if (sample_id_all)
		swap_sample_id_all(event, &event->read + 1);
}

static void perf_event__aux_swap(union perf_event *event, bool sample_id_all)
{
	event->aux.aux_offset = bswap_64(event->aux.aux_offset);
	event->aux.aux_size   = bswap_64(event->aux.aux_size);
	event->aux.flags      = bswap_64(event->aux.flags);

	if (sample_id_all)
		swap_sample_id_all(event, &event->aux + 1);
}

static void perf_event__itrace_start_swap(union perf_event *event,
					  bool sample_id_all)
{
	event->itrace_start.pid	 = bswap_32(event->itrace_start.pid);
	event->itrace_start.tid	 = bswap_32(event->itrace_start.tid);

	if (sample_id_all)
		swap_sample_id_all(event, &event->itrace_start + 1);
}

static void perf_event__switch_swap(union perf_event *event, bool sample_id_all)
{
	if (event->header.type == PERF_RECORD_SWITCH_CPU_WIDE) {
		event->context_switch.next_prev_pid =
				bswap_32(event->context_switch.next_prev_pid);
		event->context_switch.next_prev_tid =
				bswap_32(event->context_switch.next_prev_tid);
	}

	if (sample_id_all)
		swap_sample_id_all(event, &event->context_switch + 1);
}

static void perf_event__throttle_swap(union perf_event *event,
				      bool sample_id_all)
{
	event->throttle.time	  = bswap_64(event->throttle.time);
	event->throttle.id	  = bswap_64(event->throttle.id);
	event->throttle.stream_id = bswap_64(event->throttle.stream_id);

	if (sample_id_all)
		swap_sample_id_all(event, &event->throttle + 1);
}

static u8 revbyte(u8 b)
{
	int rev = (b >> 4) | ((b & 0xf) << 4);
	rev = ((rev & 0xcc) >> 2) | ((rev & 0x33) << 2);
	rev = ((rev & 0xaa) >> 1) | ((rev & 0x55) << 1);
	return (u8) rev;
}

/*
 * XXX this is hack in attempt to carry flags bitfield
 * through endian village. ABI says:
 *
 * Bit-fields are allocated from right to left (least to most significant)
 * on little-endian implementations and from left to right (most to least
 * significant) on big-endian implementations.
 *
 * The above seems to be byte specific, so we need to reverse each
 * byte of the bitfield. 'Internet' also says this might be implementation
 * specific and we probably need proper fix and carry perf_event_attr
 * bitfield flags in separate data file FEAT_ section. Thought this seems
 * to work for now.
 */
static void swap_bitfield(u8 *p, unsigned len)
{
	unsigned i;

	for (i = 0; i < len; i++) {
		*p = revbyte(*p);
		p++;
	}
}

/* exported for swapping attributes in file header */
void perf_event__attr_swap(struct perf_event_attr *attr)
{
	attr->type		= bswap_32(attr->type);
	attr->size		= bswap_32(attr->size);

#define bswap_safe(f, n) 					\
	(attr->size > (offsetof(struct perf_event_attr, f) + 	\
		       sizeof(attr->f) * (n)))
#define bswap_field(f, sz) 			\
do { 						\
	if (bswap_safe(f, 0))			\
		attr->f = bswap_##sz(attr->f);	\
} while(0)
#define bswap_field_16(f) bswap_field(f, 16)
#define bswap_field_32(f) bswap_field(f, 32)
#define bswap_field_64(f) bswap_field(f, 64)

	bswap_field_64(config);
	bswap_field_64(sample_period);
	bswap_field_64(sample_type);
	bswap_field_64(read_format);
	bswap_field_32(wakeup_events);
	bswap_field_32(bp_type);
	bswap_field_64(bp_addr);
	bswap_field_64(bp_len);
	bswap_field_64(branch_sample_type);
	bswap_field_64(sample_regs_user);
	bswap_field_32(sample_stack_user);
	bswap_field_32(aux_watermark);
	bswap_field_16(sample_max_stack);

	/*
	 * After read_format are bitfields. Check read_format because
	 * we are unable to use offsetof on bitfield.
	 */
	if (bswap_safe(read_format, 1))
		swap_bitfield((u8 *) (&attr->read_format + 1),
			      sizeof(u64));
#undef bswap_field_64
#undef bswap_field_32
#undef bswap_field
#undef bswap_safe
}

static void perf_event__hdr_attr_swap(union perf_event *event,
				      bool sample_id_all __maybe_unused)
{
	size_t size;

	perf_event__attr_swap(&event->attr.attr);

	size = event->header.size;
	size -= (void *)&event->attr.id - (void *)event;
	mem_bswap_64(event->attr.id, size);
}

static void perf_event__event_update_swap(union perf_event *event,
					  bool sample_id_all __maybe_unused)
{
	event->event_update.type = bswap_64(event->event_update.type);
	event->event_update.id   = bswap_64(event->event_update.id);
}

static void perf_event__event_type_swap(union perf_event *event,
					bool sample_id_all __maybe_unused)
{
	event->event_type.event_type.event_id =
		bswap_64(event->event_type.event_type.event_id);
}

static void perf_event__tracing_data_swap(union perf_event *event,
					  bool sample_id_all __maybe_unused)
{
	event->tracing_data.size = bswap_32(event->tracing_data.size);
}

static void perf_event__auxtrace_info_swap(union perf_event *event,
					   bool sample_id_all __maybe_unused)
{
	size_t size;

	event->auxtrace_info.type = bswap_32(event->auxtrace_info.type);

	size = event->header.size;
	size -= (void *)&event->auxtrace_info.priv - (void *)event;
	mem_bswap_64(event->auxtrace_info.priv, size);
}

static void perf_event__auxtrace_swap(union perf_event *event,
				      bool sample_id_all __maybe_unused)
{
	event->auxtrace.size      = bswap_64(event->auxtrace.size);
	event->auxtrace.offset    = bswap_64(event->auxtrace.offset);
	event->auxtrace.reference = bswap_64(event->auxtrace.reference);
	event->auxtrace.idx       = bswap_32(event->auxtrace.idx);
	event->auxtrace.tid       = bswap_32(event->auxtrace.tid);
	event->auxtrace.cpu       = bswap_32(event->auxtrace.cpu);
}

static void perf_event__auxtrace_error_swap(union perf_event *event,
					    bool sample_id_all __maybe_unused)
{
	event->auxtrace_error.type = bswap_32(event->auxtrace_error.type);
	event->auxtrace_error.code = bswap_32(event->auxtrace_error.code);
	event->auxtrace_error.cpu  = bswap_32(event->auxtrace_error.cpu);
	event->auxtrace_error.pid  = bswap_32(event->auxtrace_error.pid);
	event->auxtrace_error.tid  = bswap_32(event->auxtrace_error.tid);
	event->auxtrace_error.ip   = bswap_64(event->auxtrace_error.ip);
}

static void perf_event__thread_map_swap(union perf_event *event,
					bool sample_id_all __maybe_unused)
{
	unsigned i;

	event->thread_map.nr = bswap_64(event->thread_map.nr);

	for (i = 0; i < event->thread_map.nr; i++)
		event->thread_map.entries[i].pid = bswap_64(event->thread_map.entries[i].pid);
}

static void perf_event__cpu_map_swap(union perf_event *event,
				     bool sample_id_all __maybe_unused)
{
	struct cpu_map_data *data = &event->cpu_map.data;
	struct cpu_map_entries *cpus;
	struct cpu_map_mask *mask;
	unsigned i;

	data->type = bswap_64(data->type);

	switch (data->type) {
	case PERF_CPU_MAP__CPUS:
		cpus = (struct cpu_map_entries *)data->data;

		cpus->nr = bswap_16(cpus->nr);

		for (i = 0; i < cpus->nr; i++)
			cpus->cpu[i] = bswap_16(cpus->cpu[i]);
		break;
	case PERF_CPU_MAP__MASK:
		mask = (struct cpu_map_mask *) data->data;

		mask->nr = bswap_16(mask->nr);
		mask->long_size = bswap_16(mask->long_size);

		switch (mask->long_size) {
		case 4: mem_bswap_32(&mask->mask, mask->nr); break;
		case 8: mem_bswap_64(&mask->mask, mask->nr); break;
		default:
			pr_err("cpu_map swap: unsupported long size\n");
		}
	default:
		break;
	}
}

static void perf_event__stat_config_swap(union perf_event *event,
					 bool sample_id_all __maybe_unused)
{
	u64 size;

	size  = event->stat_config.nr * sizeof(event->stat_config.data[0]);
	size += 1; /* nr item itself */
	mem_bswap_64(&event->stat_config.nr, size);
}

static void perf_event__stat_swap(union perf_event *event,
				  bool sample_id_all __maybe_unused)
{
	event->stat.id     = bswap_64(event->stat.id);
	event->stat.thread = bswap_32(event->stat.thread);
	event->stat.cpu    = bswap_32(event->stat.cpu);
	event->stat.val    = bswap_64(event->stat.val);
	event->stat.ena    = bswap_64(event->stat.ena);
	event->stat.run    = bswap_64(event->stat.run);
}

static void perf_event__stat_round_swap(union perf_event *event,
					bool sample_id_all __maybe_unused)
{
	event->stat_round.type = bswap_64(event->stat_round.type);
	event->stat_round.time = bswap_64(event->stat_round.time);
}

typedef void (*perf_event__swap_op)(union perf_event *event,
				    bool sample_id_all);

static perf_event__swap_op perf_event__swap_ops[] = {
	[PERF_RECORD_MMAP]		  = perf_event__mmap_swap,
	[PERF_RECORD_MMAP2]		  = perf_event__mmap2_swap,
	[PERF_RECORD_COMM]		  = perf_event__comm_swap,
	[PERF_RECORD_FORK]		  = perf_event__task_swap,
	[PERF_RECORD_EXIT]		  = perf_event__task_swap,
	[PERF_RECORD_LOST]		  = perf_event__all64_swap,
	[PERF_RECORD_READ]		  = perf_event__read_swap,
	[PERF_RECORD_THROTTLE]		  = perf_event__throttle_swap,
	[PERF_RECORD_UNTHROTTLE]	  = perf_event__throttle_swap,
	[PERF_RECORD_SAMPLE]		  = perf_event__all64_swap,
	[PERF_RECORD_AUX]		  = perf_event__aux_swap,
	[PERF_RECORD_ITRACE_START]	  = perf_event__itrace_start_swap,
	[PERF_RECORD_LOST_SAMPLES]	  = perf_event__all64_swap,
	[PERF_RECORD_SWITCH]		  = perf_event__switch_swap,
	[PERF_RECORD_SWITCH_CPU_WIDE]	  = perf_event__switch_swap,
	[PERF_RECORD_HEADER_ATTR]	  = perf_event__hdr_attr_swap,
	[PERF_RECORD_HEADER_EVENT_TYPE]	  = perf_event__event_type_swap,
	[PERF_RECORD_HEADER_TRACING_DATA] = perf_event__tracing_data_swap,
	[PERF_RECORD_HEADER_BUILD_ID]	  = NULL,
	[PERF_RECORD_ID_INDEX]		  = perf_event__all64_swap,
	[PERF_RECORD_AUXTRACE_INFO]	  = perf_event__auxtrace_info_swap,
	[PERF_RECORD_AUXTRACE]		  = perf_event__auxtrace_swap,
	[PERF_RECORD_AUXTRACE_ERROR]	  = perf_event__auxtrace_error_swap,
	[PERF_RECORD_THREAD_MAP]	  = perf_event__thread_map_swap,
	[PERF_RECORD_CPU_MAP]		  = perf_event__cpu_map_swap,
	[PERF_RECORD_STAT_CONFIG]	  = perf_event__stat_config_swap,
	[PERF_RECORD_STAT]		  = perf_event__stat_swap,
	[PERF_RECORD_STAT_ROUND]	  = perf_event__stat_round_swap,
	[PERF_RECORD_EVENT_UPDATE]	  = perf_event__event_update_swap,
	[PERF_RECORD_TIME_CONV]		  = perf_event__all64_swap,
	[PERF_RECORD_HEADER_MAX]	  = NULL,
};

/*
 * When perf record finishes a pass on every buffers, it records this pseudo
 * event.
 * We record the max timestamp t found in the pass n.
 * Assuming these timestamps are monotonic across cpus, we know that if
 * a buffer still has events with timestamps below t, they will be all
 * available and then read in the pass n + 1.
 * Hence when we start to read the pass n + 2, we can safely flush every
 * events with timestamps below t.
 *
 *    ============ PASS n =================
 *       CPU 0         |   CPU 1
 *                     |
 *    cnt1 timestamps  |   cnt2 timestamps
 *          1          |         2
 *          2          |         3
 *          -          |         4  <--- max recorded
 *
 *    ============ PASS n + 1 ==============
 *       CPU 0         |   CPU 1
 *                     |
 *    cnt1 timestamps  |   cnt2 timestamps
 *          3          |         5
 *          4          |         6
 *          5          |         7 <---- max recorded
 *
 *      Flush every events below timestamp 4
 *
 *    ============ PASS n + 2 ==============
 *       CPU 0         |   CPU 1
 *                     |
 *    cnt1 timestamps  |   cnt2 timestamps
 *          6          |         8
 *          7          |         9
 *          -          |         10
 *
 *      Flush every events below timestamp 7
 *      etc...
 */
static int process_finished_round(struct perf_tool *tool __maybe_unused,
				  union perf_event *event __maybe_unused,
				  struct ordered_events *oe)
{
	if (dump_trace)
		fprintf(stdout, "\n");
	return ordered_events__flush(oe, OE_FLUSH__ROUND);
}

int perf_session__queue_event(struct perf_session *s, union perf_event *event,
			      u64 timestamp, u64 file_offset)
{
	return ordered_events__queue(&s->ordered_events, event, timestamp, file_offset);
}

static void callchain__lbr_callstack_printf(struct perf_sample *sample)
{
	struct ip_callchain *callchain = sample->callchain;
	struct branch_stack *lbr_stack = sample->branch_stack;
	u64 kernel_callchain_nr = callchain->nr;
	unsigned int i;

	for (i = 0; i < kernel_callchain_nr; i++) {
		if (callchain->ips[i] == PERF_CONTEXT_USER)
			break;
	}

	if ((i != kernel_callchain_nr) && lbr_stack->nr) {
		u64 total_nr;
		/*
		 * LBR callstack can only get user call chain,
		 * i is kernel call chain number,
		 * 1 is PERF_CONTEXT_USER.
		 *
		 * The user call chain is stored in LBR registers.
		 * LBR are pair registers. The caller is stored
		 * in "from" register, while the callee is stored
		 * in "to" register.
		 * For example, there is a call stack
		 * "A"->"B"->"C"->"D".
		 * The LBR registers will recorde like
		 * "C"->"D", "B"->"C", "A"->"B".
		 * So only the first "to" register and all "from"
		 * registers are needed to construct the whole stack.
		 */
		total_nr = i + 1 + lbr_stack->nr + 1;
		kernel_callchain_nr = i + 1;

		printf("... LBR call chain: nr:%" PRIu64 "\n", total_nr);

		for (i = 0; i < kernel_callchain_nr; i++)
			printf("..... %2d: %016" PRIx64 "\n",
			       i, callchain->ips[i]);

		printf("..... %2d: %016" PRIx64 "\n",
		       (int)(kernel_callchain_nr), lbr_stack->entries[0].to);
		for (i = 0; i < lbr_stack->nr; i++)
			printf("..... %2d: %016" PRIx64 "\n",
			       (int)(i + kernel_callchain_nr + 1), lbr_stack->entries[i].from);
	}
}

static void callchain__printf(struct perf_evsel *evsel,
			      struct perf_sample *sample)
{
	unsigned int i;
	struct ip_callchain *callchain = sample->callchain;

	if (perf_evsel__has_branch_callstack(evsel))
		callchain__lbr_callstack_printf(sample);

	printf("... FP chain: nr:%" PRIu64 "\n", callchain->nr);

	for (i = 0; i < callchain->nr; i++)
		printf("..... %2d: %016" PRIx64 "\n",
		       i, callchain->ips[i]);
}

static void branch_stack__printf(struct perf_sample *sample)
{
	uint64_t i;

	printf("... branch stack: nr:%" PRIu64 "\n", sample->branch_stack->nr);

	for (i = 0; i < sample->branch_stack->nr; i++) {
		struct branch_entry *e = &sample->branch_stack->entries[i];

		printf("..... %2"PRIu64": %016" PRIx64 " -> %016" PRIx64 " %hu cycles %s%s%s%s %x\n",
			i, e->from, e->to,
			(unsigned short)e->flags.cycles,
			e->flags.mispred ? "M" : " ",
			e->flags.predicted ? "P" : " ",
			e->flags.abort ? "A" : " ",
			e->flags.in_tx ? "T" : " ",
			(unsigned)e->flags.reserved);
	}
}

static void regs_dump__printf(u64 mask, u64 *regs)
{
	unsigned rid, i = 0;

	for_each_set_bit(rid, (unsigned long *) &mask, sizeof(mask) * 8) {
		u64 val = regs[i++];

		printf(".... %-5s 0x%" PRIx64 "\n",
		       perf_reg_name(rid), val);
	}
}

static const char *regs_abi[] = {
	[PERF_SAMPLE_REGS_ABI_NONE] = "none",
	[PERF_SAMPLE_REGS_ABI_32] = "32-bit",
	[PERF_SAMPLE_REGS_ABI_64] = "64-bit",
};

static inline const char *regs_dump_abi(struct regs_dump *d)
{
	if (d->abi > PERF_SAMPLE_REGS_ABI_64)
		return "unknown";

	return regs_abi[d->abi];
}

static void regs__printf(const char *type, struct regs_dump *regs)
{
	u64 mask = regs->mask;

	printf("... %s regs: mask 0x%" PRIx64 " ABI %s\n",
	       type,
	       mask,
	       regs_dump_abi(regs));

	regs_dump__printf(mask, regs->regs);
}

static void regs_user__printf(struct perf_sample *sample)
{
	struct regs_dump *user_regs = &sample->user_regs;

	if (user_regs->regs)
		regs__printf("user", user_regs);
}

static void regs_intr__printf(struct perf_sample *sample)
{
	struct regs_dump *intr_regs = &sample->intr_regs;

	if (intr_regs->regs)
		regs__printf("intr", intr_regs);
}

static void stack_user__printf(struct stack_dump *dump)
{
	printf("... ustack: size %" PRIu64 ", offset 0x%x\n",
	       dump->size, dump->offset);
}

static void perf_evlist__print_tstamp(struct perf_evlist *evlist,
				       union perf_event *event,
				       struct perf_sample *sample)
{
	u64 sample_type = __perf_evlist__combined_sample_type(evlist);

	if (event->header.type != PERF_RECORD_SAMPLE &&
	    !perf_evlist__sample_id_all(evlist)) {
		fputs("-1 -1 ", stdout);
		return;
	}

	if ((sample_type & PERF_SAMPLE_CPU))
		printf("%u ", sample->cpu);

	if (sample_type & PERF_SAMPLE_TIME)
		printf("%" PRIu64 " ", sample->time);
}

static void sample_read__printf(struct perf_sample *sample, u64 read_format)
{
	printf("... sample_read:\n");

	if (read_format & PERF_FORMAT_TOTAL_TIME_ENABLED)
		printf("...... time enabled %016" PRIx64 "\n",
		       sample->read.time_enabled);

	if (read_format & PERF_FORMAT_TOTAL_TIME_RUNNING)
		printf("...... time running %016" PRIx64 "\n",
		       sample->read.time_running);

	if (read_format & PERF_FORMAT_GROUP) {
		u64 i;

		printf(".... group nr %" PRIu64 "\n", sample->read.group.nr);

		for (i = 0; i < sample->read.group.nr; i++) {
			struct sample_read_value *value;

			value = &sample->read.group.values[i];
			printf("..... id %016" PRIx64
			       ", value %016" PRIx64 "\n",
			       value->id, value->value);
		}
	} else
		printf("..... id %016" PRIx64 ", value %016" PRIx64 "\n",
			sample->read.one.id, sample->read.one.value);
}

static void dump_event(struct perf_evlist *evlist, union perf_event *event,
		       u64 file_offset, struct perf_sample *sample)
{
	if (!dump_trace)
		return;

	printf("\n%#" PRIx64 " [%#x]: event: %d\n",
	       file_offset, event->header.size, event->header.type);

	trace_event(event);

	if (sample)
		perf_evlist__print_tstamp(evlist, event, sample);

	printf("%#" PRIx64 " [%#x]: PERF_RECORD_%s", file_offset,
	       event->header.size, perf_event__name(event->header.type));
}

static void dump_sample(struct perf_evsel *evsel, union perf_event *event,
			struct perf_sample *sample)
{
	u64 sample_type;

	if (!dump_trace)
		return;

	printf("(IP, 0x%x): %d/%d: %#" PRIx64 " period: %" PRIu64 " addr: %#" PRIx64 "\n",
	       event->header.misc, sample->pid, sample->tid, sample->ip,
	       sample->period, sample->addr);

	sample_type = evsel->attr.sample_type;

	if (evsel__has_callchain(evsel))
		callchain__printf(evsel, sample);

	if ((sample_type & PERF_SAMPLE_BRANCH_STACK) && !perf_evsel__has_branch_callstack(evsel))
		branch_stack__printf(sample);

	if (sample_type & PERF_SAMPLE_REGS_USER)
		regs_user__printf(sample);

	if (sample_type & PERF_SAMPLE_REGS_INTR)
		regs_intr__printf(sample);

	if (sample_type & PERF_SAMPLE_STACK_USER)
		stack_user__printf(&sample->user_stack);

	if (sample_type & PERF_SAMPLE_WEIGHT)
		printf("... weight: %" PRIu64 "\n", sample->weight);

	if (sample_type & PERF_SAMPLE_DATA_SRC)
		printf(" . data_src: 0x%"PRIx64"\n", sample->data_src);

	if (sample_type & PERF_SAMPLE_PHYS_ADDR)
		printf(" .. phys_addr: 0x%"PRIx64"\n", sample->phys_addr);

	if (sample_type & PERF_SAMPLE_TRANSACTION)
		printf("... transaction: %" PRIx64 "\n", sample->transaction);

	if (sample_type & PERF_SAMPLE_READ)
		sample_read__printf(sample, evsel->attr.read_format);
}

static void dump_read(struct perf_evsel *evsel, union perf_event *event)
{
	struct read_event *read_event = &event->read;
	u64 read_format;

	if (!dump_trace)
		return;

	printf(": %d %d %s %" PRIu64 "\n", event->read.pid, event->read.tid,
	       evsel ? perf_evsel__name(evsel) : "FAIL",
	       event->read.value);

	if (!evsel)
		return;

	read_format = evsel->attr.read_format;

	if (read_format & PERF_FORMAT_TOTAL_TIME_ENABLED)
		printf("... time enabled : %" PRIu64 "\n", read_event->time_enabled);

	if (read_format & PERF_FORMAT_TOTAL_TIME_RUNNING)
		printf("... time running : %" PRIu64 "\n", read_event->time_running);

	if (read_format & PERF_FORMAT_ID)
		printf("... id           : %" PRIu64 "\n", read_event->id);
}

static struct machine *machines__find_for_cpumode(struct machines *machines,
					       union perf_event *event,
					       struct perf_sample *sample)
{
	struct machine *machine;

	if (perf_guest &&
	    ((sample->cpumode == PERF_RECORD_MISC_GUEST_KERNEL) ||
	     (sample->cpumode == PERF_RECORD_MISC_GUEST_USER))) {
		u32 pid;

		if (event->header.type == PERF_RECORD_MMAP
		    || event->header.type == PERF_RECORD_MMAP2)
			pid = event->mmap.pid;
		else
			pid = sample->pid;

		machine = machines__find(machines, pid);
		if (!machine)
			machine = machines__findnew(machines, DEFAULT_GUEST_KERNEL_ID);
		return machine;
	}

	return &machines->host;
}

static int deliver_sample_value(struct perf_evlist *evlist,
				struct perf_tool *tool,
				union perf_event *event,
				struct perf_sample *sample,
				struct sample_read_value *v,
				struct machine *machine)
{
	struct perf_sample_id *sid = perf_evlist__id2sid(evlist, v->id);

	if (sid) {
		sample->id     = v->id;
		sample->period = v->value - sid->period;
		sid->period    = v->value;
	}

	if (!sid || sid->evsel == NULL) {
		++evlist->stats.nr_unknown_id;
		return 0;
	}

	return tool->sample(tool, event, sample, sid->evsel, machine);
}

static int deliver_sample_group(struct perf_evlist *evlist,
				struct perf_tool *tool,
				union  perf_event *event,
				struct perf_sample *sample,
				struct machine *machine)
{
	int ret = -EINVAL;
	u64 i;

	for (i = 0; i < sample->read.group.nr; i++) {
		ret = deliver_sample_value(evlist, tool, event, sample,
					   &sample->read.group.values[i],
					   machine);
		if (ret)
			break;
	}

	return ret;
}

static int
 perf_evlist__deliver_sample(struct perf_evlist *evlist,
			     struct perf_tool *tool,
			     union  perf_event *event,
			     struct perf_sample *sample,
			     struct perf_evsel *evsel,
			     struct machine *machine)
{
	/* We know evsel != NULL. */
	u64 sample_type = evsel->attr.sample_type;
	u64 read_format = evsel->attr.read_format;

	/* Standard sample delivery. */
	if (!(sample_type & PERF_SAMPLE_READ))
		return tool->sample(tool, event, sample, evsel, machine);

	/* For PERF_SAMPLE_READ we have either single or group mode. */
	if (read_format & PERF_FORMAT_GROUP)
		return deliver_sample_group(evlist, tool, event, sample,
					    machine);
	else
		return deliver_sample_value(evlist, tool, event, sample,
					    &sample->read.one, machine);
}

static int machines__deliver_event(struct machines *machines,
				   struct perf_evlist *evlist,
				   union perf_event *event,
				   struct perf_sample *sample,
				   struct perf_tool *tool, u64 file_offset)
{
	struct perf_evsel *evsel;
	struct machine *machine;

	dump_event(evlist, event, file_offset, sample);

	evsel = perf_evlist__id2evsel(evlist, sample->id);

	machine = machines__find_for_cpumode(machines, event, sample);

	switch (event->header.type) {
	case PERF_RECORD_SAMPLE:
		if (evsel == NULL) {
			++evlist->stats.nr_unknown_id;
			return 0;
		}
		dump_sample(evsel, event, sample);
		if (machine == NULL) {
			++evlist->stats.nr_unprocessable_samples;
			return 0;
		}
		return perf_evlist__deliver_sample(evlist, tool, event, sample, evsel, machine);
	case PERF_RECORD_MMAP:
		return tool->mmap(tool, event, sample, machine);
	case PERF_RECORD_MMAP2:
		if (event->header.misc & PERF_RECORD_MISC_PROC_MAP_PARSE_TIMEOUT)
			++evlist->stats.nr_proc_map_timeout;
		return tool->mmap2(tool, event, sample, machine);
	case PERF_RECORD_COMM:
		return tool->comm(tool, event, sample, machine);
	case PERF_RECORD_NAMESPACES:
		return tool->namespaces(tool, event, sample, machine);
	case PERF_RECORD_FORK:
		return tool->fork(tool, event, sample, machine);
	case PERF_RECORD_EXIT:
		return tool->exit(tool, event, sample, machine);
	case PERF_RECORD_LOST:
		if (tool->lost == perf_event__process_lost)
			evlist->stats.total_lost += event->lost.lost;
		return tool->lost(tool, event, sample, machine);
	case PERF_RECORD_LOST_SAMPLES:
		if (tool->lost_samples == perf_event__process_lost_samples)
			evlist->stats.total_lost_samples += event->lost_samples.lost;
		return tool->lost_samples(tool, event, sample, machine);
	case PERF_RECORD_READ:
		dump_read(evsel, event);
		return tool->read(tool, event, sample, evsel, machine);
	case PERF_RECORD_THROTTLE:
		return tool->throttle(tool, event, sample, machine);
	case PERF_RECORD_UNTHROTTLE:
		return tool->unthrottle(tool, event, sample, machine);
	case PERF_RECORD_AUX:
		if (tool->aux == perf_event__process_aux) {
			if (event->aux.flags & PERF_AUX_FLAG_TRUNCATED)
				evlist->stats.total_aux_lost += 1;
			if (event->aux.flags & PERF_AUX_FLAG_PARTIAL)
				evlist->stats.total_aux_partial += 1;
		}
		return tool->aux(tool, event, sample, machine);
	case PERF_RECORD_ITRACE_START:
		return tool->itrace_start(tool, event, sample, machine);
	case PERF_RECORD_SWITCH:
	case PERF_RECORD_SWITCH_CPU_WIDE:
		return tool->context_switch(tool, event, sample, machine);
	default:
		++evlist->stats.nr_unknown_events;
		return -1;
	}
}

static int perf_session__deliver_event(struct perf_session *session,
				       union perf_event *event,
				       struct perf_tool *tool,
				       u64 file_offset)
{
	struct perf_sample sample;
	int ret;

	ret = perf_evlist__parse_sample(session->evlist, event, &sample);
	if (ret) {
		pr_err("Can't parse sample, err = %d\n", ret);
		return ret;
	}

	ret = auxtrace__process_event(session, event, &sample, tool);
	if (ret < 0)
		return ret;
	if (ret > 0)
		return 0;

	return machines__deliver_event(&session->machines, session->evlist,
				       event, &sample, tool, file_offset);
}

static s64 perf_session__process_user_event(struct perf_session *session,
					    union perf_event *event,
					    u64 file_offset)
{
	struct ordered_events *oe = &session->ordered_events;
	struct perf_tool *tool = session->tool;
	struct perf_sample sample = { .time = 0, };
	int fd = perf_data__fd(session->data);
	int err;

	dump_event(session->evlist, event, file_offset, &sample);

	/* These events are processed right away */
	switch (event->header.type) {
	case PERF_RECORD_HEADER_ATTR:
		err = tool->attr(tool, event, &session->evlist);
		if (err == 0) {
			perf_session__set_id_hdr_size(session);
			perf_session__set_comm_exec(session);
		}
		return err;
	case PERF_RECORD_EVENT_UPDATE:
		return tool->event_update(tool, event, &session->evlist);
	case PERF_RECORD_HEADER_EVENT_TYPE:
		/*
		 * Depreceated, but we need to handle it for sake
		 * of old data files create in pipe mode.
		 */
		return 0;
	case PERF_RECORD_HEADER_TRACING_DATA:
		/* setup for reading amidst mmap */
		lseek(fd, file_offset, SEEK_SET);
		return tool->tracing_data(tool, event, session);
	case PERF_RECORD_HEADER_BUILD_ID:
		return tool->build_id(tool, event, session);
	case PERF_RECORD_FINISHED_ROUND:
		return tool->finished_round(tool, event, oe);
	case PERF_RECORD_ID_INDEX:
		return tool->id_index(tool, event, session);
	case PERF_RECORD_AUXTRACE_INFO:
		return tool->auxtrace_info(tool, event, session);
	case PERF_RECORD_AUXTRACE:
		/* setup for reading amidst mmap */
		lseek(fd, file_offset + event->header.size, SEEK_SET);
		return tool->auxtrace(tool, event, session);
	case PERF_RECORD_AUXTRACE_ERROR:
		perf_session__auxtrace_error_inc(session, event);
		return tool->auxtrace_error(tool, event, session);
	case PERF_RECORD_THREAD_MAP:
		return tool->thread_map(tool, event, session);
	case PERF_RECORD_CPU_MAP:
		return tool->cpu_map(tool, event, session);
	case PERF_RECORD_STAT_CONFIG:
		return tool->stat_config(tool, event, session);
	case PERF_RECORD_STAT:
		return tool->stat(tool, event, session);
	case PERF_RECORD_STAT_ROUND:
		return tool->stat_round(tool, event, session);
	case PERF_RECORD_TIME_CONV:
		session->time_conv = event->time_conv;
		return tool->time_conv(tool, event, session);
	case PERF_RECORD_HEADER_FEATURE:
		return tool->feature(tool, event, session);
	default:
		return -EINVAL;
	}
}

int perf_session__deliver_synth_event(struct perf_session *session,
				      union perf_event *event,
				      struct perf_sample *sample)
{
	struct perf_evlist *evlist = session->evlist;
	struct perf_tool *tool = session->tool;

	events_stats__inc(&evlist->stats, event->header.type);

	if (event->header.type >= PERF_RECORD_USER_TYPE_START)
		return perf_session__process_user_event(session, event, 0);

	return machines__deliver_event(&session->machines, evlist, event, sample, tool, 0);
}

static void event_swap(union perf_event *event, bool sample_id_all)
{
	perf_event__swap_op swap;

	swap = perf_event__swap_ops[event->header.type];
	if (swap)
		swap(event, sample_id_all);
}

int perf_session__peek_event(struct perf_session *session, off_t file_offset,
			     void *buf, size_t buf_sz,
			     union perf_event **event_ptr,
			     struct perf_sample *sample)
{
	union perf_event *event;
	size_t hdr_sz, rest;
	int fd;

	if (session->one_mmap && !session->header.needs_swap) {
		event = file_offset - session->one_mmap_offset +
			session->one_mmap_addr;
		goto out_parse_sample;
	}

	if (perf_data__is_pipe(session->data))
		return -1;

	fd = perf_data__fd(session->data);
	hdr_sz = sizeof(struct perf_event_header);

	if (buf_sz < hdr_sz)
		return -1;

	if (lseek(fd, file_offset, SEEK_SET) == (off_t)-1 ||
	    readn(fd, buf, hdr_sz) != (ssize_t)hdr_sz)
		return -1;

	event = (union perf_event *)buf;

	if (session->header.needs_swap)
		perf_event_header__bswap(&event->header);

	if (event->header.size < hdr_sz || event->header.size > buf_sz)
		return -1;

	buf += hdr_sz;
	rest = event->header.size - hdr_sz;

	if (readn(fd, buf, rest) != (ssize_t)rest)
		return -1;

	if (session->header.needs_swap)
		event_swap(event, perf_evlist__sample_id_all(session->evlist));

out_parse_sample:

	if (sample && event->header.type < PERF_RECORD_USER_TYPE_START &&
	    perf_evlist__parse_sample(session->evlist, event, sample))
		return -1;

	*event_ptr = event;

	return 0;
}

static s64 perf_session__process_event(struct perf_session *session,
				       union perf_event *event, u64 file_offset)
{
	struct perf_evlist *evlist = session->evlist;
	struct perf_tool *tool = session->tool;
	int ret;

	if (session->header.needs_swap)
		event_swap(event, perf_evlist__sample_id_all(evlist));

	if (event->header.type >= PERF_RECORD_HEADER_MAX)
		return -EINVAL;

	events_stats__inc(&evlist->stats, event->header.type);

	if (event->header.type >= PERF_RECORD_USER_TYPE_START)
		return perf_session__process_user_event(session, event, file_offset);

	if (tool->ordered_events) {
		u64 timestamp = -1ULL;

		ret = perf_evlist__parse_sample_timestamp(evlist, event, &timestamp);
		if (ret && ret != -1)
			return ret;

		ret = perf_session__queue_event(session, event, timestamp, file_offset);
		if (ret != -ETIME)
			return ret;
	}

	return perf_session__deliver_event(session, event, tool, file_offset);
}

void perf_event_header__bswap(struct perf_event_header *hdr)
{
	hdr->type = bswap_32(hdr->type);
	hdr->misc = bswap_16(hdr->misc);
	hdr->size = bswap_16(hdr->size);
}

struct thread *perf_session__findnew(struct perf_session *session, pid_t pid)
{
	return machine__findnew_thread(&session->machines.host, -1, pid);
}

int perf_session__register_idle_thread(struct perf_session *session)
{
	struct thread *thread;
	int err = 0;

	thread = machine__findnew_thread(&session->machines.host, 0, 0);
	if (thread == NULL || thread__set_comm(thread, "swapper", 0)) {
		pr_err("problem inserting idle task.\n");
		err = -1;
	}

	if (thread == NULL || thread__set_namespaces(thread, 0, NULL)) {
		pr_err("problem inserting idle task.\n");
		err = -1;
	}

	/* machine__findnew_thread() got the thread, so put it */
	thread__put(thread);
	return err;
}

static void
perf_session__warn_order(const struct perf_session *session)
{
	const struct ordered_events *oe = &session->ordered_events;
	struct perf_evsel *evsel;
	bool should_warn = true;

	evlist__for_each_entry(session->evlist, evsel) {
		if (evsel->attr.write_backward)
			should_warn = false;
	}

	if (!should_warn)
		return;
	if (oe->nr_unordered_events != 0)
		ui__warning("%u out of order events recorded.\n", oe->nr_unordered_events);
}

static void perf_session__warn_about_errors(const struct perf_session *session)
{
	const struct events_stats *stats = &session->evlist->stats;

	if (session->tool->lost == perf_event__process_lost &&
	    stats->nr_events[PERF_RECORD_LOST] != 0) {
		ui__warning("Processed %d events and lost %d chunks!\n\n"
			    "Check IO/CPU overload!\n\n",
			    stats->nr_events[0],
			    stats->nr_events[PERF_RECORD_LOST]);
	}

	if (session->tool->lost_samples == perf_event__process_lost_samples) {
		double drop_rate;

		drop_rate = (double)stats->total_lost_samples /
			    (double) (stats->nr_events[PERF_RECORD_SAMPLE] + stats->total_lost_samples);
		if (drop_rate > 0.05) {
			ui__warning("Processed %" PRIu64 " samples and lost %3.2f%%!\n\n",
				    stats->nr_events[PERF_RECORD_SAMPLE] + stats->total_lost_samples,
				    drop_rate * 100.0);
		}
	}

	if (session->tool->aux == perf_event__process_aux &&
	    stats->total_aux_lost != 0) {
		ui__warning("AUX data lost %" PRIu64 " times out of %u!\n\n",
			    stats->total_aux_lost,
			    stats->nr_events[PERF_RECORD_AUX]);
	}

	if (session->tool->aux == perf_event__process_aux &&
	    stats->total_aux_partial != 0) {
		bool vmm_exclusive = false;

		(void)sysfs__read_bool("module/kvm_intel/parameters/vmm_exclusive",
		                       &vmm_exclusive);

		ui__warning("AUX data had gaps in it %" PRIu64 " times out of %u!\n\n"
		            "Are you running a KVM guest in the background?%s\n\n",
			    stats->total_aux_partial,
			    stats->nr_events[PERF_RECORD_AUX],
			    vmm_exclusive ?
			    "\nReloading kvm_intel module with vmm_exclusive=0\n"
			    "will reduce the gaps to only guest's timeslices." :
			    "");
	}

	if (stats->nr_unknown_events != 0) {
		ui__warning("Found %u unknown events!\n\n"
			    "Is this an older tool processing a perf.data "
			    "file generated by a more recent tool?\n\n"
			    "If that is not the case, consider "
			    "reporting to linux-kernel@vger.kernel.org.\n\n",
			    stats->nr_unknown_events);
	}

	if (stats->nr_unknown_id != 0) {
		ui__warning("%u samples with id not present in the header\n",
			    stats->nr_unknown_id);
	}

	if (stats->nr_invalid_chains != 0) {
		ui__warning("Found invalid callchains!\n\n"
			    "%u out of %u events were discarded for this reason.\n\n"
			    "Consider reporting to linux-kernel@vger.kernel.org.\n\n",
			    stats->nr_invalid_chains,
			    stats->nr_events[PERF_RECORD_SAMPLE]);
	}

	if (stats->nr_unprocessable_samples != 0) {
		ui__warning("%u unprocessable samples recorded.\n"
			    "Do you have a KVM guest running and not using 'perf kvm'?\n",
			    stats->nr_unprocessable_samples);
	}

	perf_session__warn_order(session);

	events_stats__auxtrace_error_warn(stats);

	if (stats->nr_proc_map_timeout != 0) {
		ui__warning("%d map information files for pre-existing threads were\n"
			    "not processed, if there are samples for addresses they\n"
			    "will not be resolved, you may find out which are these\n"
			    "threads by running with -v and redirecting the output\n"
			    "to a file.\n"
			    "The time limit to process proc map is too short?\n"
			    "Increase it by --proc-map-timeout\n",
			    stats->nr_proc_map_timeout);
	}
}

static int perf_session__flush_thread_stack(struct thread *thread,
					    void *p __maybe_unused)
{
	return thread_stack__flush(thread);
}

static int perf_session__flush_thread_stacks(struct perf_session *session)
{
	return machines__for_each_thread(&session->machines,
					 perf_session__flush_thread_stack,
					 NULL);
}

volatile int session_done;

static int __perf_session__process_pipe_events(struct perf_session *session)
{
	struct ordered_events *oe = &session->ordered_events;
	struct perf_tool *tool = session->tool;
	int fd = perf_data__fd(session->data);
	union perf_event *event;
	uint32_t size, cur_size = 0;
	void *buf = NULL;
	s64 skip = 0;
	u64 head;
	ssize_t err;
	void *p;

	perf_tool__fill_defaults(tool);

	head = 0;
	cur_size = sizeof(union perf_event);

	buf = malloc(cur_size);
	if (!buf)
		return -errno;
	ordered_events__set_copy_on_queue(oe, true);
more:
	event = buf;
	err = readn(fd, event, sizeof(struct perf_event_header));
	if (err <= 0) {
		if (err == 0)
			goto done;

		pr_err("failed to read event header\n");
		goto out_err;
	}

	if (session->header.needs_swap)
		perf_event_header__bswap(&event->header);

	size = event->header.size;
	if (size < sizeof(struct perf_event_header)) {
		pr_err("bad event header size\n");
		goto out_err;
	}

	if (size > cur_size) {
		void *new = realloc(buf, size);
		if (!new) {
			pr_err("failed to allocate memory to read event\n");
			goto out_err;
		}
		buf = new;
		cur_size = size;
		event = buf;
	}
	p = event;
	p += sizeof(struct perf_event_header);

	if (size - sizeof(struct perf_event_header)) {
		err = readn(fd, p, size - sizeof(struct perf_event_header));
		if (err <= 0) {
			if (err == 0) {
				pr_err("unexpected end of event stream\n");
				goto done;
			}

			pr_err("failed to read event data\n");
			goto out_err;
		}
	}

	if ((skip = perf_session__process_event(session, event, head)) < 0) {
		pr_err("%#" PRIx64 " [%#x]: failed to process type: %d\n",
		       head, event->header.size, event->header.type);
		err = -EINVAL;
		goto out_err;
	}

	head += size;

	if (skip > 0)
		head += skip;

	if (!session_done())
		goto more;
done:
	/* do the final flush for ordered samples */
	err = ordered_events__flush(oe, OE_FLUSH__FINAL);
	if (err)
		goto out_err;
	err = auxtrace__flush_events(session, tool);
	if (err)
		goto out_err;
	err = perf_session__flush_thread_stacks(session);
out_err:
	free(buf);
	if (!tool->no_warn)
		perf_session__warn_about_errors(session);
	ordered_events__free(&session->ordered_events);
	auxtrace__free_events(session);
	return err;
}

static union perf_event *
fetch_mmaped_event(struct perf_session *session,
		   u64 head, size_t mmap_size, char *buf)
{
	union perf_event *event;

	/*
	 * Ensure we have enough space remaining to read
	 * the size of the event in the headers.
	 */
	if (head + sizeof(event->header) > mmap_size)
		return NULL;

	event = (union perf_event *)(buf + head);

	if (session->header.needs_swap)
		perf_event_header__bswap(&event->header);

	if (head + event->header.size > mmap_size) {
		/* We're not fetching the event so swap back again */
		if (session->header.needs_swap)
			perf_event_header__bswap(&event->header);
		return NULL;
	}

	return event;
}

/*
 * On 64bit we can mmap the data file in one go. No need for tiny mmap
 * slices. On 32bit we use 32MB.
 */
#if BITS_PER_LONG == 64
#define MMAP_SIZE ULLONG_MAX
#define NUM_MMAPS 1
#else
#define MMAP_SIZE (32 * 1024 * 1024ULL)
#define NUM_MMAPS 128
#endif

static int __perf_session__process_events(struct perf_session *session,
					  u64 data_offset, u64 data_size,
					  u64 file_size)
{
	struct ordered_events *oe = &session->ordered_events;
	struct perf_tool *tool = session->tool;
	int fd = perf_data__fd(session->data);
	u64 head, page_offset, file_offset, file_pos, size;
	int err, mmap_prot, mmap_flags, map_idx = 0;
	size_t	mmap_size;
	char *buf, *mmaps[NUM_MMAPS];
	union perf_event *event;
	struct ui_progress prog;
	s64 skip;

	perf_tool__fill_defaults(tool);

	page_offset = page_size * (data_offset / page_size);
	file_offset = page_offset;
	head = data_offset - page_offset;

	if (data_size == 0)
		goto out;

	if (data_offset + data_size < file_size)
		file_size = data_offset + data_size;

	ui_progress__init_size(&prog, file_size, "Processing events...");

	mmap_size = MMAP_SIZE;
	if (mmap_size > file_size) {
		mmap_size = file_size;
		session->one_mmap = true;
	}

	memset(mmaps, 0, sizeof(mmaps));

	mmap_prot  = PROT_READ;
	mmap_flags = MAP_SHARED;

	if (session->header.needs_swap) {
		mmap_prot  |= PROT_WRITE;
		mmap_flags = MAP_PRIVATE;
	}
remap:
	buf = mmap(NULL, mmap_size, mmap_prot, mmap_flags, fd,
		   file_offset);
	if (buf == MAP_FAILED) {
		pr_err("failed to mmap file\n");
		err = -errno;
		goto out_err;
	}
	mmaps[map_idx] = buf;
	map_idx = (map_idx + 1) & (ARRAY_SIZE(mmaps) - 1);
	file_pos = file_offset + head;
	if (session->one_mmap) {
		session->one_mmap_addr = buf;
		session->one_mmap_offset = file_offset;
	}

more:
	event = fetch_mmaped_event(session, head, mmap_size, buf);
	if (!event) {
		if (mmaps[map_idx]) {
			munmap(mmaps[map_idx], mmap_size);
			mmaps[map_idx] = NULL;
		}

		page_offset = page_size * (head / page_size);
		file_offset += page_offset;
		head -= page_offset;
		goto remap;
	}

	size = event->header.size;

	if (size < sizeof(struct perf_event_header) ||
	    (skip = perf_session__process_event(session, event, file_pos)) < 0) {
		pr_err("%#" PRIx64 " [%#x]: failed to process type: %d\n",
		       file_offset + head, event->header.size,
		       event->header.type);
		err = -EINVAL;
		goto out_err;
	}

	if (skip)
		size += skip;

	head += size;
	file_pos += size;

	ui_progress__update(&prog, size);

	if (session_done())
		goto out;

	if (file_pos < file_size)
		goto more;

out:
	/* do the final flush for ordered samples */
	err = ordered_events__flush(oe, OE_FLUSH__FINAL);
	if (err)
		goto out_err;
	err = auxtrace__flush_events(session, tool);
	if (err)
		goto out_err;
	err = perf_session__flush_thread_stacks(session);
out_err:
	ui_progress__finish();
	if (!tool->no_warn)
		perf_session__warn_about_errors(session);
	/*
	 * We may switching perf.data output, make ordered_events
	 * reusable.
	 */
	ordered_events__reinit(&session->ordered_events);
	auxtrace__free_events(session);
	session->one_mmap = false;
	return err;
}

int perf_session__process_events(struct perf_session *session)
{
	u64 size = perf_data__size(session->data);
	int err;

	if (perf_session__register_idle_thread(session) < 0)
		return -ENOMEM;

	if (!perf_data__is_pipe(session->data))
		err = __perf_session__process_events(session,
						     session->header.data_offset,
						     session->header.data_size, size);
	else
		err = __perf_session__process_pipe_events(session);

	return err;
}

bool perf_session__has_traces(struct perf_session *session, const char *msg)
{
	struct perf_evsel *evsel;

	evlist__for_each_entry(session->evlist, evsel) {
		if (evsel->attr.type == PERF_TYPE_TRACEPOINT)
			return true;
	}

	pr_err("No trace sample to read. Did you call 'perf %s'?\n", msg);
	return false;
}

int map__set_kallsyms_ref_reloc_sym(struct map *map, const char *symbol_name, u64 addr)
{
	char *bracket;
	struct ref_reloc_sym *ref;
	struct kmap *kmap;

	ref = zalloc(sizeof(struct ref_reloc_sym));
	if (ref == NULL)
		return -ENOMEM;

	ref->name = strdup(symbol_name);
	if (ref->name == NULL) {
		free(ref);
		return -ENOMEM;
	}

	bracket = strchr(ref->name, ']');
	if (bracket)
		*bracket = '\0';

	ref->addr = addr;

	kmap = map__kmap(map);
	if (kmap)
		kmap->ref_reloc_sym = ref;

	return 0;
}

size_t perf_session__fprintf_dsos(struct perf_session *session, FILE *fp)
{
	return machines__fprintf_dsos(&session->machines, fp);
}

size_t perf_session__fprintf_dsos_buildid(struct perf_session *session, FILE *fp,
					  bool (skip)(struct dso *dso, int parm), int parm)
{
	return machines__fprintf_dsos_buildid(&session->machines, fp, skip, parm);
}

size_t perf_session__fprintf_nr_events(struct perf_session *session, FILE *fp)
{
	size_t ret;
	const char *msg = "";

	if (perf_header__has_feat(&session->header, HEADER_AUXTRACE))
		msg = " (excludes AUX area (e.g. instruction trace) decoded / synthesized events)";

	ret = fprintf(fp, "\nAggregated stats:%s\n", msg);

	ret += events_stats__fprintf(&session->evlist->stats, fp);
	return ret;
}

size_t perf_session__fprintf(struct perf_session *session, FILE *fp)
{
	/*
	 * FIXME: Here we have to actually print all the machines in this
	 * session, not just the host...
	 */
	return machine__fprintf(&session->machines.host, fp);
}

struct perf_evsel *perf_session__find_first_evtype(struct perf_session *session,
					      unsigned int type)
{
	struct perf_evsel *pos;

	evlist__for_each_entry(session->evlist, pos) {
		if (pos->attr.type == type)
			return pos;
	}
	return NULL;
}

int perf_session__cpu_bitmap(struct perf_session *session,
			     const char *cpu_list, unsigned long *cpu_bitmap)
{
	int i, err = -1;
	struct cpu_map *map;

	for (i = 0; i < PERF_TYPE_MAX; ++i) {
		struct perf_evsel *evsel;

		evsel = perf_session__find_first_evtype(session, i);
		if (!evsel)
			continue;

		if (!(evsel->attr.sample_type & PERF_SAMPLE_CPU)) {
			pr_err("File does not contain CPU events. "
			       "Remove -C option to proceed.\n");
			return -1;
		}
	}

	map = cpu_map__new(cpu_list);
	if (map == NULL) {
		pr_err("Invalid cpu_list\n");
		return -1;
	}

	for (i = 0; i < map->nr; i++) {
		int cpu = map->map[i];

		if (cpu >= MAX_NR_CPUS) {
			pr_err("Requested CPU %d too large. "
			       "Consider raising MAX_NR_CPUS\n", cpu);
			goto out_delete_map;
		}

		set_bit(cpu, cpu_bitmap);
	}

	err = 0;

out_delete_map:
	cpu_map__put(map);
	return err;
}

void perf_session__fprintf_info(struct perf_session *session, FILE *fp,
				bool full)
{
	if (session == NULL || fp == NULL)
		return;

	fprintf(fp, "# ========\n");
	perf_header__fprintf_info(session, fp, full);
	fprintf(fp, "# ========\n#\n");
}


int __perf_session__set_tracepoints_handlers(struct perf_session *session,
					     const struct perf_evsel_str_handler *assocs,
					     size_t nr_assocs)
{
	struct perf_evsel *evsel;
	size_t i;
	int err;

	for (i = 0; i < nr_assocs; i++) {
		/*
		 * Adding a handler for an event not in the session,
		 * just ignore it.
		 */
		evsel = perf_evlist__find_tracepoint_by_name(session->evlist, assocs[i].name);
		if (evsel == NULL)
			continue;

		err = -EEXIST;
		if (evsel->handler != NULL)
			goto out;
		evsel->handler = assocs[i].handler;
	}

	err = 0;
out:
	return err;
}

int perf_event__process_id_index(struct perf_tool *tool __maybe_unused,
				 union perf_event *event,
				 struct perf_session *session)
{
	struct perf_evlist *evlist = session->evlist;
	struct id_index_event *ie = &event->id_index;
	size_t i, nr, max_nr;

	max_nr = (ie->header.size - sizeof(struct id_index_event)) /
		 sizeof(struct id_index_entry);
	nr = ie->nr;
	if (nr > max_nr)
		return -EINVAL;

	if (dump_trace)
		fprintf(stdout, " nr: %zu\n", nr);

	for (i = 0; i < nr; i++) {
		struct id_index_entry *e = &ie->entries[i];
		struct perf_sample_id *sid;

		if (dump_trace) {
			fprintf(stdout,	" ... id: %"PRIu64, e->id);
			fprintf(stdout,	"  idx: %"PRIu64, e->idx);
			fprintf(stdout,	"  cpu: %"PRId64, e->cpu);
			fprintf(stdout,	"  tid: %"PRId64"\n", e->tid);
		}

		sid = perf_evlist__id2sid(evlist, e->id);
		if (!sid)
			return -ENOENT;
		sid->idx = e->idx;
		sid->cpu = e->cpu;
		sid->tid = e->tid;
	}
	return 0;
}

int perf_event__synthesize_id_index(struct perf_tool *tool,
				    perf_event__handler_t process,
				    struct perf_evlist *evlist,
				    struct machine *machine)
{
	union perf_event *ev;
	struct perf_evsel *evsel;
	size_t nr = 0, i = 0, sz, max_nr, n;
	int err;

	pr_debug2("Synthesizing id index\n");

	max_nr = (UINT16_MAX - sizeof(struct id_index_event)) /
		 sizeof(struct id_index_entry);

	evlist__for_each_entry(evlist, evsel)
		nr += evsel->ids;

	n = nr > max_nr ? max_nr : nr;
	sz = sizeof(struct id_index_event) + n * sizeof(struct id_index_entry);
	ev = zalloc(sz);
	if (!ev)
		return -ENOMEM;

	ev->id_index.header.type = PERF_RECORD_ID_INDEX;
	ev->id_index.header.size = sz;
	ev->id_index.nr = n;

	evlist__for_each_entry(evlist, evsel) {
		u32 j;

		for (j = 0; j < evsel->ids; j++) {
			struct id_index_entry *e;
			struct perf_sample_id *sid;

			if (i >= n) {
				err = process(tool, ev, NULL, machine);
				if (err)
					goto out_err;
				nr -= n;
				i = 0;
			}

			e = &ev->id_index.entries[i++];

			e->id = evsel->id[j];

			sid = perf_evlist__id2sid(evlist, e->id);
			if (!sid) {
				free(ev);
				return -ENOENT;
			}

			e->idx = sid->idx;
			e->cpu = sid->cpu;
			e->tid = sid->tid;
		}
	}

	sz = sizeof(struct id_index_event) + nr * sizeof(struct id_index_entry);
	ev->id_index.header.size = sz;
	ev->id_index.nr = nr;

	err = process(tool, ev, NULL, machine);
out_err:
	free(ev);

	return err;
}<|MERGE_RESOLUTION|>--- conflicted
+++ resolved
@@ -142,11 +142,7 @@
 			 * set session attributes that are present in perf.data
 			 * but not in pipe-mode.
 			 */
-<<<<<<< HEAD
-			if (!file->is_pipe) {
-=======
 			if (!data->is_pipe) {
->>>>>>> 286cd8c7
 				perf_session__set_id_hdr_size(session);
 				perf_session__set_comm_exec(session);
 			}
@@ -171,11 +167,7 @@
 	 * In pipe-mode, evlist is empty until PERF_RECORD_HEADER_ATTR is
 	 * processed, so perf_evlist__sample_id_all is not meaningful here.
 	 */
-<<<<<<< HEAD
-	if ((!file || !file->is_pipe) && tool && tool->ordering_requires_timestamps &&
-=======
 	if ((!data || !data->is_pipe) && tool && tool->ordering_requires_timestamps &&
->>>>>>> 286cd8c7
 	    tool->ordered_events && !perf_evlist__sample_id_all(session->evlist)) {
 		dump_printf("WARNING: No sample_id_all support, falling back to unordered processing\n");
 		tool->ordered_events = false;
@@ -303,8 +295,6 @@
 static int process_event_op2_stub(struct perf_tool *tool __maybe_unused,
 				  union perf_event *event __maybe_unused,
 				  struct perf_session *session __maybe_unused)
-<<<<<<< HEAD
-=======
 {
 	dump_printf(": unhandled!\n");
 	return 0;
@@ -363,7 +353,6 @@
 				   union perf_event *event __maybe_unused,
 				   struct perf_session *perf_session
 				   __maybe_unused)
->>>>>>> 286cd8c7
 {
 	if (dump_trace)
 		perf_event__fprintf_stat_round(event, stdout);
@@ -426,8 +415,6 @@
 		tool->auxtrace = process_event_auxtrace_stub;
 	if (tool->auxtrace_error == NULL)
 		tool->auxtrace_error = process_event_op2_stub;
-<<<<<<< HEAD
-=======
 	if (tool->thread_map == NULL)
 		tool->thread_map = process_event_thread_map_stub;
 	if (tool->cpu_map == NULL)
@@ -442,7 +429,6 @@
 		tool->time_conv = process_event_op2_stub;
 	if (tool->feature == NULL)
 		tool->feature = process_event_op2_stub;
->>>>>>> 286cd8c7
 }
 
 static void swap_sample_id_all(union perf_event *event, void *data)
