// SPDX-License-Identifier: GPL-2.0
#include <linux/hw_breakpoint.h>
#include <linux/err.h>
#include <dirent.h>
#include <errno.h>
#include <sys/ioctl.h>
#include <sys/types.h>
#include <sys/stat.h>
#include <fcntl.h>
#include <sys/param.h>
#include "term.h"
#include "../perf.h"
#include "evlist.h"
#include "evsel.h"
#include <subcmd/parse-options.h>
#include "parse-events.h"
#include <subcmd/exec-cmd.h>
#include "string2.h"
#include "strlist.h"
#include "symbol.h"
#include "cache.h"
#include "header.h"
#include "bpf-loader.h"
#include "debug.h"
#include <api/fs/tracing_path.h>
#include "parse-events-bison.h"
#define YY_EXTRA_TYPE int
#include "parse-events-flex.h"
#include "pmu.h"
#include "thread_map.h"
#include "cpumap.h"
#include "probe-file.h"
#include "asm/bug.h"
#include "util/parse-branch-options.h"
#include "metricgroup.h"

#define MAX_NAME_LEN 100

#ifdef PARSER_DEBUG
extern int parse_events_debug;
#endif
int parse_events_parse(void *parse_state, void *scanner);
static int get_config_terms(struct list_head *head_config,
			    struct list_head *head_terms __maybe_unused);

static struct perf_pmu_event_symbol *perf_pmu_events_list;
/*
 * The variable indicates the number of supported pmu event symbols.
 * 0 means not initialized and ready to init
 * -1 means failed to init, don't try anymore
 * >0 is the number of supported pmu event symbols
 */
static int perf_pmu_events_list_num;

struct event_symbol event_symbols_hw[PERF_COUNT_HW_MAX] = {
	[PERF_COUNT_HW_CPU_CYCLES] = {
		.symbol = "cpu-cycles",
		.alias  = "cycles",
	},
	[PERF_COUNT_HW_INSTRUCTIONS] = {
		.symbol = "instructions",
		.alias  = "",
	},
	[PERF_COUNT_HW_CACHE_REFERENCES] = {
		.symbol = "cache-references",
		.alias  = "",
	},
	[PERF_COUNT_HW_CACHE_MISSES] = {
		.symbol = "cache-misses",
		.alias  = "",
	},
	[PERF_COUNT_HW_BRANCH_INSTRUCTIONS] = {
		.symbol = "branch-instructions",
		.alias  = "branches",
	},
	[PERF_COUNT_HW_BRANCH_MISSES] = {
		.symbol = "branch-misses",
		.alias  = "",
	},
	[PERF_COUNT_HW_BUS_CYCLES] = {
		.symbol = "bus-cycles",
		.alias  = "",
	},
	[PERF_COUNT_HW_STALLED_CYCLES_FRONTEND] = {
		.symbol = "stalled-cycles-frontend",
		.alias  = "idle-cycles-frontend",
	},
	[PERF_COUNT_HW_STALLED_CYCLES_BACKEND] = {
		.symbol = "stalled-cycles-backend",
		.alias  = "idle-cycles-backend",
	},
	[PERF_COUNT_HW_REF_CPU_CYCLES] = {
		.symbol = "ref-cycles",
		.alias  = "",
	},
};

struct event_symbol event_symbols_sw[PERF_COUNT_SW_MAX] = {
	[PERF_COUNT_SW_CPU_CLOCK] = {
		.symbol = "cpu-clock",
		.alias  = "",
	},
	[PERF_COUNT_SW_TASK_CLOCK] = {
		.symbol = "task-clock",
		.alias  = "",
	},
	[PERF_COUNT_SW_PAGE_FAULTS] = {
		.symbol = "page-faults",
		.alias  = "faults",
	},
	[PERF_COUNT_SW_CONTEXT_SWITCHES] = {
		.symbol = "context-switches",
		.alias  = "cs",
	},
	[PERF_COUNT_SW_CPU_MIGRATIONS] = {
		.symbol = "cpu-migrations",
		.alias  = "migrations",
	},
	[PERF_COUNT_SW_PAGE_FAULTS_MIN] = {
		.symbol = "minor-faults",
		.alias  = "",
	},
	[PERF_COUNT_SW_PAGE_FAULTS_MAJ] = {
		.symbol = "major-faults",
		.alias  = "",
	},
	[PERF_COUNT_SW_ALIGNMENT_FAULTS] = {
		.symbol = "alignment-faults",
		.alias  = "",
	},
	[PERF_COUNT_SW_EMULATION_FAULTS] = {
		.symbol = "emulation-faults",
		.alias  = "",
	},
	[PERF_COUNT_SW_DUMMY] = {
		.symbol = "dummy",
		.alias  = "",
	},
	[PERF_COUNT_SW_BPF_OUTPUT] = {
		.symbol = "bpf-output",
		.alias  = "",
	},
};

#define __PERF_EVENT_FIELD(config, name) \
	((config & PERF_EVENT_##name##_MASK) >> PERF_EVENT_##name##_SHIFT)

#define PERF_EVENT_RAW(config)		__PERF_EVENT_FIELD(config, RAW)
#define PERF_EVENT_CONFIG(config)	__PERF_EVENT_FIELD(config, CONFIG)
#define PERF_EVENT_TYPE(config)		__PERF_EVENT_FIELD(config, TYPE)
#define PERF_EVENT_ID(config)		__PERF_EVENT_FIELD(config, EVENT)

#define for_each_subsystem(sys_dir, sys_dirent)			\
	while ((sys_dirent = readdir(sys_dir)) != NULL)		\
		if (sys_dirent->d_type == DT_DIR &&		\
		    (strcmp(sys_dirent->d_name, ".")) &&	\
		    (strcmp(sys_dirent->d_name, "..")))

static int tp_event_has_id(const char *dir_path, struct dirent *evt_dir)
{
	char evt_path[MAXPATHLEN];
	int fd;

	snprintf(evt_path, MAXPATHLEN, "%s/%s/id", dir_path, evt_dir->d_name);
	fd = open(evt_path, O_RDONLY);
	if (fd < 0)
		return -EINVAL;
	close(fd);

	return 0;
}

<<<<<<< HEAD
#define for_each_event(sys_dirent, evt_dir, evt_dirent)		\
=======
#define for_each_event(dir_path, evt_dir, evt_dirent)		\
>>>>>>> 286cd8c7
	while ((evt_dirent = readdir(evt_dir)) != NULL)		\
		if (evt_dirent->d_type == DT_DIR &&		\
		    (strcmp(evt_dirent->d_name, ".")) &&	\
		    (strcmp(evt_dirent->d_name, "..")) &&	\
<<<<<<< HEAD
		    (!tp_event_has_id(sys_dirent, evt_dirent)))
=======
		    (!tp_event_has_id(dir_path, evt_dirent)))
>>>>>>> 286cd8c7

#define MAX_EVENT_LENGTH 512


struct tracepoint_path *tracepoint_id_to_path(u64 config)
{
	struct tracepoint_path *path = NULL;
	DIR *sys_dir, *evt_dir;
	struct dirent *sys_dirent, *evt_dirent;
	char id_buf[24];
	int fd;
	u64 id;
	char evt_path[MAXPATHLEN];
	char *dir_path;

	sys_dir = tracing_events__opendir();
	if (!sys_dir)
		return NULL;

	for_each_subsystem(sys_dir, sys_dirent) {
<<<<<<< HEAD

		snprintf(dir_path, MAXPATHLEN, "%s/%s", tracing_events_path,
			 sys_dirent->d_name);
=======
		dir_path = get_events_file(sys_dirent->d_name);
		if (!dir_path)
			continue;
>>>>>>> 286cd8c7
		evt_dir = opendir(dir_path);
		if (!evt_dir)
			goto next;

<<<<<<< HEAD
		for_each_event(sys_dirent, evt_dir, evt_dirent) {
=======
		for_each_event(dir_path, evt_dir, evt_dirent) {
>>>>>>> 286cd8c7

			scnprintf(evt_path, MAXPATHLEN, "%s/%s/id", dir_path,
				  evt_dirent->d_name);
			fd = open(evt_path, O_RDONLY);
			if (fd < 0)
				continue;
			if (read(fd, id_buf, sizeof(id_buf)) < 0) {
				close(fd);
				continue;
			}
			close(fd);
			id = atoll(id_buf);
			if (id == config) {
				put_events_file(dir_path);
				closedir(evt_dir);
				closedir(sys_dir);
				path = zalloc(sizeof(*path));
				if (!path)
					return NULL;
				path->system = malloc(MAX_EVENT_LENGTH);
				if (!path->system) {
					free(path);
					return NULL;
				}
				path->name = malloc(MAX_EVENT_LENGTH);
				if (!path->name) {
					zfree(&path->system);
					free(path);
					return NULL;
				}
				strncpy(path->system, sys_dirent->d_name,
					MAX_EVENT_LENGTH);
				strncpy(path->name, evt_dirent->d_name,
					MAX_EVENT_LENGTH);
				return path;
			}
		}
		closedir(evt_dir);
next:
		put_events_file(dir_path);
	}

	closedir(sys_dir);
	return NULL;
}

struct tracepoint_path *tracepoint_name_to_path(const char *name)
{
	struct tracepoint_path *path = zalloc(sizeof(*path));
	char *str = strchr(name, ':');

	if (path == NULL || str == NULL) {
		free(path);
		return NULL;
	}

	path->system = strndup(name, str - name);
	path->name = strdup(str+1);

	if (path->system == NULL || path->name == NULL) {
		zfree(&path->system);
		zfree(&path->name);
		zfree(&path);
	}

	return path;
}

const char *event_type(int type)
{
	switch (type) {
	case PERF_TYPE_HARDWARE:
		return "hardware";

	case PERF_TYPE_SOFTWARE:
		return "software";

	case PERF_TYPE_TRACEPOINT:
		return "tracepoint";

	case PERF_TYPE_HW_CACHE:
		return "hardware-cache";

	default:
		break;
	}

	return "unknown";
}

static int parse_events__is_name_term(struct parse_events_term *term)
{
	return term->type_term == PARSE_EVENTS__TERM_TYPE_NAME;
}

static char *get_config_name(struct list_head *head_terms)
{
	struct parse_events_term *term;

	if (!head_terms)
		return NULL;

	list_for_each_entry(term, head_terms, list)
		if (parse_events__is_name_term(term))
			return term->val.str;

	return NULL;
}

static struct perf_evsel *
__add_event(struct list_head *list, int *idx,
	    struct perf_event_attr *attr,
<<<<<<< HEAD
	    char *name, struct cpu_map *cpus,
	    struct list_head *config_terms,
	    struct list_head *drv_config_terms)
=======
	    char *name, struct perf_pmu *pmu,
	    struct list_head *config_terms, bool auto_merge_stats)
>>>>>>> 286cd8c7
{
	struct perf_evsel *evsel;
	struct cpu_map *cpus = pmu ? pmu->cpus : NULL;

	event_attr_init(attr);

	evsel = perf_evsel__new_idx(attr, *idx);
	if (!evsel)
		return NULL;

	(*idx)++;
<<<<<<< HEAD
	evsel->cpus     = cpu_map__get(cpus);
	evsel->own_cpus = cpu_map__get(cpus);
=======
	evsel->cpus        = cpu_map__get(cpus);
	evsel->own_cpus    = cpu_map__get(cpus);
	evsel->system_wide = pmu ? pmu->is_uncore : false;
	evsel->auto_merge_stats = auto_merge_stats;
>>>>>>> 286cd8c7

	if (name)
		evsel->name = strdup(name);

	if (config_terms)
		list_splice(config_terms, &evsel->config_terms);

	if (drv_config_terms)
		list_splice(drv_config_terms, &evsel->drv_config_terms);

	list_add_tail(&evsel->node, list);
	return evsel;
}

static int add_event(struct list_head *list, int *idx,
		     struct perf_event_attr *attr, char *name,
		     struct list_head *config_terms)
{
<<<<<<< HEAD
	return __add_event(list, idx, attr, name,
			   NULL, config_terms, NULL) ? 0 : -ENOMEM;
=======
	return __add_event(list, idx, attr, name, NULL, config_terms, false) ? 0 : -ENOMEM;
>>>>>>> 286cd8c7
}

static int parse_aliases(char *str, const char *names[][PERF_EVSEL__MAX_ALIASES], int size)
{
	int i, j;
	int n, longest = -1;

	for (i = 0; i < size; i++) {
		for (j = 0; j < PERF_EVSEL__MAX_ALIASES && names[i][j]; j++) {
			n = strlen(names[i][j]);
			if (n > longest && !strncasecmp(str, names[i][j], n))
				longest = n;
		}
		if (longest > 0)
			return i;
	}

	return -1;
}

typedef int config_term_func_t(struct perf_event_attr *attr,
			       struct parse_events_term *term,
			       struct parse_events_error *err);
static int config_term_common(struct perf_event_attr *attr,
			      struct parse_events_term *term,
			      struct parse_events_error *err);
static int config_attr(struct perf_event_attr *attr,
		       struct list_head *head,
		       struct parse_events_error *err,
		       config_term_func_t config_term);

int parse_events_add_cache(struct list_head *list, int *idx,
			   char *type, char *op_result1, char *op_result2,
			   struct parse_events_error *err,
			   struct list_head *head_config)
{
	struct perf_event_attr attr;
	LIST_HEAD(config_terms);
	char name[MAX_NAME_LEN], *config_name;
	int cache_type = -1, cache_op = -1, cache_result = -1;
	char *op_result[2] = { op_result1, op_result2 };
	int i, n;

	/*
	 * No fallback - if we cannot get a clear cache type
	 * then bail out:
	 */
	cache_type = parse_aliases(type, perf_evsel__hw_cache,
				   PERF_COUNT_HW_CACHE_MAX);
	if (cache_type == -1)
		return -EINVAL;

	config_name = get_config_name(head_config);
	n = snprintf(name, MAX_NAME_LEN, "%s", type);

	for (i = 0; (i < 2) && (op_result[i]); i++) {
		char *str = op_result[i];

		n += snprintf(name + n, MAX_NAME_LEN - n, "-%s", str);

		if (cache_op == -1) {
			cache_op = parse_aliases(str, perf_evsel__hw_cache_op,
						 PERF_COUNT_HW_CACHE_OP_MAX);
			if (cache_op >= 0) {
				if (!perf_evsel__is_cache_op_valid(cache_type, cache_op))
					return -EINVAL;
				continue;
			}
		}

		if (cache_result == -1) {
			cache_result = parse_aliases(str, perf_evsel__hw_cache_result,
						     PERF_COUNT_HW_CACHE_RESULT_MAX);
			if (cache_result >= 0)
				continue;
		}
	}

	/*
	 * Fall back to reads:
	 */
	if (cache_op == -1)
		cache_op = PERF_COUNT_HW_CACHE_OP_READ;

	/*
	 * Fall back to accesses:
	 */
	if (cache_result == -1)
		cache_result = PERF_COUNT_HW_CACHE_RESULT_ACCESS;

	memset(&attr, 0, sizeof(attr));
	attr.config = cache_type | (cache_op << 8) | (cache_result << 16);
	attr.type = PERF_TYPE_HW_CACHE;

	if (head_config) {
		if (config_attr(&attr, head_config, err,
				config_term_common))
			return -EINVAL;

		if (get_config_terms(head_config, &config_terms))
			return -ENOMEM;
	}
	return add_event(list, idx, &attr, config_name ? : name, &config_terms);
}

static void tracepoint_error(struct parse_events_error *e, int err,
			     const char *sys, const char *name)
{
	char help[BUFSIZ];

	if (!e)
		return;

	/*
	 * We get error directly from syscall errno ( > 0),
	 * or from encoded pointer's error ( < 0).
	 */
	err = abs(err);

	switch (err) {
	case EACCES:
		e->str = strdup("can't access trace events");
		break;
	case ENOENT:
		e->str = strdup("unknown tracepoint");
		break;
	default:
		e->str = strdup("failed to add tracepoint");
		break;
	}

	tracing_path__strerror_open_tp(err, help, sizeof(help), sys, name);
	e->help = strdup(help);
}

static int add_tracepoint(struct list_head *list, int *idx,
			  const char *sys_name, const char *evt_name,
			  struct parse_events_error *err,
			  struct list_head *head_config)
{
	struct perf_evsel *evsel;

	evsel = perf_evsel__newtp_idx(sys_name, evt_name, (*idx)++);
	if (IS_ERR(evsel)) {
		tracepoint_error(err, PTR_ERR(evsel), sys_name, evt_name);
		return PTR_ERR(evsel);
	}

	if (head_config) {
		LIST_HEAD(config_terms);

		if (get_config_terms(head_config, &config_terms))
			return -ENOMEM;
		list_splice(&config_terms, &evsel->config_terms);
	}

	list_add_tail(&evsel->node, list);
	return 0;
}

static int add_tracepoint_multi_event(struct list_head *list, int *idx,
				      const char *sys_name, const char *evt_name,
				      struct parse_events_error *err,
				      struct list_head *head_config)
{
	char *evt_path;
	struct dirent *evt_ent;
	DIR *evt_dir;
	int ret = 0, found = 0;

	evt_path = get_events_file(sys_name);
	if (!evt_path) {
		tracepoint_error(err, errno, sys_name, evt_name);
		return -1;
	}
	evt_dir = opendir(evt_path);
	if (!evt_dir) {
		put_events_file(evt_path);
		tracepoint_error(err, errno, sys_name, evt_name);
		return -1;
	}

	while (!ret && (evt_ent = readdir(evt_dir))) {
		if (!strcmp(evt_ent->d_name, ".")
		    || !strcmp(evt_ent->d_name, "..")
		    || !strcmp(evt_ent->d_name, "enable")
		    || !strcmp(evt_ent->d_name, "filter"))
			continue;

		if (!strglobmatch(evt_ent->d_name, evt_name))
			continue;

		found++;

		ret = add_tracepoint(list, idx, sys_name, evt_ent->d_name,
				     err, head_config);
	}

	if (!found) {
		tracepoint_error(err, ENOENT, sys_name, evt_name);
		ret = -1;
	}

	put_events_file(evt_path);
	closedir(evt_dir);
	return ret;
}

static int add_tracepoint_event(struct list_head *list, int *idx,
				const char *sys_name, const char *evt_name,
				struct parse_events_error *err,
				struct list_head *head_config)
{
	return strpbrk(evt_name, "*?") ?
	       add_tracepoint_multi_event(list, idx, sys_name, evt_name,
					  err, head_config) :
	       add_tracepoint(list, idx, sys_name, evt_name,
			      err, head_config);
}

static int add_tracepoint_multi_sys(struct list_head *list, int *idx,
				    const char *sys_name, const char *evt_name,
				    struct parse_events_error *err,
				    struct list_head *head_config)
{
	struct dirent *events_ent;
	DIR *events_dir;
	int ret = 0;

	events_dir = tracing_events__opendir();
	if (!events_dir) {
		tracepoint_error(err, errno, sys_name, evt_name);
		return -1;
	}

	while (!ret && (events_ent = readdir(events_dir))) {
		if (!strcmp(events_ent->d_name, ".")
		    || !strcmp(events_ent->d_name, "..")
		    || !strcmp(events_ent->d_name, "enable")
		    || !strcmp(events_ent->d_name, "header_event")
		    || !strcmp(events_ent->d_name, "header_page"))
			continue;

		if (!strglobmatch(events_ent->d_name, sys_name))
			continue;

		ret = add_tracepoint_event(list, idx, events_ent->d_name,
					   evt_name, err, head_config);
	}

	closedir(events_dir);
	return ret;
}

struct __add_bpf_event_param {
	struct parse_events_state *parse_state;
	struct list_head *list;
	struct list_head *head_config;
};

static int add_bpf_event(const char *group, const char *event, int fd,
			 void *_param)
{
	LIST_HEAD(new_evsels);
	struct __add_bpf_event_param *param = _param;
	struct parse_events_state *parse_state = param->parse_state;
	struct list_head *list = param->list;
	struct perf_evsel *pos;
	int err;

	pr_debug("add bpf event %s:%s and attach bpf program %d\n",
		 group, event, fd);

	err = parse_events_add_tracepoint(&new_evsels, &parse_state->idx, group,
					  event, parse_state->error,
					  param->head_config);
	if (err) {
		struct perf_evsel *evsel, *tmp;

		pr_debug("Failed to add BPF event %s:%s\n",
			 group, event);
		list_for_each_entry_safe(evsel, tmp, &new_evsels, node) {
			list_del(&evsel->node);
			perf_evsel__delete(evsel);
		}
		return err;
	}
	pr_debug("adding %s:%s\n", group, event);

	list_for_each_entry(pos, &new_evsels, node) {
		pr_debug("adding %s:%s to %p\n",
			 group, event, pos);
		pos->bpf_fd = fd;
	}
	list_splice(&new_evsels, list);
	return 0;
}

int parse_events_load_bpf_obj(struct parse_events_state *parse_state,
			      struct list_head *list,
			      struct bpf_object *obj,
			      struct list_head *head_config)
{
	int err;
	char errbuf[BUFSIZ];
	struct __add_bpf_event_param param = {parse_state, list, head_config};
	static bool registered_unprobe_atexit = false;

	if (IS_ERR(obj) || !obj) {
		snprintf(errbuf, sizeof(errbuf),
			 "Internal error: load bpf obj with NULL");
		err = -EINVAL;
		goto errout;
	}

	/*
	 * Register atexit handler before calling bpf__probe() so
	 * bpf__probe() don't need to unprobe probe points its already
	 * created when failure.
	 */
	if (!registered_unprobe_atexit) {
		atexit(bpf__clear);
		registered_unprobe_atexit = true;
	}

	err = bpf__probe(obj);
	if (err) {
		bpf__strerror_probe(obj, err, errbuf, sizeof(errbuf));
		goto errout;
	}

	err = bpf__load(obj);
	if (err) {
		bpf__strerror_load(obj, err, errbuf, sizeof(errbuf));
		goto errout;
	}

	err = bpf__foreach_event(obj, add_bpf_event, &param);
	if (err) {
		snprintf(errbuf, sizeof(errbuf),
			 "Attach events in BPF object failed");
		goto errout;
	}

	return 0;
errout:
	parse_state->error->help = strdup("(add -v to see detail)");
	parse_state->error->str = strdup(errbuf);
	return err;
}

static int
parse_events_config_bpf(struct parse_events_state *parse_state,
			struct bpf_object *obj,
			struct list_head *head_config)
{
	struct parse_events_term *term;
	int error_pos;

	if (!head_config || list_empty(head_config))
		return 0;

	list_for_each_entry(term, head_config, list) {
		char errbuf[BUFSIZ];
		int err;

		if (term->type_term != PARSE_EVENTS__TERM_TYPE_USER) {
			snprintf(errbuf, sizeof(errbuf),
				 "Invalid config term for BPF object");
			errbuf[BUFSIZ - 1] = '\0';

			parse_state->error->idx = term->err_term;
			parse_state->error->str = strdup(errbuf);
			return -EINVAL;
		}

		err = bpf__config_obj(obj, term, parse_state->evlist, &error_pos);
		if (err) {
			bpf__strerror_config_obj(obj, term, parse_state->evlist,
						 &error_pos, err, errbuf,
						 sizeof(errbuf));
			parse_state->error->help = strdup(
"Hint:\tValid config terms:\n"
"     \tmap:[<arraymap>].value<indices>=[value]\n"
"     \tmap:[<eventmap>].event<indices>=[event]\n"
"\n"
"     \twhere <indices> is something like [0,3...5] or [all]\n"
"     \t(add -v to see detail)");
			parse_state->error->str = strdup(errbuf);
			if (err == -BPF_LOADER_ERRNO__OBJCONF_MAP_VALUE)
				parse_state->error->idx = term->err_val;
			else
				parse_state->error->idx = term->err_term + error_pos;
			return err;
		}
	}
	return 0;
}

/*
 * Split config terms:
 * perf record -e bpf.c/call-graph=fp,map:array.value[0]=1/ ...
 *  'call-graph=fp' is 'evt config', should be applied to each
 *  events in bpf.c.
 * 'map:array.value[0]=1' is 'obj config', should be processed
 * with parse_events_config_bpf.
 *
 * Move object config terms from the first list to obj_head_config.
 */
static void
split_bpf_config_terms(struct list_head *evt_head_config,
		       struct list_head *obj_head_config)
{
	struct parse_events_term *term, *temp;

	/*
	 * Currectly, all possible user config term
	 * belong to bpf object. parse_events__is_hardcoded_term()
	 * happends to be a good flag.
	 *
	 * See parse_events_config_bpf() and
	 * config_term_tracepoint().
	 */
	list_for_each_entry_safe(term, temp, evt_head_config, list)
		if (!parse_events__is_hardcoded_term(term))
			list_move_tail(&term->list, obj_head_config);
}

int parse_events_load_bpf(struct parse_events_state *parse_state,
			  struct list_head *list,
			  char *bpf_file_name,
			  bool source,
			  struct list_head *head_config)
{
	int err;
	struct bpf_object *obj;
	LIST_HEAD(obj_head_config);

	if (head_config)
		split_bpf_config_terms(head_config, &obj_head_config);

	obj = bpf__prepare_load(bpf_file_name, source);
	if (IS_ERR(obj)) {
		char errbuf[BUFSIZ];

		err = PTR_ERR(obj);

		if (err == -ENOTSUP)
			snprintf(errbuf, sizeof(errbuf),
				 "BPF support is not compiled");
		else
			bpf__strerror_prepare_load(bpf_file_name,
						   source,
						   -err, errbuf,
						   sizeof(errbuf));

		parse_state->error->help = strdup("(add -v to see detail)");
		parse_state->error->str = strdup(errbuf);
		return err;
	}

	err = parse_events_load_bpf_obj(parse_state, list, obj, head_config);
	if (err)
		return err;
	err = parse_events_config_bpf(parse_state, obj, &obj_head_config);

	/*
	 * Caller doesn't know anything about obj_head_config,
	 * so combine them together again before returnning.
	 */
	if (head_config)
		list_splice_tail(&obj_head_config, head_config);
	return err;
}

static int
parse_breakpoint_type(const char *type, struct perf_event_attr *attr)
{
	int i;

	for (i = 0; i < 3; i++) {
		if (!type || !type[i])
			break;

#define CHECK_SET_TYPE(bit)		\
do {					\
	if (attr->bp_type & bit)	\
		return -EINVAL;		\
	else				\
		attr->bp_type |= bit;	\
} while (0)

		switch (type[i]) {
		case 'r':
			CHECK_SET_TYPE(HW_BREAKPOINT_R);
			break;
		case 'w':
			CHECK_SET_TYPE(HW_BREAKPOINT_W);
			break;
		case 'x':
			CHECK_SET_TYPE(HW_BREAKPOINT_X);
			break;
		default:
			return -EINVAL;
		}
	}

#undef CHECK_SET_TYPE

	if (!attr->bp_type) /* Default */
		attr->bp_type = HW_BREAKPOINT_R | HW_BREAKPOINT_W;

	return 0;
}

int parse_events_add_breakpoint(struct list_head *list, int *idx,
				void *ptr, char *type, u64 len)
{
	struct perf_event_attr attr;

	memset(&attr, 0, sizeof(attr));
	attr.bp_addr = (unsigned long) ptr;

	if (parse_breakpoint_type(type, &attr))
		return -EINVAL;

	/* Provide some defaults if len is not specified */
	if (!len) {
		if (attr.bp_type == HW_BREAKPOINT_X)
			len = sizeof(long);
		else
			len = HW_BREAKPOINT_LEN_4;
	}

	attr.bp_len = len;

	attr.type = PERF_TYPE_BREAKPOINT;
	attr.sample_period = 1;

	return add_event(list, idx, &attr, NULL, NULL);
}

static int check_type_val(struct parse_events_term *term,
			  struct parse_events_error *err,
			  int type)
{
	if (type == term->type_val)
		return 0;

	if (err) {
		err->idx = term->err_val;
		if (type == PARSE_EVENTS__TERM_TYPE_NUM)
			err->str = strdup("expected numeric value");
		else
			err->str = strdup("expected string value");
	}
	return -EINVAL;
}

/*
 * Update according to parse-events.l
 */
static const char *config_term_names[__PARSE_EVENTS__TERM_TYPE_NR] = {
	[PARSE_EVENTS__TERM_TYPE_USER]			= "<sysfs term>",
	[PARSE_EVENTS__TERM_TYPE_CONFIG]		= "config",
	[PARSE_EVENTS__TERM_TYPE_CONFIG1]		= "config1",
	[PARSE_EVENTS__TERM_TYPE_CONFIG2]		= "config2",
	[PARSE_EVENTS__TERM_TYPE_NAME]			= "name",
	[PARSE_EVENTS__TERM_TYPE_SAMPLE_PERIOD]		= "period",
	[PARSE_EVENTS__TERM_TYPE_SAMPLE_FREQ]		= "freq",
	[PARSE_EVENTS__TERM_TYPE_BRANCH_SAMPLE_TYPE]	= "branch_type",
	[PARSE_EVENTS__TERM_TYPE_TIME]			= "time",
	[PARSE_EVENTS__TERM_TYPE_CALLGRAPH]		= "call-graph",
	[PARSE_EVENTS__TERM_TYPE_STACKSIZE]		= "stack-size",
	[PARSE_EVENTS__TERM_TYPE_NOINHERIT]		= "no-inherit",
	[PARSE_EVENTS__TERM_TYPE_INHERIT]		= "inherit",
	[PARSE_EVENTS__TERM_TYPE_MAX_STACK]		= "max-stack",
	[PARSE_EVENTS__TERM_TYPE_OVERWRITE]		= "overwrite",
	[PARSE_EVENTS__TERM_TYPE_NOOVERWRITE]		= "no-overwrite",
	[PARSE_EVENTS__TERM_TYPE_DRV_CFG]		= "driver-config",
};

static bool config_term_shrinked;

static bool
config_term_avail(int term_type, struct parse_events_error *err)
{
	if (term_type < 0 || term_type >= __PARSE_EVENTS__TERM_TYPE_NR) {
		err->str = strdup("Invalid term_type");
		return false;
	}
	if (!config_term_shrinked)
		return true;

	switch (term_type) {
	case PARSE_EVENTS__TERM_TYPE_CONFIG:
	case PARSE_EVENTS__TERM_TYPE_CONFIG1:
	case PARSE_EVENTS__TERM_TYPE_CONFIG2:
	case PARSE_EVENTS__TERM_TYPE_NAME:
	case PARSE_EVENTS__TERM_TYPE_SAMPLE_PERIOD:
		return true;
	default:
		if (!err)
			return false;

		/* term_type is validated so indexing is safe */
		if (asprintf(&err->str, "'%s' is not usable in 'perf stat'",
			     config_term_names[term_type]) < 0)
			err->str = NULL;
		return false;
	}
}

void parse_events__shrink_config_terms(void)
{
	config_term_shrinked = true;
}

static int config_term_common(struct perf_event_attr *attr,
			      struct parse_events_term *term,
			      struct parse_events_error *err)
{
#define CHECK_TYPE_VAL(type)						   \
do {									   \
	if (check_type_val(term, err, PARSE_EVENTS__TERM_TYPE_ ## type)) \
		return -EINVAL;						   \
} while (0)

	switch (term->type_term) {
	case PARSE_EVENTS__TERM_TYPE_CONFIG:
		CHECK_TYPE_VAL(NUM);
		attr->config = term->val.num;
		break;
	case PARSE_EVENTS__TERM_TYPE_CONFIG1:
		CHECK_TYPE_VAL(NUM);
		attr->config1 = term->val.num;
		break;
	case PARSE_EVENTS__TERM_TYPE_CONFIG2:
		CHECK_TYPE_VAL(NUM);
		attr->config2 = term->val.num;
		break;
	case PARSE_EVENTS__TERM_TYPE_SAMPLE_PERIOD:
		CHECK_TYPE_VAL(NUM);
		break;
	case PARSE_EVENTS__TERM_TYPE_SAMPLE_FREQ:
		CHECK_TYPE_VAL(NUM);
		break;
	case PARSE_EVENTS__TERM_TYPE_BRANCH_SAMPLE_TYPE:
		CHECK_TYPE_VAL(STR);
		if (strcmp(term->val.str, "no") &&
		    parse_branch_str(term->val.str, &attr->branch_sample_type)) {
			err->str = strdup("invalid branch sample type");
			err->idx = term->err_val;
			return -EINVAL;
		}
		break;
	case PARSE_EVENTS__TERM_TYPE_TIME:
		CHECK_TYPE_VAL(NUM);
		if (term->val.num > 1) {
			err->str = strdup("expected 0 or 1");
			err->idx = term->err_val;
			return -EINVAL;
		}
		break;
	case PARSE_EVENTS__TERM_TYPE_CALLGRAPH:
		CHECK_TYPE_VAL(STR);
		break;
	case PARSE_EVENTS__TERM_TYPE_STACKSIZE:
		CHECK_TYPE_VAL(NUM);
		break;
	case PARSE_EVENTS__TERM_TYPE_INHERIT:
		CHECK_TYPE_VAL(NUM);
		break;
	case PARSE_EVENTS__TERM_TYPE_NOINHERIT:
		CHECK_TYPE_VAL(NUM);
		break;
	case PARSE_EVENTS__TERM_TYPE_OVERWRITE:
		CHECK_TYPE_VAL(NUM);
		break;
	case PARSE_EVENTS__TERM_TYPE_NOOVERWRITE:
		CHECK_TYPE_VAL(NUM);
		break;
	case PARSE_EVENTS__TERM_TYPE_NAME:
		CHECK_TYPE_VAL(STR);
		break;
	case PARSE_EVENTS__TERM_TYPE_MAX_STACK:
		CHECK_TYPE_VAL(NUM);
		break;
	default:
		err->str = strdup("unknown term");
		err->idx = term->err_term;
		err->help = parse_events_formats_error_string(NULL);
		return -EINVAL;
	}

	/*
	 * Check term availbility after basic checking so
	 * PARSE_EVENTS__TERM_TYPE_USER can be found and filtered.
	 *
	 * If check availbility at the entry of this function,
	 * user will see "'<sysfs term>' is not usable in 'perf stat'"
	 * if an invalid config term is provided for legacy events
	 * (for example, instructions/badterm/...), which is confusing.
	 */
	if (!config_term_avail(term->type_term, err))
		return -EINVAL;
	return 0;
#undef CHECK_TYPE_VAL
}

static int config_term_pmu(struct perf_event_attr *attr,
			   struct parse_events_term *term,
			   struct parse_events_error *err)
{
	if (term->type_term == PARSE_EVENTS__TERM_TYPE_USER ||
	    term->type_term == PARSE_EVENTS__TERM_TYPE_DRV_CFG)
		/*
		 * Always succeed for sysfs terms, as we dont know
		 * at this point what type they need to have.
		 */
		return 0;
	else
		return config_term_common(attr, term, err);
}

static int config_term_tracepoint(struct perf_event_attr *attr,
				  struct parse_events_term *term,
				  struct parse_events_error *err)
{
	switch (term->type_term) {
	case PARSE_EVENTS__TERM_TYPE_CALLGRAPH:
	case PARSE_EVENTS__TERM_TYPE_STACKSIZE:
	case PARSE_EVENTS__TERM_TYPE_INHERIT:
	case PARSE_EVENTS__TERM_TYPE_NOINHERIT:
	case PARSE_EVENTS__TERM_TYPE_MAX_STACK:
	case PARSE_EVENTS__TERM_TYPE_OVERWRITE:
	case PARSE_EVENTS__TERM_TYPE_NOOVERWRITE:
		return config_term_common(attr, term, err);
	default:
		if (err) {
			err->idx = term->err_term;
			err->str = strdup("unknown term");
			err->help = strdup("valid terms: call-graph,stack-size\n");
		}
		return -EINVAL;
	}

	return 0;
}

static int config_attr(struct perf_event_attr *attr,
		       struct list_head *head,
		       struct parse_events_error *err,
		       config_term_func_t config_term)
{
	struct parse_events_term *term;

	list_for_each_entry(term, head, list)
		if (config_term(attr, term, err))
			return -EINVAL;

	return 0;
}

#define ADD_CONFIG_TERM(__type, __name, __val, __head_terms)	\
do {								\
	struct perf_evsel_config_term *__t;			\
								\
	__t = zalloc(sizeof(*__t));				\
	if (!__t)						\
		return -ENOMEM;					\
								\
	INIT_LIST_HEAD(&__t->list);				\
	__t->type       = PERF_EVSEL__CONFIG_TERM_ ## __type;	\
	__t->val.__name = __val;				\
<<<<<<< HEAD
	list_add_tail(&__t->list, __head_terms);		\
=======
	__t->weak	= term->weak;				\
	list_add_tail(&__t->list, head_terms);			\
>>>>>>> 286cd8c7
} while (0)

static int get_config_terms(struct list_head *head_config,
			    struct list_head *head_terms __maybe_unused)
{
	struct parse_events_term *term;

	list_for_each_entry(term, head_config, list) {
		switch (term->type_term) {
		case PARSE_EVENTS__TERM_TYPE_SAMPLE_PERIOD:
			ADD_CONFIG_TERM(PERIOD, period,
					term->val.num, head_terms);
			break;
		case PARSE_EVENTS__TERM_TYPE_SAMPLE_FREQ:
			ADD_CONFIG_TERM(FREQ, freq,
					term->val.num, head_terms);
			break;
		case PARSE_EVENTS__TERM_TYPE_TIME:
			ADD_CONFIG_TERM(TIME, time,
					term->val.num, head_terms);
			break;
		case PARSE_EVENTS__TERM_TYPE_CALLGRAPH:
			ADD_CONFIG_TERM(CALLGRAPH, callgraph,
					term->val.str, head_terms);
			break;
		case PARSE_EVENTS__TERM_TYPE_BRANCH_SAMPLE_TYPE:
			ADD_CONFIG_TERM(BRANCH, branch, term->val.str);
			break;
		case PARSE_EVENTS__TERM_TYPE_STACKSIZE:
			ADD_CONFIG_TERM(STACK_USER, stack_user,
					term->val.num, head_terms);
			break;
		case PARSE_EVENTS__TERM_TYPE_INHERIT:
			ADD_CONFIG_TERM(INHERIT, inherit,
					term->val.num ? 1 : 0, head_terms);
			break;
		case PARSE_EVENTS__TERM_TYPE_NOINHERIT:
			ADD_CONFIG_TERM(INHERIT, inherit,
					term->val.num ? 0 : 1, head_terms);
			break;
		case PARSE_EVENTS__TERM_TYPE_MAX_STACK:
			ADD_CONFIG_TERM(MAX_STACK, max_stack, term->val.num);
			break;
		case PARSE_EVENTS__TERM_TYPE_OVERWRITE:
			ADD_CONFIG_TERM(OVERWRITE, overwrite, term->val.num ? 1 : 0);
			break;
		case PARSE_EVENTS__TERM_TYPE_NOOVERWRITE:
			ADD_CONFIG_TERM(OVERWRITE, overwrite, term->val.num ? 0 : 1);
			break;
		case PARSE_EVENTS__TERM_TYPE_DRV_CFG:
			ADD_CONFIG_TERM(DRV_CFG, drv_cfg, term->val.str);
			break;
		default:
			break;
		}
	}
#undef ADD_EVSEL_CONFIG
	return 0;
}

static int get_drv_config_terms(struct list_head *head_config,
				struct list_head *head_terms)
{
	struct parse_events_term *term;

	list_for_each_entry(term, head_config, list) {
		if (term->type_term != PARSE_EVENTS__TERM_TYPE_DRV_CFG)
			continue;

		ADD_CONFIG_TERM(DRV_CFG, drv_cfg, term->val.str, head_terms);
	}

	return 0;
}

int parse_events_add_tracepoint(struct list_head *list, int *idx,
				const char *sys, const char *event,
				struct parse_events_error *err,
				struct list_head *head_config)
{
	if (head_config) {
		struct perf_event_attr attr;

		if (config_attr(&attr, head_config, err,
				config_term_tracepoint))
			return -EINVAL;
	}

	if (strpbrk(sys, "*?"))
		return add_tracepoint_multi_sys(list, idx, sys, event,
						err, head_config);
	else
		return add_tracepoint_event(list, idx, sys, event,
					    err, head_config);
}

int parse_events_add_numeric(struct parse_events_state *parse_state,
			     struct list_head *list,
			     u32 type, u64 config,
			     struct list_head *head_config)
{
	struct perf_event_attr attr;
	LIST_HEAD(config_terms);

	memset(&attr, 0, sizeof(attr));
	attr.type = type;
	attr.config = config;

	if (head_config) {
		if (config_attr(&attr, head_config, parse_state->error,
				config_term_common))
			return -EINVAL;

		if (get_config_terms(head_config, &config_terms))
			return -ENOMEM;
	}

	return add_event(list, &parse_state->idx, &attr,
			 get_config_name(head_config), &config_terms);
}

int parse_events_add_pmu(struct parse_events_state *parse_state,
			 struct list_head *list, char *name,
			 struct list_head *head_config,
			 bool auto_merge_stats,
			 bool use_alias)
{
	struct perf_event_attr attr;
	struct perf_pmu_info info;
	struct perf_pmu *pmu;
	struct perf_evsel *evsel;
	struct parse_events_error *err = parse_state->error;
	bool use_uncore_alias;
	LIST_HEAD(config_terms);
	LIST_HEAD(drv_config_terms);

	pmu = perf_pmu__find(name);
	if (!pmu) {
		if (asprintf(&err->str,
				"Cannot find PMU `%s'. Missing kernel support?",
				name) < 0)
			err->str = NULL;
		return -EINVAL;
	}

	if (pmu->default_config) {
		memcpy(&attr, pmu->default_config,
		       sizeof(struct perf_event_attr));
	} else {
		memset(&attr, 0, sizeof(attr));
	}

	use_uncore_alias = (pmu->is_uncore && use_alias);

	if (!head_config) {
		attr.type = pmu->type;
<<<<<<< HEAD
		evsel = __add_event(list, &data->idx, &attr,
				    NULL, pmu->cpus, NULL, NULL);
		return evsel ? 0 : -ENOMEM;
=======
		evsel = __add_event(list, &parse_state->idx, &attr, NULL, pmu, NULL, auto_merge_stats);
		if (evsel) {
			evsel->pmu_name = name ? strdup(name) : NULL;
			evsel->use_uncore_alias = use_uncore_alias;
			return 0;
		} else {
			return -ENOMEM;
		}
>>>>>>> 286cd8c7
	}

	if (perf_pmu__check_alias(pmu, head_config, &info))
		return -EINVAL;

	/*
	 * Configure hardcoded terms first, no need to check
	 * return value when called with fail == 0 ;)
	 */
	if (config_attr(&attr, head_config, parse_state->error, config_term_pmu))
		return -EINVAL;

	if (get_config_terms(head_config, &config_terms))
		return -ENOMEM;

<<<<<<< HEAD
	if (get_drv_config_terms(head_config, &drv_config_terms))
		return -ENOMEM;

	if (perf_pmu__config(pmu, &attr, head_config, data->error))
=======
	if (perf_pmu__config(pmu, &attr, head_config, parse_state->error)) {
		struct perf_evsel_config_term *pos, *tmp;

		list_for_each_entry_safe(pos, tmp, &config_terms, list) {
			list_del_init(&pos->list);
			free(pos);
		}
>>>>>>> 286cd8c7
		return -EINVAL;
	}

<<<<<<< HEAD
	evsel = __add_event(list, &data->idx, &attr,
			    pmu_event_name(head_config), pmu->cpus,
			    &config_terms, &drv_config_terms);
=======
	evsel = __add_event(list, &parse_state->idx, &attr,
			    get_config_name(head_config), pmu,
			    &config_terms, auto_merge_stats);
>>>>>>> 286cd8c7
	if (evsel) {
		evsel->unit = info.unit;
		evsel->scale = info.scale;
		evsel->per_pkg = info.per_pkg;
		evsel->snapshot = info.snapshot;
		evsel->metric_expr = info.metric_expr;
		evsel->metric_name = info.metric_name;
		evsel->pmu_name = name ? strdup(name) : NULL;
		evsel->use_uncore_alias = use_uncore_alias;
	}

	return evsel ? 0 : -ENOMEM;
}

int parse_events_multi_pmu_add(struct parse_events_state *parse_state,
			       char *str, struct list_head **listp)
{
	struct list_head *head;
	struct parse_events_term *term;
	struct list_head *list;
	struct perf_pmu *pmu = NULL;
	int ok = 0;

	*listp = NULL;
	/* Add it for all PMUs that support the alias */
	list = malloc(sizeof(struct list_head));
	if (!list)
		return -1;
	INIT_LIST_HEAD(list);
	while ((pmu = perf_pmu__scan(pmu)) != NULL) {
		struct perf_pmu_alias *alias;

		list_for_each_entry(alias, &pmu->aliases, list) {
			if (!strcasecmp(alias->name, str)) {
				head = malloc(sizeof(struct list_head));
				if (!head)
					return -1;
				INIT_LIST_HEAD(head);
				if (parse_events_term__num(&term, PARSE_EVENTS__TERM_TYPE_USER,
							   str, 1, false, &str, NULL) < 0)
					return -1;
				list_add_tail(&term->list, head);

				if (!parse_events_add_pmu(parse_state, list,
							  pmu->name, head,
							  true, true)) {
					pr_debug("%s -> %s/%s/\n", str,
						 pmu->name, alias->str);
					ok++;
				}

				parse_events_terms__delete(head);
			}
		}
	}
	if (!ok)
		return -1;
	*listp = list;
	return 0;
}

int parse_events__modifier_group(struct list_head *list,
				 char *event_mod)
{
	return parse_events__modifier_event(list, event_mod, true);
}

/*
 * Check if the two uncore PMUs are from the same uncore block
 * The format of the uncore PMU name is uncore_#blockname_#pmuidx
 */
static bool is_same_uncore_block(const char *pmu_name_a, const char *pmu_name_b)
{
	char *end_a, *end_b;

	end_a = strrchr(pmu_name_a, '_');
	end_b = strrchr(pmu_name_b, '_');

	if (!end_a || !end_b)
		return false;

	if ((end_a - pmu_name_a) != (end_b - pmu_name_b))
		return false;

	return (strncmp(pmu_name_a, pmu_name_b, end_a - pmu_name_a) == 0);
}

static int
parse_events__set_leader_for_uncore_aliase(char *name, struct list_head *list,
					   struct parse_events_state *parse_state)
{
	struct perf_evsel *evsel, *leader;
	uintptr_t *leaders;
	bool is_leader = true;
	int i, nr_pmu = 0, total_members, ret = 0;

	leader = list_first_entry(list, struct perf_evsel, node);
	evsel = list_last_entry(list, struct perf_evsel, node);
	total_members = evsel->idx - leader->idx + 1;

	leaders = calloc(total_members, sizeof(uintptr_t));
	if (WARN_ON(!leaders))
		return 0;

	/*
	 * Going through the whole group and doing sanity check.
	 * All members must use alias, and be from the same uncore block.
	 * Also, storing the leader events in an array.
	 */
	__evlist__for_each_entry(list, evsel) {

		/* Only split the uncore group which members use alias */
		if (!evsel->use_uncore_alias)
			goto out;

		/* The events must be from the same uncore block */
		if (!is_same_uncore_block(leader->pmu_name, evsel->pmu_name))
			goto out;

		if (!is_leader)
			continue;
		/*
		 * If the event's PMU name starts to repeat, it must be a new
		 * event. That can be used to distinguish the leader from
		 * other members, even they have the same event name.
		 */
		if ((leader != evsel) &&
		    !strcmp(leader->pmu_name, evsel->pmu_name)) {
			is_leader = false;
			continue;
		}

		/* Store the leader event for each PMU */
		leaders[nr_pmu++] = (uintptr_t) evsel;
	}

	/* only one event alias */
	if (nr_pmu == total_members) {
		parse_state->nr_groups--;
		goto handled;
	}

	/*
	 * An uncore event alias is a joint name which means the same event
	 * runs on all PMUs of a block.
	 * Perf doesn't support mixed events from different PMUs in the same
	 * group. The big group has to be split into multiple small groups
	 * which only include the events from the same PMU.
	 *
	 * Here the uncore event aliases must be from the same uncore block.
	 * The number of PMUs must be same for each alias. The number of new
	 * small groups equals to the number of PMUs.
	 * Setting the leader event for corresponding members in each group.
	 */
	i = 0;
	__evlist__for_each_entry(list, evsel) {
		if (i >= nr_pmu)
			i = 0;
		evsel->leader = (struct perf_evsel *) leaders[i++];
	}

	/* The number of members and group name are same for each group */
	for (i = 0; i < nr_pmu; i++) {
		evsel = (struct perf_evsel *) leaders[i];
		evsel->nr_members = total_members / nr_pmu;
		evsel->group_name = name ? strdup(name) : NULL;
	}

	/* Take the new small groups into account */
	parse_state->nr_groups += nr_pmu - 1;

handled:
	ret = 1;
out:
	free(leaders);
	return ret;
}

void parse_events__set_leader(char *name, struct list_head *list,
			      struct parse_events_state *parse_state)
{
	struct perf_evsel *leader;

	if (list_empty(list)) {
		WARN_ONCE(true, "WARNING: failed to set leader: empty list");
		return;
	}

	if (parse_events__set_leader_for_uncore_aliase(name, list, parse_state))
		return;

	__perf_evlist__set_leader(list);
	leader = list_entry(list->next, struct perf_evsel, node);
	leader->group_name = name ? strdup(name) : NULL;
}

/* list_event is assumed to point to malloc'ed memory */
void parse_events_update_lists(struct list_head *list_event,
			       struct list_head *list_all)
{
	/*
	 * Called for single event definition. Update the
	 * 'all event' list, and reinit the 'single event'
	 * list, for next event definition.
	 */
	list_splice_tail(list_event, list_all);
	free(list_event);
}

struct event_modifier {
	int eu;
	int ek;
	int eh;
	int eH;
	int eG;
	int eI;
	int precise;
	int precise_max;
	int exclude_GH;
	int sample_read;
	int pinned;
	int weak;
};

static int get_event_modifier(struct event_modifier *mod, char *str,
			       struct perf_evsel *evsel)
{
	int eu = evsel ? evsel->attr.exclude_user : 0;
	int ek = evsel ? evsel->attr.exclude_kernel : 0;
	int eh = evsel ? evsel->attr.exclude_hv : 0;
	int eH = evsel ? evsel->attr.exclude_host : 0;
	int eG = evsel ? evsel->attr.exclude_guest : 0;
	int eI = evsel ? evsel->attr.exclude_idle : 0;
	int precise = evsel ? evsel->attr.precise_ip : 0;
	int precise_max = 0;
	int sample_read = 0;
	int pinned = evsel ? evsel->attr.pinned : 0;

	int exclude = eu | ek | eh;
	int exclude_GH = evsel ? evsel->exclude_GH : 0;
	int weak = 0;

	memset(mod, 0, sizeof(*mod));

	while (*str) {
		if (*str == 'u') {
			if (!exclude)
				exclude = eu = ek = eh = 1;
			eu = 0;
		} else if (*str == 'k') {
			if (!exclude)
				exclude = eu = ek = eh = 1;
			ek = 0;
		} else if (*str == 'h') {
			if (!exclude)
				exclude = eu = ek = eh = 1;
			eh = 0;
		} else if (*str == 'G') {
			if (!exclude_GH)
				exclude_GH = eG = eH = 1;
			eG = 0;
		} else if (*str == 'H') {
			if (!exclude_GH)
				exclude_GH = eG = eH = 1;
			eH = 0;
		} else if (*str == 'I') {
			eI = 1;
		} else if (*str == 'p') {
			precise++;
			/* use of precise requires exclude_guest */
			if (!exclude_GH)
				eG = 1;
		} else if (*str == 'P') {
			precise_max = 1;
		} else if (*str == 'S') {
			sample_read = 1;
		} else if (*str == 'D') {
			pinned = 1;
		} else if (*str == 'W') {
			weak = 1;
		} else
			break;

		++str;
	}

	/*
	 * precise ip:
	 *
	 *  0 - SAMPLE_IP can have arbitrary skid
	 *  1 - SAMPLE_IP must have constant skid
	 *  2 - SAMPLE_IP requested to have 0 skid
	 *  3 - SAMPLE_IP must have 0 skid
	 *
	 *  See also PERF_RECORD_MISC_EXACT_IP
	 */
	if (precise > 3)
		return -EINVAL;

	mod->eu = eu;
	mod->ek = ek;
	mod->eh = eh;
	mod->eH = eH;
	mod->eG = eG;
	mod->eI = eI;
	mod->precise = precise;
	mod->precise_max = precise_max;
	mod->exclude_GH = exclude_GH;
	mod->sample_read = sample_read;
	mod->pinned = pinned;
	mod->weak = weak;

	return 0;
}

/*
 * Basic modifier sanity check to validate it contains only one
 * instance of any modifier (apart from 'p') present.
 */
static int check_modifier(char *str)
{
	char *p = str;

	/* The sizeof includes 0 byte as well. */
	if (strlen(str) > (sizeof("ukhGHpppPSDIW") - 1))
		return -1;

	while (*p) {
		if (*p != 'p' && strchr(p + 1, *p))
			return -1;
		p++;
	}

	return 0;
}

int parse_events__modifier_event(struct list_head *list, char *str, bool add)
{
	struct perf_evsel *evsel;
	struct event_modifier mod;

	if (str == NULL)
		return 0;

	if (check_modifier(str))
		return -EINVAL;

	if (!add && get_event_modifier(&mod, str, NULL))
		return -EINVAL;

	__evlist__for_each_entry(list, evsel) {
		if (add && get_event_modifier(&mod, str, evsel))
			return -EINVAL;

		evsel->attr.exclude_user   = mod.eu;
		evsel->attr.exclude_kernel = mod.ek;
		evsel->attr.exclude_hv     = mod.eh;
		evsel->attr.precise_ip     = mod.precise;
		evsel->attr.exclude_host   = mod.eH;
		evsel->attr.exclude_guest  = mod.eG;
		evsel->attr.exclude_idle   = mod.eI;
		evsel->exclude_GH          = mod.exclude_GH;
		evsel->sample_read         = mod.sample_read;
		evsel->precise_max         = mod.precise_max;
		evsel->weak_group	   = mod.weak;

		if (perf_evsel__is_group_leader(evsel))
			evsel->attr.pinned = mod.pinned;
	}

	return 0;
}

int parse_events_name(struct list_head *list, char *name)
{
	struct perf_evsel *evsel;

	__evlist__for_each_entry(list, evsel) {
		if (!evsel->name)
			evsel->name = strdup(name);
	}

	return 0;
}

static int
comp_pmu(const void *p1, const void *p2)
{
	struct perf_pmu_event_symbol *pmu1 = (struct perf_pmu_event_symbol *) p1;
	struct perf_pmu_event_symbol *pmu2 = (struct perf_pmu_event_symbol *) p2;

	return strcasecmp(pmu1->symbol, pmu2->symbol);
}

static void perf_pmu__parse_cleanup(void)
{
	if (perf_pmu_events_list_num > 0) {
		struct perf_pmu_event_symbol *p;
		int i;

		for (i = 0; i < perf_pmu_events_list_num; i++) {
			p = perf_pmu_events_list + i;
			zfree(&p->symbol);
		}
		zfree(&perf_pmu_events_list);
		perf_pmu_events_list_num = 0;
	}
}

#define SET_SYMBOL(str, stype)		\
do {					\
	p->symbol = str;		\
	if (!p->symbol)			\
		goto err;		\
	p->type = stype;		\
} while (0)

/*
 * Read the pmu events list from sysfs
 * Save it into perf_pmu_events_list
 */
static void perf_pmu__parse_init(void)
{

	struct perf_pmu *pmu = NULL;
	struct perf_pmu_alias *alias;
	int len = 0;

	pmu = NULL;
	while ((pmu = perf_pmu__scan(pmu)) != NULL) {
		list_for_each_entry(alias, &pmu->aliases, list) {
			if (strchr(alias->name, '-'))
				len++;
			len++;
		}
	}

	if (len == 0) {
		perf_pmu_events_list_num = -1;
		return;
	}
	perf_pmu_events_list = malloc(sizeof(struct perf_pmu_event_symbol) * len);
	if (!perf_pmu_events_list)
		return;
	perf_pmu_events_list_num = len;

	len = 0;
	pmu = NULL;
	while ((pmu = perf_pmu__scan(pmu)) != NULL) {
		list_for_each_entry(alias, &pmu->aliases, list) {
			struct perf_pmu_event_symbol *p = perf_pmu_events_list + len;
			char *tmp = strchr(alias->name, '-');

			if (tmp != NULL) {
				SET_SYMBOL(strndup(alias->name, tmp - alias->name),
						PMU_EVENT_SYMBOL_PREFIX);
				p++;
				SET_SYMBOL(strdup(++tmp), PMU_EVENT_SYMBOL_SUFFIX);
				len += 2;
			} else {
				SET_SYMBOL(strdup(alias->name), PMU_EVENT_SYMBOL);
				len++;
			}
		}
	}
	qsort(perf_pmu_events_list, len,
		sizeof(struct perf_pmu_event_symbol), comp_pmu);

	return;
err:
	perf_pmu__parse_cleanup();
}

enum perf_pmu_event_symbol_type
perf_pmu__parse_check(const char *name)
{
	struct perf_pmu_event_symbol p, *r;

	/* scan kernel pmu events from sysfs if needed */
	if (perf_pmu_events_list_num == 0)
		perf_pmu__parse_init();
	/*
	 * name "cpu" could be prefix of cpu-cycles or cpu// events.
	 * cpu-cycles has been handled by hardcode.
	 * So it must be cpu// events, not kernel pmu event.
	 */
	if ((perf_pmu_events_list_num <= 0) || !strcmp(name, "cpu"))
		return PMU_EVENT_SYMBOL_ERR;

	p.symbol = strdup(name);
	r = bsearch(&p, perf_pmu_events_list,
			(size_t) perf_pmu_events_list_num,
			sizeof(struct perf_pmu_event_symbol), comp_pmu);
	zfree(&p.symbol);
	return r ? r->type : PMU_EVENT_SYMBOL_ERR;
}

static int parse_events__scanner(const char *str, void *parse_state, int start_token)
{
	YY_BUFFER_STATE buffer;
	void *scanner;
	int ret;

	ret = parse_events_lex_init_extra(start_token, &scanner);
	if (ret)
		return ret;

	buffer = parse_events__scan_string(str, scanner);

#ifdef PARSER_DEBUG
	parse_events_debug = 1;
#endif
	ret = parse_events_parse(parse_state, scanner);

	parse_events__flush_buffer(buffer, scanner);
	parse_events__delete_buffer(buffer, scanner);
	parse_events_lex_destroy(scanner);
	return ret;
}

/*
 * parse event config string, return a list of event terms.
 */
int parse_events_terms(struct list_head *terms, const char *str)
{
	struct parse_events_state parse_state = {
		.terms = NULL,
	};
	int ret;

	ret = parse_events__scanner(str, &parse_state, PE_START_TERMS);
	if (!ret) {
		list_splice(parse_state.terms, terms);
		zfree(&parse_state.terms);
		return 0;
	}

	parse_events_terms__delete(parse_state.terms);
	return ret;
}

int parse_events(struct perf_evlist *evlist, const char *str,
		 struct parse_events_error *err)
{
	struct parse_events_state parse_state = {
		.list   = LIST_HEAD_INIT(parse_state.list),
		.idx    = evlist->nr_entries,
		.error  = err,
		.evlist = evlist,
	};
	int ret;

	ret = parse_events__scanner(str, &parse_state, PE_START_EVENTS);
	perf_pmu__parse_cleanup();

	if (!ret && list_empty(&parse_state.list)) {
		WARN_ONCE(true, "WARNING: event parser found nothing\n");
		return -1;
	}

	/*
	 * Add list to the evlist even with errors to allow callers to clean up.
	 */
	perf_evlist__splice_list_tail(evlist, &parse_state.list);

	if (!ret) {
		struct perf_evsel *last;

		evlist->nr_groups += parse_state.nr_groups;
		last = perf_evlist__last(evlist);
		last->cmdline_group_boundary = true;

		return 0;
	}

	/*
	 * There are 2 users - builtin-record and builtin-test objects.
	 * Both call perf_evlist__delete in case of error, so we dont
	 * need to bother.
	 */
	return ret;
}

#define MAX_WIDTH 1000
static int get_term_width(void)
{
	struct winsize ws;

	get_term_dimensions(&ws);
	return ws.ws_col > MAX_WIDTH ? MAX_WIDTH : ws.ws_col;
}

void parse_events_print_error(struct parse_events_error *err,
			      const char *event)
{
	const char *str = "invalid or unsupported event: ";
	char _buf[MAX_WIDTH];
	char *buf = (char *) event;
	int idx = 0;

	if (err->str) {
		/* -2 for extra '' in the final fprintf */
		int width       = get_term_width() - 2;
		int len_event   = strlen(event);
		int len_str, max_len, cut = 0;

		/*
		 * Maximum error index indent, we will cut
		 * the event string if it's bigger.
		 */
		int max_err_idx = 13;

		/*
		 * Let's be specific with the message when
		 * we have the precise error.
		 */
		str     = "event syntax error: ";
		len_str = strlen(str);
		max_len = width - len_str;

		buf = _buf;

		/* We're cutting from the beginning. */
		if (err->idx > max_err_idx)
			cut = err->idx - max_err_idx;

		strncpy(buf, event + cut, max_len);

		/* Mark cut parts with '..' on both sides. */
		if (cut)
			buf[0] = buf[1] = '.';

		if ((len_event - cut) > max_len) {
			buf[max_len - 1] = buf[max_len - 2] = '.';
			buf[max_len] = 0;
		}

		idx = len_str + err->idx - cut;
	}

	fprintf(stderr, "%s'%s'\n", str, buf);
	if (idx) {
		fprintf(stderr, "%*s\\___ %s\n", idx + 1, "", err->str);
		if (err->help)
			fprintf(stderr, "\n%s\n", err->help);
		zfree(&err->str);
		zfree(&err->help);
	}
}

#undef MAX_WIDTH

int parse_events_option(const struct option *opt, const char *str,
			int unset __maybe_unused)
{
	struct perf_evlist *evlist = *(struct perf_evlist **)opt->value;
	struct parse_events_error err = { .idx = 0, };
	int ret = parse_events(evlist, str, &err);

	if (ret) {
		parse_events_print_error(&err, str);
		fprintf(stderr, "Run 'perf list' for a list of valid events\n");
	}

	return ret;
}

static int
foreach_evsel_in_last_glob(struct perf_evlist *evlist,
			   int (*func)(struct perf_evsel *evsel,
				       const void *arg),
			   const void *arg)
{
	struct perf_evsel *last = NULL;
	int err;

	/*
	 * Don't return when list_empty, give func a chance to report
	 * error when it found last == NULL.
	 *
	 * So no need to WARN here, let *func do this.
	 */
	if (evlist->nr_entries > 0)
		last = perf_evlist__last(evlist);

	do {
		err = (*func)(last, arg);
		if (err)
			return -1;
		if (!last)
			return 0;

		if (last->node.prev == &evlist->entries)
			return 0;
		last = list_entry(last->node.prev, struct perf_evsel, node);
	} while (!last->cmdline_group_boundary);

	return 0;
}

static int set_filter(struct perf_evsel *evsel, const void *arg)
{
	const char *str = arg;
	bool found = false;
	int nr_addr_filters = 0;
	struct perf_pmu *pmu = NULL;

	if (evsel == NULL) {
		fprintf(stderr,
			"--filter option should follow a -e tracepoint or HW tracer option\n");
		return -1;
	}

	if (evsel->attr.type == PERF_TYPE_TRACEPOINT) {
		if (perf_evsel__append_tp_filter(evsel, str) < 0) {
			fprintf(stderr,
				"not enough memory to hold filter string\n");
			return -1;
		}

		return 0;
	}

	while ((pmu = perf_pmu__scan(pmu)) != NULL)
		if (pmu->type == evsel->attr.type) {
			found = true;
			break;
		}

	if (found)
		perf_pmu__scan_file(pmu, "nr_addr_filters",
				    "%d", &nr_addr_filters);

	if (!nr_addr_filters) {
		fprintf(stderr,
			"This CPU does not support address filtering\n");
		return -1;
	}

	if (perf_evsel__append_addr_filter(evsel, str) < 0) {
		fprintf(stderr,
			"not enough memory to hold filter string\n");
		return -1;
	}

	return 0;
}

int parse_filter(const struct option *opt, const char *str,
		 int unset __maybe_unused)
{
	struct perf_evlist *evlist = *(struct perf_evlist **)opt->value;

	return foreach_evsel_in_last_glob(evlist, set_filter,
					  (const void *)str);
}

static int add_exclude_perf_filter(struct perf_evsel *evsel,
				   const void *arg __maybe_unused)
{
	char new_filter[64];

	if (evsel == NULL || evsel->attr.type != PERF_TYPE_TRACEPOINT) {
		fprintf(stderr,
			"--exclude-perf option should follow a -e tracepoint option\n");
		return -1;
	}

	snprintf(new_filter, sizeof(new_filter), "common_pid != %d", getpid());

	if (perf_evsel__append_tp_filter(evsel, new_filter) < 0) {
		fprintf(stderr,
			"not enough memory to hold filter string\n");
		return -1;
	}

	return 0;
}

int exclude_perf(const struct option *opt,
		 const char *arg __maybe_unused,
		 int unset __maybe_unused)
{
	struct perf_evlist *evlist = *(struct perf_evlist **)opt->value;

	return foreach_evsel_in_last_glob(evlist, add_exclude_perf_filter,
					  NULL);
}

static const char * const event_type_descriptors[] = {
	"Hardware event",
	"Software event",
	"Tracepoint event",
	"Hardware cache event",
	"Raw hardware event descriptor",
	"Hardware breakpoint",
};

static int cmp_string(const void *a, const void *b)
{
	const char * const *as = a;
	const char * const *bs = b;

	return strcmp(*as, *bs);
}

/*
 * Print the events from <debugfs_mount_point>/tracing/events
 */

void print_tracepoint_events(const char *subsys_glob, const char *event_glob,
			     bool name_only)
{
	DIR *sys_dir, *evt_dir;
	struct dirent *sys_dirent, *evt_dirent;
	char evt_path[MAXPATHLEN];
	char *dir_path;
	char **evt_list = NULL;
	unsigned int evt_i = 0, evt_num = 0;
	bool evt_num_known = false;

restart:
	sys_dir = tracing_events__opendir();
	if (!sys_dir)
		return;

	if (evt_num_known) {
		evt_list = zalloc(sizeof(char *) * evt_num);
		if (!evt_list)
			goto out_close_sys_dir;
	}

	for_each_subsystem(sys_dir, sys_dirent) {
		if (subsys_glob != NULL &&
		    !strglobmatch(sys_dirent->d_name, subsys_glob))
			continue;

<<<<<<< HEAD
		snprintf(dir_path, MAXPATHLEN, "%s/%s", tracing_events_path,
			 sys_dirent->d_name);
=======
		dir_path = get_events_file(sys_dirent->d_name);
		if (!dir_path)
			continue;
>>>>>>> 286cd8c7
		evt_dir = opendir(dir_path);
		if (!evt_dir)
			goto next;

<<<<<<< HEAD
		for_each_event(sys_dirent, evt_dir, evt_dirent) {
=======
		for_each_event(dir_path, evt_dir, evt_dirent) {
>>>>>>> 286cd8c7
			if (event_glob != NULL &&
			    !strglobmatch(evt_dirent->d_name, event_glob))
				continue;

			if (!evt_num_known) {
				evt_num++;
				continue;
			}

			snprintf(evt_path, MAXPATHLEN, "%s:%s",
				 sys_dirent->d_name, evt_dirent->d_name);

			evt_list[evt_i] = strdup(evt_path);
			if (evt_list[evt_i] == NULL) {
				put_events_file(dir_path);
				goto out_close_evt_dir;
			}
			evt_i++;
		}
		closedir(evt_dir);
next:
		put_events_file(dir_path);
	}
	closedir(sys_dir);

	if (!evt_num_known) {
		evt_num_known = true;
		goto restart;
	}
	qsort(evt_list, evt_num, sizeof(char *), cmp_string);
	evt_i = 0;
	while (evt_i < evt_num) {
		if (name_only) {
			printf("%s ", evt_list[evt_i++]);
			continue;
		}
		printf("  %-50s [%s]\n", evt_list[evt_i++],
				event_type_descriptors[PERF_TYPE_TRACEPOINT]);
	}
	if (evt_num && pager_in_use())
		printf("\n");

out_free:
	evt_num = evt_i;
	for (evt_i = 0; evt_i < evt_num; evt_i++)
		zfree(&evt_list[evt_i]);
	zfree(&evt_list);
	return;

out_close_evt_dir:
	closedir(evt_dir);
out_close_sys_dir:
	closedir(sys_dir);

	printf("FATAL: not enough memory to print %s\n",
			event_type_descriptors[PERF_TYPE_TRACEPOINT]);
	if (evt_list)
		goto out_free;
}

/*
 * Check whether event is in <debugfs_mount_point>/tracing/events
 */

int is_valid_tracepoint(const char *event_string)
{
	DIR *sys_dir, *evt_dir;
	struct dirent *sys_dirent, *evt_dirent;
	char evt_path[MAXPATHLEN];
	char *dir_path;

	sys_dir = tracing_events__opendir();
	if (!sys_dir)
		return 0;

	for_each_subsystem(sys_dir, sys_dirent) {
<<<<<<< HEAD

		snprintf(dir_path, MAXPATHLEN, "%s/%s", tracing_events_path,
			 sys_dirent->d_name);
=======
		dir_path = get_events_file(sys_dirent->d_name);
		if (!dir_path)
			continue;
>>>>>>> 286cd8c7
		evt_dir = opendir(dir_path);
		if (!evt_dir)
			goto next;

<<<<<<< HEAD
		for_each_event(sys_dirent, evt_dir, evt_dirent) {
=======
		for_each_event(dir_path, evt_dir, evt_dirent) {
>>>>>>> 286cd8c7
			snprintf(evt_path, MAXPATHLEN, "%s:%s",
				 sys_dirent->d_name, evt_dirent->d_name);
			if (!strcmp(evt_path, event_string)) {
				closedir(evt_dir);
				closedir(sys_dir);
				return 1;
			}
		}
		closedir(evt_dir);
next:
		put_events_file(dir_path);
	}
	closedir(sys_dir);
	return 0;
}

static bool is_event_supported(u8 type, unsigned config)
{
	bool ret = true;
	int open_return;
	struct perf_evsel *evsel;
	struct perf_event_attr attr = {
		.type = type,
		.config = config,
		.disabled = 1,
	};
	struct thread_map *tmap = thread_map__new_by_tid(0);

	if (tmap == NULL)
		return false;

	evsel = perf_evsel__new(&attr);
	if (evsel) {
		open_return = perf_evsel__open(evsel, NULL, tmap);
		ret = open_return >= 0;

		if (open_return == -EACCES) {
			/*
			 * This happens if the paranoid value
			 * /proc/sys/kernel/perf_event_paranoid is set to 2
			 * Re-run with exclude_kernel set; we don't do that
			 * by default as some ARM machines do not support it.
			 *
			 */
			evsel->attr.exclude_kernel = 1;
			ret = perf_evsel__open(evsel, NULL, tmap) >= 0;
		}
		perf_evsel__delete(evsel);
	}

	thread_map__put(tmap);
	return ret;
}

void print_sdt_events(const char *subsys_glob, const char *event_glob,
		      bool name_only)
{
	struct probe_cache *pcache;
	struct probe_cache_entry *ent;
	struct strlist *bidlist, *sdtlist;
	struct strlist_config cfg = {.dont_dupstr = true};
	struct str_node *nd, *nd2;
	char *buf, *path, *ptr = NULL;
	bool show_detail = false;
	int ret;

	sdtlist = strlist__new(NULL, &cfg);
	if (!sdtlist) {
		pr_debug("Failed to allocate new strlist for SDT\n");
		return;
	}
	bidlist = build_id_cache__list_all(true);
	if (!bidlist) {
		pr_debug("Failed to get buildids: %d\n", errno);
		return;
	}
	strlist__for_each_entry(nd, bidlist) {
		pcache = probe_cache__new(nd->s, NULL);
		if (!pcache)
			continue;
		list_for_each_entry(ent, &pcache->entries, node) {
			if (!ent->sdt)
				continue;
			if (subsys_glob &&
			    !strglobmatch(ent->pev.group, subsys_glob))
				continue;
			if (event_glob &&
			    !strglobmatch(ent->pev.event, event_glob))
				continue;
			ret = asprintf(&buf, "%s:%s@%s", ent->pev.group,
					ent->pev.event, nd->s);
			if (ret > 0)
				strlist__add(sdtlist, buf);
		}
		probe_cache__delete(pcache);
	}
	strlist__delete(bidlist);

	strlist__for_each_entry(nd, sdtlist) {
		buf = strchr(nd->s, '@');
		if (buf)
			*(buf++) = '\0';
		if (name_only) {
			printf("%s ", nd->s);
			continue;
		}
		nd2 = strlist__next(nd);
		if (nd2) {
			ptr = strchr(nd2->s, '@');
			if (ptr)
				*ptr = '\0';
			if (strcmp(nd->s, nd2->s) == 0)
				show_detail = true;
		}
		if (show_detail) {
			path = build_id_cache__origname(buf);
			ret = asprintf(&buf, "%s@%s(%.12s)", nd->s, path, buf);
			if (ret > 0) {
				printf("  %-50s [%s]\n", buf, "SDT event");
				free(buf);
			}
			free(path);
		} else
			printf("  %-50s [%s]\n", nd->s, "SDT event");
		if (nd2) {
			if (strcmp(nd->s, nd2->s) != 0)
				show_detail = false;
			if (ptr)
				*ptr = '@';
		}
	}
	strlist__delete(sdtlist);
}

int print_hwcache_events(const char *event_glob, bool name_only)
{
	unsigned int type, op, i, evt_i = 0, evt_num = 0;
	char name[64];
	char **evt_list = NULL;
	bool evt_num_known = false;

restart:
	if (evt_num_known) {
		evt_list = zalloc(sizeof(char *) * evt_num);
		if (!evt_list)
			goto out_enomem;
	}

	for (type = 0; type < PERF_COUNT_HW_CACHE_MAX; type++) {
		for (op = 0; op < PERF_COUNT_HW_CACHE_OP_MAX; op++) {
			/* skip invalid cache type */
			if (!perf_evsel__is_cache_op_valid(type, op))
				continue;

			for (i = 0; i < PERF_COUNT_HW_CACHE_RESULT_MAX; i++) {
				__perf_evsel__hw_cache_type_op_res_name(type, op, i,
									name, sizeof(name));
				if (event_glob != NULL && !strglobmatch(name, event_glob))
					continue;

				if (!is_event_supported(PERF_TYPE_HW_CACHE,
							type | (op << 8) | (i << 16)))
					continue;

				if (!evt_num_known) {
					evt_num++;
					continue;
				}

				evt_list[evt_i] = strdup(name);
				if (evt_list[evt_i] == NULL)
					goto out_enomem;
				evt_i++;
			}
		}
	}

	if (!evt_num_known) {
		evt_num_known = true;
		goto restart;
	}
	qsort(evt_list, evt_num, sizeof(char *), cmp_string);
	evt_i = 0;
	while (evt_i < evt_num) {
		if (name_only) {
			printf("%s ", evt_list[evt_i++]);
			continue;
		}
		printf("  %-50s [%s]\n", evt_list[evt_i++],
				event_type_descriptors[PERF_TYPE_HW_CACHE]);
	}
	if (evt_num && pager_in_use())
		printf("\n");

out_free:
	evt_num = evt_i;
	for (evt_i = 0; evt_i < evt_num; evt_i++)
		zfree(&evt_list[evt_i]);
	zfree(&evt_list);
	return evt_num;

out_enomem:
	printf("FATAL: not enough memory to print %s\n", event_type_descriptors[PERF_TYPE_HW_CACHE]);
	if (evt_list)
		goto out_free;
	return evt_num;
}

void print_symbol_events(const char *event_glob, unsigned type,
				struct event_symbol *syms, unsigned max,
				bool name_only)
{
	unsigned int i, evt_i = 0, evt_num = 0;
	char name[MAX_NAME_LEN];
	char **evt_list = NULL;
	bool evt_num_known = false;

restart:
	if (evt_num_known) {
		evt_list = zalloc(sizeof(char *) * evt_num);
		if (!evt_list)
			goto out_enomem;
		syms -= max;
	}

	for (i = 0; i < max; i++, syms++) {

		if (event_glob != NULL && syms->symbol != NULL &&
		    !(strglobmatch(syms->symbol, event_glob) ||
		      (syms->alias && strglobmatch(syms->alias, event_glob))))
			continue;

		if (!is_event_supported(type, i))
			continue;

		if (!evt_num_known) {
			evt_num++;
			continue;
		}

		if (!name_only && strlen(syms->alias))
			snprintf(name, MAX_NAME_LEN, "%s OR %s", syms->symbol, syms->alias);
		else
			strlcpy(name, syms->symbol, MAX_NAME_LEN);

		evt_list[evt_i] = strdup(name);
		if (evt_list[evt_i] == NULL)
			goto out_enomem;
		evt_i++;
	}

	if (!evt_num_known) {
		evt_num_known = true;
		goto restart;
	}
	qsort(evt_list, evt_num, sizeof(char *), cmp_string);
	evt_i = 0;
	while (evt_i < evt_num) {
		if (name_only) {
			printf("%s ", evt_list[evt_i++]);
			continue;
		}
		printf("  %-50s [%s]\n", evt_list[evt_i++], event_type_descriptors[type]);
	}
	if (evt_num && pager_in_use())
		printf("\n");

out_free:
	evt_num = evt_i;
	for (evt_i = 0; evt_i < evt_num; evt_i++)
		zfree(&evt_list[evt_i]);
	zfree(&evt_list);
	return;

out_enomem:
	printf("FATAL: not enough memory to print %s\n", event_type_descriptors[type]);
	if (evt_list)
		goto out_free;
}

/*
 * Print the help text for the event symbols:
 */
void print_events(const char *event_glob, bool name_only, bool quiet_flag,
			bool long_desc, bool details_flag)
{
	print_symbol_events(event_glob, PERF_TYPE_HARDWARE,
			    event_symbols_hw, PERF_COUNT_HW_MAX, name_only);

	print_symbol_events(event_glob, PERF_TYPE_SOFTWARE,
			    event_symbols_sw, PERF_COUNT_SW_MAX, name_only);

	print_hwcache_events(event_glob, name_only);

	print_pmu_events(event_glob, name_only, quiet_flag, long_desc,
			details_flag);

	if (event_glob != NULL)
		return;

	if (!name_only) {
		printf("  %-50s [%s]\n",
		       "rNNN",
		       event_type_descriptors[PERF_TYPE_RAW]);
		printf("  %-50s [%s]\n",
		       "cpu/t1=v1[,t2=v2,t3 ...]/modifier",
		       event_type_descriptors[PERF_TYPE_RAW]);
		if (pager_in_use())
			printf("   (see 'man perf-list' on how to encode it)\n\n");

		printf("  %-50s [%s]\n",
		       "mem:<addr>[/len][:access]",
			event_type_descriptors[PERF_TYPE_BREAKPOINT]);
		if (pager_in_use())
			printf("\n");
	}

	print_tracepoint_events(NULL, NULL, name_only);

	print_sdt_events(NULL, NULL, name_only);

	metricgroup__print(true, true, NULL, name_only);
}

int parse_events__is_hardcoded_term(struct parse_events_term *term)
{
	return term->type_term != PARSE_EVENTS__TERM_TYPE_USER;
}

static int new_term(struct parse_events_term **_term,
		    struct parse_events_term *temp,
		    char *str, u64 num)
{
	struct parse_events_term *term;

	term = malloc(sizeof(*term));
	if (!term)
		return -ENOMEM;

	*term = *temp;
	INIT_LIST_HEAD(&term->list);
	term->weak = false;

	switch (term->type_val) {
	case PARSE_EVENTS__TERM_TYPE_NUM:
		term->val.num = num;
		break;
	case PARSE_EVENTS__TERM_TYPE_STR:
		term->val.str = str;
		break;
	default:
		free(term);
		return -EINVAL;
	}

	*_term = term;
	return 0;
}

int parse_events_term__num(struct parse_events_term **term,
			   int type_term, char *config, u64 num,
			   bool no_value,
			   void *loc_term_, void *loc_val_)
{
	YYLTYPE *loc_term = loc_term_;
	YYLTYPE *loc_val = loc_val_;

	struct parse_events_term temp = {
		.type_val  = PARSE_EVENTS__TERM_TYPE_NUM,
		.type_term = type_term,
		.config    = config,
		.no_value  = no_value,
		.err_term  = loc_term ? loc_term->first_column : 0,
		.err_val   = loc_val  ? loc_val->first_column  : 0,
	};

	return new_term(term, &temp, NULL, num);
}

int parse_events_term__str(struct parse_events_term **term,
			   int type_term, char *config, char *str,
			   void *loc_term_, void *loc_val_)
{
	YYLTYPE *loc_term = loc_term_;
	YYLTYPE *loc_val = loc_val_;

	struct parse_events_term temp = {
		.type_val  = PARSE_EVENTS__TERM_TYPE_STR,
		.type_term = type_term,
		.config    = config,
		.err_term  = loc_term ? loc_term->first_column : 0,
		.err_val   = loc_val  ? loc_val->first_column  : 0,
	};

	return new_term(term, &temp, str, 0);
}

int parse_events_term__sym_hw(struct parse_events_term **term,
			      char *config, unsigned idx)
{
	struct event_symbol *sym;
	struct parse_events_term temp = {
		.type_val  = PARSE_EVENTS__TERM_TYPE_STR,
		.type_term = PARSE_EVENTS__TERM_TYPE_USER,
		.config    = config ?: (char *) "event",
	};

	BUG_ON(idx >= PERF_COUNT_HW_MAX);
	sym = &event_symbols_hw[idx];

	return new_term(term, &temp, (char *) sym->symbol, 0);
}

int parse_events_term__clone(struct parse_events_term **new,
			     struct parse_events_term *term)
{
	struct parse_events_term temp = {
		.type_val  = term->type_val,
		.type_term = term->type_term,
		.config    = term->config,
		.err_term  = term->err_term,
		.err_val   = term->err_val,
	};

	return new_term(new, &temp, term->val.str, term->val.num);
}

int parse_events_copy_term_list(struct list_head *old,
				 struct list_head **new)
{
	struct parse_events_term *term, *n;
	int ret;

	if (!old) {
		*new = NULL;
		return 0;
	}

	*new = malloc(sizeof(struct list_head));
	if (!*new)
		return -ENOMEM;
	INIT_LIST_HEAD(*new);

	list_for_each_entry (term, old, list) {
		ret = parse_events_term__clone(&n, term);
		if (ret)
			return ret;
		list_add_tail(&n->list, *new);
	}
	return 0;
}

void parse_events_terms__purge(struct list_head *terms)
{
	struct parse_events_term *term, *h;

	list_for_each_entry_safe(term, h, terms, list) {
		if (term->array.nr_ranges)
			zfree(&term->array.ranges);
		list_del_init(&term->list);
		free(term);
	}
}

void parse_events_terms__delete(struct list_head *terms)
{
	if (!terms)
		return;
	parse_events_terms__purge(terms);
	free(terms);
}

void parse_events__clear_array(struct parse_events_array *a)
{
	zfree(&a->ranges);
}

void parse_events_evlist_error(struct parse_events_state *parse_state,
			       int idx, const char *str)
{
	struct parse_events_error *err = parse_state->error;

	if (!err)
		return;
	err->idx = idx;
	err->str = strdup(str);
	WARN_ONCE(!err->str, "WARNING: failed to allocate error string");
}

static void config_terms_list(char *buf, size_t buf_sz)
{
	int i;
	bool first = true;

	buf[0] = '\0';
	for (i = 0; i < __PARSE_EVENTS__TERM_TYPE_NR; i++) {
		const char *name = config_term_names[i];

		if (!config_term_avail(i, NULL))
			continue;
		if (!name)
			continue;
		if (name[0] == '<')
			continue;

		if (strlen(buf) + strlen(name) + 2 >= buf_sz)
			return;

		if (!first)
			strcat(buf, ",");
		else
			first = false;
		strcat(buf, name);
	}
}

/*
 * Return string contains valid config terms of an event.
 * @additional_terms: For terms such as PMU sysfs terms.
 */
char *parse_events_formats_error_string(char *additional_terms)
{
	char *str;
	/* "no-overwrite" is the longest name */
	char static_terms[__PARSE_EVENTS__TERM_TYPE_NR *
			  (sizeof("no-overwrite") - 1)];

	config_terms_list(static_terms, sizeof(static_terms));
	/* valid terms */
	if (additional_terms) {
		if (asprintf(&str, "valid terms: %s,%s",
			     additional_terms, static_terms) < 0)
			goto fail;
	} else {
		if (asprintf(&str, "valid terms: %s", static_terms) < 0)
			goto fail;
	}
	return str;

fail:
	return NULL;
}<|MERGE_RESOLUTION|>--- conflicted
+++ resolved
@@ -170,20 +170,12 @@
 	return 0;
 }
 
-<<<<<<< HEAD
-#define for_each_event(sys_dirent, evt_dir, evt_dirent)		\
-=======
 #define for_each_event(dir_path, evt_dir, evt_dirent)		\
->>>>>>> 286cd8c7
 	while ((evt_dirent = readdir(evt_dir)) != NULL)		\
 		if (evt_dirent->d_type == DT_DIR &&		\
 		    (strcmp(evt_dirent->d_name, ".")) &&	\
 		    (strcmp(evt_dirent->d_name, "..")) &&	\
-<<<<<<< HEAD
-		    (!tp_event_has_id(sys_dirent, evt_dirent)))
-=======
 		    (!tp_event_has_id(dir_path, evt_dirent)))
->>>>>>> 286cd8c7
 
 #define MAX_EVENT_LENGTH 512
 
@@ -204,24 +196,14 @@
 		return NULL;
 
 	for_each_subsystem(sys_dir, sys_dirent) {
-<<<<<<< HEAD
-
-		snprintf(dir_path, MAXPATHLEN, "%s/%s", tracing_events_path,
-			 sys_dirent->d_name);
-=======
 		dir_path = get_events_file(sys_dirent->d_name);
 		if (!dir_path)
 			continue;
->>>>>>> 286cd8c7
 		evt_dir = opendir(dir_path);
 		if (!evt_dir)
 			goto next;
 
-<<<<<<< HEAD
-		for_each_event(sys_dirent, evt_dir, evt_dirent) {
-=======
 		for_each_event(dir_path, evt_dir, evt_dirent) {
->>>>>>> 286cd8c7
 
 			scnprintf(evt_path, MAXPATHLEN, "%s/%s/id", dir_path,
 				  evt_dirent->d_name);
@@ -334,14 +316,8 @@
 static struct perf_evsel *
 __add_event(struct list_head *list, int *idx,
 	    struct perf_event_attr *attr,
-<<<<<<< HEAD
-	    char *name, struct cpu_map *cpus,
-	    struct list_head *config_terms,
-	    struct list_head *drv_config_terms)
-=======
 	    char *name, struct perf_pmu *pmu,
 	    struct list_head *config_terms, bool auto_merge_stats)
->>>>>>> 286cd8c7
 {
 	struct perf_evsel *evsel;
 	struct cpu_map *cpus = pmu ? pmu->cpus : NULL;
@@ -353,15 +329,10 @@
 		return NULL;
 
 	(*idx)++;
-<<<<<<< HEAD
-	evsel->cpus     = cpu_map__get(cpus);
-	evsel->own_cpus = cpu_map__get(cpus);
-=======
 	evsel->cpus        = cpu_map__get(cpus);
 	evsel->own_cpus    = cpu_map__get(cpus);
 	evsel->system_wide = pmu ? pmu->is_uncore : false;
 	evsel->auto_merge_stats = auto_merge_stats;
->>>>>>> 286cd8c7
 
 	if (name)
 		evsel->name = strdup(name);
@@ -380,12 +351,7 @@
 		     struct perf_event_attr *attr, char *name,
 		     struct list_head *config_terms)
 {
-<<<<<<< HEAD
-	return __add_event(list, idx, attr, name,
-			   NULL, config_terms, NULL) ? 0 : -ENOMEM;
-=======
 	return __add_event(list, idx, attr, name, NULL, config_terms, false) ? 0 : -ENOMEM;
->>>>>>> 286cd8c7
 }
 
 static int parse_aliases(char *str, const char *names[][PERF_EVSEL__MAX_ALIASES], int size)
@@ -1161,12 +1127,8 @@
 	INIT_LIST_HEAD(&__t->list);				\
 	__t->type       = PERF_EVSEL__CONFIG_TERM_ ## __type;	\
 	__t->val.__name = __val;				\
-<<<<<<< HEAD
-	list_add_tail(&__t->list, __head_terms);		\
-=======
 	__t->weak	= term->weak;				\
 	list_add_tail(&__t->list, head_terms);			\
->>>>>>> 286cd8c7
 } while (0)
 
 static int get_config_terms(struct list_head *head_config,
@@ -1323,11 +1285,6 @@
 
 	if (!head_config) {
 		attr.type = pmu->type;
-<<<<<<< HEAD
-		evsel = __add_event(list, &data->idx, &attr,
-				    NULL, pmu->cpus, NULL, NULL);
-		return evsel ? 0 : -ENOMEM;
-=======
 		evsel = __add_event(list, &parse_state->idx, &attr, NULL, pmu, NULL, auto_merge_stats);
 		if (evsel) {
 			evsel->pmu_name = name ? strdup(name) : NULL;
@@ -1336,7 +1293,6 @@
 		} else {
 			return -ENOMEM;
 		}
->>>>>>> 286cd8c7
 	}
 
 	if (perf_pmu__check_alias(pmu, head_config, &info))
@@ -1352,12 +1308,6 @@
 	if (get_config_terms(head_config, &config_terms))
 		return -ENOMEM;
 
-<<<<<<< HEAD
-	if (get_drv_config_terms(head_config, &drv_config_terms))
-		return -ENOMEM;
-
-	if (perf_pmu__config(pmu, &attr, head_config, data->error))
-=======
 	if (perf_pmu__config(pmu, &attr, head_config, parse_state->error)) {
 		struct perf_evsel_config_term *pos, *tmp;
 
@@ -1365,19 +1315,12 @@
 			list_del_init(&pos->list);
 			free(pos);
 		}
->>>>>>> 286cd8c7
 		return -EINVAL;
 	}
 
-<<<<<<< HEAD
-	evsel = __add_event(list, &data->idx, &attr,
-			    pmu_event_name(head_config), pmu->cpus,
-			    &config_terms, &drv_config_terms);
-=======
 	evsel = __add_event(list, &parse_state->idx, &attr,
 			    get_config_name(head_config), pmu,
 			    &config_terms, auto_merge_stats);
->>>>>>> 286cd8c7
 	if (evsel) {
 		evsel->unit = info.unit;
 		evsel->scale = info.scale;
@@ -2215,23 +2158,14 @@
 		    !strglobmatch(sys_dirent->d_name, subsys_glob))
 			continue;
 
-<<<<<<< HEAD
-		snprintf(dir_path, MAXPATHLEN, "%s/%s", tracing_events_path,
-			 sys_dirent->d_name);
-=======
 		dir_path = get_events_file(sys_dirent->d_name);
 		if (!dir_path)
 			continue;
->>>>>>> 286cd8c7
 		evt_dir = opendir(dir_path);
 		if (!evt_dir)
 			goto next;
 
-<<<<<<< HEAD
-		for_each_event(sys_dirent, evt_dir, evt_dirent) {
-=======
 		for_each_event(dir_path, evt_dir, evt_dirent) {
->>>>>>> 286cd8c7
 			if (event_glob != NULL &&
 			    !strglobmatch(evt_dirent->d_name, event_glob))
 				continue;
@@ -2308,24 +2242,14 @@
 		return 0;
 
 	for_each_subsystem(sys_dir, sys_dirent) {
-<<<<<<< HEAD
-
-		snprintf(dir_path, MAXPATHLEN, "%s/%s", tracing_events_path,
-			 sys_dirent->d_name);
-=======
 		dir_path = get_events_file(sys_dirent->d_name);
 		if (!dir_path)
 			continue;
->>>>>>> 286cd8c7
 		evt_dir = opendir(dir_path);
 		if (!evt_dir)
 			goto next;
 
-<<<<<<< HEAD
-		for_each_event(sys_dirent, evt_dir, evt_dirent) {
-=======
 		for_each_event(dir_path, evt_dir, evt_dirent) {
->>>>>>> 286cd8c7
 			snprintf(evt_path, MAXPATHLEN, "%s:%s",
 				 sys_dirent->d_name, evt_dirent->d_name);
 			if (!strcmp(evt_path, event_string)) {
