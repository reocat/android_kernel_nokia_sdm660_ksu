/*
 * probe-event.c : perf-probe definition to probe_events format converter
 *
 * Written by Masami Hiramatsu <mhiramat@redhat.com>
 *
 * This program is free software; you can redistribute it and/or modify
 * it under the terms of the GNU General Public License as published by
 * the Free Software Foundation; either version 2 of the License, or
 * (at your option) any later version.
 *
 * This program is distributed in the hope that it will be useful,
 * but WITHOUT ANY WARRANTY; without even the implied warranty of
 * MERCHANTABILITY or FITNESS FOR A PARTICULAR PURPOSE.  See the
 * GNU General Public License for more details.
 *
 * You should have received a copy of the GNU General Public License
 * along with this program; if not, write to the Free Software
 * Foundation, Inc., 59 Temple Place - Suite 330, Boston, MA 02111-1307, USA.
 *
 */

#include <inttypes.h>
#include <sys/utsname.h>
#include <sys/types.h>
#include <sys/stat.h>
#include <fcntl.h>
#include <errno.h>
#include <stdio.h>
#include <unistd.h>
#include <stdlib.h>
#include <string.h>
#include <stdarg.h>
#include <limits.h>
#include <elf.h>

#include "util.h"
#include "event.h"
#include "strlist.h"
#include "strfilter.h"
#include "debug.h"
#include "cache.h"
#include "color.h"
#include "symbol.h"
#include "thread.h"
#include <api/fs/fs.h>
#include "trace-event.h"	/* For __maybe_unused */
#include "probe-event.h"
#include "probe-finder.h"
#include "probe-file.h"
#include "session.h"
#include "string2.h"

#include "sane_ctype.h"

#define PERFPROBE_GROUP "probe"

bool probe_event_dry_run;	/* Dry run flag */
struct probe_conf probe_conf;

#define semantic_error(msg ...) pr_err("Semantic error :" msg)

int e_snprintf(char *str, size_t size, const char *format, ...)
{
	int ret;
	va_list ap;
	va_start(ap, format);
	ret = vsnprintf(str, size, format, ap);
	va_end(ap);
	if (ret >= (int)size)
		ret = -E2BIG;
	return ret;
}

static struct machine *host_machine;

/* Initialize symbol maps and path of vmlinux/modules */
int init_probe_symbol_maps(bool user_only)
{
	int ret;

	symbol_conf.sort_by_name = true;
	symbol_conf.allow_aliases = true;
	ret = symbol__init(NULL);
	if (ret < 0) {
		pr_debug("Failed to init symbol map.\n");
		goto out;
	}

	if (host_machine || user_only)	/* already initialized */
		return 0;

	if (symbol_conf.vmlinux_name)
		pr_debug("Use vmlinux: %s\n", symbol_conf.vmlinux_name);

	host_machine = machine__new_host();
	if (!host_machine) {
		pr_debug("machine__new_host() failed.\n");
		symbol__exit();
		ret = -1;
	}
out:
	if (ret < 0)
		pr_warning("Failed to init vmlinux path.\n");
	return ret;
}

void exit_probe_symbol_maps(void)
{
	machine__delete(host_machine);
	host_machine = NULL;
	symbol__exit();
}

<<<<<<< HEAD
static struct symbol *__find_kernel_function_by_name(const char *name,
						     struct map **mapp)
{
	return machine__find_kernel_function_by_name(host_machine, name, mapp,
						     NULL);
}

static struct symbol *__find_kernel_function(u64 addr, struct map **mapp)
{
	return machine__find_kernel_function(host_machine, addr, mapp, NULL);
}

=======
>>>>>>> 286cd8c7
static struct ref_reloc_sym *kernel_get_ref_reloc_sym(struct map **pmap)
{
	/* kmap->ref_reloc_sym should be set if host_machine is initialized */
	struct kmap *kmap;
	struct map *map = machine__kernel_map(host_machine);

	if (map__load(map) < 0)
		return NULL;

	kmap = map__kmap(map);
	if (!kmap)
		return NULL;

	if (pmap)
		*pmap = map;

	return kmap->ref_reloc_sym;
}

static int kernel_get_symbol_address_by_name(const char *name, u64 *addr,
					     bool reloc, bool reladdr)
{
	struct ref_reloc_sym *reloc_sym;
	struct symbol *sym;
	struct map *map;

	/* ref_reloc_sym is just a label. Need a special fix*/
	reloc_sym = kernel_get_ref_reloc_sym(NULL);
	if (reloc_sym && strcmp(name, reloc_sym->name) == 0)
		*addr = (reloc) ? reloc_sym->addr : reloc_sym->unrelocated_addr;
	else {
		sym = machine__find_kernel_symbol_by_name(host_machine, name, &map);
		if (!sym)
			return -ENOENT;
		*addr = map->unmap_ip(map, sym->start) -
			((reloc) ? 0 : map->reloc) -
			((reladdr) ? map->start : 0);
	}
	return 0;
}

static struct map *kernel_get_module_map(const char *module)
{
	struct maps *maps = machine__kernel_maps(host_machine);
	struct map *pos;

	/* A file path -- this is an offline module */
	if (module && strchr(module, '/'))
		return dso__new_map(module);

	if (!module) {
		pos = machine__kernel_map(host_machine);
		return map__get(pos);
	}

	for (pos = maps__first(maps); pos; pos = map__next(pos)) {
		/* short_name is "[module]" */
		if (strncmp(pos->dso->short_name + 1, module,
			    pos->dso->short_name_len - 2) == 0 &&
		    module[pos->dso->short_name_len - 2] == '\0') {
			return map__get(pos);
		}
	}
	return NULL;
}

struct map *get_target_map(const char *target, struct nsinfo *nsi, bool user)
{
	/* Init maps of given executable or kernel */
	if (user) {
		struct map *map;

		map = dso__new_map(target);
		if (map && map->dso) {
			nsinfo__put(map->dso->nsinfo);
			map->dso->nsinfo = nsinfo__get(nsi);
		}
		return map;
	} else {
		return kernel_get_module_map(target);
	}
}

static int convert_exec_to_group(const char *exec, char **result)
{
	char *ptr1, *ptr2, *exec_copy;
	char buf[64];
	int ret;

	exec_copy = strdup(exec);
	if (!exec_copy)
		return -ENOMEM;

	ptr1 = basename(exec_copy);
	if (!ptr1) {
		ret = -EINVAL;
		goto out;
	}

	for (ptr2 = ptr1; *ptr2 != '\0'; ptr2++) {
		if (!isalnum(*ptr2) && *ptr2 != '_') {
			*ptr2 = '\0';
			break;
		}
	}

	ret = e_snprintf(buf, 64, "%s_%s", PERFPROBE_GROUP, ptr1);
	if (ret < 0)
		goto out;

	*result = strdup(buf);
	ret = *result ? 0 : -ENOMEM;

out:
	free(exec_copy);
	return ret;
}

static void clear_perf_probe_point(struct perf_probe_point *pp)
{
	free(pp->file);
	free(pp->function);
	free(pp->lazy_line);
}

static void clear_probe_trace_events(struct probe_trace_event *tevs, int ntevs)
{
	int i;

	for (i = 0; i < ntevs; i++)
		clear_probe_trace_event(tevs + i);
}

static bool kprobe_blacklist__listed(unsigned long address);
static bool kprobe_warn_out_range(const char *symbol, unsigned long address)
{
	struct map *map;
	bool ret = false;

	map = kernel_get_module_map(NULL);
	if (map) {
		ret = address <= map->start || map->end < address;
		if (ret)
			pr_warning("%s is out of .text, skip it.\n", symbol);
		map__put(map);
	}
	if (!ret && kprobe_blacklist__listed(address)) {
		pr_warning("%s is blacklisted function, skip it.\n", symbol);
		ret = true;
	}

	return ret;
}

/*
 * @module can be module name of module file path. In case of path,
 * inspect elf and find out what is actual module name.
 * Caller has to free mod_name after using it.
 */
static char *find_module_name(const char *module)
{
	int fd;
	Elf *elf;
	GElf_Ehdr ehdr;
	GElf_Shdr shdr;
	Elf_Data *data;
	Elf_Scn *sec;
	char *mod_name = NULL;
	int name_offset;

	fd = open(module, O_RDONLY);
	if (fd < 0)
		return NULL;

	elf = elf_begin(fd, PERF_ELF_C_READ_MMAP, NULL);
	if (elf == NULL)
		goto elf_err;

	if (gelf_getehdr(elf, &ehdr) == NULL)
		goto ret_err;

	sec = elf_section_by_name(elf, &ehdr, &shdr,
			".gnu.linkonce.this_module", NULL);
	if (!sec)
		goto ret_err;

	data = elf_getdata(sec, NULL);
	if (!data || !data->d_buf)
		goto ret_err;

	/*
	 * NOTE:
	 * '.gnu.linkonce.this_module' section of kernel module elf directly
	 * maps to 'struct module' from linux/module.h. This section contains
	 * actual module name which will be used by kernel after loading it.
	 * But, we cannot use 'struct module' here since linux/module.h is not
	 * exposed to user-space. Offset of 'name' has remained same from long
	 * time, so hardcoding it here.
	 */
	if (ehdr.e_ident[EI_CLASS] == ELFCLASS32)
		name_offset = 12;
	else	/* expect ELFCLASS64 by default */
		name_offset = 24;

	mod_name = strdup((char *)data->d_buf + name_offset);

ret_err:
	elf_end(elf);
elf_err:
	close(fd);
	return mod_name;
}

#ifdef HAVE_DWARF_SUPPORT

static int kernel_get_module_dso(const char *module, struct dso **pdso)
{
	struct dso *dso;
	struct map *map;
	const char *vmlinux_name;
	int ret = 0;

	if (module) {
		char module_name[128];

		snprintf(module_name, sizeof(module_name), "[%s]", module);
		map = map_groups__find_by_name(&host_machine->kmaps, module_name);
		if (map) {
			dso = map->dso;
			goto found;
		}
		pr_debug("Failed to find module %s.\n", module);
		return -ENOENT;
	}

	map = machine__kernel_map(host_machine);
	dso = map->dso;

	vmlinux_name = symbol_conf.vmlinux_name;
	dso->load_errno = 0;
	if (vmlinux_name)
		ret = dso__load_vmlinux(dso, map, vmlinux_name, false);
	else
		ret = dso__load_vmlinux_path(dso, map);
found:
	*pdso = dso;
	return ret;
}

/*
 * Some binaries like glibc have special symbols which are on the symbol
 * table, but not in the debuginfo. If we can find the address of the
 * symbol from map, we can translate the address back to the probe point.
 */
static int find_alternative_probe_point(struct debuginfo *dinfo,
					struct perf_probe_point *pp,
					struct perf_probe_point *result,
					const char *target, struct nsinfo *nsi,
					bool uprobes)
{
	struct map *map = NULL;
	struct symbol *sym;
	u64 address = 0;
	int ret = -ENOENT;

	/* This can work only for function-name based one */
	if (!pp->function || pp->file)
		return -ENOTSUP;

	map = get_target_map(target, nsi, uprobes);
	if (!map)
		return -EINVAL;

	/* Find the address of given function */
	map__for_each_symbol_by_name(map, pp->function, sym) {
		if (uprobes)
			address = sym->start;
		else
			address = map->unmap_ip(map, sym->start) - map->reloc;
		break;
	}
	if (!address) {
		ret = -ENOENT;
		goto out;
	}
	pr_debug("Symbol %s address found : %" PRIx64 "\n",
			pp->function, address);

	ret = debuginfo__find_probe_point(dinfo, (unsigned long)address,
					  result);
	if (ret <= 0)
		ret = (!ret) ? -ENOENT : ret;
	else {
		result->offset += pp->offset;
		result->line += pp->line;
		result->retprobe = pp->retprobe;
		ret = 0;
	}

out:
	map__put(map);
	return ret;

}

static int get_alternative_probe_event(struct debuginfo *dinfo,
				       struct perf_probe_event *pev,
				       struct perf_probe_point *tmp)
{
	int ret;

	memcpy(tmp, &pev->point, sizeof(*tmp));
	memset(&pev->point, 0, sizeof(pev->point));
	ret = find_alternative_probe_point(dinfo, tmp, &pev->point, pev->target,
					   pev->nsi, pev->uprobes);
	if (ret < 0)
		memcpy(&pev->point, tmp, sizeof(*tmp));

	return ret;
}

static int get_alternative_line_range(struct debuginfo *dinfo,
				      struct line_range *lr,
				      const char *target, bool user)
{
	struct perf_probe_point pp = { .function = lr->function,
				       .file = lr->file,
				       .line = lr->start };
	struct perf_probe_point result;
	int ret, len = 0;

	memset(&result, 0, sizeof(result));

	if (lr->end != INT_MAX)
		len = lr->end - lr->start;
	ret = find_alternative_probe_point(dinfo, &pp, &result,
					   target, NULL, user);
	if (!ret) {
		lr->function = result.function;
		lr->file = result.file;
		lr->start = result.line;
		if (lr->end != INT_MAX)
			lr->end = lr->start + len;
		clear_perf_probe_point(&pp);
	}
	return ret;
}

/* Open new debuginfo of given module */
static struct debuginfo *open_debuginfo(const char *module, struct nsinfo *nsi,
					bool silent)
{
	const char *path = module;
	char reason[STRERR_BUFSIZE];
	struct debuginfo *ret = NULL;
	struct dso *dso = NULL;
	struct nscookie nsc;
	int err;

	if (!module || !strchr(module, '/')) {
		err = kernel_get_module_dso(module, &dso);
		if (err < 0) {
			if (!dso || dso->load_errno == 0) {
				if (!str_error_r(-err, reason, STRERR_BUFSIZE))
					strcpy(reason, "(unknown)");
			} else
				dso__strerror_load(dso, reason, STRERR_BUFSIZE);
			if (!silent)
				pr_err("Failed to find the path for %s: %s\n",
					module ?: "kernel", reason);
			return NULL;
		}
		path = dso->long_name;
	}
	nsinfo__mountns_enter(nsi, &nsc);
	ret = debuginfo__new(path);
	if (!ret && !silent) {
		pr_warning("The %s file has no debug information.\n", path);
		if (!module || !strtailcmp(path, ".ko"))
			pr_warning("Rebuild with CONFIG_DEBUG_INFO=y, ");
		else
			pr_warning("Rebuild with -g, ");
		pr_warning("or install an appropriate debuginfo package.\n");
	}
	nsinfo__mountns_exit(&nsc);
	return ret;
}

/* For caching the last debuginfo */
static struct debuginfo *debuginfo_cache;
static char *debuginfo_cache_path;

static struct debuginfo *debuginfo_cache__open(const char *module, bool silent)
{
	const char *path = module;

	/* If the module is NULL, it should be the kernel. */
	if (!module)
		path = "kernel";

	if (debuginfo_cache_path && !strcmp(debuginfo_cache_path, path))
		goto out;

	/* Copy module path */
	free(debuginfo_cache_path);
	debuginfo_cache_path = strdup(path);
	if (!debuginfo_cache_path) {
		debuginfo__delete(debuginfo_cache);
		debuginfo_cache = NULL;
		goto out;
	}

	debuginfo_cache = open_debuginfo(module, NULL, silent);
	if (!debuginfo_cache)
		zfree(&debuginfo_cache_path);
out:
	return debuginfo_cache;
}

static void debuginfo_cache__exit(void)
{
	debuginfo__delete(debuginfo_cache);
	debuginfo_cache = NULL;
	zfree(&debuginfo_cache_path);
}


static int get_text_start_address(const char *exec, unsigned long *address,
				  struct nsinfo *nsi)
{
	Elf *elf;
	GElf_Ehdr ehdr;
	GElf_Shdr shdr;
	int fd, ret = -ENOENT;
	struct nscookie nsc;

	nsinfo__mountns_enter(nsi, &nsc);
	fd = open(exec, O_RDONLY);
	nsinfo__mountns_exit(&nsc);
	if (fd < 0)
		return -errno;

	elf = elf_begin(fd, PERF_ELF_C_READ_MMAP, NULL);
	if (elf == NULL) {
		ret = -EINVAL;
		goto out_close;
	}

	if (gelf_getehdr(elf, &ehdr) == NULL)
		goto out;

	if (!elf_section_by_name(elf, &ehdr, &shdr, ".text", NULL))
		goto out;

	*address = shdr.sh_addr - shdr.sh_offset;
	ret = 0;
out:
	elf_end(elf);
out_close:
	close(fd);

	return ret;
}

/*
 * Convert trace point to probe point with debuginfo
 */
static int find_perf_probe_point_from_dwarf(struct probe_trace_point *tp,
					    struct perf_probe_point *pp,
					    bool is_kprobe)
{
	struct debuginfo *dinfo = NULL;
	unsigned long stext = 0;
	u64 addr = tp->address;
	int ret = -ENOENT;

	/* convert the address to dwarf address */
	if (!is_kprobe) {
		if (!addr) {
			ret = -EINVAL;
			goto error;
		}
		ret = get_text_start_address(tp->module, &stext, NULL);
		if (ret < 0)
			goto error;
		addr += stext;
	} else if (tp->symbol) {
		/* If the module is given, this returns relative address */
		ret = kernel_get_symbol_address_by_name(tp->symbol, &addr,
							false, !!tp->module);
		if (ret != 0)
			goto error;
		addr += tp->offset;
	}

	pr_debug("try to find information at %" PRIx64 " in %s\n", addr,
		 tp->module ? : "kernel");

	dinfo = debuginfo_cache__open(tp->module, verbose <= 0);
	if (dinfo)
		ret = debuginfo__find_probe_point(dinfo,
						 (unsigned long)addr, pp);
	else
		ret = -ENOENT;

	if (ret > 0) {
		pp->retprobe = tp->retprobe;
		return 0;
	}
error:
	pr_debug("Failed to find corresponding probes from debuginfo.\n");
	return ret ? : -ENOENT;
}

/* Adjust symbol name and address */
static int post_process_probe_trace_point(struct probe_trace_point *tp,
					   struct map *map, unsigned long offs)
{
	struct symbol *sym;
	u64 addr = tp->address - offs;

	sym = map__find_symbol(map, addr);
	if (!sym)
		return -ENOENT;

	if (strcmp(sym->name, tp->symbol)) {
		/* If we have no realname, use symbol for it */
		if (!tp->realname)
			tp->realname = tp->symbol;
		else
			free(tp->symbol);
		tp->symbol = strdup(sym->name);
		if (!tp->symbol)
			return -ENOMEM;
	}
	tp->offset = addr - sym->start;
	tp->address -= offs;

	return 0;
}

/*
 * Rename DWARF symbols to ELF symbols -- gcc sometimes optimizes functions
 * and generate new symbols with suffixes such as .constprop.N or .isra.N
 * etc. Since those symbols are not recorded in DWARF, we have to find
 * correct generated symbols from offline ELF binary.
 * For online kernel or uprobes we don't need this because those are
 * rebased on _text, or already a section relative address.
 */
static int
post_process_offline_probe_trace_events(struct probe_trace_event *tevs,
					int ntevs, const char *pathname)
{
	struct map *map;
	unsigned long stext = 0;
	int i, ret = 0;

	/* Prepare a map for offline binary */
	map = dso__new_map(pathname);
	if (!map || get_text_start_address(pathname, &stext, NULL) < 0) {
		pr_warning("Failed to get ELF symbols for %s\n", pathname);
		return -EINVAL;
	}

	for (i = 0; i < ntevs; i++) {
		ret = post_process_probe_trace_point(&tevs[i].point,
						     map, stext);
		if (ret < 0)
			break;
	}
	map__put(map);

	return ret;
}

static int add_exec_to_probe_trace_events(struct probe_trace_event *tevs,
					  int ntevs, const char *exec,
					  struct nsinfo *nsi)
{
	int i, ret = 0;
	unsigned long stext = 0;

	if (!exec)
		return 0;

	ret = get_text_start_address(exec, &stext, nsi);
	if (ret < 0)
		return ret;

	for (i = 0; i < ntevs && ret >= 0; i++) {
		/* point.address is the addres of point.symbol + point.offset */
		tevs[i].point.address -= stext;
		tevs[i].point.module = strdup(exec);
		if (!tevs[i].point.module) {
			ret = -ENOMEM;
			break;
		}
		tevs[i].uprobes = true;
	}

	return ret;
}

static int
post_process_module_probe_trace_events(struct probe_trace_event *tevs,
				       int ntevs, const char *module,
				       struct debuginfo *dinfo)
{
	Dwarf_Addr text_offs = 0;
	int i, ret = 0;
	char *mod_name = NULL;
	struct map *map;

	if (!module)
		return 0;

	map = get_target_map(module, NULL, false);
	if (!map || debuginfo__get_text_offset(dinfo, &text_offs, true) < 0) {
		pr_warning("Failed to get ELF symbols for %s\n", module);
		return -EINVAL;
	}

	mod_name = find_module_name(module);
	for (i = 0; i < ntevs; i++) {
		ret = post_process_probe_trace_point(&tevs[i].point,
						map, (unsigned long)text_offs);
		if (ret < 0)
			break;
		tevs[i].point.module =
			strdup(mod_name ? mod_name : module);
		if (!tevs[i].point.module) {
			ret = -ENOMEM;
			break;
		}
	}

	free(mod_name);
	map__put(map);

	return ret;
}

static int
post_process_kernel_probe_trace_events(struct probe_trace_event *tevs,
				       int ntevs)
{
	struct ref_reloc_sym *reloc_sym;
	struct map *map;
	char *tmp;
	int i, skipped = 0;

	/* Skip post process if the target is an offline kernel */
	if (symbol_conf.ignore_vmlinux_buildid)
		return post_process_offline_probe_trace_events(tevs, ntevs,
						symbol_conf.vmlinux_name);

	reloc_sym = kernel_get_ref_reloc_sym(&map);
	if (!reloc_sym) {
		pr_warning("Relocated base symbol is not found!\n");
		return -EINVAL;
	}

	for (i = 0; i < ntevs; i++) {
		if (!tevs[i].point.address)
			continue;
		if (tevs[i].point.retprobe && !kretprobe_offset_is_supported())
			continue;
		/*
		 * If we found a wrong one, mark it by NULL symbol.
		 * Since addresses in debuginfo is same as objdump, we need
		 * to convert it to addresses on memory.
		 */
		if (kprobe_warn_out_range(tevs[i].point.symbol,
			map__objdump_2mem(map, tevs[i].point.address))) {
			tmp = NULL;
			skipped++;
		} else {
			tmp = strdup(reloc_sym->name);
			if (!tmp)
				return -ENOMEM;
		}
		/* If we have no realname, use symbol for it */
		if (!tevs[i].point.realname)
			tevs[i].point.realname = tevs[i].point.symbol;
		else
			free(tevs[i].point.symbol);
		tevs[i].point.symbol = tmp;
		tevs[i].point.offset = tevs[i].point.address -
				       reloc_sym->unrelocated_addr;
	}
	return skipped;
}

void __weak
arch__post_process_probe_trace_events(struct perf_probe_event *pev __maybe_unused,
				      int ntevs __maybe_unused)
{
}

/* Post processing the probe events */
static int post_process_probe_trace_events(struct perf_probe_event *pev,
					   struct probe_trace_event *tevs,
					   int ntevs, const char *module,
					   bool uprobe, struct debuginfo *dinfo)
{
	int ret;

	if (uprobe)
		ret = add_exec_to_probe_trace_events(tevs, ntevs, module,
						     pev->nsi);
	else if (module)
		/* Currently ref_reloc_sym based probe is not for drivers */
		ret = post_process_module_probe_trace_events(tevs, ntevs,
							     module, dinfo);
	else
		ret = post_process_kernel_probe_trace_events(tevs, ntevs);

	if (ret >= 0)
		arch__post_process_probe_trace_events(pev, ntevs);

	return ret;
}

/* Try to find perf_probe_event with debuginfo */
static int try_to_find_probe_trace_events(struct perf_probe_event *pev,
					  struct probe_trace_event **tevs)
{
	bool need_dwarf = perf_probe_event_need_dwarf(pev);
	struct perf_probe_point tmp;
	struct debuginfo *dinfo;
	int ntevs, ret = 0;

	dinfo = open_debuginfo(pev->target, pev->nsi, !need_dwarf);
	if (!dinfo) {
		if (need_dwarf)
			return -ENOENT;
		pr_debug("Could not open debuginfo. Try to use symbols.\n");
		return 0;
	}

	pr_debug("Try to find probe point from debuginfo.\n");
	/* Searching trace events corresponding to a probe event */
	ntevs = debuginfo__find_trace_events(dinfo, pev, tevs);

	if (ntevs == 0)	{  /* Not found, retry with an alternative */
		ret = get_alternative_probe_event(dinfo, pev, &tmp);
		if (!ret) {
			ntevs = debuginfo__find_trace_events(dinfo, pev, tevs);
			/*
			 * Write back to the original probe_event for
			 * setting appropriate (user given) event name
			 */
			clear_perf_probe_point(&pev->point);
			memcpy(&pev->point, &tmp, sizeof(tmp));
		}
	}

	if (ntevs > 0) {	/* Succeeded to find trace events */
		pr_debug("Found %d probe_trace_events.\n", ntevs);
		ret = post_process_probe_trace_events(pev, *tevs, ntevs,
					pev->target, pev->uprobes, dinfo);
		if (ret < 0 || ret == ntevs) {
			pr_debug("Post processing failed or all events are skipped. (%d)\n", ret);
			clear_probe_trace_events(*tevs, ntevs);
			zfree(tevs);
			ntevs = 0;
		}
	}

	debuginfo__delete(dinfo);

	if (ntevs == 0)	{	/* No error but failed to find probe point. */
		pr_warning("Probe point '%s' not found.\n",
			   synthesize_perf_probe_point(&pev->point));
		return -ENOENT;
	} else if (ntevs < 0) {
		/* Error path : ntevs < 0 */
		pr_debug("An error occurred in debuginfo analysis (%d).\n", ntevs);
		if (ntevs == -EBADF)
			pr_warning("Warning: No dwarf info found in the vmlinux - "
				"please rebuild kernel with CONFIG_DEBUG_INFO=y.\n");
		if (!need_dwarf) {
			pr_debug("Trying to use symbols.\n");
			return 0;
		}
	}
	return ntevs;
}

#define LINEBUF_SIZE 256
#define NR_ADDITIONAL_LINES 2

static int __show_one_line(FILE *fp, int l, bool skip, bool show_num)
{
	char buf[LINEBUF_SIZE], sbuf[STRERR_BUFSIZE];
	const char *color = show_num ? "" : PERF_COLOR_BLUE;
	const char *prefix = NULL;

	do {
		if (fgets(buf, LINEBUF_SIZE, fp) == NULL)
			goto error;
		if (skip)
			continue;
		if (!prefix) {
			prefix = show_num ? "%7d  " : "         ";
			color_fprintf(stdout, color, prefix, l);
		}
		color_fprintf(stdout, color, "%s", buf);

	} while (strchr(buf, '\n') == NULL);

	return 1;
error:
	if (ferror(fp)) {
		pr_warning("File read error: %s\n",
			   str_error_r(errno, sbuf, sizeof(sbuf)));
		return -1;
	}
	return 0;
}

static int _show_one_line(FILE *fp, int l, bool skip, bool show_num)
{
	int rv = __show_one_line(fp, l, skip, show_num);
	if (rv == 0) {
		pr_warning("Source file is shorter than expected.\n");
		rv = -1;
	}
	return rv;
}

#define show_one_line_with_num(f,l)	_show_one_line(f,l,false,true)
#define show_one_line(f,l)		_show_one_line(f,l,false,false)
#define skip_one_line(f,l)		_show_one_line(f,l,true,false)
#define show_one_line_or_eof(f,l)	__show_one_line(f,l,false,false)

/*
 * Show line-range always requires debuginfo to find source file and
 * line number.
 */
static int __show_line_range(struct line_range *lr, const char *module,
			     bool user)
{
	int l = 1;
	struct int_node *ln;
	struct debuginfo *dinfo;
	FILE *fp;
	int ret;
	char *tmp;
	char sbuf[STRERR_BUFSIZE];

	/* Search a line range */
	dinfo = open_debuginfo(module, NULL, false);
	if (!dinfo)
		return -ENOENT;

	ret = debuginfo__find_line_range(dinfo, lr);
	if (!ret) {	/* Not found, retry with an alternative */
		ret = get_alternative_line_range(dinfo, lr, module, user);
		if (!ret)
			ret = debuginfo__find_line_range(dinfo, lr);
	}
	debuginfo__delete(dinfo);
	if (ret == 0 || ret == -ENOENT) {
		pr_warning("Specified source line is not found.\n");
		return -ENOENT;
	} else if (ret < 0) {
		pr_warning("Debuginfo analysis failed.\n");
		return ret;
	}

	/* Convert source file path */
	tmp = lr->path;
	ret = get_real_path(tmp, lr->comp_dir, &lr->path);

	/* Free old path when new path is assigned */
	if (tmp != lr->path)
		free(tmp);

	if (ret < 0) {
		pr_warning("Failed to find source file path.\n");
		return ret;
	}

	setup_pager();

	if (lr->function)
		fprintf(stdout, "<%s@%s:%d>\n", lr->function, lr->path,
			lr->start - lr->offset);
	else
		fprintf(stdout, "<%s:%d>\n", lr->path, lr->start);

	fp = fopen(lr->path, "r");
	if (fp == NULL) {
		pr_warning("Failed to open %s: %s\n", lr->path,
			   str_error_r(errno, sbuf, sizeof(sbuf)));
		return -errno;
	}
	/* Skip to starting line number */
	while (l < lr->start) {
		ret = skip_one_line(fp, l++);
		if (ret < 0)
			goto end;
	}

	intlist__for_each_entry(ln, lr->line_list) {
		for (; ln->i > l; l++) {
			ret = show_one_line(fp, l - lr->offset);
			if (ret < 0)
				goto end;
		}
		ret = show_one_line_with_num(fp, l++ - lr->offset);
		if (ret < 0)
			goto end;
	}

	if (lr->end == INT_MAX)
		lr->end = l + NR_ADDITIONAL_LINES;
	while (l <= lr->end) {
		ret = show_one_line_or_eof(fp, l++ - lr->offset);
		if (ret <= 0)
			break;
	}
end:
	fclose(fp);
	return ret;
}

int show_line_range(struct line_range *lr, const char *module,
		    struct nsinfo *nsi, bool user)
{
	int ret;
	struct nscookie nsc;

	ret = init_probe_symbol_maps(user);
	if (ret < 0)
		return ret;
	nsinfo__mountns_enter(nsi, &nsc);
	ret = __show_line_range(lr, module, user);
	nsinfo__mountns_exit(&nsc);
	exit_probe_symbol_maps();

	return ret;
}

static int show_available_vars_at(struct debuginfo *dinfo,
				  struct perf_probe_event *pev,
				  struct strfilter *_filter)
{
	char *buf;
	int ret, i, nvars;
	struct str_node *node;
	struct variable_list *vls = NULL, *vl;
	struct perf_probe_point tmp;
	const char *var;

	buf = synthesize_perf_probe_point(&pev->point);
	if (!buf)
		return -EINVAL;
	pr_debug("Searching variables at %s\n", buf);

	ret = debuginfo__find_available_vars_at(dinfo, pev, &vls);
	if (!ret) {  /* Not found, retry with an alternative */
		ret = get_alternative_probe_event(dinfo, pev, &tmp);
		if (!ret) {
			ret = debuginfo__find_available_vars_at(dinfo, pev,
								&vls);
			/* Release the old probe_point */
			clear_perf_probe_point(&tmp);
		}
	}
	if (ret <= 0) {
		if (ret == 0 || ret == -ENOENT) {
			pr_err("Failed to find the address of %s\n", buf);
			ret = -ENOENT;
		} else
			pr_warning("Debuginfo analysis failed.\n");
		goto end;
	}

	/* Some variables are found */
	fprintf(stdout, "Available variables at %s\n", buf);
	for (i = 0; i < ret; i++) {
		vl = &vls[i];
		/*
		 * A probe point might be converted to
		 * several trace points.
		 */
		fprintf(stdout, "\t@<%s+%lu>\n", vl->point.symbol,
			vl->point.offset);
		zfree(&vl->point.symbol);
		nvars = 0;
		if (vl->vars) {
			strlist__for_each_entry(node, vl->vars) {
				var = strchr(node->s, '\t') + 1;
				if (strfilter__compare(_filter, var)) {
					fprintf(stdout, "\t\t%s\n", node->s);
					nvars++;
				}
			}
			strlist__delete(vl->vars);
		}
		if (nvars == 0)
			fprintf(stdout, "\t\t(No matched variables)\n");
	}
	free(vls);
end:
	free(buf);
	return ret;
}

/* Show available variables on given probe point */
int show_available_vars(struct perf_probe_event *pevs, int npevs,
			struct strfilter *_filter)
{
	int i, ret = 0;
	struct debuginfo *dinfo;

	ret = init_probe_symbol_maps(pevs->uprobes);
	if (ret < 0)
		return ret;

	dinfo = open_debuginfo(pevs->target, pevs->nsi, false);
	if (!dinfo) {
		ret = -ENOENT;
		goto out;
	}

	setup_pager();

	for (i = 0; i < npevs && ret >= 0; i++)
		ret = show_available_vars_at(dinfo, &pevs[i], _filter);

	debuginfo__delete(dinfo);
out:
	exit_probe_symbol_maps();
	return ret;
}

#else	/* !HAVE_DWARF_SUPPORT */

static void debuginfo_cache__exit(void)
{
}

static int
find_perf_probe_point_from_dwarf(struct probe_trace_point *tp __maybe_unused,
				 struct perf_probe_point *pp __maybe_unused,
				 bool is_kprobe __maybe_unused)
{
	return -ENOSYS;
}

static int try_to_find_probe_trace_events(struct perf_probe_event *pev,
				struct probe_trace_event **tevs __maybe_unused)
{
	if (perf_probe_event_need_dwarf(pev)) {
		pr_warning("Debuginfo-analysis is not supported.\n");
		return -ENOSYS;
	}

	return 0;
}

int show_line_range(struct line_range *lr __maybe_unused,
		    const char *module __maybe_unused,
		    struct nsinfo *nsi __maybe_unused,
		    bool user __maybe_unused)
{
	pr_warning("Debuginfo-analysis is not supported.\n");
	return -ENOSYS;
}

int show_available_vars(struct perf_probe_event *pevs __maybe_unused,
			int npevs __maybe_unused,
			struct strfilter *filter __maybe_unused)
{
	pr_warning("Debuginfo-analysis is not supported.\n");
	return -ENOSYS;
}
#endif

void line_range__clear(struct line_range *lr)
{
	free(lr->function);
	free(lr->file);
	free(lr->path);
	free(lr->comp_dir);
	intlist__delete(lr->line_list);
	memset(lr, 0, sizeof(*lr));
}

int line_range__init(struct line_range *lr)
{
	memset(lr, 0, sizeof(*lr));
	lr->line_list = intlist__new(NULL);
	if (!lr->line_list)
		return -ENOMEM;
	else
		return 0;
}

static int parse_line_num(char **ptr, int *val, const char *what)
{
	const char *start = *ptr;

	errno = 0;
	*val = strtol(*ptr, ptr, 0);
	if (errno || *ptr == start) {
		semantic_error("'%s' is not a valid number.\n", what);
		return -EINVAL;
	}
	return 0;
}

/* Check the name is good for event, group or function */
static bool is_c_func_name(const char *name)
{
	if (!isalpha(*name) && *name != '_')
		return false;
	while (*++name != '\0') {
		if (!isalpha(*name) && !isdigit(*name) && *name != '_')
			return false;
	}
	return true;
}

/*
 * Stuff 'lr' according to the line range described by 'arg'.
 * The line range syntax is described by:
 *
 *         SRC[:SLN[+NUM|-ELN]]
 *         FNC[@SRC][:SLN[+NUM|-ELN]]
 */
int parse_line_range_desc(const char *arg, struct line_range *lr)
{
	char *range, *file, *name = strdup(arg);
	int err;

	if (!name)
		return -ENOMEM;

	lr->start = 0;
	lr->end = INT_MAX;

	range = strchr(name, ':');
	if (range) {
		*range++ = '\0';

		err = parse_line_num(&range, &lr->start, "start line");
		if (err)
			goto err;

		if (*range == '+' || *range == '-') {
			const char c = *range++;

			err = parse_line_num(&range, &lr->end, "end line");
			if (err)
				goto err;

			if (c == '+') {
				lr->end += lr->start;
				/*
				 * Adjust the number of lines here.
				 * If the number of lines == 1, the
				 * the end of line should be equal to
				 * the start of line.
				 */
				lr->end--;
			}
		}

		pr_debug("Line range is %d to %d\n", lr->start, lr->end);

		err = -EINVAL;
		if (lr->start > lr->end) {
			semantic_error("Start line must be smaller"
				       " than end line.\n");
			goto err;
		}
		if (*range != '\0') {
			semantic_error("Tailing with invalid str '%s'.\n", range);
			goto err;
		}
	}

	file = strchr(name, '@');
	if (file) {
		*file = '\0';
		lr->file = strdup(++file);
		if (lr->file == NULL) {
			err = -ENOMEM;
			goto err;
		}
		lr->function = name;
	} else if (strchr(name, '/') || strchr(name, '.'))
		lr->file = name;
	else if (is_c_func_name(name))/* We reuse it for checking funcname */
		lr->function = name;
	else {	/* Invalid name */
		semantic_error("'%s' is not a valid function name.\n", name);
		err = -EINVAL;
		goto err;
	}

	return 0;
err:
	free(name);
	return err;
}

static int parse_perf_probe_event_name(char **arg, struct perf_probe_event *pev)
{
	char *ptr;

	ptr = strpbrk_esc(*arg, ":");
	if (ptr) {
		*ptr = '\0';
		if (!pev->sdt && !is_c_func_name(*arg))
			goto ng_name;
		pev->group = strdup_esc(*arg);
		if (!pev->group)
			return -ENOMEM;
		*arg = ptr + 1;
	} else
		pev->group = NULL;

	pev->event = strdup_esc(*arg);
	if (pev->event == NULL)
		return -ENOMEM;

	if (!pev->sdt && !is_c_func_name(pev->event)) {
		zfree(&pev->event);
ng_name:
		zfree(&pev->group);
		semantic_error("%s is bad for event name -it must "
			       "follow C symbol-naming rule.\n", *arg);
		return -EINVAL;
	}
	return 0;
}

/* Parse probepoint definition. */
static int parse_perf_probe_point(char *arg, struct perf_probe_event *pev)
{
	struct perf_probe_point *pp = &pev->point;
	char *ptr, *tmp;
	char c, nc = 0;
	bool file_spec = false;
	int ret;

	/*
	 * <Syntax>
	 * perf probe [GRP:][EVENT=]SRC[:LN|;PTN]
	 * perf probe [GRP:][EVENT=]FUNC[@SRC][+OFFS|%return|:LN|;PAT]
	 * perf probe %[GRP:]SDT_EVENT
	 */
	if (!arg)
		return -EINVAL;

	if (is_sdt_event(arg)) {
		pev->sdt = true;
		if (arg[0] == '%')
			arg++;
	}

	ptr = strpbrk_esc(arg, ";=@+%");
	if (pev->sdt) {
		if (ptr) {
			if (*ptr != '@') {
				semantic_error("%s must be an SDT name.\n",
					       arg);
				return -EINVAL;
			}
			/* This must be a target file name or build id */
			tmp = build_id_cache__complement(ptr + 1);
			if (tmp) {
				pev->target = build_id_cache__origname(tmp);
				free(tmp);
			} else
				pev->target = strdup_esc(ptr + 1);
			if (!pev->target)
				return -ENOMEM;
			*ptr = '\0';
		}
		ret = parse_perf_probe_event_name(&arg, pev);
		if (ret == 0) {
			if (asprintf(&pev->point.function, "%%%s", pev->event) < 0)
				ret = -errno;
		}
		return ret;
	}

	if (ptr && *ptr == '=') {	/* Event name */
		*ptr = '\0';
		tmp = ptr + 1;
		ret = parse_perf_probe_event_name(&arg, pev);
		if (ret < 0)
			return ret;

		arg = tmp;
	}

	/*
	 * Check arg is function or file name and copy it.
	 *
	 * We consider arg to be a file spec if and only if it satisfies
	 * all of the below criteria::
	 * - it does not include any of "+@%",
	 * - it includes one of ":;", and
	 * - it has a period '.' in the name.
	 *
	 * Otherwise, we consider arg to be a function specification.
	 */
	if (!strpbrk_esc(arg, "+@%")) {
		ptr = strpbrk_esc(arg, ";:");
		/* This is a file spec if it includes a '.' before ; or : */
		if (ptr && memchr(arg, '.', ptr - arg))
			file_spec = true;
	}

	ptr = strpbrk_esc(arg, ";:+@%");
	if (ptr) {
		nc = *ptr;
		*ptr++ = '\0';
	}

	if (arg[0] == '\0')
		tmp = NULL;
	else {
		tmp = strdup_esc(arg);
		if (tmp == NULL)
			return -ENOMEM;
	}

	if (file_spec)
		pp->file = tmp;
	else {
		pp->function = tmp;

		/*
		 * Keep pp->function even if this is absolute address,
		 * so it can mark whether abs_address is valid.
		 * Which make 'perf probe lib.bin 0x0' possible.
		 *
		 * Note that checking length of tmp is not needed
		 * because when we access tmp[1] we know tmp[0] is '0',
		 * so tmp[1] should always valid (but could be '\0').
		 */
		if (tmp && !strncmp(tmp, "0x", 2)) {
			pp->abs_address = strtoul(pp->function, &tmp, 0);
			if (*tmp != '\0') {
				semantic_error("Invalid absolute address.\n");
				return -EINVAL;
			}
		}
	}

	/* Parse other options */
	while (ptr) {
		arg = ptr;
		c = nc;
		if (c == ';') {	/* Lazy pattern must be the last part */
			pp->lazy_line = strdup(arg); /* let leave escapes */
			if (pp->lazy_line == NULL)
				return -ENOMEM;
			break;
		}
		ptr = strpbrk_esc(arg, ";:+@%");
		if (ptr) {
			nc = *ptr;
			*ptr++ = '\0';
		}
		switch (c) {
		case ':':	/* Line number */
			pp->line = strtoul(arg, &tmp, 0);
			if (*tmp != '\0') {
				semantic_error("There is non-digit char"
					       " in line number.\n");
				return -EINVAL;
			}
			break;
		case '+':	/* Byte offset from a symbol */
			pp->offset = strtoul(arg, &tmp, 0);
			if (*tmp != '\0') {
				semantic_error("There is non-digit character"
						" in offset.\n");
				return -EINVAL;
			}
			break;
		case '@':	/* File name */
			if (pp->file) {
				semantic_error("SRC@SRC is not allowed.\n");
				return -EINVAL;
			}
			pp->file = strdup_esc(arg);
			if (pp->file == NULL)
				return -ENOMEM;
			break;
		case '%':	/* Probe places */
			if (strcmp(arg, "return") == 0) {
				pp->retprobe = 1;
			} else {	/* Others not supported yet */
				semantic_error("%%%s is not supported.\n", arg);
				return -ENOTSUP;
			}
			break;
		default:	/* Buggy case */
			pr_err("This program has a bug at %s:%d.\n",
				__FILE__, __LINE__);
			return -ENOTSUP;
			break;
		}
	}

	/* Exclusion check */
	if (pp->lazy_line && pp->line) {
		semantic_error("Lazy pattern can't be used with"
			       " line number.\n");
		return -EINVAL;
	}

	if (pp->lazy_line && pp->offset) {
		semantic_error("Lazy pattern can't be used with offset.\n");
		return -EINVAL;
	}

	if (pp->line && pp->offset) {
		semantic_error("Offset can't be used with line number.\n");
		return -EINVAL;
	}

	if (!pp->line && !pp->lazy_line && pp->file && !pp->function) {
		semantic_error("File always requires line number or "
			       "lazy pattern.\n");
		return -EINVAL;
	}

	if (pp->offset && !pp->function) {
		semantic_error("Offset requires an entry function.\n");
		return -EINVAL;
	}

	if ((pp->offset || pp->line || pp->lazy_line) && pp->retprobe) {
		semantic_error("Offset/Line/Lazy pattern can't be used with "
			       "return probe.\n");
		return -EINVAL;
	}

	pr_debug("symbol:%s file:%s line:%d offset:%lu return:%d lazy:%s\n",
		 pp->function, pp->file, pp->line, pp->offset, pp->retprobe,
		 pp->lazy_line);
	return 0;
}

/* Parse perf-probe event argument */
static int parse_perf_probe_arg(char *str, struct perf_probe_arg *arg)
{
	char *tmp, *goodname;
	struct perf_probe_arg_field **fieldp;

	pr_debug("parsing arg: %s into ", str);

	tmp = strchr(str, '=');
	if (tmp) {
		arg->name = strndup(str, tmp - str);
		if (arg->name == NULL)
			return -ENOMEM;
		pr_debug("name:%s ", arg->name);
		str = tmp + 1;
	}

	tmp = strchr(str, ':');
	if (tmp) {	/* Type setting */
		*tmp = '\0';
		arg->type = strdup(tmp + 1);
		if (arg->type == NULL)
			return -ENOMEM;
		pr_debug("type:%s ", arg->type);
	}

	tmp = strpbrk(str, "-.[");
	if (!is_c_varname(str) || !tmp) {
		/* A variable, register, symbol or special value */
		arg->var = strdup(str);
		if (arg->var == NULL)
			return -ENOMEM;
		pr_debug("%s\n", arg->var);
		return 0;
	}

	/* Structure fields or array element */
	arg->var = strndup(str, tmp - str);
	if (arg->var == NULL)
		return -ENOMEM;
	goodname = arg->var;
	pr_debug("%s, ", arg->var);
	fieldp = &arg->field;

	do {
		*fieldp = zalloc(sizeof(struct perf_probe_arg_field));
		if (*fieldp == NULL)
			return -ENOMEM;
		if (*tmp == '[') {	/* Array */
			str = tmp;
			(*fieldp)->index = strtol(str + 1, &tmp, 0);
			(*fieldp)->ref = true;
			if (*tmp != ']' || tmp == str + 1) {
				semantic_error("Array index must be a"
						" number.\n");
				return -EINVAL;
			}
			tmp++;
			if (*tmp == '\0')
				tmp = NULL;
		} else {		/* Structure */
			if (*tmp == '.') {
				str = tmp + 1;
				(*fieldp)->ref = false;
			} else if (tmp[1] == '>') {
				str = tmp + 2;
				(*fieldp)->ref = true;
			} else {
				semantic_error("Argument parse error: %s\n",
					       str);
				return -EINVAL;
			}
			tmp = strpbrk(str, "-.[");
		}
		if (tmp) {
			(*fieldp)->name = strndup(str, tmp - str);
			if ((*fieldp)->name == NULL)
				return -ENOMEM;
			if (*str != '[')
				goodname = (*fieldp)->name;
			pr_debug("%s(%d), ", (*fieldp)->name, (*fieldp)->ref);
			fieldp = &(*fieldp)->next;
		}
	} while (tmp);
	(*fieldp)->name = strdup(str);
	if ((*fieldp)->name == NULL)
		return -ENOMEM;
	if (*str != '[')
		goodname = (*fieldp)->name;
	pr_debug("%s(%d)\n", (*fieldp)->name, (*fieldp)->ref);

	/* If no name is specified, set the last field name (not array index)*/
	if (!arg->name) {
		arg->name = strdup(goodname);
		if (arg->name == NULL)
			return -ENOMEM;
	}
	return 0;
}

/* Parse perf-probe event command */
int parse_perf_probe_command(const char *cmd, struct perf_probe_event *pev)
{
	char **argv;
	int argc, i, ret = 0;

	argv = argv_split(cmd, &argc);
	if (!argv) {
		pr_debug("Failed to split arguments.\n");
		return -ENOMEM;
	}
	if (argc - 1 > MAX_PROBE_ARGS) {
		semantic_error("Too many probe arguments (%d).\n", argc - 1);
		ret = -ERANGE;
		goto out;
	}
	/* Parse probe point */
	ret = parse_perf_probe_point(argv[0], pev);
	if (ret < 0)
		goto out;

	/* Copy arguments and ensure return probe has no C argument */
	pev->nargs = argc - 1;
	pev->args = zalloc(sizeof(struct perf_probe_arg) * pev->nargs);
	if (pev->args == NULL) {
		ret = -ENOMEM;
		goto out;
	}
	for (i = 0; i < pev->nargs && ret >= 0; i++) {
		ret = parse_perf_probe_arg(argv[i + 1], &pev->args[i]);
		if (ret >= 0 &&
		    is_c_varname(pev->args[i].var) && pev->point.retprobe) {
			semantic_error("You can't specify local variable for"
				       " kretprobe.\n");
			ret = -EINVAL;
		}
	}
out:
	argv_free(argv);

	return ret;
}

/* Returns true if *any* ARG is either C variable, $params or $vars. */
bool perf_probe_with_var(struct perf_probe_event *pev)
{
	int i = 0;

	for (i = 0; i < pev->nargs; i++)
		if (is_c_varname(pev->args[i].var)              ||
		    !strcmp(pev->args[i].var, PROBE_ARG_PARAMS) ||
		    !strcmp(pev->args[i].var, PROBE_ARG_VARS))
			return true;
	return false;
}

/* Return true if this perf_probe_event requires debuginfo */
bool perf_probe_event_need_dwarf(struct perf_probe_event *pev)
{
	if (pev->point.file || pev->point.line || pev->point.lazy_line)
		return true;

	if (perf_probe_with_var(pev))
		return true;

	return false;
}

/* Parse probe_events event into struct probe_point */
int parse_probe_trace_command(const char *cmd, struct probe_trace_event *tev)
{
	struct probe_trace_point *tp = &tev->point;
	char pr;
	char *p;
	char *argv0_str = NULL, *fmt, *fmt1_str, *fmt2_str, *fmt3_str;
	int ret, i, argc;
	char **argv;

	pr_debug("Parsing probe_events: %s\n", cmd);
	argv = argv_split(cmd, &argc);
	if (!argv) {
		pr_debug("Failed to split arguments.\n");
		return -ENOMEM;
	}
	if (argc < 2) {
		semantic_error("Too few probe arguments.\n");
		ret = -ERANGE;
		goto out;
	}

	/* Scan event and group name. */
	argv0_str = strdup(argv[0]);
	if (argv0_str == NULL) {
		ret = -ENOMEM;
		goto out;
	}
	fmt1_str = strtok_r(argv0_str, ":", &fmt);
	fmt2_str = strtok_r(NULL, "/", &fmt);
	fmt3_str = strtok_r(NULL, " \t", &fmt);
	if (fmt1_str == NULL || fmt2_str == NULL || fmt3_str == NULL) {
		semantic_error("Failed to parse event name: %s\n", argv[0]);
		ret = -EINVAL;
		goto out;
	}
	pr = fmt1_str[0];
	tev->group = strdup(fmt2_str);
	tev->event = strdup(fmt3_str);
	if (tev->group == NULL || tev->event == NULL) {
		ret = -ENOMEM;
		goto out;
	}
	pr_debug("Group:%s Event:%s probe:%c\n", tev->group, tev->event, pr);

	tp->retprobe = (pr == 'r');

	/* Scan module name(if there), function name and offset */
	p = strchr(argv[1], ':');
	if (p) {
		tp->module = strndup(argv[1], p - argv[1]);
		if (!tp->module) {
			ret = -ENOMEM;
			goto out;
		}
		tev->uprobes = (tp->module[0] == '/');
		p++;
	} else
		p = argv[1];
	fmt1_str = strtok_r(p, "+", &fmt);
	/* only the address started with 0x */
	if (fmt1_str[0] == '0')	{
		/*
		 * Fix a special case:
		 * if address == 0, kernel reports something like:
		 * p:probe_libc/abs_0 /lib/libc-2.18.so:0x          (null) arg1=%ax
		 * Newer kernel may fix that, but we want to
		 * support old kernel also.
		 */
		if (strcmp(fmt1_str, "0x") == 0) {
			if (!argv[2] || strcmp(argv[2], "(null)")) {
				ret = -EINVAL;
				goto out;
			}
			tp->address = 0;

			free(argv[2]);
			for (i = 2; argv[i + 1] != NULL; i++)
				argv[i] = argv[i + 1];

			argv[i] = NULL;
			argc -= 1;
		} else
			tp->address = strtoul(fmt1_str, NULL, 0);
	} else {
		/* Only the symbol-based probe has offset */
		tp->symbol = strdup(fmt1_str);
		if (tp->symbol == NULL) {
			ret = -ENOMEM;
			goto out;
		}
		fmt2_str = strtok_r(NULL, "", &fmt);
		if (fmt2_str == NULL)
			tp->offset = 0;
		else
			tp->offset = strtoul(fmt2_str, NULL, 10);
	}

	tev->nargs = argc - 2;
	tev->args = zalloc(sizeof(struct probe_trace_arg) * tev->nargs);
	if (tev->args == NULL) {
		ret = -ENOMEM;
		goto out;
	}
	for (i = 0; i < tev->nargs; i++) {
		p = strchr(argv[i + 2], '=');
		if (p)	/* We don't need which register is assigned. */
			*p++ = '\0';
		else
			p = argv[i + 2];
		tev->args[i].name = strdup(argv[i + 2]);
		/* TODO: parse regs and offset */
		tev->args[i].value = strdup(p);
		if (tev->args[i].name == NULL || tev->args[i].value == NULL) {
			ret = -ENOMEM;
			goto out;
		}
	}
	ret = 0;
out:
	free(argv0_str);
	argv_free(argv);
	return ret;
}

/* Compose only probe arg */
char *synthesize_perf_probe_arg(struct perf_probe_arg *pa)
{
	struct perf_probe_arg_field *field = pa->field;
	struct strbuf buf;
	char *ret = NULL;
	int err;

	if (strbuf_init(&buf, 64) < 0)
		return NULL;

	if (pa->name && pa->var)
		err = strbuf_addf(&buf, "%s=%s", pa->name, pa->var);
	else
		err = strbuf_addstr(&buf, pa->name ?: pa->var);
	if (err)
		goto out;

	while (field) {
		if (field->name[0] == '[')
			err = strbuf_addstr(&buf, field->name);
		else
			err = strbuf_addf(&buf, "%s%s", field->ref ? "->" : ".",
					  field->name);
		field = field->next;
		if (err)
			goto out;
	}

	if (pa->type)
		if (strbuf_addf(&buf, ":%s", pa->type) < 0)
			goto out;

	ret = strbuf_detach(&buf, NULL);
out:
	strbuf_release(&buf);
	return ret;
}

/* Compose only probe point (not argument) */
char *synthesize_perf_probe_point(struct perf_probe_point *pp)
{
	struct strbuf buf;
	char *tmp, *ret = NULL;
	int len, err = 0;

	if (strbuf_init(&buf, 64) < 0)
		return NULL;

	if (pp->function) {
		if (strbuf_addstr(&buf, pp->function) < 0)
			goto out;
		if (pp->offset)
			err = strbuf_addf(&buf, "+%lu", pp->offset);
		else if (pp->line)
			err = strbuf_addf(&buf, ":%d", pp->line);
		else if (pp->retprobe)
			err = strbuf_addstr(&buf, "%return");
		if (err)
			goto out;
	}
	if (pp->file) {
		tmp = pp->file;
		len = strlen(tmp);
		if (len > 30) {
			tmp = strchr(pp->file + len - 30, '/');
			tmp = tmp ? tmp + 1 : pp->file + len - 30;
		}
		err = strbuf_addf(&buf, "@%s", tmp);
		if (!err && !pp->function && pp->line)
			err = strbuf_addf(&buf, ":%d", pp->line);
	}
	if (!err)
		ret = strbuf_detach(&buf, NULL);
out:
	strbuf_release(&buf);
	return ret;
}

char *synthesize_perf_probe_command(struct perf_probe_event *pev)
{
	struct strbuf buf;
	char *tmp, *ret = NULL;
	int i;

	if (strbuf_init(&buf, 64))
		return NULL;
	if (pev->event)
		if (strbuf_addf(&buf, "%s:%s=", pev->group ?: PERFPROBE_GROUP,
				pev->event) < 0)
			goto out;

	tmp = synthesize_perf_probe_point(&pev->point);
	if (!tmp || strbuf_addstr(&buf, tmp) < 0)
		goto out;
	free(tmp);

	for (i = 0; i < pev->nargs; i++) {
		tmp = synthesize_perf_probe_arg(pev->args + i);
		if (!tmp || strbuf_addf(&buf, " %s", tmp) < 0)
			goto out;
		free(tmp);
	}

	ret = strbuf_detach(&buf, NULL);
out:
	strbuf_release(&buf);
	return ret;
}

static int __synthesize_probe_trace_arg_ref(struct probe_trace_arg_ref *ref,
					    struct strbuf *buf, int depth)
{
	int err;
	if (ref->next) {
		depth = __synthesize_probe_trace_arg_ref(ref->next, buf,
							 depth + 1);
		if (depth < 0)
			return depth;
	}
	err = strbuf_addf(buf, "%+ld(", ref->offset);
	return (err < 0) ? err : depth;
}

static int synthesize_probe_trace_arg(struct probe_trace_arg *arg,
				      struct strbuf *buf)
{
	struct probe_trace_arg_ref *ref = arg->ref;
	int depth = 0, err;

	/* Argument name or separator */
	if (arg->name)
		err = strbuf_addf(buf, " %s=", arg->name);
	else
		err = strbuf_addch(buf, ' ');
	if (err)
		return err;

	/* Special case: @XXX */
	if (arg->value[0] == '@' && arg->ref)
			ref = ref->next;

	/* Dereferencing arguments */
	if (ref) {
		depth = __synthesize_probe_trace_arg_ref(ref, buf, 1);
		if (depth < 0)
			return depth;
	}

	/* Print argument value */
	if (arg->value[0] == '@' && arg->ref)
		err = strbuf_addf(buf, "%s%+ld", arg->value, arg->ref->offset);
	else
		err = strbuf_addstr(buf, arg->value);

	/* Closing */
	while (!err && depth--)
		err = strbuf_addch(buf, ')');

	/* Print argument type */
	if (!err && arg->type)
		err = strbuf_addf(buf, ":%s", arg->type);

	return err;
}

char *synthesize_probe_trace_command(struct probe_trace_event *tev)
{
	struct probe_trace_point *tp = &tev->point;
	struct strbuf buf;
	char *ret = NULL;
	int i, err;

	/* Uprobes must have tp->module */
	if (tev->uprobes && !tp->module)
		return NULL;

	if (strbuf_init(&buf, 32) < 0)
		return NULL;

	if (strbuf_addf(&buf, "%c:%s/%s ", tp->retprobe ? 'r' : 'p',
			tev->group, tev->event) < 0)
		goto error;
	/*
	 * If tp->address == 0, then this point must be a
	 * absolute address uprobe.
	 * try_to_find_absolute_address() should have made
	 * tp->symbol to "0x0".
	 */
	if (tev->uprobes && !tp->address) {
		if (!tp->symbol || strcmp(tp->symbol, "0x0"))
			goto error;
	}

	/* Use the tp->address for uprobes */
	if (tev->uprobes)
		err = strbuf_addf(&buf, "%s:0x%lx", tp->module, tp->address);
	else if (!strncmp(tp->symbol, "0x", 2))
		/* Absolute address. See try_to_find_absolute_address() */
		err = strbuf_addf(&buf, "%s%s0x%lx", tp->module ?: "",
				  tp->module ? ":" : "", tp->address);
	else
		err = strbuf_addf(&buf, "%s%s%s+%lu", tp->module ?: "",
				tp->module ? ":" : "", tp->symbol, tp->offset);
	if (err)
		goto error;

	for (i = 0; i < tev->nargs; i++)
		if (synthesize_probe_trace_arg(&tev->args[i], &buf) < 0)
			goto error;

	ret = strbuf_detach(&buf, NULL);
error:
	strbuf_release(&buf);
	return ret;
}

static int find_perf_probe_point_from_map(struct probe_trace_point *tp,
					  struct perf_probe_point *pp,
					  bool is_kprobe)
{
	struct symbol *sym = NULL;
	struct map *map = NULL;
	u64 addr = tp->address;
	int ret = -ENOENT;

	if (!is_kprobe) {
		map = dso__new_map(tp->module);
		if (!map)
			goto out;
		sym = map__find_symbol(map, addr);
	} else {
		if (tp->symbol && !addr) {
			if (kernel_get_symbol_address_by_name(tp->symbol,
						&addr, true, false) < 0)
				goto out;
		}
		if (addr) {
			addr += tp->offset;
			sym = machine__find_kernel_symbol(host_machine, addr, &map);
		}
	}

	if (!sym)
		goto out;

	pp->retprobe = tp->retprobe;
	pp->offset = addr - map->unmap_ip(map, sym->start);
	pp->function = strdup(sym->name);
	ret = pp->function ? 0 : -ENOMEM;

out:
	if (map && !is_kprobe) {
		map__put(map);
	}

	return ret;
}

static int convert_to_perf_probe_point(struct probe_trace_point *tp,
				       struct perf_probe_point *pp,
				       bool is_kprobe)
{
	char buf[128];
	int ret;

	ret = find_perf_probe_point_from_dwarf(tp, pp, is_kprobe);
	if (!ret)
		return 0;
	ret = find_perf_probe_point_from_map(tp, pp, is_kprobe);
	if (!ret)
		return 0;

	pr_debug("Failed to find probe point from both of dwarf and map.\n");

	if (tp->symbol) {
		pp->function = strdup(tp->symbol);
		pp->offset = tp->offset;
	} else {
		ret = e_snprintf(buf, 128, "0x%" PRIx64, (u64)tp->address);
		if (ret < 0)
			return ret;
		pp->function = strdup(buf);
		pp->offset = 0;
	}
	if (pp->function == NULL)
		return -ENOMEM;

	pp->retprobe = tp->retprobe;

	return 0;
}

static int convert_to_perf_probe_event(struct probe_trace_event *tev,
			       struct perf_probe_event *pev, bool is_kprobe)
{
	struct strbuf buf = STRBUF_INIT;
	int i, ret;

	/* Convert event/group name */
	pev->event = strdup(tev->event);
	pev->group = strdup(tev->group);
	if (pev->event == NULL || pev->group == NULL)
		return -ENOMEM;

	/* Convert trace_point to probe_point */
	ret = convert_to_perf_probe_point(&tev->point, &pev->point, is_kprobe);
	if (ret < 0)
		return ret;

	/* Convert trace_arg to probe_arg */
	pev->nargs = tev->nargs;
	pev->args = zalloc(sizeof(struct perf_probe_arg) * pev->nargs);
	if (pev->args == NULL)
		return -ENOMEM;
	for (i = 0; i < tev->nargs && ret >= 0; i++) {
		if (tev->args[i].name)
			pev->args[i].name = strdup(tev->args[i].name);
		else {
			if ((ret = strbuf_init(&buf, 32)) < 0)
				goto error;
			ret = synthesize_probe_trace_arg(&tev->args[i], &buf);
			pev->args[i].name = strbuf_detach(&buf, NULL);
		}
		if (pev->args[i].name == NULL && ret >= 0)
			ret = -ENOMEM;
	}
error:
	if (ret < 0)
		clear_perf_probe_event(pev);

	return ret;
}

void clear_perf_probe_event(struct perf_probe_event *pev)
{
	struct perf_probe_arg_field *field, *next;
	int i;

	free(pev->event);
	free(pev->group);
	free(pev->target);
	clear_perf_probe_point(&pev->point);

	for (i = 0; i < pev->nargs; i++) {
		free(pev->args[i].name);
		free(pev->args[i].var);
		free(pev->args[i].type);
		field = pev->args[i].field;
		while (field) {
			next = field->next;
			zfree(&field->name);
			free(field);
			field = next;
		}
	}
	free(pev->args);
	memset(pev, 0, sizeof(*pev));
}

#define strdup_or_goto(str, label)	\
({ char *__p = NULL; if (str && !(__p = strdup(str))) goto label; __p; })

static int perf_probe_point__copy(struct perf_probe_point *dst,
				  struct perf_probe_point *src)
{
	dst->file = strdup_or_goto(src->file, out_err);
	dst->function = strdup_or_goto(src->function, out_err);
	dst->lazy_line = strdup_or_goto(src->lazy_line, out_err);
	dst->line = src->line;
	dst->retprobe = src->retprobe;
	dst->offset = src->offset;
	return 0;

out_err:
	clear_perf_probe_point(dst);
	return -ENOMEM;
}

static int perf_probe_arg__copy(struct perf_probe_arg *dst,
				struct perf_probe_arg *src)
{
	struct perf_probe_arg_field *field, **ppfield;

	dst->name = strdup_or_goto(src->name, out_err);
	dst->var = strdup_or_goto(src->var, out_err);
	dst->type = strdup_or_goto(src->type, out_err);

	field = src->field;
	ppfield = &(dst->field);
	while (field) {
		*ppfield = zalloc(sizeof(*field));
		if (!*ppfield)
			goto out_err;
		(*ppfield)->name = strdup_or_goto(field->name, out_err);
		(*ppfield)->index = field->index;
		(*ppfield)->ref = field->ref;
		field = field->next;
		ppfield = &((*ppfield)->next);
	}
	return 0;
out_err:
	return -ENOMEM;
}

int perf_probe_event__copy(struct perf_probe_event *dst,
			   struct perf_probe_event *src)
{
	int i;

	dst->event = strdup_or_goto(src->event, out_err);
	dst->group = strdup_or_goto(src->group, out_err);
	dst->target = strdup_or_goto(src->target, out_err);
	dst->uprobes = src->uprobes;

	if (perf_probe_point__copy(&dst->point, &src->point) < 0)
		goto out_err;

	dst->args = zalloc(sizeof(struct perf_probe_arg) * src->nargs);
	if (!dst->args)
		goto out_err;
	dst->nargs = src->nargs;

	for (i = 0; i < src->nargs; i++)
		if (perf_probe_arg__copy(&dst->args[i], &src->args[i]) < 0)
			goto out_err;
	return 0;

out_err:
	clear_perf_probe_event(dst);
	return -ENOMEM;
}

void clear_probe_trace_event(struct probe_trace_event *tev)
{
	struct probe_trace_arg_ref *ref, *next;
	int i;

	free(tev->event);
	free(tev->group);
	free(tev->point.symbol);
	free(tev->point.realname);
	free(tev->point.module);
	for (i = 0; i < tev->nargs; i++) {
		free(tev->args[i].name);
		free(tev->args[i].value);
		free(tev->args[i].type);
		ref = tev->args[i].ref;
		while (ref) {
			next = ref->next;
			free(ref);
			ref = next;
		}
	}
	free(tev->args);
	memset(tev, 0, sizeof(*tev));
}

struct kprobe_blacklist_node {
	struct list_head list;
	unsigned long start;
	unsigned long end;
	char *symbol;
};

static void kprobe_blacklist__delete(struct list_head *blacklist)
{
	struct kprobe_blacklist_node *node;

	while (!list_empty(blacklist)) {
		node = list_first_entry(blacklist,
					struct kprobe_blacklist_node, list);
		list_del(&node->list);
		free(node->symbol);
		free(node);
	}
}

static int kprobe_blacklist__load(struct list_head *blacklist)
{
	struct kprobe_blacklist_node *node;
	const char *__debugfs = debugfs__mountpoint();
	char buf[PATH_MAX], *p;
	FILE *fp;
	int ret;

	if (__debugfs == NULL)
		return -ENOTSUP;

	ret = e_snprintf(buf, PATH_MAX, "%s/kprobes/blacklist", __debugfs);
	if (ret < 0)
		return ret;

	fp = fopen(buf, "r");
	if (!fp)
		return -errno;

	ret = 0;
	while (fgets(buf, PATH_MAX, fp)) {
		node = zalloc(sizeof(*node));
		if (!node) {
			ret = -ENOMEM;
			break;
		}
		INIT_LIST_HEAD(&node->list);
		list_add_tail(&node->list, blacklist);
		if (sscanf(buf, "0x%lx-0x%lx", &node->start, &node->end) != 2) {
			ret = -EINVAL;
			break;
		}
		p = strchr(buf, '\t');
		if (p) {
			p++;
			if (p[strlen(p) - 1] == '\n')
				p[strlen(p) - 1] = '\0';
		} else
			p = (char *)"unknown";
		node->symbol = strdup(p);
		if (!node->symbol) {
			ret = -ENOMEM;
			break;
		}
		pr_debug2("Blacklist: 0x%lx-0x%lx, %s\n",
			  node->start, node->end, node->symbol);
		ret++;
	}
	if (ret < 0)
		kprobe_blacklist__delete(blacklist);
	fclose(fp);

	return ret;
}

static struct kprobe_blacklist_node *
kprobe_blacklist__find_by_address(struct list_head *blacklist,
				  unsigned long address)
{
	struct kprobe_blacklist_node *node;

	list_for_each_entry(node, blacklist, list) {
		if (node->start <= address && address < node->end)
			return node;
	}

	return NULL;
}

static LIST_HEAD(kprobe_blacklist);

static void kprobe_blacklist__init(void)
{
	if (!list_empty(&kprobe_blacklist))
		return;

	if (kprobe_blacklist__load(&kprobe_blacklist) < 0)
		pr_debug("No kprobe blacklist support, ignored\n");
}

static void kprobe_blacklist__release(void)
{
	kprobe_blacklist__delete(&kprobe_blacklist);
}

static bool kprobe_blacklist__listed(unsigned long address)
{
	return !!kprobe_blacklist__find_by_address(&kprobe_blacklist, address);
}

static int perf_probe_event__sprintf(const char *group, const char *event,
				     struct perf_probe_event *pev,
				     const char *module,
				     struct strbuf *result)
{
	int i, ret;
	char *buf;

	if (asprintf(&buf, "%s:%s", group, event) < 0)
		return -errno;
	ret = strbuf_addf(result, "  %-20s (on ", buf);
	free(buf);
	if (ret)
		return ret;

	/* Synthesize only event probe point */
	buf = synthesize_perf_probe_point(&pev->point);
	if (!buf)
		return -ENOMEM;
	ret = strbuf_addstr(result, buf);
	free(buf);

	if (!ret && module)
		ret = strbuf_addf(result, " in %s", module);

	if (!ret && pev->nargs > 0) {
		ret = strbuf_add(result, " with", 5);
		for (i = 0; !ret && i < pev->nargs; i++) {
			buf = synthesize_perf_probe_arg(&pev->args[i]);
			if (!buf)
				return -ENOMEM;
			ret = strbuf_addf(result, " %s", buf);
			free(buf);
		}
	}
	if (!ret)
		ret = strbuf_addch(result, ')');

	return ret;
}

/* Show an event */
int show_perf_probe_event(const char *group, const char *event,
			  struct perf_probe_event *pev,
			  const char *module, bool use_stdout)
{
	struct strbuf buf = STRBUF_INIT;
	int ret;

	ret = perf_probe_event__sprintf(group, event, pev, module, &buf);
	if (ret >= 0) {
		if (use_stdout)
			printf("%s\n", buf.buf);
		else
			pr_info("%s\n", buf.buf);
	}
	strbuf_release(&buf);

	return ret;
}

static bool filter_probe_trace_event(struct probe_trace_event *tev,
				     struct strfilter *filter)
{
	char tmp[128];

	/* At first, check the event name itself */
	if (strfilter__compare(filter, tev->event))
		return true;

	/* Next, check the combination of name and group */
	if (e_snprintf(tmp, 128, "%s:%s", tev->group, tev->event) < 0)
		return false;
	return strfilter__compare(filter, tmp);
}

static int __show_perf_probe_events(int fd, bool is_kprobe,
				    struct strfilter *filter)
{
	int ret = 0;
	struct probe_trace_event tev;
	struct perf_probe_event pev;
	struct strlist *rawlist;
	struct str_node *ent;

	memset(&tev, 0, sizeof(tev));
	memset(&pev, 0, sizeof(pev));

	rawlist = probe_file__get_rawlist(fd);
	if (!rawlist)
		return -ENOMEM;

	strlist__for_each_entry(ent, rawlist) {
		ret = parse_probe_trace_command(ent->s, &tev);
		if (ret >= 0) {
			if (!filter_probe_trace_event(&tev, filter))
				goto next;
			ret = convert_to_perf_probe_event(&tev, &pev,
								is_kprobe);
			if (ret < 0)
				goto next;
			ret = show_perf_probe_event(pev.group, pev.event,
						    &pev, tev.point.module,
						    true);
		}
next:
		clear_perf_probe_event(&pev);
		clear_probe_trace_event(&tev);
		if (ret < 0)
			break;
	}
	strlist__delete(rawlist);
	/* Cleanup cached debuginfo if needed */
	debuginfo_cache__exit();

	return ret;
}

/* List up current perf-probe events */
int show_perf_probe_events(struct strfilter *filter)
{
	int kp_fd, up_fd, ret;

	setup_pager();

	if (probe_conf.cache)
		return probe_cache__show_all_caches(filter);

	ret = init_probe_symbol_maps(false);
	if (ret < 0)
		return ret;

	ret = probe_file__open_both(&kp_fd, &up_fd, 0);
	if (ret < 0)
		return ret;

	if (kp_fd >= 0)
		ret = __show_perf_probe_events(kp_fd, true, filter);
	if (up_fd >= 0 && ret >= 0)
		ret = __show_perf_probe_events(up_fd, false, filter);
	if (kp_fd > 0)
		close(kp_fd);
	if (up_fd > 0)
		close(up_fd);
	exit_probe_symbol_maps();

	return ret;
}

static int get_new_event_name(char *buf, size_t len, const char *base,
			      struct strlist *namelist, bool ret_event,
			      bool allow_suffix)
{
	int i, ret;
	char *p, *nbase;

	if (*base == '.')
		base++;
	nbase = strdup(base);
	if (!nbase)
		return -ENOMEM;

	/* Cut off the dot suffixes (e.g. .const, .isra) and version suffixes */
	p = strpbrk(nbase, ".@");
	if (p && p != nbase)
		*p = '\0';

	/* Try no suffix number */
	ret = e_snprintf(buf, len, "%s%s", nbase, ret_event ? "__return" : "");
	if (ret < 0) {
		pr_debug("snprintf() failed: %d\n", ret);
		goto out;
	}
	if (!strlist__has_entry(namelist, buf))
		goto out;

	if (!allow_suffix) {
		pr_warning("Error: event \"%s\" already exists.\n"
			   " Hint: Remove existing event by 'perf probe -d'\n"
			   "       or force duplicates by 'perf probe -f'\n"
			   "       or set 'force=yes' in BPF source.\n",
			   buf);
		ret = -EEXIST;
		goto out;
	}

	/* Try to add suffix */
	for (i = 1; i < MAX_EVENT_INDEX; i++) {
		ret = e_snprintf(buf, len, "%s_%d", nbase, i);
		if (ret < 0) {
			pr_debug("snprintf() failed: %d\n", ret);
			goto out;
		}
		if (!strlist__has_entry(namelist, buf))
			break;
	}
	if (i == MAX_EVENT_INDEX) {
		pr_warning("Too many events are on the same function.\n");
		ret = -ERANGE;
	}

out:
	free(nbase);

	/* Final validation */
	if (ret >= 0 && !is_c_func_name(buf)) {
		pr_warning("Internal error: \"%s\" is an invalid event name.\n",
			   buf);
		ret = -EINVAL;
	}

	return ret;
}

/* Warn if the current kernel's uprobe implementation is old */
static void warn_uprobe_event_compat(struct probe_trace_event *tev)
{
	int i;
	char *buf = synthesize_probe_trace_command(tev);

	/* Old uprobe event doesn't support memory dereference */
	if (!tev->uprobes || tev->nargs == 0 || !buf)
		goto out;

	for (i = 0; i < tev->nargs; i++)
		if (strglobmatch(tev->args[i].value, "[$@+-]*")) {
			pr_warning("Please upgrade your kernel to at least "
				   "3.14 to have access to feature %s\n",
				   tev->args[i].value);
			break;
		}
out:
	free(buf);
}

/* Set new name from original perf_probe_event and namelist */
static int probe_trace_event__set_name(struct probe_trace_event *tev,
				       struct perf_probe_event *pev,
				       struct strlist *namelist,
				       bool allow_suffix)
{
	const char *event, *group;
	char buf[64];
	int ret;

	/* If probe_event or trace_event already have the name, reuse it */
	if (pev->event && !pev->sdt)
		event = pev->event;
	else if (tev->event)
		event = tev->event;
	else {
		/* Or generate new one from probe point */
		if (pev->point.function &&
			(strncmp(pev->point.function, "0x", 2) != 0) &&
			!strisglob(pev->point.function))
			event = pev->point.function;
		else
			event = tev->point.realname;
	}
	if (pev->group && !pev->sdt)
		group = pev->group;
	else if (tev->group)
		group = tev->group;
	else
		group = PERFPROBE_GROUP;

	/* Get an unused new event name */
	ret = get_new_event_name(buf, 64, event, namelist,
				 tev->point.retprobe, allow_suffix);
	if (ret < 0)
		return ret;

	event = buf;

	tev->event = strdup(event);
	tev->group = strdup(group);
	if (tev->event == NULL || tev->group == NULL)
		return -ENOMEM;

	/* Add added event name to namelist */
	strlist__add(namelist, event);
	return 0;
}

static int __open_probe_file_and_namelist(bool uprobe,
					  struct strlist **namelist)
{
	int fd;

	fd = probe_file__open(PF_FL_RW | (uprobe ? PF_FL_UPROBE : 0));
	if (fd < 0)
		return fd;

	/* Get current event names */
	*namelist = probe_file__get_namelist(fd);
	if (!(*namelist)) {
		pr_debug("Failed to get current event list.\n");
		close(fd);
		return -ENOMEM;
	}
	return fd;
}

static int __add_probe_trace_events(struct perf_probe_event *pev,
				     struct probe_trace_event *tevs,
				     int ntevs, bool allow_suffix)
{
	int i, fd[2] = {-1, -1}, up, ret;
	struct probe_trace_event *tev = NULL;
	struct probe_cache *cache = NULL;
	struct strlist *namelist[2] = {NULL, NULL};
	struct nscookie nsc;

	up = pev->uprobes ? 1 : 0;
	fd[up] = __open_probe_file_and_namelist(up, &namelist[up]);
	if (fd[up] < 0)
		return fd[up];

	ret = 0;
	for (i = 0; i < ntevs; i++) {
		tev = &tevs[i];
		up = tev->uprobes ? 1 : 0;
		if (fd[up] == -1) {	/* Open the kprobe/uprobe_events */
			fd[up] = __open_probe_file_and_namelist(up,
								&namelist[up]);
			if (fd[up] < 0)
				goto close_out;
		}
		/* Skip if the symbol is out of .text or blacklisted */
		if (!tev->point.symbol && !pev->uprobes)
			continue;

		/* Set new name for tev (and update namelist) */
		ret = probe_trace_event__set_name(tev, pev, namelist[up],
						  allow_suffix);
		if (ret < 0)
			break;

		nsinfo__mountns_enter(pev->nsi, &nsc);
		ret = probe_file__add_event(fd[up], tev);
		nsinfo__mountns_exit(&nsc);
		if (ret < 0)
			break;

		/*
		 * Probes after the first probe which comes from same
		 * user input are always allowed to add suffix, because
		 * there might be several addresses corresponding to
		 * one code line.
		 */
		allow_suffix = true;
	}
	if (ret == -EINVAL && pev->uprobes)
		warn_uprobe_event_compat(tev);
	if (ret == 0 && probe_conf.cache) {
		cache = probe_cache__new(pev->target, pev->nsi);
		if (!cache ||
		    probe_cache__add_entry(cache, pev, tevs, ntevs) < 0 ||
		    probe_cache__commit(cache) < 0)
			pr_warning("Failed to add event to probe cache\n");
		probe_cache__delete(cache);
	}

close_out:
	for (up = 0; up < 2; up++) {
		strlist__delete(namelist[up]);
		if (fd[up] >= 0)
			close(fd[up]);
	}
	return ret;
}

static int find_probe_functions(struct map *map, char *name,
				struct symbol **syms)
{
	int found = 0;
	struct symbol *sym;
	struct rb_node *tmp;
	const char *norm, *ver;
	char *buf = NULL;
	bool cut_version = true;

	if (map__load(map) < 0)
		return 0;

	/* If user gives a version, don't cut off the version from symbols */
	if (strchr(name, '@'))
		cut_version = false;

	map__for_each_symbol(map, sym, tmp) {
		norm = arch__normalize_symbol_name(sym->name);
		if (!norm)
			continue;

		if (cut_version) {
			/* We don't care about default symbol or not */
			ver = strchr(norm, '@');
			if (ver) {
				buf = strndup(norm, ver - norm);
				if (!buf)
					return -ENOMEM;
				norm = buf;
			}
		}

		if (strglobmatch(norm, name)) {
			found++;
			if (syms && found < probe_conf.max_probes)
				syms[found - 1] = sym;
		}
		if (buf)
			zfree(&buf);
	}

	return found;
}

void __weak arch__fix_tev_from_maps(struct perf_probe_event *pev __maybe_unused,
				struct probe_trace_event *tev __maybe_unused,
				struct map *map __maybe_unused,
				struct symbol *sym __maybe_unused) { }

/*
 * Find probe function addresses from map.
 * Return an error or the number of found probe_trace_event
 */
static int find_probe_trace_events_from_map(struct perf_probe_event *pev,
					    struct probe_trace_event **tevs)
{
	struct map *map = NULL;
	struct ref_reloc_sym *reloc_sym = NULL;
	struct symbol *sym;
	struct symbol **syms = NULL;
	struct probe_trace_event *tev;
	struct perf_probe_point *pp = &pev->point;
	struct probe_trace_point *tp;
	int num_matched_functions;
	int ret, i, j, skipped = 0;
	char *mod_name;

	map = get_target_map(pev->target, pev->nsi, pev->uprobes);
	if (!map) {
		ret = -EINVAL;
		goto out;
	}

	syms = malloc(sizeof(struct symbol *) * probe_conf.max_probes);
	if (!syms) {
		ret = -ENOMEM;
		goto out;
	}

	/*
	 * Load matched symbols: Since the different local symbols may have
	 * same name but different addresses, this lists all the symbols.
	 */
	num_matched_functions = find_probe_functions(map, pp->function, syms);
	if (num_matched_functions <= 0) {
		pr_err("Failed to find symbol %s in %s\n", pp->function,
			pev->target ? : "kernel");
		ret = -ENOENT;
		goto out;
	} else if (num_matched_functions > probe_conf.max_probes) {
		pr_err("Too many functions matched in %s\n",
			pev->target ? : "kernel");
		ret = -E2BIG;
		goto out;
	}

	/* Note that the symbols in the kmodule are not relocated */
<<<<<<< HEAD
	if (!pev->uprobes && !pp->retprobe && !pev->target) {
=======
	if (!pev->uprobes && !pev->target &&
			(!pp->retprobe || kretprobe_offset_is_supported())) {
>>>>>>> 286cd8c7
		reloc_sym = kernel_get_ref_reloc_sym(NULL);
		if (!reloc_sym) {
			pr_warning("Relocated base symbol is not found!\n");
			ret = -EINVAL;
			goto out;
		}
	}

	/* Setup result trace-probe-events */
	*tevs = zalloc(sizeof(*tev) * num_matched_functions);
	if (!*tevs) {
		ret = -ENOMEM;
		goto out;
	}

	ret = 0;

	for (j = 0; j < num_matched_functions; j++) {
		sym = syms[j];

		if (sym->type != STT_FUNC)
			continue;

		tev = (*tevs) + ret;
		tp = &tev->point;
		if (ret == num_matched_functions) {
			pr_warning("Too many symbols are listed. Skip it.\n");
			break;
		}
		ret++;

		if (pp->offset > sym->end - sym->start) {
			pr_warning("Offset %ld is bigger than the size of %s\n",
				   pp->offset, sym->name);
			ret = -ENOENT;
			goto err_out;
		}
		/* Add one probe point */
		tp->address = map->unmap_ip(map, sym->start) + pp->offset;

		/* Check the kprobe (not in module) is within .text  */
		if (!pev->uprobes && !pev->target &&
		    kprobe_warn_out_range(sym->name, tp->address)) {
			tp->symbol = NULL;	/* Skip it */
			skipped++;
		} else if (reloc_sym) {
			tp->symbol = strdup_or_goto(reloc_sym->name, nomem_out);
			tp->offset = tp->address - reloc_sym->addr;
		} else {
			tp->symbol = strdup_or_goto(sym->name, nomem_out);
			tp->offset = pp->offset;
		}
		tp->realname = strdup_or_goto(sym->name, nomem_out);

		tp->retprobe = pp->retprobe;
		if (pev->target) {
			if (pev->uprobes) {
				tev->point.module = strdup_or_goto(pev->target,
								   nomem_out);
			} else {
				mod_name = find_module_name(pev->target);
				tev->point.module =
					strdup(mod_name ? mod_name : pev->target);
				free(mod_name);
				if (!tev->point.module)
					goto nomem_out;
			}
		}
		tev->uprobes = pev->uprobes;
		tev->nargs = pev->nargs;
		if (tev->nargs) {
			tev->args = zalloc(sizeof(struct probe_trace_arg) *
					   tev->nargs);
			if (tev->args == NULL)
				goto nomem_out;
		}
		for (i = 0; i < tev->nargs; i++) {
			if (pev->args[i].name)
				tev->args[i].name =
					strdup_or_goto(pev->args[i].name,
							nomem_out);

			tev->args[i].value = strdup_or_goto(pev->args[i].var,
							    nomem_out);
			if (pev->args[i].type)
				tev->args[i].type =
					strdup_or_goto(pev->args[i].type,
							nomem_out);
		}
		arch__fix_tev_from_maps(pev, tev, map, sym);
	}
	if (ret == skipped) {
		ret = -ENOENT;
		goto err_out;
	}

out:
	map__put(map);
	free(syms);
	return ret;

nomem_out:
	ret = -ENOMEM;
err_out:
	clear_probe_trace_events(*tevs, num_matched_functions);
	zfree(tevs);
	goto out;
}

static int try_to_find_absolute_address(struct perf_probe_event *pev,
					struct probe_trace_event **tevs)
{
	struct perf_probe_point *pp = &pev->point;
	struct probe_trace_event *tev;
	struct probe_trace_point *tp;
	int i, err;

	if (!(pev->point.function && !strncmp(pev->point.function, "0x", 2)))
		return -EINVAL;
	if (perf_probe_event_need_dwarf(pev))
		return -EINVAL;

	/*
	 * This is 'perf probe /lib/libc.so 0xabcd'. Try to probe at
	 * absolute address.
	 *
	 * Only one tev can be generated by this.
	 */
	*tevs = zalloc(sizeof(*tev));
	if (!*tevs)
		return -ENOMEM;

	tev = *tevs;
	tp = &tev->point;

	/*
	 * Don't use tp->offset, use address directly, because
	 * in synthesize_probe_trace_command() address cannot be
	 * zero.
	 */
	tp->address = pev->point.abs_address;
	tp->retprobe = pp->retprobe;
	tev->uprobes = pev->uprobes;

	err = -ENOMEM;
	/*
	 * Give it a '0x' leading symbol name.
	 * In __add_probe_trace_events, a NULL symbol is interpreted as
	 * invalud.
	 */
	if (asprintf(&tp->symbol, "0x%lx", tp->address) < 0)
		goto errout;

	/* For kprobe, check range */
	if ((!tev->uprobes) &&
	    (kprobe_warn_out_range(tev->point.symbol,
				   tev->point.address))) {
		err = -EACCES;
		goto errout;
	}

	if (asprintf(&tp->realname, "abs_%lx", tp->address) < 0)
		goto errout;

	if (pev->target) {
		tp->module = strdup(pev->target);
		if (!tp->module)
			goto errout;
	}

	if (tev->group) {
		tev->group = strdup(pev->group);
		if (!tev->group)
			goto errout;
	}

	if (pev->event) {
		tev->event = strdup(pev->event);
		if (!tev->event)
			goto errout;
	}

	tev->nargs = pev->nargs;
	tev->args = zalloc(sizeof(struct probe_trace_arg) * tev->nargs);
	if (!tev->args)
		goto errout;

	for (i = 0; i < tev->nargs; i++)
		copy_to_probe_trace_arg(&tev->args[i], &pev->args[i]);

	return 1;

errout:
	clear_probe_trace_events(*tevs, 1);
	*tevs = NULL;
	return err;
}

/* Concatinate two arrays */
static void *memcat(void *a, size_t sz_a, void *b, size_t sz_b)
{
	void *ret;

	ret = malloc(sz_a + sz_b);
	if (ret) {
		memcpy(ret, a, sz_a);
		memcpy(ret + sz_a, b, sz_b);
	}
	return ret;
}

static int
concat_probe_trace_events(struct probe_trace_event **tevs, int *ntevs,
			  struct probe_trace_event **tevs2, int ntevs2)
{
	struct probe_trace_event *new_tevs;
	int ret = 0;

	if (*ntevs == 0) {
		*tevs = *tevs2;
		*ntevs = ntevs2;
		*tevs2 = NULL;
		return 0;
	}

	if (*ntevs + ntevs2 > probe_conf.max_probes)
		ret = -E2BIG;
	else {
		/* Concatinate the array of probe_trace_event */
		new_tevs = memcat(*tevs, (*ntevs) * sizeof(**tevs),
				  *tevs2, ntevs2 * sizeof(**tevs2));
		if (!new_tevs)
			ret = -ENOMEM;
		else {
			free(*tevs);
			*tevs = new_tevs;
			*ntevs += ntevs2;
		}
	}
	if (ret < 0)
		clear_probe_trace_events(*tevs2, ntevs2);
	zfree(tevs2);

	return ret;
}

/*
 * Try to find probe_trace_event from given probe caches. Return the number
 * of cached events found, if an error occurs return the error.
 */
static int find_cached_events(struct perf_probe_event *pev,
			      struct probe_trace_event **tevs,
			      const char *target)
{
	struct probe_cache *cache;
	struct probe_cache_entry *entry;
	struct probe_trace_event *tmp_tevs = NULL;
	int ntevs = 0;
	int ret = 0;

	cache = probe_cache__new(target, pev->nsi);
	/* Return 0 ("not found") if the target has no probe cache. */
	if (!cache)
		return 0;

	for_each_probe_cache_entry(entry, cache) {
		/* Skip the cache entry which has no name */
		if (!entry->pev.event || !entry->pev.group)
			continue;
		if ((!pev->group || strglobmatch(entry->pev.group, pev->group)) &&
		    strglobmatch(entry->pev.event, pev->event)) {
			ret = probe_cache_entry__get_event(entry, &tmp_tevs);
			if (ret > 0)
				ret = concat_probe_trace_events(tevs, &ntevs,
								&tmp_tevs, ret);
			if (ret < 0)
				break;
		}
	}
	probe_cache__delete(cache);
	if (ret < 0) {
		clear_probe_trace_events(*tevs, ntevs);
		zfree(tevs);
	} else {
		ret = ntevs;
		if (ntevs > 0 && target && target[0] == '/')
			pev->uprobes = true;
	}

	return ret;
}

/* Try to find probe_trace_event from all probe caches */
static int find_cached_events_all(struct perf_probe_event *pev,
				   struct probe_trace_event **tevs)
{
	struct probe_trace_event *tmp_tevs = NULL;
	struct strlist *bidlist;
	struct str_node *nd;
	char *pathname;
	int ntevs = 0;
	int ret;

	/* Get the buildid list of all valid caches */
	bidlist = build_id_cache__list_all(true);
	if (!bidlist) {
		ret = -errno;
		pr_debug("Failed to get buildids: %d\n", ret);
		return ret;
	}

	ret = 0;
	strlist__for_each_entry(nd, bidlist) {
		pathname = build_id_cache__origname(nd->s);
		ret = find_cached_events(pev, &tmp_tevs, pathname);
		/* In the case of cnt == 0, we just skip it */
		if (ret > 0)
			ret = concat_probe_trace_events(tevs, &ntevs,
							&tmp_tevs, ret);
		free(pathname);
		if (ret < 0)
			break;
	}
	strlist__delete(bidlist);

	if (ret < 0) {
		clear_probe_trace_events(*tevs, ntevs);
		zfree(tevs);
	} else
		ret = ntevs;

	return ret;
}

static int find_probe_trace_events_from_cache(struct perf_probe_event *pev,
					      struct probe_trace_event **tevs)
{
	struct probe_cache *cache;
	struct probe_cache_entry *entry;
	struct probe_trace_event *tev;
	struct str_node *node;
	int ret, i;

	if (pev->sdt) {
		/* For SDT/cached events, we use special search functions */
		if (!pev->target)
			return find_cached_events_all(pev, tevs);
		else
			return find_cached_events(pev, tevs, pev->target);
	}
	cache = probe_cache__new(pev->target, pev->nsi);
	if (!cache)
		return 0;

	entry = probe_cache__find(cache, pev);
	if (!entry) {
		/* SDT must be in the cache */
		ret = pev->sdt ? -ENOENT : 0;
		goto out;
	}

	ret = strlist__nr_entries(entry->tevlist);
	if (ret > probe_conf.max_probes) {
		pr_debug("Too many entries matched in the cache of %s\n",
			 pev->target ? : "kernel");
		ret = -E2BIG;
		goto out;
	}

	*tevs = zalloc(ret * sizeof(*tev));
	if (!*tevs) {
		ret = -ENOMEM;
		goto out;
	}

	i = 0;
	strlist__for_each_entry(node, entry->tevlist) {
		tev = &(*tevs)[i++];
		ret = parse_probe_trace_command(node->s, tev);
		if (ret < 0)
			goto out;
		/* Set the uprobes attribute as same as original */
		tev->uprobes = pev->uprobes;
	}
	ret = i;

out:
	probe_cache__delete(cache);
	return ret;
}

static int convert_to_probe_trace_events(struct perf_probe_event *pev,
					 struct probe_trace_event **tevs)
{
	int ret;

	if (!pev->group && !pev->sdt) {
		/* Set group name if not given */
		if (!pev->uprobes) {
			pev->group = strdup(PERFPROBE_GROUP);
			ret = pev->group ? 0 : -ENOMEM;
		} else
			ret = convert_exec_to_group(pev->target, &pev->group);
		if (ret != 0) {
			pr_warning("Failed to make a group name.\n");
			return ret;
		}
	}

	ret = try_to_find_absolute_address(pev, tevs);
	if (ret > 0)
		return ret;

	/* At first, we need to lookup cache entry */
	ret = find_probe_trace_events_from_cache(pev, tevs);
	if (ret > 0 || pev->sdt)	/* SDT can be found only in the cache */
		return ret == 0 ? -ENOENT : ret; /* Found in probe cache */

	/* Convert perf_probe_event with debuginfo */
	ret = try_to_find_probe_trace_events(pev, tevs);
	if (ret != 0)
		return ret;	/* Found in debuginfo or got an error */

	return find_probe_trace_events_from_map(pev, tevs);
}

int convert_perf_probe_events(struct perf_probe_event *pevs, int npevs)
{
	int i, ret;

	/* Loop 1: convert all events */
	for (i = 0; i < npevs; i++) {
		/* Init kprobe blacklist if needed */
		if (!pevs[i].uprobes)
			kprobe_blacklist__init();
		/* Convert with or without debuginfo */
		ret  = convert_to_probe_trace_events(&pevs[i], &pevs[i].tevs);
		if (ret < 0)
			return ret;
		pevs[i].ntevs = ret;
	}
	/* This just release blacklist only if allocated */
	kprobe_blacklist__release();

	return 0;
}

static int show_probe_trace_event(struct probe_trace_event *tev)
{
	char *buf = synthesize_probe_trace_command(tev);

	if (!buf) {
		pr_debug("Failed to synthesize probe trace event.\n");
		return -EINVAL;
	}

	/* Showing definition always go stdout */
	printf("%s\n", buf);
	free(buf);

	return 0;
}

int show_probe_trace_events(struct perf_probe_event *pevs, int npevs)
{
	struct strlist *namelist = strlist__new(NULL, NULL);
	struct probe_trace_event *tev;
	struct perf_probe_event *pev;
	int i, j, ret = 0;

	if (!namelist)
		return -ENOMEM;

	for (j = 0; j < npevs && !ret; j++) {
		pev = &pevs[j];
		for (i = 0; i < pev->ntevs && !ret; i++) {
			tev = &pev->tevs[i];
			/* Skip if the symbol is out of .text or blacklisted */
			if (!tev->point.symbol && !pev->uprobes)
				continue;

			/* Set new name for tev (and update namelist) */
			ret = probe_trace_event__set_name(tev, pev,
							  namelist, true);
			if (!ret)
				ret = show_probe_trace_event(tev);
		}
	}
	strlist__delete(namelist);

	return ret;
}

int apply_perf_probe_events(struct perf_probe_event *pevs, int npevs)
{
	int i, ret = 0;

	/* Loop 2: add all events */
	for (i = 0; i < npevs; i++) {
		ret = __add_probe_trace_events(&pevs[i], pevs[i].tevs,
					       pevs[i].ntevs,
					       probe_conf.force_add);
		if (ret < 0)
			break;
	}
	return ret;
}

void cleanup_perf_probe_events(struct perf_probe_event *pevs, int npevs)
{
	int i, j;
	struct perf_probe_event *pev;

	/* Loop 3: cleanup and free trace events  */
	for (i = 0; i < npevs; i++) {
		pev = &pevs[i];
		for (j = 0; j < pevs[i].ntevs; j++)
			clear_probe_trace_event(&pevs[i].tevs[j]);
		zfree(&pevs[i].tevs);
		pevs[i].ntevs = 0;
		nsinfo__zput(pev->nsi);
		clear_perf_probe_event(&pevs[i]);
	}
}

int add_perf_probe_events(struct perf_probe_event *pevs, int npevs)
{
	int ret;

	ret = init_probe_symbol_maps(pevs->uprobes);
	if (ret < 0)
		return ret;

	ret = convert_perf_probe_events(pevs, npevs);
	if (ret == 0)
		ret = apply_perf_probe_events(pevs, npevs);

	cleanup_perf_probe_events(pevs, npevs);

	exit_probe_symbol_maps();
	return ret;
}

int del_perf_probe_events(struct strfilter *filter)
{
	int ret, ret2, ufd = -1, kfd = -1;
	char *str = strfilter__string(filter);

	if (!str)
		return -EINVAL;

	/* Get current event names */
	ret = probe_file__open_both(&kfd, &ufd, PF_FL_RW);
	if (ret < 0)
		goto out;

	ret = probe_file__del_events(kfd, filter);
	if (ret < 0 && ret != -ENOENT)
		goto error;

	ret2 = probe_file__del_events(ufd, filter);
	if (ret2 < 0 && ret2 != -ENOENT) {
		ret = ret2;
		goto error;
	}
	ret = 0;

error:
	if (kfd >= 0)
		close(kfd);
	if (ufd >= 0)
		close(ufd);
out:
	free(str);

	return ret;
}

int show_available_funcs(const char *target, struct nsinfo *nsi,
			 struct strfilter *_filter, bool user)
{
        struct rb_node *nd;
	struct map *map;
	int ret;

	ret = init_probe_symbol_maps(user);
	if (ret < 0)
		return ret;

	/* Get a symbol map */
	map = get_target_map(target, nsi, user);
	if (!map) {
		pr_err("Failed to get a map for %s\n", (target) ? : "kernel");
		return -EINVAL;
	}

	ret = map__load(map);
	if (ret) {
		if (ret == -2) {
			char *str = strfilter__string(_filter);
			pr_err("Failed to find symbols matched to \"%s\"\n",
			       str);
			free(str);
		} else
			pr_err("Failed to load symbols in %s\n",
			       (target) ? : "kernel");
		goto end;
	}
	if (!dso__sorted_by_name(map->dso))
		dso__sort_by_name(map->dso);

	/* Show all (filtered) symbols */
	setup_pager();

	for (nd = rb_first(&map->dso->symbol_names); nd; nd = rb_next(nd)) {
		struct symbol_name_rb_node *pos = rb_entry(nd, struct symbol_name_rb_node, rb_node);

		if (strfilter__compare(_filter, pos->sym.name))
			printf("%s\n", pos->sym.name);
	}
end:
	map__put(map);
	exit_probe_symbol_maps();

	return ret;
}

int copy_to_probe_trace_arg(struct probe_trace_arg *tvar,
			    struct perf_probe_arg *pvar)
{
	tvar->value = strdup(pvar->var);
	if (tvar->value == NULL)
		return -ENOMEM;
	if (pvar->type) {
		tvar->type = strdup(pvar->type);
		if (tvar->type == NULL)
			return -ENOMEM;
	}
	if (pvar->name) {
		tvar->name = strdup(pvar->name);
		if (tvar->name == NULL)
			return -ENOMEM;
	} else
		tvar->name = NULL;
	return 0;
}<|MERGE_RESOLUTION|>--- conflicted
+++ resolved
@@ -111,21 +111,6 @@
 	symbol__exit();
 }
 
-<<<<<<< HEAD
-static struct symbol *__find_kernel_function_by_name(const char *name,
-						     struct map **mapp)
-{
-	return machine__find_kernel_function_by_name(host_machine, name, mapp,
-						     NULL);
-}
-
-static struct symbol *__find_kernel_function(u64 addr, struct map **mapp)
-{
-	return machine__find_kernel_function(host_machine, addr, mapp, NULL);
-}
-
-=======
->>>>>>> 286cd8c7
 static struct ref_reloc_sym *kernel_get_ref_reloc_sym(struct map **pmap)
 {
 	/* kmap->ref_reloc_sym should be set if host_machine is initialized */
@@ -2912,12 +2897,8 @@
 	}
 
 	/* Note that the symbols in the kmodule are not relocated */
-<<<<<<< HEAD
-	if (!pev->uprobes && !pp->retprobe && !pev->target) {
-=======
 	if (!pev->uprobes && !pev->target &&
 			(!pp->retprobe || kretprobe_offset_is_supported())) {
->>>>>>> 286cd8c7
 		reloc_sym = kernel_get_ref_reloc_sym(NULL);
 		if (!reloc_sym) {
 			pr_warning("Relocated base symbol is not found!\n");
