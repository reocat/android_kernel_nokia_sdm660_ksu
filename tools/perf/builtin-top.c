/*
 * builtin-top.c
 *
 * Builtin top command: Display a continuously updated profile of
 * any workload, CPU or specific PID.
 *
 * Copyright (C) 2008, Red Hat Inc, Ingo Molnar <mingo@redhat.com>
 *		 2011, Red Hat Inc, Arnaldo Carvalho de Melo <acme@redhat.com>
 *
 * Improvements and fixes by:
 *
 *   Arjan van de Ven <arjan@linux.intel.com>
 *   Yanmin Zhang <yanmin.zhang@intel.com>
 *   Wu Fengguang <fengguang.wu@intel.com>
 *   Mike Galbraith <efault@gmx.de>
 *   Paul Mackerras <paulus@samba.org>
 *
 * Released under the GPL v2. (and only v2, not any later version)
 */
#include "builtin.h"

#include "perf.h"

#include "util/annotate.h"
#include "util/config.h"
#include "util/color.h"
#include "util/drv_configs.h"
#include "util/evlist.h"
#include "util/evsel.h"
#include "util/event.h"
#include "util/machine.h"
#include "util/session.h"
#include "util/symbol.h"
#include "util/thread.h"
#include "util/thread_map.h"
#include "util/top.h"
#include <linux/rbtree.h>
#include <subcmd/parse-options.h>
#include "util/parse-events.h"
#include "util/cpumap.h"
#include "util/xyarray.h"
#include "util/sort.h"
#include "util/term.h"
#include "util/intlist.h"
#include "util/parse-branch-options.h"
#include "arch/common.h"

#include "util/debug.h"

#include <assert.h>
#include <elf.h>
#include <fcntl.h>

#include <stdio.h>
#include <termios.h>
#include <unistd.h>
#include <inttypes.h>

#include <errno.h>
#include <time.h>
#include <sched.h>
#include <signal.h>

#include <sys/syscall.h>
#include <sys/ioctl.h>
#include <poll.h>
#include <sys/prctl.h>
#include <sys/wait.h>
#include <sys/uio.h>
#include <sys/utsname.h>
#include <sys/mman.h>

#include <linux/stringify.h>
#include <linux/time64.h>
#include <linux/types.h>

#include "sane_ctype.h"

static volatile int done;
static volatile int resize;

#define HEADER_LINE_NR  5

static void perf_top__update_print_entries(struct perf_top *top)
{
	top->print_entries = top->winsize.ws_row - HEADER_LINE_NR;
}

<<<<<<< HEAD
static void perf_top__sig_winch(int sig __maybe_unused,
				siginfo_t *info __maybe_unused, void *arg __maybe_unused)
=======
static void winch_sig(int sig __maybe_unused)
>>>>>>> 286cd8c7
{
	resize = 1;
}

static void perf_top__resize(struct perf_top *top)
{
	get_term_dimensions(&top->winsize);
	perf_top__update_print_entries(top);
}

static int perf_top__parse_source(struct perf_top *top, struct hist_entry *he)
{
	struct perf_evsel *evsel;
	struct symbol *sym;
	struct annotation *notes;
	struct map *map;
	int err = -1;

	if (!he || !he->ms.sym)
		return -1;

	evsel = hists_to_evsel(he->hists);

	sym = he->ms.sym;
	map = he->ms.map;

	/*
	 * We can't annotate with just /proc/kallsyms
	 */
	if (map->dso->symtab_type == DSO_BINARY_TYPE__KALLSYMS &&
	    !dso__is_kcore(map->dso)) {
		pr_err("Can't annotate %s: No vmlinux file was found in the "
		       "path\n", sym->name);
		sleep(1);
		return -1;
	}

	notes = symbol__annotation(sym);
	pthread_mutex_lock(&notes->lock);

	if (!symbol__hists(sym, top->evlist->nr_entries)) {
		pthread_mutex_unlock(&notes->lock);
		pr_err("Not enough memory for annotating '%s' symbol!\n",
		       sym->name);
		sleep(1);
		return err;
	}

	err = symbol__annotate(sym, map, evsel, 0, &top->annotation_opts, NULL);
	if (err == 0) {
		top->sym_filter_entry = he;
	} else {
		char msg[BUFSIZ];
		symbol__strerror_disassemble(sym, map, err, msg, sizeof(msg));
		pr_err("Couldn't annotate %s: %s\n", sym->name, msg);
	}

	pthread_mutex_unlock(&notes->lock);
	return err;
}

static void __zero_source_counters(struct hist_entry *he)
{
	struct symbol *sym = he->ms.sym;
	symbol__annotate_zero_histograms(sym);
}

static void ui__warn_map_erange(struct map *map, struct symbol *sym, u64 ip)
{
	struct utsname uts;
	int err = uname(&uts);

	ui__warning("Out of bounds address found:\n\n"
		    "Addr:   %" PRIx64 "\n"
		    "DSO:    %s %c\n"
		    "Map:    %" PRIx64 "-%" PRIx64 "\n"
		    "Symbol: %" PRIx64 "-%" PRIx64 " %c %s\n"
		    "Arch:   %s\n"
		    "Kernel: %s\n"
		    "Tools:  %s\n\n"
		    "Not all samples will be on the annotation output.\n\n"
		    "Please report to linux-kernel@vger.kernel.org\n",
		    ip, map->dso->long_name, dso__symtab_origin(map->dso),
		    map->start, map->end, sym->start, sym->end,
		    sym->binding == STB_GLOBAL ? 'g' :
		    sym->binding == STB_LOCAL  ? 'l' : 'w', sym->name,
		    err ? "[unknown]" : uts.machine,
		    err ? "[unknown]" : uts.release, perf_version_string);
	if (use_browser <= 0)
		sleep(5);

	map->erange_warned = true;
}

static void perf_top__record_precise_ip(struct perf_top *top,
					struct hist_entry *he,
					struct perf_sample *sample,
					struct perf_evsel *evsel, u64 ip)
{
	struct annotation *notes;
	struct symbol *sym = he->ms.sym;
	int err = 0;

	if (sym == NULL || (use_browser == 0 &&
			    (top->sym_filter_entry == NULL ||
			     top->sym_filter_entry->ms.sym != sym)))
		return;

	notes = symbol__annotation(sym);

	if (pthread_mutex_trylock(&notes->lock))
		return;

	err = hist_entry__inc_addr_samples(he, sample, evsel, ip);

	pthread_mutex_unlock(&notes->lock);

	if (unlikely(err)) {
		/*
		 * This function is now called with he->hists->lock held.
		 * Release it before going to sleep.
		 */
		pthread_mutex_unlock(&he->hists->lock);

		if (err == -ERANGE && !he->ms.map->erange_warned)
			ui__warn_map_erange(he->ms.map, sym, ip);
		else if (err == -ENOMEM) {
			pr_err("Not enough memory for annotating '%s' symbol!\n",
			       sym->name);
			sleep(1);
		}

		pthread_mutex_lock(&he->hists->lock);
	}
}

static void perf_top__show_details(struct perf_top *top)
{
	struct hist_entry *he = top->sym_filter_entry;
	struct perf_evsel *evsel;
	struct annotation *notes;
	struct symbol *symbol;
	int more;

	if (!he)
		return;

	evsel = hists_to_evsel(he->hists);

	symbol = he->ms.sym;
	notes = symbol__annotation(symbol);

	pthread_mutex_lock(&notes->lock);

	symbol__calc_percent(symbol, evsel);

	if (notes->src == NULL)
		goto out_unlock;

	printf("Showing %s for %s\n", perf_evsel__name(top->sym_evsel), symbol->name);
	printf("  Events  Pcnt (>=%d%%)\n", top->annotation_opts.min_pcnt);

	more = symbol__annotate_printf(symbol, he->ms.map, top->sym_evsel, &top->annotation_opts);

	if (top->evlist->enabled) {
		if (top->zero)
			symbol__annotate_zero_histogram(symbol, top->sym_evsel->idx);
		else
			symbol__annotate_decay_histogram(symbol, top->sym_evsel->idx);
	}
	if (more != 0)
		printf("%d lines not displayed, maybe increase display entries [e]\n", more);
out_unlock:
	pthread_mutex_unlock(&notes->lock);
}

static void perf_top__print_sym_table(struct perf_top *top)
{
	char bf[160];
	int printed = 0;
	const int win_width = top->winsize.ws_col - 1;
	struct perf_evsel *evsel = top->sym_evsel;
	struct hists *hists = evsel__hists(evsel);

	puts(CONSOLE_CLEAR);

	perf_top__header_snprintf(top, bf, sizeof(bf));
	printf("%s\n", bf);

	perf_top__reset_sample_counters(top);

	printf("%-*.*s\n", win_width, win_width, graph_dotted_line);

	if (!top->record_opts.overwrite &&
	    (hists->stats.nr_lost_warned !=
	    hists->stats.nr_events[PERF_RECORD_LOST])) {
		hists->stats.nr_lost_warned =
			      hists->stats.nr_events[PERF_RECORD_LOST];
		color_fprintf(stdout, PERF_COLOR_RED,
			      "WARNING: LOST %d chunks, Check IO/CPU overload",
			      hists->stats.nr_lost_warned);
		++printed;
	}

	if (top->sym_filter_entry) {
		perf_top__show_details(top);
		return;
	}

	if (top->evlist->enabled) {
		if (top->zero) {
			hists__delete_entries(hists);
		} else {
			hists__decay_entries(hists, top->hide_user_symbols,
					     top->hide_kernel_symbols);
		}
	}

	hists__collapse_resort(hists, NULL);
	perf_evsel__output_resort(evsel, NULL);

	hists__output_recalc_col_len(hists, top->print_entries - printed);
	putchar('\n');
	hists__fprintf(hists, false, top->print_entries - printed, win_width,
		       top->min_percent, stdout, !symbol_conf.use_callchain);
}

static void prompt_integer(int *target, const char *msg)
{
	char *buf = malloc(0), *p;
	size_t dummy = 0;
	int tmp;

	fprintf(stdout, "\n%s: ", msg);
	if (getline(&buf, &dummy, stdin) < 0)
		return;

	p = strchr(buf, '\n');
	if (p)
		*p = 0;

	p = buf;
	while(*p) {
		if (!isdigit(*p))
			goto out_free;
		p++;
	}
	tmp = strtoul(buf, NULL, 10);
	*target = tmp;
out_free:
	free(buf);
}

static void prompt_percent(int *target, const char *msg)
{
	int tmp = 0;

	prompt_integer(&tmp, msg);
	if (tmp >= 0 && tmp <= 100)
		*target = tmp;
}

static void perf_top__prompt_symbol(struct perf_top *top, const char *msg)
{
	char *buf = malloc(0), *p;
	struct hist_entry *syme = top->sym_filter_entry, *n, *found = NULL;
	struct hists *hists = evsel__hists(top->sym_evsel);
	struct rb_node *next;
	size_t dummy = 0;

	/* zero counters of active symbol */
	if (syme) {
		__zero_source_counters(syme);
		top->sym_filter_entry = NULL;
	}

	fprintf(stdout, "\n%s: ", msg);
	if (getline(&buf, &dummy, stdin) < 0)
		goto out_free;

	p = strchr(buf, '\n');
	if (p)
		*p = 0;

	next = rb_first(&hists->entries);
	while (next) {
		n = rb_entry(next, struct hist_entry, rb_node);
		if (n->ms.sym && !strcmp(buf, n->ms.sym->name)) {
			found = n;
			break;
		}
		next = rb_next(&n->rb_node);
	}

	if (!found) {
		fprintf(stderr, "Sorry, %s is not active.\n", buf);
		sleep(1);
	} else
		perf_top__parse_source(top, found);

out_free:
	free(buf);
}

static void perf_top__print_mapped_keys(struct perf_top *top)
{
	char *name = NULL;

	if (top->sym_filter_entry) {
		struct symbol *sym = top->sym_filter_entry->ms.sym;
		name = sym->name;
	}

	fprintf(stdout, "\nMapped keys:\n");
	fprintf(stdout, "\t[d]     display refresh delay.             \t(%d)\n", top->delay_secs);
	fprintf(stdout, "\t[e]     display entries (lines).           \t(%d)\n", top->print_entries);

	if (top->evlist->nr_entries > 1)
		fprintf(stdout, "\t[E]     active event counter.              \t(%s)\n", perf_evsel__name(top->sym_evsel));

	fprintf(stdout, "\t[f]     profile display filter (count).    \t(%d)\n", top->count_filter);

	fprintf(stdout, "\t[F]     annotate display filter (percent). \t(%d%%)\n", top->annotation_opts.min_pcnt);
	fprintf(stdout, "\t[s]     annotate symbol.                   \t(%s)\n", name?: "NULL");
	fprintf(stdout, "\t[S]     stop annotation.\n");

	fprintf(stdout,
		"\t[K]     hide kernel symbols.             \t(%s)\n",
		top->hide_kernel_symbols ? "yes" : "no");
	fprintf(stdout,
		"\t[U]     hide user symbols.               \t(%s)\n",
		top->hide_user_symbols ? "yes" : "no");
	fprintf(stdout, "\t[z]     toggle sample zeroing.             \t(%d)\n", top->zero ? 1 : 0);
	fprintf(stdout, "\t[qQ]    quit.\n");
}

static int perf_top__key_mapped(struct perf_top *top, int c)
{
	switch (c) {
		case 'd':
		case 'e':
		case 'f':
		case 'z':
		case 'q':
		case 'Q':
		case 'K':
		case 'U':
		case 'F':
		case 's':
		case 'S':
			return 1;
		case 'E':
			return top->evlist->nr_entries > 1 ? 1 : 0;
		default:
			break;
	}

	return 0;
}

static bool perf_top__handle_keypress(struct perf_top *top, int c)
{
	bool ret = true;

	if (!perf_top__key_mapped(top, c)) {
		struct pollfd stdin_poll = { .fd = 0, .events = POLLIN };
		struct termios save;

		perf_top__print_mapped_keys(top);
		fprintf(stdout, "\nEnter selection, or unmapped key to continue: ");
		fflush(stdout);

		set_term_quiet_input(&save);

		poll(&stdin_poll, 1, -1);
		c = getc(stdin);

		tcsetattr(0, TCSAFLUSH, &save);
		if (!perf_top__key_mapped(top, c))
			return ret;
	}

	switch (c) {
		case 'd':
			prompt_integer(&top->delay_secs, "Enter display delay");
			if (top->delay_secs < 1)
				top->delay_secs = 1;
			break;
		case 'e':
			prompt_integer(&top->print_entries, "Enter display entries (lines)");
			if (top->print_entries == 0) {
<<<<<<< HEAD
				struct sigaction act = {
					.sa_sigaction = perf_top__sig_winch,
					.sa_flags     = SA_SIGINFO,
				};
				perf_top__resize(top);
				sigaction(SIGWINCH, &act, NULL);
=======
				perf_top__resize(top);
				signal(SIGWINCH, winch_sig);
>>>>>>> 286cd8c7
			} else {
				signal(SIGWINCH, SIG_DFL);
			}
			break;
		case 'E':
			if (top->evlist->nr_entries > 1) {
				/* Select 0 as the default event: */
				int counter = 0;

				fprintf(stderr, "\nAvailable events:");

				evlist__for_each_entry(top->evlist, top->sym_evsel)
					fprintf(stderr, "\n\t%d %s", top->sym_evsel->idx, perf_evsel__name(top->sym_evsel));

				prompt_integer(&counter, "Enter details event counter");

				if (counter >= top->evlist->nr_entries) {
					top->sym_evsel = perf_evlist__first(top->evlist);
					fprintf(stderr, "Sorry, no such event, using %s.\n", perf_evsel__name(top->sym_evsel));
					sleep(1);
					break;
				}
				evlist__for_each_entry(top->evlist, top->sym_evsel)
					if (top->sym_evsel->idx == counter)
						break;
			} else
				top->sym_evsel = perf_evlist__first(top->evlist);
			break;
		case 'f':
			prompt_integer(&top->count_filter, "Enter display event count filter");
			break;
		case 'F':
			prompt_percent(&top->annotation_opts.min_pcnt,
				       "Enter details display event filter (percent)");
			break;
		case 'K':
			top->hide_kernel_symbols = !top->hide_kernel_symbols;
			break;
		case 'q':
		case 'Q':
			printf("exiting.\n");
			if (top->dump_symtab)
				perf_session__fprintf_dsos(top->session, stderr);
			ret = false;
			break;
		case 's':
			perf_top__prompt_symbol(top, "Enter details symbol");
			break;
		case 'S':
			if (!top->sym_filter_entry)
				break;
			else {
				struct hist_entry *syme = top->sym_filter_entry;

				top->sym_filter_entry = NULL;
				__zero_source_counters(syme);
			}
			break;
		case 'U':
			top->hide_user_symbols = !top->hide_user_symbols;
			break;
		case 'z':
			top->zero = !top->zero;
			break;
		default:
			break;
	}

	return ret;
}

static void perf_top__sort_new_samples(void *arg)
{
	struct perf_top *t = arg;
	struct perf_evsel *evsel = t->sym_evsel;
	struct hists *hists;

	perf_top__reset_sample_counters(t);

	if (t->evlist->selected != NULL)
		t->sym_evsel = t->evlist->selected;

	hists = evsel__hists(evsel);

	if (t->evlist->enabled) {
		if (t->zero) {
			hists__delete_entries(hists);
		} else {
			hists__decay_entries(hists, t->hide_user_symbols,
					     t->hide_kernel_symbols);
		}
	}

	hists__collapse_resort(hists, NULL);
	perf_evsel__output_resort(evsel, NULL);
}

static void *display_thread_tui(void *arg)
{
	struct perf_evsel *pos;
	struct perf_top *top = arg;
	const char *help = "For a higher level overview, try: perf top --sort comm,dso";
	struct hist_browser_timer hbt = {
		.timer		= perf_top__sort_new_samples,
		.arg		= top,
		.refresh	= top->delay_secs,
	};

	/* In order to read symbols from other namespaces perf to  needs to call
	 * setns(2).  This isn't permitted if the struct_fs has multiple users.
	 * unshare(2) the fs so that we may continue to setns into namespaces
	 * that we're observing.
	 */
	unshare(CLONE_FS);

	perf_top__sort_new_samples(top);

	/*
	 * Initialize the uid_filter_str, in the future the TUI will allow
	 * Zooming in/out UIDs. For now juse use whatever the user passed
	 * via --uid.
	 */
	evlist__for_each_entry(top->evlist, pos) {
		struct hists *hists = evsel__hists(pos);
		hists->uid_filter_str = top->record_opts.target.uid_str;
	}

	perf_evlist__tui_browse_hists(top->evlist, help, &hbt,
				      top->min_percent,
				      &top->session->header.env,
				      !top->record_opts.overwrite,
				      &top->annotation_opts);

	done = 1;
	return NULL;
}

static void display_sig(int sig __maybe_unused)
{
	done = 1;
}

static void display_setup_sig(void)
{
	signal(SIGSEGV, sighandler_dump_stack);
	signal(SIGFPE, sighandler_dump_stack);
	signal(SIGINT,  display_sig);
	signal(SIGQUIT, display_sig);
	signal(SIGTERM, display_sig);
}

static void *display_thread(void *arg)
{
	struct pollfd stdin_poll = { .fd = 0, .events = POLLIN };
	struct termios save;
	struct perf_top *top = arg;
	int delay_msecs, c;

	/* In order to read symbols from other namespaces perf to  needs to call
	 * setns(2).  This isn't permitted if the struct_fs has multiple users.
	 * unshare(2) the fs so that we may continue to setns into namespaces
	 * that we're observing.
	 */
	unshare(CLONE_FS);

	display_setup_sig();
	pthread__unblock_sigwinch();
repeat:
	delay_msecs = top->delay_secs * MSEC_PER_SEC;
	set_term_quiet_input(&save);
	/* trash return*/
	clearerr(stdin);
	if (poll(&stdin_poll, 1, 0) > 0)
		getc(stdin);

	while (!done) {
		perf_top__print_sym_table(top);
		/*
		 * Either timeout expired or we got an EINTR due to SIGWINCH,
		 * refresh screen in both cases.
		 */
		switch (poll(&stdin_poll, 1, delay_msecs)) {
		case 0:
			continue;
		case -1:
			if (errno == EINTR)
				continue;
			__fallthrough;
		default:
			c = getc(stdin);
			tcsetattr(0, TCSAFLUSH, &save);

			if (perf_top__handle_keypress(top, c))
				goto repeat;
			done = 1;
		}
	}

	tcsetattr(0, TCSAFLUSH, &save);
	return NULL;
}

static int hist_iter__top_callback(struct hist_entry_iter *iter,
				   struct addr_location *al, bool single,
				   void *arg)
{
	struct perf_top *top = arg;
	struct hist_entry *he = iter->he;
	struct perf_evsel *evsel = iter->evsel;

	if (perf_hpp_list.sym && single)
		perf_top__record_precise_ip(top, he, iter->sample, evsel, al->addr);

	hist__account_cycles(iter->sample->branch_stack, al, iter->sample,
		     !(top->record_opts.branch_stack & PERF_SAMPLE_BRANCH_ANY));
	return 0;
}

static void perf_event__process_sample(struct perf_tool *tool,
				       const union perf_event *event,
				       struct perf_evsel *evsel,
				       struct perf_sample *sample,
				       struct machine *machine)
{
	struct perf_top *top = container_of(tool, struct perf_top, tool);
	struct addr_location al;
	int err;

	if (!machine && perf_guest) {
		static struct intlist *seen;

		if (!seen)
			seen = intlist__new(NULL);

		if (!intlist__has_entry(seen, sample->pid)) {
			pr_err("Can't find guest [%d]'s kernel information\n",
				sample->pid);
			intlist__add(seen, sample->pid);
		}
		return;
	}

	if (!machine) {
		pr_err("%u unprocessable samples recorded.\r",
		       top->session->evlist->stats.nr_unprocessable_samples++);
		return;
	}

	if (event->header.misc & PERF_RECORD_MISC_EXACT_IP)
		top->exact_samples++;

	if (machine__resolve(machine, &al, sample) < 0)
		return;

	if (!machine->kptr_restrict_warned &&
	    symbol_conf.kptr_restrict &&
	    al.cpumode == PERF_RECORD_MISC_KERNEL) {
		if (!perf_evlist__exclude_kernel(top->session->evlist)) {
			ui__warning(
"Kernel address maps (/proc/{kallsyms,modules}) are restricted.\n\n"
"Check /proc/sys/kernel/kptr_restrict.\n\n"
"Kernel%s samples will not be resolved.\n",
			  al.map && map__has_symbols(al.map) ?
			  " modules" : "");
			if (use_browser <= 0)
				sleep(5);
		}
		machine->kptr_restrict_warned = true;
	}

	if (al.sym == NULL && al.map != NULL) {
		const char *msg = "Kernel samples will not be resolved.\n";
		/*
		 * As we do lazy loading of symtabs we only will know if the
		 * specified vmlinux file is invalid when we actually have a
		 * hit in kernel space and then try to load it. So if we get
		 * here and there are _no_ symbols in the DSO backing the
		 * kernel map, bail out.
		 *
		 * We may never get here, for instance, if we use -K/
		 * --hide-kernel-symbols, even if the user specifies an
		 * invalid --vmlinux ;-)
		 */
		if (!machine->kptr_restrict_warned && !top->vmlinux_warned &&
		    __map__is_kernel(al.map) && map__has_symbols(al.map)) {
			if (symbol_conf.vmlinux_name) {
				char serr[256];
				dso__strerror_load(al.map->dso, serr, sizeof(serr));
				ui__warning("The %s file can't be used: %s\n%s",
					    symbol_conf.vmlinux_name, serr, msg);
			} else {
				ui__warning("A vmlinux file was not found.\n%s",
					    msg);
			}

			if (use_browser <= 0)
				sleep(5);
			top->vmlinux_warned = true;
		}
	}

	if (al.sym == NULL || !al.sym->idle) {
		struct hists *hists = evsel__hists(evsel);
		struct hist_entry_iter iter = {
			.evsel		= evsel,
			.sample 	= sample,
			.add_entry_cb 	= hist_iter__top_callback,
		};

		if (symbol_conf.cumulate_callchain)
			iter.ops = &hist_iter_cumulative;
		else
			iter.ops = &hist_iter_normal;

		pthread_mutex_lock(&hists->lock);

		err = hist_entry_iter__add(&iter, &al, top->max_stack, top);
		if (err < 0)
			pr_err("Problem incrementing symbol period, skipping event\n");

		pthread_mutex_unlock(&hists->lock);
	}

	addr_location__put(&al);
}

static void perf_top__mmap_read_idx(struct perf_top *top, int idx)
{
	struct record_opts *opts = &top->record_opts;
	struct perf_evlist *evlist = top->evlist;
	struct perf_sample sample;
	struct perf_evsel *evsel;
	struct perf_mmap *md;
	struct perf_session *session = top->session;
	union perf_event *event;
	struct machine *machine;
	int ret;

	md = opts->overwrite ? &evlist->overwrite_mmap[idx] : &evlist->mmap[idx];
	if (perf_mmap__read_init(md) < 0)
		return;

	while ((event = perf_mmap__read_event(md)) != NULL) {
		ret = perf_evlist__parse_sample(evlist, event, &sample);
		if (ret) {
			pr_err("Can't parse sample, err = %d\n", ret);
			goto next_event;
		}

		evsel = perf_evlist__id2evsel(session->evlist, sample.id);
		assert(evsel != NULL);

		if (event->header.type == PERF_RECORD_SAMPLE)
			++top->samples;

		switch (sample.cpumode) {
		case PERF_RECORD_MISC_USER:
			++top->us_samples;
			if (top->hide_user_symbols)
				goto next_event;
			machine = &session->machines.host;
			break;
		case PERF_RECORD_MISC_KERNEL:
			++top->kernel_samples;
			if (top->hide_kernel_symbols)
				goto next_event;
			machine = &session->machines.host;
			break;
		case PERF_RECORD_MISC_GUEST_KERNEL:
			++top->guest_kernel_samples;
			machine = perf_session__find_machine(session,
							     sample.pid);
			break;
		case PERF_RECORD_MISC_GUEST_USER:
			++top->guest_us_samples;
			/*
			 * TODO: we don't process guest user from host side
			 * except simple counting.
			 */
			goto next_event;
		default:
			if (event->header.type == PERF_RECORD_SAMPLE)
				goto next_event;
			machine = &session->machines.host;
			break;
		}


		if (event->header.type == PERF_RECORD_SAMPLE) {
			perf_event__process_sample(&top->tool, event, evsel,
						   &sample, machine);
		} else if (event->header.type < PERF_RECORD_MAX) {
			hists__inc_nr_events(evsel__hists(evsel), event->header.type);
			machine__process_event(machine, event, &sample);
		} else
			++session->evlist->stats.nr_unknown_events;
next_event:
		perf_mmap__consume(md);
	}

	perf_mmap__read_done(md);
}

static void perf_top__mmap_read(struct perf_top *top)
{
	bool overwrite = top->record_opts.overwrite;
	struct perf_evlist *evlist = top->evlist;
	unsigned long long start, end;
	int i;

	start = rdclock();
	if (overwrite)
		perf_evlist__toggle_bkw_mmap(evlist, BKW_MMAP_DATA_PENDING);

	for (i = 0; i < top->evlist->nr_mmaps; i++)
		perf_top__mmap_read_idx(top, i);

	if (overwrite) {
		perf_evlist__toggle_bkw_mmap(evlist, BKW_MMAP_EMPTY);
		perf_evlist__toggle_bkw_mmap(evlist, BKW_MMAP_RUNNING);
	}
	end = rdclock();

	if ((end - start) > (unsigned long long)top->delay_secs * NSEC_PER_SEC)
		ui__warning("Too slow to read ring buffer.\n"
			    "Please try increasing the period (-c) or\n"
			    "decreasing the freq (-F) or\n"
			    "limiting the number of CPUs (-C)\n");
}

/*
 * Check per-event overwrite term.
 * perf top should support consistent term for all events.
 * - All events don't have per-event term
 *   E.g. "cpu/cpu-cycles/,cpu/instructions/"
 *   Nothing change, return 0.
 * - All events have same per-event term
 *   E.g. "cpu/cpu-cycles,no-overwrite/,cpu/instructions,no-overwrite/
 *   Using the per-event setting to replace the opts->overwrite if
 *   they are different, then return 0.
 * - Events have different per-event term
 *   E.g. "cpu/cpu-cycles,overwrite/,cpu/instructions,no-overwrite/"
 *   Return -1
 * - Some of the event set per-event term, but some not.
 *   E.g. "cpu/cpu-cycles/,cpu/instructions,no-overwrite/"
 *   Return -1
 */
static int perf_top__overwrite_check(struct perf_top *top)
{
	struct record_opts *opts = &top->record_opts;
	struct perf_evlist *evlist = top->evlist;
	struct perf_evsel_config_term *term;
	struct list_head *config_terms;
	struct perf_evsel *evsel;
	int set, overwrite = -1;

	evlist__for_each_entry(evlist, evsel) {
		set = -1;
		config_terms = &evsel->config_terms;
		list_for_each_entry(term, config_terms, list) {
			if (term->type == PERF_EVSEL__CONFIG_TERM_OVERWRITE)
				set = term->val.overwrite ? 1 : 0;
		}

		/* no term for current and previous event (likely) */
		if ((overwrite < 0) && (set < 0))
			continue;

		/* has term for both current and previous event, compare */
		if ((overwrite >= 0) && (set >= 0) && (overwrite != set))
			return -1;

		/* no term for current event but has term for previous one */
		if ((overwrite >= 0) && (set < 0))
			return -1;

		/* has term for current event */
		if ((overwrite < 0) && (set >= 0)) {
			/* if it's first event, set overwrite */
			if (evsel == perf_evlist__first(evlist))
				overwrite = set;
			else
				return -1;
		}
	}

	if ((overwrite >= 0) && (opts->overwrite != overwrite))
		opts->overwrite = overwrite;

	return 0;
}

static int perf_top_overwrite_fallback(struct perf_top *top,
				       struct perf_evsel *evsel)
{
	struct record_opts *opts = &top->record_opts;
	struct perf_evlist *evlist = top->evlist;
	struct perf_evsel *counter;

	if (!opts->overwrite)
		return 0;

	/* only fall back when first event fails */
	if (evsel != perf_evlist__first(evlist))
		return 0;

	evlist__for_each_entry(evlist, counter)
		counter->attr.write_backward = false;
	opts->overwrite = false;
	pr_debug2("fall back to non-overwrite mode\n");
	return 1;
}

static int perf_top__start_counters(struct perf_top *top)
{
	char msg[BUFSIZ];
	struct perf_evsel *counter;
	struct perf_evlist *evlist = top->evlist;
	struct record_opts *opts = &top->record_opts;

	if (perf_top__overwrite_check(top)) {
		ui__error("perf top only support consistent per-event "
			  "overwrite setting for all events\n");
		goto out_err;
	}

	perf_evlist__config(evlist, opts, &callchain_param);

	evlist__for_each_entry(evlist, counter) {
try_again:
		if (perf_evsel__open(counter, top->evlist->cpus,
				     top->evlist->threads) < 0) {

			/*
			 * Specially handle overwrite fall back.
			 * Because perf top is the only tool which has
			 * overwrite mode by default, support
			 * both overwrite and non-overwrite mode, and
			 * require consistent mode for all events.
			 *
			 * May move it to generic code with more tools
			 * have similar attribute.
			 */
			if (perf_missing_features.write_backward &&
			    perf_top_overwrite_fallback(top, counter))
				goto try_again;

			if (perf_evsel__fallback(counter, errno, msg, sizeof(msg))) {
				if (verbose > 0)
					ui__warning("%s\n", msg);
				goto try_again;
			}

			perf_evsel__open_strerror(counter, &opts->target,
						  errno, msg, sizeof(msg));
			ui__error("%s\n", msg);
			goto out_err;
		}
	}

	if (perf_evlist__mmap(evlist, opts->mmap_pages) < 0) {
		ui__error("Failed to mmap with %d (%s)\n",
			    errno, str_error_r(errno, msg, sizeof(msg)));
		goto out_err;
	}

	return 0;

out_err:
	return -1;
}

static int callchain_param__setup_sample_type(struct callchain_param *callchain)
{
	if (!perf_hpp_list.sym) {
		if (callchain->enabled) {
			ui__error("Selected -g but \"sym\" not present in --sort/-s.");
			return -EINVAL;
		}
	} else if (callchain->mode != CHAIN_NONE) {
		if (callchain_register_param(callchain) < 0) {
			ui__error("Can't register callchain params.\n");
			return -EINVAL;
		}
	}

	return 0;
}

static int __cmd_top(struct perf_top *top)
{
	char msg[512];
	struct perf_evsel *pos;
	struct perf_evsel_config_term *err_term;
	struct perf_evlist *evlist = top->evlist;
	struct record_opts *opts = &top->record_opts;
	pthread_t thread;
	int ret;

	top->session = perf_session__new(NULL, false, NULL);
	if (top->session == NULL)
		return -1;

	if (!top->annotation_opts.objdump_path) {
		ret = perf_env__lookup_objdump(&top->session->header.env,
					       &top->annotation_opts.objdump_path);
		if (ret)
			goto out_delete;
	}

	ret = callchain_param__setup_sample_type(&callchain_param);
	if (ret)
		goto out_delete;

	if (perf_session__register_idle_thread(top->session) < 0)
		goto out_delete;

	if (top->nr_threads_synthesize > 1)
		perf_set_multithreaded();

	machine__synthesize_threads(&top->session->machines.host, &opts->target,
				    top->evlist->threads, false,
				    opts->proc_map_timeout,
				    top->nr_threads_synthesize);

	if (top->nr_threads_synthesize > 1)
		perf_set_singlethreaded();

	if (perf_hpp_list.socket) {
		ret = perf_env__read_cpu_topology_map(&perf_env);
		if (ret < 0)
			goto out_err_cpu_topo;
	}

	ret = perf_top__start_counters(top);
	if (ret)
		goto out_delete;

	ret = perf_evlist__apply_drv_configs(evlist, &pos, &err_term);
	if (ret) {
		pr_err("failed to set config \"%s\" on event %s with %d (%s)\n",
			err_term->val.drv_cfg, perf_evsel__name(pos), errno,
			str_error_r(errno, msg, sizeof(msg)));
		goto out_delete;
	}

	top->session->evlist = top->evlist;
	perf_session__set_id_hdr_size(top->session);

	/*
	 * When perf is starting the traced process, all the events (apart from
	 * group members) have enable_on_exec=1 set, so don't spoil it by
	 * prematurely enabling them.
	 *
	 * XXX 'top' still doesn't start workloads like record, trace, but should,
	 * so leave the check here.
	 */
        if (!target__none(&opts->target))
                perf_evlist__enable(top->evlist);

	/* Wait for a minimal set of events before starting the snapshot */
	perf_evlist__poll(top->evlist, 100);

	perf_top__mmap_read(top);

	ret = -1;
	if (pthread_create(&thread, NULL, (use_browser > 0 ? display_thread_tui :
							    display_thread), top)) {
		ui__error("Could not create display thread.\n");
		goto out_delete;
	}

	if (top->realtime_prio) {
		struct sched_param param;

		param.sched_priority = top->realtime_prio;
		if (sched_setscheduler(0, SCHED_FIFO, &param)) {
			ui__error("Could not set realtime priority.\n");
			goto out_join;
		}
	}

	while (!done) {
		u64 hits = top->samples;

		perf_top__mmap_read(top);

		if (opts->overwrite || (hits == top->samples))
			ret = perf_evlist__poll(top->evlist, 100);

		if (resize) {
			perf_top__resize(top);
			resize = 0;
		}
	}

	ret = 0;
out_join:
	pthread_join(thread, NULL);
out_delete:
	perf_session__delete(top->session);
	top->session = NULL;

	return ret;

out_err_cpu_topo: {
	char errbuf[BUFSIZ];
	const char *err = str_error_r(-ret, errbuf, sizeof(errbuf));

	ui__error("Could not read the CPU topology map: %s\n", err);
	goto out_delete;
}
}

static int
callchain_opt(const struct option *opt, const char *arg, int unset)
{
	symbol_conf.use_callchain = true;
	return record_callchain_opt(opt, arg, unset);
}

static int
parse_callchain_opt(const struct option *opt, const char *arg, int unset)
{
	struct callchain_param *callchain = opt->value;

	callchain->enabled = !unset;
	callchain->record_mode = CALLCHAIN_FP;

	/*
	 * --no-call-graph
	 */
	if (unset) {
		symbol_conf.use_callchain = false;
		callchain->record_mode = CALLCHAIN_NONE;
		return 0;
	}

	return parse_callchain_top_opt(arg);
}

static int perf_top_config(const char *var, const char *value, void *cb __maybe_unused)
{
	if (!strcmp(var, "top.call-graph")) {
		var = "call-graph.record-mode";
		return perf_default_config(var, value, cb);
	}
	if (!strcmp(var, "top.children")) {
		symbol_conf.cumulate_callchain = perf_config_bool(var, value);
		return 0;
	}

	return 0;
}

static int
parse_percent_limit(const struct option *opt, const char *arg,
		    int unset __maybe_unused)
{
	struct perf_top *top = opt->value;

	top->min_percent = strtof(arg, NULL);
	return 0;
}

const char top_callchain_help[] = CALLCHAIN_RECORD_HELP CALLCHAIN_REPORT_HELP
	"\n\t\t\t\tDefault: fp,graph,0.5,caller,function";

int cmd_top(int argc, const char **argv)
{
	char errbuf[BUFSIZ];
	struct perf_top top = {
		.count_filter	     = 5,
		.delay_secs	     = 2,
		.record_opts = {
			.mmap_pages	= UINT_MAX,
			.user_freq	= UINT_MAX,
			.user_interval	= ULLONG_MAX,
			.freq		= 4000, /* 4 KHz */
			.target		= {
				.uses_mmap   = true,
			},
			.proc_map_timeout    = 500,
			.overwrite	= 1,
		},
		.max_stack	     = sysctl__max_stack(),
		.annotation_opts     = annotation__default_options,
		.nr_threads_synthesize = UINT_MAX,
	};
	struct record_opts *opts = &top.record_opts;
	struct target *target = &opts->target;
	const struct option options[] = {
	OPT_CALLBACK('e', "event", &top.evlist, "event",
		     "event selector. use 'perf list' to list available events",
		     parse_events_option),
	OPT_U64('c', "count", &opts->user_interval, "event period to sample"),
	OPT_STRING('p', "pid", &target->pid, "pid",
		    "profile events on existing process id"),
	OPT_STRING('t', "tid", &target->tid, "tid",
		    "profile events on existing thread id"),
	OPT_BOOLEAN('a', "all-cpus", &target->system_wide,
			    "system-wide collection from all CPUs"),
	OPT_STRING('C', "cpu", &target->cpu_list, "cpu",
		    "list of cpus to monitor"),
	OPT_STRING('k', "vmlinux", &symbol_conf.vmlinux_name,
		   "file", "vmlinux pathname"),
	OPT_BOOLEAN(0, "ignore-vmlinux", &symbol_conf.ignore_vmlinux,
		    "don't load vmlinux even if found"),
	OPT_BOOLEAN('K', "hide_kernel_symbols", &top.hide_kernel_symbols,
		    "hide kernel symbols"),
	OPT_CALLBACK('m', "mmap-pages", &opts->mmap_pages, "pages",
		     "number of mmap data pages",
		     perf_evlist__parse_mmap_pages),
	OPT_INTEGER('r', "realtime", &top.realtime_prio,
		    "collect data with this RT SCHED_FIFO priority"),
	OPT_INTEGER('d', "delay", &top.delay_secs,
		    "number of seconds to delay between refreshes"),
	OPT_BOOLEAN('D', "dump-symtab", &top.dump_symtab,
			    "dump the symbol table used for profiling"),
	OPT_INTEGER('f', "count-filter", &top.count_filter,
		    "only display functions with more events than this"),
	OPT_BOOLEAN(0, "group", &opts->group,
			    "put the counters into a counter group"),
	OPT_BOOLEAN('i', "no-inherit", &opts->no_inherit,
		    "child tasks do not inherit counters"),
	OPT_STRING(0, "sym-annotate", &top.sym_filter, "symbol name",
		    "symbol to annotate"),
	OPT_BOOLEAN('z', "zero", &top.zero, "zero history across updates"),
	OPT_CALLBACK('F', "freq", &top.record_opts, "freq or 'max'",
		     "profile at this frequency",
		      record__parse_freq),
	OPT_INTEGER('E', "entries", &top.print_entries,
		    "display this many functions"),
	OPT_BOOLEAN('U', "hide_user_symbols", &top.hide_user_symbols,
		    "hide user symbols"),
	OPT_BOOLEAN(0, "tui", &top.use_tui, "Use the TUI interface"),
	OPT_BOOLEAN(0, "stdio", &top.use_stdio, "Use the stdio interface"),
	OPT_INCR('v', "verbose", &verbose,
		    "be more verbose (show counter open errors, etc)"),
	OPT_STRING('s', "sort", &sort_order, "key[,key2...]",
		   "sort by key(s): pid, comm, dso, symbol, parent, cpu, srcline, ..."
		   " Please refer the man page for the complete list."),
	OPT_STRING(0, "fields", &field_order, "key[,keys...]",
		   "output field(s): overhead, period, sample plus all of sort keys"),
	OPT_BOOLEAN('n', "show-nr-samples", &symbol_conf.show_nr_samples,
		    "Show a column with the number of samples"),
	OPT_CALLBACK_NOOPT('g', NULL, &callchain_param,
			   NULL, "enables call-graph recording and display",
			   &callchain_opt),
	OPT_CALLBACK(0, "call-graph", &callchain_param,
		     "record_mode[,record_size],print_type,threshold[,print_limit],order,sort_key[,branch]",
		     top_callchain_help, &parse_callchain_opt),
	OPT_BOOLEAN(0, "children", &symbol_conf.cumulate_callchain,
		    "Accumulate callchains of children and show total overhead as well"),
	OPT_INTEGER(0, "max-stack", &top.max_stack,
		    "Set the maximum stack depth when parsing the callchain. "
		    "Default: kernel.perf_event_max_stack or " __stringify(PERF_MAX_STACK_DEPTH)),
	OPT_CALLBACK(0, "ignore-callees", NULL, "regex",
		   "ignore callees of these functions in call graphs",
		   report_parse_ignore_callees_opt),
	OPT_BOOLEAN(0, "show-total-period", &symbol_conf.show_total_period,
		    "Show a column with the sum of periods"),
	OPT_STRING(0, "dsos", &symbol_conf.dso_list_str, "dso[,dso...]",
		   "only consider symbols in these dsos"),
	OPT_STRING(0, "comms", &symbol_conf.comm_list_str, "comm[,comm...]",
		   "only consider symbols in these comms"),
	OPT_STRING(0, "symbols", &symbol_conf.sym_list_str, "symbol[,symbol...]",
		   "only consider these symbols"),
	OPT_BOOLEAN(0, "source", &top.annotation_opts.annotate_src,
		    "Interleave source code with assembly code (default)"),
	OPT_BOOLEAN(0, "asm-raw", &top.annotation_opts.show_asm_raw,
		    "Display raw encoding of assembly instructions (default)"),
	OPT_BOOLEAN(0, "demangle-kernel", &symbol_conf.demangle_kernel,
		    "Enable kernel symbol demangling"),
	OPT_STRING(0, "objdump", &top.annotation_opts.objdump_path, "path",
		    "objdump binary to use for disassembly and annotations"),
	OPT_STRING('M', "disassembler-style", &top.annotation_opts.disassembler_style, "disassembler style",
		   "Specify disassembler style (e.g. -M intel for intel syntax)"),
	OPT_STRING('u', "uid", &target->uid_str, "user", "user to profile"),
	OPT_CALLBACK(0, "percent-limit", &top, "percent",
		     "Don't show entries under that percent", parse_percent_limit),
	OPT_CALLBACK(0, "percentage", NULL, "relative|absolute",
		     "How to display percentage of filtered entries", parse_filter_percentage),
	OPT_STRING('w', "column-widths", &symbol_conf.col_width_list_str,
		   "width[,width...]",
		   "don't try to adjust column width, use these fixed values"),
	OPT_UINTEGER(0, "proc-map-timeout", &opts->proc_map_timeout,
			"per thread proc mmap processing timeout in ms"),
	OPT_CALLBACK_NOOPT('b', "branch-any", &opts->branch_stack,
		     "branch any", "sample any taken branches",
		     parse_branch_stack),
	OPT_CALLBACK('j', "branch-filter", &opts->branch_stack,
		     "branch filter mask", "branch stack filter modes",
		     parse_branch_stack),
	OPT_BOOLEAN(0, "raw-trace", &symbol_conf.raw_trace,
		    "Show raw trace event output (do not use print fmt or plugins)"),
	OPT_BOOLEAN(0, "hierarchy", &symbol_conf.report_hierarchy,
		    "Show entries in a hierarchy"),
	OPT_BOOLEAN(0, "force", &symbol_conf.force, "don't complain, do it"),
	OPT_UINTEGER(0, "num-thread-synthesize", &top.nr_threads_synthesize,
			"number of thread to run event synthesize"),
	OPT_END()
	};
	const char * const top_usage[] = {
		"perf top [<options>]",
		NULL
	};
	int status = hists__init();

	if (status < 0)
		return status;

	top.annotation_opts.min_pcnt = 5;
	top.annotation_opts.context  = 4;

	top.evlist = perf_evlist__new();
	if (top.evlist == NULL)
		return -ENOMEM;

	status = perf_config(perf_top_config, &top);
	if (status)
		return status;

	argc = parse_options(argc, argv, options, top_usage, 0);
	if (argc)
		usage_with_options(top_usage, options);

	if (!top.evlist->nr_entries &&
	    perf_evlist__add_default(top.evlist) < 0) {
		pr_err("Not enough memory for event selector list\n");
		goto out_delete_evlist;
	}

	if (symbol_conf.report_hierarchy) {
		/* disable incompatible options */
		symbol_conf.event_group = false;
		symbol_conf.cumulate_callchain = false;

		if (field_order) {
			pr_err("Error: --hierarchy and --fields options cannot be used together\n");
			parse_options_usage(top_usage, options, "fields", 0);
			parse_options_usage(NULL, options, "hierarchy", 0);
			goto out_delete_evlist;
		}
	}

	sort__mode = SORT_MODE__TOP;
	/* display thread wants entries to be collapsed in a different tree */
	perf_hpp_list.need_collapse = 1;

	if (top.use_stdio)
		use_browser = 0;
	else if (top.use_tui)
		use_browser = 1;

	setup_browser(false);

	if (setup_sorting(top.evlist) < 0) {
		if (sort_order)
			parse_options_usage(top_usage, options, "s", 1);
		if (field_order)
			parse_options_usage(sort_order ? NULL : top_usage,
					    options, "fields", 0);
		goto out_delete_evlist;
	}

	status = target__validate(target);
	if (status) {
		target__strerror(target, status, errbuf, BUFSIZ);
		ui__warning("%s\n", errbuf);
	}

	status = target__parse_uid(target);
	if (status) {
		int saved_errno = errno;

		target__strerror(target, status, errbuf, BUFSIZ);
		ui__error("%s\n", errbuf);

		status = -saved_errno;
		goto out_delete_evlist;
	}

	if (target__none(target))
		target->system_wide = true;

	if (perf_evlist__create_maps(top.evlist, target) < 0) {
		ui__error("Couldn't create thread/CPU maps: %s\n",
			  errno == ENOENT ? "No such process" : str_error_r(errno, errbuf, sizeof(errbuf)));
		goto out_delete_evlist;
	}

	if (top.delay_secs < 1)
		top.delay_secs = 1;

	if (record_opts__config(opts)) {
		status = -EINVAL;
		goto out_delete_evlist;
	}

	top.sym_evsel = perf_evlist__first(top.evlist);

	if (!callchain_param.enabled) {
		symbol_conf.cumulate_callchain = false;
		perf_hpp__cancel_cumulate();
	}

	if (symbol_conf.cumulate_callchain && !callchain_param.order_set)
		callchain_param.order = ORDER_CALLER;

	status = symbol__annotation_init();
	if (status < 0)
		goto out_delete_evlist;

	annotation_config__init();

	symbol_conf.try_vmlinux_path = (symbol_conf.vmlinux_name == NULL);
	status = symbol__init(NULL);
	if (status < 0)
		goto out_delete_evlist;

	sort__setup_elide(stdout);

	get_term_dimensions(&top.winsize);
	if (top.print_entries == 0) {
		perf_top__update_print_entries(&top);
		signal(SIGWINCH, winch_sig);
	}

	status = __cmd_top(&top);

out_delete_evlist:
	perf_evlist__delete(top.evlist);

	return status;
}<|MERGE_RESOLUTION|>--- conflicted
+++ resolved
@@ -86,12 +86,7 @@
 	top->print_entries = top->winsize.ws_row - HEADER_LINE_NR;
 }
 
-<<<<<<< HEAD
-static void perf_top__sig_winch(int sig __maybe_unused,
-				siginfo_t *info __maybe_unused, void *arg __maybe_unused)
-=======
 static void winch_sig(int sig __maybe_unused)
->>>>>>> 286cd8c7
 {
 	resize = 1;
 }
@@ -483,17 +478,8 @@
 		case 'e':
 			prompt_integer(&top->print_entries, "Enter display entries (lines)");
 			if (top->print_entries == 0) {
-<<<<<<< HEAD
-				struct sigaction act = {
-					.sa_sigaction = perf_top__sig_winch,
-					.sa_flags     = SA_SIGINFO,
-				};
-				perf_top__resize(top);
-				sigaction(SIGWINCH, &act, NULL);
-=======
 				perf_top__resize(top);
 				signal(SIGWINCH, winch_sig);
->>>>>>> 286cd8c7
 			} else {
 				signal(SIGWINCH, SIG_DFL);
 			}
