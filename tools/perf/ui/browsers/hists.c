--- conflicted
+++ resolved
@@ -3035,11 +3035,7 @@
 			 *
 			 * See hist_browser__show_entry.
 			 */
-<<<<<<< HEAD
-			if (sort__has_sym && browser->selection->sym) {
-=======
 			if (hists__has(hists, sym) && browser->selection->sym) {
->>>>>>> 286cd8c7
 				nr_options += add_script_opt(browser,
 							     &actions[nr_options],
 							     &options[nr_options],
