/* SPDX-License-Identifier: GPL-2.0 */
#ifndef _PERF_SYS_H
#define _PERF_SYS_H

#include <unistd.h>
#include <sys/types.h>
#include <sys/syscall.h>
#include <linux/types.h>
#include <linux/compiler.h>
#include <linux/perf_event.h>
#include <asm/barrier.h>

<<<<<<< HEAD
#if defined(__i386__)
#define cpu_relax()	asm volatile("rep; nop" ::: "memory");
#define CPUINFO_PROC	{"model name"}
#endif

#if defined(__x86_64__)
#define cpu_relax()	asm volatile("rep; nop" ::: "memory");
#define CPUINFO_PROC	{"model name"}
#endif

=======
>>>>>>> 286cd8c7
#ifdef __powerpc__
#define CPUINFO_PROC	{"cpu"}
#endif

#ifdef __s390__
#define CPUINFO_PROC	{"vendor_id"}
#endif

#ifdef __sh__
#define CPUINFO_PROC	{"cpu type"}
#endif

#ifdef __hppa__
#define CPUINFO_PROC	{"cpu"}
#endif

#ifdef __sparc__
#define CPUINFO_PROC	{"cpu"}
#endif

#ifdef __alpha__
#define CPUINFO_PROC	{"cpu model"}
#endif

#ifdef __arm__
#define CPUINFO_PROC	{"model name", "Processor"}
#endif

#ifdef __mips__
#define CPUINFO_PROC	{"cpu model"}
#endif

#ifdef __arc__
#define CPUINFO_PROC	{"Processor"}
#endif

#ifdef __xtensa__
#define CPUINFO_PROC	{"core ID"}
#endif

#ifndef CPUINFO_PROC
#define CPUINFO_PROC	{ "model name", }
#endif

static inline int
sys_perf_event_open(struct perf_event_attr *attr,
		      pid_t pid, int cpu, int group_fd,
		      unsigned long flags)
{
	int fd;

	fd = syscall(__NR_perf_event_open, attr, pid, cpu,
		     group_fd, flags);

#ifdef HAVE_ATTR_TEST
	if (unlikely(test_attr__enabled))
		test_attr__open(attr, pid, cpu, fd, group_fd, flags);
#endif
	return fd;
}

#endif /* _PERF_SYS_H */<|MERGE_RESOLUTION|>--- conflicted
+++ resolved
@@ -10,19 +10,6 @@
 #include <linux/perf_event.h>
 #include <asm/barrier.h>
 
-<<<<<<< HEAD
-#if defined(__i386__)
-#define cpu_relax()	asm volatile("rep; nop" ::: "memory");
-#define CPUINFO_PROC	{"model name"}
-#endif
-
-#if defined(__x86_64__)
-#define cpu_relax()	asm volatile("rep; nop" ::: "memory");
-#define CPUINFO_PROC	{"model name"}
-#endif
-
-=======
->>>>>>> 286cd8c7
 #ifdef __powerpc__
 #define CPUINFO_PROC	{"cpu"}
 #endif
