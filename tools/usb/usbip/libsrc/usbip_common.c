--- conflicted
+++ resolved
@@ -246,11 +246,7 @@
 			udev->busid, udev->bConfigurationValue, i);
 	if (size < 0 || (unsigned int)size >= sizeof(busid)) {
 		err("busid length %i >= %lu or < 0", size,
-<<<<<<< HEAD
-		    (unsigned long)sizeof(busid));
-=======
 		    (long unsigned)sizeof(busid));
->>>>>>> 286cd8c7
 		return -1;
 	}
 
