/*
 * sigreturn.c - tests for x86 sigreturn(2) and exit-to-userspace
 * Copyright (c) 2014-2015 Andrew Lutomirski
 *
 * This program is free software; you can redistribute it and/or modify
 * it under the terms and conditions of the GNU General Public License,
 * version 2, as published by the Free Software Foundation.
 *
 * This program is distributed in the hope it will be useful, but
 * WITHOUT ANY WARRANTY; without even the implied warranty of
 * MERCHANTABILITY or FITNESS FOR A PARTICULAR PURPOSE.  See the GNU
 * General Public License for more details.
 *
 * This is a series of tests that exercises the sigreturn(2) syscall and
 * the IRET / SYSRET paths in the kernel.
 *
 * For now, this focuses on the effects of unusual CS and SS values,
 * and it has a bunch of tests to make sure that ESP/RSP is restored
 * properly.
 *
 * The basic idea behind these tests is to raise(SIGUSR1) to create a
 * sigcontext frame, plug in the values to be tested, and then return,
 * which implicitly invokes sigreturn(2) and programs the user context
 * as desired.
 *
 * For tests for which we expect sigreturn and the subsequent return to
 * user mode to succeed, we return to a short trampoline that generates
 * SIGTRAP so that the meat of the tests can be ordinary C code in a
 * SIGTRAP handler.
 *
 * The inner workings of each test is documented below.
 *
 * Do not run on outdated, unpatched kernels at risk of nasty crashes.
 */

#define _GNU_SOURCE

#include <sys/time.h>
#include <time.h>
#include <stdlib.h>
#include <sys/syscall.h>
#include <unistd.h>
#include <stdio.h>
#include <string.h>
#include <inttypes.h>
#include <sys/mman.h>
#include <sys/signal.h>
#include <sys/ucontext.h>
#include <asm/ldt.h>
#include <err.h>
#include <setjmp.h>
#include <stddef.h>
#include <stdbool.h>
#include <sys/ptrace.h>
#include <sys/user.h>

/* Pull in AR_xyz defines. */
typedef unsigned int u32;
typedef unsigned short u16;
#include "../../../../arch/x86/include/asm/desc_defs.h"

/*
 * Copied from asm/ucontext.h, as asm/ucontext.h conflicts badly with the glibc
 * headers.
 */
#ifdef __x86_64__
/*
 * UC_SIGCONTEXT_SS will be set when delivering 64-bit or x32 signals on
 * kernels that save SS in the sigcontext.  All kernels that set
 * UC_SIGCONTEXT_SS will correctly restore at least the low 32 bits of esp
 * regardless of SS (i.e. they implement espfix).
 *
 * Kernels that set UC_SIGCONTEXT_SS will also set UC_STRICT_RESTORE_SS
 * when delivering a signal that came from 64-bit code.
 *
 * Sigreturn restores SS as follows:
 *
 * if (saved SS is valid || UC_STRICT_RESTORE_SS is set ||
 *     saved CS is not 64-bit)
 *         new SS = saved SS  (will fail IRET and signal if invalid)
 * else
 *         new SS = a flat 32-bit data segment
 */
#define UC_SIGCONTEXT_SS       0x2
#define UC_STRICT_RESTORE_SS   0x4
#endif

/*
 * In principle, this test can run on Linux emulation layers (e.g.
 * Illumos "LX branded zones").  Solaris-based kernels reserve LDT
 * entries 0-5 for their own internal purposes, so start our LDT
 * allocations above that reservation.  (The tests don't pass on LX
 * branded zones, but at least this lets them run.)
 */
#define LDT_OFFSET 6

/* An aligned stack accessible through some of our segments. */
static unsigned char stack16[65536] __attribute__((aligned(4096)));

/*
 * An aligned int3 instruction used as a trampoline.  Some of the tests
 * want to fish out their ss values, so this trampoline copies ss to eax
 * before the int3.
 */
asm (".pushsection .text\n\t"
     ".type int3, @function\n\t"
     ".align 4096\n\t"
     "int3:\n\t"
     "mov %ss,%ecx\n\t"
     "int3\n\t"
     ".size int3, . - int3\n\t"
     ".align 4096, 0xcc\n\t"
     ".popsection");
extern char int3[4096];

/*
 * At startup, we prepapre:
 *
 * - ldt_nonexistent_sel: An LDT entry that doesn't exist (all-zero
 *   descriptor or out of bounds).
 * - code16_sel: A 16-bit LDT code segment pointing to int3.
 * - data16_sel: A 16-bit LDT data segment pointing to stack16.
 * - npcode32_sel: A 32-bit not-present LDT code segment pointing to int3.
 * - npdata32_sel: A 32-bit not-present LDT data segment pointing to stack16.
 * - gdt_data16_idx: A 16-bit GDT data segment pointing to stack16.
 * - gdt_npdata32_idx: A 32-bit not-present GDT data segment pointing to
 *   stack16.
 *
 * For no particularly good reason, xyz_sel is a selector value with the
 * RPL and LDT bits filled in, whereas xyz_idx is just an index into the
 * descriptor table.  These variables will be zero if their respective
 * segments could not be allocated.
 */
static unsigned short ldt_nonexistent_sel;
static unsigned short code16_sel, data16_sel, npcode32_sel, npdata32_sel;

static unsigned short gdt_data16_idx, gdt_npdata32_idx;

static unsigned short GDT3(int idx)
{
	return (idx << 3) | 3;
}

static unsigned short LDT3(int idx)
{
	return (idx << 3) | 7;
}

/* Our sigaltstack scratch space. */
static char altstack_data[SIGSTKSZ];

static void sethandler(int sig, void (*handler)(int, siginfo_t *, void *),
		       int flags)
{
	struct sigaction sa;
	memset(&sa, 0, sizeof(sa));
	sa.sa_sigaction = handler;
	sa.sa_flags = SA_SIGINFO | flags;
	sigemptyset(&sa.sa_mask);
	if (sigaction(sig, &sa, 0))
		err(1, "sigaction");
}

static void clearhandler(int sig)
{
	struct sigaction sa;
	memset(&sa, 0, sizeof(sa));
	sa.sa_handler = SIG_DFL;
	sigemptyset(&sa.sa_mask);
	if (sigaction(sig, &sa, 0))
		err(1, "sigaction");
}

static void add_ldt(const struct user_desc *desc, unsigned short *var,
		    const char *name)
{
	if (syscall(SYS_modify_ldt, 1, desc, sizeof(*desc)) == 0) {
		*var = LDT3(desc->entry_number);
	} else {
		printf("[NOTE]\tFailed to create %s segment\n", name);
		*var = 0;
	}
}

static void setup_ldt(void)
{
	if ((unsigned long)stack16 > (1ULL << 32) - sizeof(stack16))
		errx(1, "stack16 is too high\n");
	if ((unsigned long)int3 > (1ULL << 32) - sizeof(int3))
		errx(1, "int3 is too high\n");

	ldt_nonexistent_sel = LDT3(LDT_OFFSET + 2);

	const struct user_desc code16_desc = {
		.entry_number    = LDT_OFFSET + 0,
		.base_addr       = (unsigned long)int3,
		.limit           = 4095,
		.seg_32bit       = 0,
		.contents        = 2, /* Code, not conforming */
		.read_exec_only  = 0,
		.limit_in_pages  = 0,
		.seg_not_present = 0,
		.useable         = 0
	};
	add_ldt(&code16_desc, &code16_sel, "code16");

	const struct user_desc data16_desc = {
		.entry_number    = LDT_OFFSET + 1,
		.base_addr       = (unsigned long)stack16,
		.limit           = 0xffff,
		.seg_32bit       = 0,
		.contents        = 0, /* Data, grow-up */
		.read_exec_only  = 0,
		.limit_in_pages  = 0,
		.seg_not_present = 0,
		.useable         = 0
	};
	add_ldt(&data16_desc, &data16_sel, "data16");

	const struct user_desc npcode32_desc = {
		.entry_number    = LDT_OFFSET + 3,
		.base_addr       = (unsigned long)int3,
		.limit           = 4095,
		.seg_32bit       = 1,
		.contents        = 2, /* Code, not conforming */
		.read_exec_only  = 0,
		.limit_in_pages  = 0,
		.seg_not_present = 1,
		.useable         = 0
	};
	add_ldt(&npcode32_desc, &npcode32_sel, "npcode32");

	const struct user_desc npdata32_desc = {
		.entry_number    = LDT_OFFSET + 4,
		.base_addr       = (unsigned long)stack16,
		.limit           = 0xffff,
		.seg_32bit       = 1,
		.contents        = 0, /* Data, grow-up */
		.read_exec_only  = 0,
		.limit_in_pages  = 0,
		.seg_not_present = 1,
		.useable         = 0
	};
	add_ldt(&npdata32_desc, &npdata32_sel, "npdata32");

	struct user_desc gdt_data16_desc = {
		.entry_number    = -1,
		.base_addr       = (unsigned long)stack16,
		.limit           = 0xffff,
		.seg_32bit       = 0,
		.contents        = 0, /* Data, grow-up */
		.read_exec_only  = 0,
		.limit_in_pages  = 0,
		.seg_not_present = 0,
		.useable         = 0
	};

	if (syscall(SYS_set_thread_area, &gdt_data16_desc) == 0) {
		/*
		 * This probably indicates vulnerability to CVE-2014-8133.
		 * Merely getting here isn't definitive, though, and we'll
		 * diagnose the problem for real later on.
		 */
		printf("[WARN]\tset_thread_area allocated data16 at index %d\n",
		       gdt_data16_desc.entry_number);
		gdt_data16_idx = gdt_data16_desc.entry_number;
	} else {
		printf("[OK]\tset_thread_area refused 16-bit data\n");
	}

	struct user_desc gdt_npdata32_desc = {
		.entry_number    = -1,
		.base_addr       = (unsigned long)stack16,
		.limit           = 0xffff,
		.seg_32bit       = 1,
		.contents        = 0, /* Data, grow-up */
		.read_exec_only  = 0,
		.limit_in_pages  = 0,
		.seg_not_present = 1,
		.useable         = 0
	};

	if (syscall(SYS_set_thread_area, &gdt_npdata32_desc) == 0) {
		/*
		 * As a hardening measure, newer kernels don't allow this.
		 */
		printf("[WARN]\tset_thread_area allocated npdata32 at index %d\n",
		       gdt_npdata32_desc.entry_number);
		gdt_npdata32_idx = gdt_npdata32_desc.entry_number;
	} else {
		printf("[OK]\tset_thread_area refused 16-bit data\n");
	}
}

/* State used by our signal handlers. */
static gregset_t initial_regs, requested_regs, resulting_regs;

/* Instructions for the SIGUSR1 handler. */
static volatile unsigned short sig_cs, sig_ss;
static volatile sig_atomic_t sig_trapped, sig_err, sig_trapno;
#ifdef __x86_64__
static volatile sig_atomic_t sig_corrupt_final_ss;
#endif

/* Abstractions for some 32-bit vs 64-bit differences. */
#ifdef __x86_64__
# define REG_IP REG_RIP
# define REG_SP REG_RSP
# define REG_CX REG_RCX

struct selectors {
	unsigned short cs, gs, fs, ss;
};

static unsigned short *ssptr(ucontext_t *ctx)
{
	struct selectors *sels = (void *)&ctx->uc_mcontext.gregs[REG_CSGSFS];
	return &sels->ss;
}

static unsigned short *csptr(ucontext_t *ctx)
{
	struct selectors *sels = (void *)&ctx->uc_mcontext.gregs[REG_CSGSFS];
	return &sels->cs;
}
#else
# define REG_IP REG_EIP
# define REG_SP REG_ESP
# define REG_CX REG_ECX

static greg_t *ssptr(ucontext_t *ctx)
{
	return &ctx->uc_mcontext.gregs[REG_SS];
}

static greg_t *csptr(ucontext_t *ctx)
{
	return &ctx->uc_mcontext.gregs[REG_CS];
}
#endif

/*
 * Checks a given selector for its code bitness or returns -1 if it's not
 * a usable code segment selector.
 */
int cs_bitness(unsigned short cs)
{
	uint32_t valid = 0, ar;
	asm ("lar %[cs], %[ar]\n\t"
	     "jnz 1f\n\t"
	     "mov $1, %[valid]\n\t"
	     "1:"
	     : [ar] "=r" (ar), [valid] "+rm" (valid)
	     : [cs] "r" (cs));

	if (!valid)
		return -1;

	bool db = (ar & (1 << 22));
	bool l = (ar & (1 << 21));

	if (!(ar & (1<<11)))
	    return -1;	/* Not code. */

	if (l && !db)
		return 64;
	else if (!l && db)
		return 32;
	else if (!l && !db)
		return 16;
	else
		return -1;	/* Unknown bitness. */
}

/*
 * Checks a given selector for its code bitness or returns -1 if it's not
 * a usable code segment selector.
 */
bool is_valid_ss(unsigned short cs)
{
	uint32_t valid = 0, ar;
	asm ("lar %[cs], %[ar]\n\t"
	     "jnz 1f\n\t"
	     "mov $1, %[valid]\n\t"
	     "1:"
	     : [ar] "=r" (ar), [valid] "+rm" (valid)
	     : [cs] "r" (cs));

	if (!valid)
		return false;

	if ((ar & AR_TYPE_MASK) != AR_TYPE_RWDATA &&
	    (ar & AR_TYPE_MASK) != AR_TYPE_RWDATA_EXPDOWN)
		return false;

	return (ar & AR_P);
}

/* Number of errors in the current test case. */
static volatile sig_atomic_t nerrs;

static void validate_signal_ss(int sig, ucontext_t *ctx)
{
#ifdef __x86_64__
	bool was_64bit = (cs_bitness(*csptr(ctx)) == 64);

	if (!(ctx->uc_flags & UC_SIGCONTEXT_SS)) {
		printf("[FAIL]\tUC_SIGCONTEXT_SS was not set\n");
		nerrs++;

		/*
		 * This happens on Linux 4.1.  The rest will fail, too, so
		 * return now to reduce the noise.
		 */
		return;
	}

	/* UC_STRICT_RESTORE_SS is set iff we came from 64-bit mode. */
	if (!!(ctx->uc_flags & UC_STRICT_RESTORE_SS) != was_64bit) {
		printf("[FAIL]\tUC_STRICT_RESTORE_SS was wrong in signal %d\n",
		       sig);
		nerrs++;
	}

	if (is_valid_ss(*ssptr(ctx))) {
		/*
		 * DOSEMU was written before 64-bit sigcontext had SS, and
		 * it tries to figure out the signal source SS by looking at
		 * the physical register.  Make sure that keeps working.
		 */
		unsigned short hw_ss;
		asm ("mov %%ss, %0" : "=rm" (hw_ss));
		if (hw_ss != *ssptr(ctx)) {
			printf("[FAIL]\tHW SS didn't match saved SS\n");
			nerrs++;
		}
	}
#endif
}

/*
 * SIGUSR1 handler.  Sets CS and SS as requested and points IP to the
 * int3 trampoline.  Sets SP to a large known value so that we can see
 * whether the value round-trips back to user mode correctly.
 */
static void sigusr1(int sig, siginfo_t *info, void *ctx_void)
{
	ucontext_t *ctx = (ucontext_t*)ctx_void;

	validate_signal_ss(sig, ctx);

	memcpy(&initial_regs, &ctx->uc_mcontext.gregs, sizeof(gregset_t));

	*csptr(ctx) = sig_cs;
	*ssptr(ctx) = sig_ss;

	ctx->uc_mcontext.gregs[REG_IP] =
		sig_cs == code16_sel ? 0 : (unsigned long)&int3;
	ctx->uc_mcontext.gregs[REG_SP] = (unsigned long)0x8badf00d5aadc0deULL;
	ctx->uc_mcontext.gregs[REG_CX] = 0;

	memcpy(&requested_regs, &ctx->uc_mcontext.gregs, sizeof(gregset_t));
	requested_regs[REG_CX] = *ssptr(ctx);	/* The asm code does this. */

	return;
}

/*
 * Called after a successful sigreturn (via int3) or from a failed
 * sigreturn (directly by kernel).  Restores our state so that the
 * original raise(SIGUSR1) returns.
 */
static void sigtrap(int sig, siginfo_t *info, void *ctx_void)
{
	ucontext_t *ctx = (ucontext_t*)ctx_void;

	validate_signal_ss(sig, ctx);

	sig_err = ctx->uc_mcontext.gregs[REG_ERR];
	sig_trapno = ctx->uc_mcontext.gregs[REG_TRAPNO];

	unsigned short ss;
	asm ("mov %%ss,%0" : "=r" (ss));

	greg_t asm_ss = ctx->uc_mcontext.gregs[REG_CX];
	if (asm_ss != sig_ss && sig == SIGTRAP) {
		/* Sanity check failure. */
		printf("[FAIL]\tSIGTRAP: ss = %hx, frame ss = %hx, ax = %llx\n",
		       ss, *ssptr(ctx), (unsigned long long)asm_ss);
		nerrs++;
	}

	memcpy(&resulting_regs, &ctx->uc_mcontext.gregs, sizeof(gregset_t));
	memcpy(&ctx->uc_mcontext.gregs, &initial_regs, sizeof(gregset_t));

#ifdef __x86_64__
	if (sig_corrupt_final_ss) {
		if (ctx->uc_flags & UC_STRICT_RESTORE_SS) {
			printf("[FAIL]\tUC_STRICT_RESTORE_SS was set inappropriately\n");
			nerrs++;
		} else {
			/*
			 * DOSEMU transitions from 32-bit to 64-bit mode by
			 * adjusting sigcontext, and it requires that this work
			 * even if the saved SS is bogus.
			 */
			printf("\tCorrupting SS on return to 64-bit mode\n");
			*ssptr(ctx) = 0;
		}
	}
#endif

	sig_trapped = sig;
}

#ifdef __x86_64__
/* Tests recovery if !UC_STRICT_RESTORE_SS */
static void sigusr2(int sig, siginfo_t *info, void *ctx_void)
{
	ucontext_t *ctx = (ucontext_t*)ctx_void;

	if (!(ctx->uc_flags & UC_STRICT_RESTORE_SS)) {
		printf("[FAIL]\traise(2) didn't set UC_STRICT_RESTORE_SS\n");
		nerrs++;
		return;  /* We can't do the rest. */
	}

	ctx->uc_flags &= ~UC_STRICT_RESTORE_SS;
	*ssptr(ctx) = 0;

	/* Return.  The kernel should recover without sending another signal. */
}

static int test_nonstrict_ss(void)
{
	clearhandler(SIGUSR1);
	clearhandler(SIGTRAP);
	clearhandler(SIGSEGV);
	clearhandler(SIGILL);
	sethandler(SIGUSR2, sigusr2, 0);

	nerrs = 0;

	printf("[RUN]\tClear UC_STRICT_RESTORE_SS and corrupt SS\n");
	raise(SIGUSR2);
	if (!nerrs)
		printf("[OK]\tIt worked\n");

	return nerrs;
}
#endif

/* Finds a usable code segment of the requested bitness. */
int find_cs(int bitness)
{
	unsigned short my_cs;

	asm ("mov %%cs,%0" :  "=r" (my_cs));

	if (cs_bitness(my_cs) == bitness)
		return my_cs;
	if (cs_bitness(my_cs + (2 << 3)) == bitness)
		return my_cs + (2 << 3);
	if (my_cs > (2<<3) && cs_bitness(my_cs - (2 << 3)) == bitness)
	    return my_cs - (2 << 3);
	if (cs_bitness(code16_sel) == bitness)
		return code16_sel;

	printf("[WARN]\tCould not find %d-bit CS\n", bitness);
	return -1;
}

static int test_valid_sigreturn(int cs_bits, bool use_16bit_ss, int force_ss)
{
	int cs = find_cs(cs_bits);
	if (cs == -1) {
		printf("[SKIP]\tCode segment unavailable for %d-bit CS, %d-bit SS\n",
		       cs_bits, use_16bit_ss ? 16 : 32);
		return 0;
	}

	if (force_ss != -1) {
		sig_ss = force_ss;
	} else {
		if (use_16bit_ss) {
			if (!data16_sel) {
				printf("[SKIP]\tData segment unavailable for %d-bit CS, 16-bit SS\n",
				       cs_bits);
				return 0;
			}
			sig_ss = data16_sel;
		} else {
			asm volatile ("mov %%ss,%0" : "=r" (sig_ss));
		}
	}

	sig_cs = cs;

	printf("[RUN]\tValid sigreturn: %d-bit CS (%hx), %d-bit SS (%hx%s)\n",
	       cs_bits, sig_cs, use_16bit_ss ? 16 : 32, sig_ss,
	       (sig_ss & 4) ? "" : ", GDT");

	raise(SIGUSR1);

	nerrs = 0;

	/*
	 * Check that each register had an acceptable value when the
	 * int3 trampoline was invoked.
	 */
	for (int i = 0; i < NGREG; i++) {
		greg_t req = requested_regs[i], res = resulting_regs[i];

		if (i == REG_TRAPNO || i == REG_IP)
			continue;	/* don't care */

		if (i == REG_SP) {
			/*
			 * If we were using a 16-bit stack segment, then
			 * the kernel is a bit stuck: IRET only restores
			 * the low 16 bits of ESP/RSP if SS is 16-bit.
			 * The kernel uses a hack to restore bits 31:16,
			 * but that hack doesn't help with bits 63:32.
			 * On Intel CPUs, bits 63:32 end up zeroed, and, on
			 * AMD CPUs, they leak the high bits of the kernel
			 * espfix64 stack pointer.  There's very little that
			 * the kernel can do about it.
			 *
			 * Similarly, if we are returning to a 32-bit context,
			 * the CPU will often lose the high 32 bits of RSP.
			 */

			if (res == req)
				continue;

			if (cs_bits != 64 && ((res ^ req) & 0xFFFFFFFF) == 0) {
				printf("[NOTE]\tSP: %llx -> %llx\n",
				       (unsigned long long)req,
				       (unsigned long long)res);
				continue;
			}

			printf("[FAIL]\tSP mismatch: requested 0x%llx; got 0x%llx\n",
			       (unsigned long long)requested_regs[i],
			       (unsigned long long)resulting_regs[i]);
			nerrs++;
			continue;
		}

		bool ignore_reg = false;
#if __i386__
		if (i == REG_UESP)
			ignore_reg = true;
#else
		if (i == REG_CSGSFS) {
			struct selectors *req_sels =
				(void *)&requested_regs[REG_CSGSFS];
			struct selectors *res_sels =
				(void *)&resulting_regs[REG_CSGSFS];
			if (req_sels->cs != res_sels->cs) {
				printf("[FAIL]\tCS mismatch: requested 0x%hx; got 0x%hx\n",
				       req_sels->cs, res_sels->cs);
				nerrs++;
			}

			if (req_sels->ss != res_sels->ss) {
				printf("[FAIL]\tSS mismatch: requested 0x%hx; got 0x%hx\n",
				       req_sels->ss, res_sels->ss);
				nerrs++;
			}

			continue;
		}
#endif

		/* Sanity check on the kernel */
		if (i == REG_CX && req != res) {
			printf("[FAIL]\tCX (saved SP) mismatch: requested 0x%llx; got 0x%llx\n",
			       (unsigned long long)req,
			       (unsigned long long)res);
			nerrs++;
			continue;
		}

<<<<<<< HEAD
		if (requested_regs[i] != resulting_regs[i] && !ignore_reg) {
=======
		if (req != res && !ignore_reg) {
>>>>>>> 286cd8c7
			printf("[FAIL]\tReg %d mismatch: requested 0x%llx; got 0x%llx\n",
			       i, (unsigned long long)req,
			       (unsigned long long)res);
			nerrs++;
		}
	}

	if (nerrs == 0)
		printf("[OK]\tall registers okay\n");

	return nerrs;
}

static int test_bad_iret(int cs_bits, unsigned short ss, int force_cs)
{
	int cs = force_cs == -1 ? find_cs(cs_bits) : force_cs;
	if (cs == -1)
		return 0;

	sig_cs = cs;
	sig_ss = ss;

	printf("[RUN]\t%d-bit CS (%hx), bogus SS (%hx)\n",
	       cs_bits, sig_cs, sig_ss);

	sig_trapped = 0;
	raise(SIGUSR1);
	if (sig_trapped) {
		char errdesc[32] = "";
		if (sig_err) {
			const char *src = (sig_err & 1) ? " EXT" : "";
			const char *table;
			if ((sig_err & 0x6) == 0x0)
				table = "GDT";
			else if ((sig_err & 0x6) == 0x4)
				table = "LDT";
			else if ((sig_err & 0x6) == 0x2)
				table = "IDT";
			else
				table = "???";

			sprintf(errdesc, "%s%s index %d, ",
				table, src, sig_err >> 3);
		}

		char trapname[32];
		if (sig_trapno == 13)
			strcpy(trapname, "GP");
		else if (sig_trapno == 11)
			strcpy(trapname, "NP");
		else if (sig_trapno == 12)
			strcpy(trapname, "SS");
		else if (sig_trapno == 32)
			strcpy(trapname, "IRET");  /* X86_TRAP_IRET */
		else
			sprintf(trapname, "%d", sig_trapno);

		printf("[OK]\tGot #%s(0x%lx) (i.e. %s%s)\n",
		       trapname, (unsigned long)sig_err,
		       errdesc, strsignal(sig_trapped));
		return 0;
	} else {
		/*
		 * This also implicitly tests UC_STRICT_RESTORE_SS:
		 * We check that these signals set UC_STRICT_RESTORE_SS and,
		 * if UC_STRICT_RESTORE_SS doesn't cause strict behavior,
		 * then we won't get SIGSEGV.
		 */
		printf("[FAIL]\tDid not get SIGSEGV\n");
		return 1;
	}
}

int main()
{
	int total_nerrs = 0;
	unsigned short my_cs, my_ss;

	asm volatile ("mov %%cs,%0" : "=r" (my_cs));
	asm volatile ("mov %%ss,%0" : "=r" (my_ss));
	setup_ldt();

	stack_t stack = {
		.ss_sp = altstack_data,
		.ss_size = SIGSTKSZ,
	};
	if (sigaltstack(&stack, NULL) != 0)
		err(1, "sigaltstack");

	sethandler(SIGUSR1, sigusr1, 0);
	sethandler(SIGTRAP, sigtrap, SA_ONSTACK);

	/* Easy cases: return to a 32-bit SS in each possible CS bitness. */
	total_nerrs += test_valid_sigreturn(64, false, -1);
	total_nerrs += test_valid_sigreturn(32, false, -1);
	total_nerrs += test_valid_sigreturn(16, false, -1);

	/*
	 * Test easy espfix cases: return to a 16-bit LDT SS in each possible
	 * CS bitness.  NB: with a long mode CS, the SS bitness is irrelevant.
	 *
	 * This catches the original missing-espfix-on-64-bit-kernels issue
	 * as well as CVE-2014-8134.
	 */
	total_nerrs += test_valid_sigreturn(64, true, -1);
	total_nerrs += test_valid_sigreturn(32, true, -1);
	total_nerrs += test_valid_sigreturn(16, true, -1);

	if (gdt_data16_idx) {
		/*
		 * For performance reasons, Linux skips espfix if SS points
		 * to the GDT.  If we were able to allocate a 16-bit SS in
		 * the GDT, see if it leaks parts of the kernel stack pointer.
		 *
		 * This tests for CVE-2014-8133.
		 */
		total_nerrs += test_valid_sigreturn(64, true,
						    GDT3(gdt_data16_idx));
		total_nerrs += test_valid_sigreturn(32, true,
						    GDT3(gdt_data16_idx));
		total_nerrs += test_valid_sigreturn(16, true,
						    GDT3(gdt_data16_idx));
	}

#ifdef __x86_64__
	/* Nasty ABI case: check SS corruption handling. */
	sig_corrupt_final_ss = 1;
	total_nerrs += test_valid_sigreturn(32, false, -1);
	total_nerrs += test_valid_sigreturn(32, true, -1);
	sig_corrupt_final_ss = 0;
#endif

	/*
	 * We're done testing valid sigreturn cases.  Now we test states
	 * for which sigreturn itself will succeed but the subsequent
	 * entry to user mode will fail.
	 *
	 * Depending on the failure mode and the kernel bitness, these
	 * entry failures can generate SIGSEGV, SIGBUS, or SIGILL.
	 */
	clearhandler(SIGTRAP);
	sethandler(SIGSEGV, sigtrap, SA_ONSTACK);
	sethandler(SIGBUS, sigtrap, SA_ONSTACK);
	sethandler(SIGILL, sigtrap, SA_ONSTACK);  /* 32-bit kernels do this */

	/* Easy failures: invalid SS, resulting in #GP(0) */
	test_bad_iret(64, ldt_nonexistent_sel, -1);
	test_bad_iret(32, ldt_nonexistent_sel, -1);
	test_bad_iret(16, ldt_nonexistent_sel, -1);

	/* These fail because SS isn't a data segment, resulting in #GP(SS) */
	test_bad_iret(64, my_cs, -1);
	test_bad_iret(32, my_cs, -1);
	test_bad_iret(16, my_cs, -1);

	/* Try to return to a not-present code segment, triggering #NP(SS). */
	test_bad_iret(32, my_ss, npcode32_sel);

	/*
	 * Try to return to a not-present but otherwise valid data segment.
	 * This will cause IRET to fail with #SS on the espfix stack.  This
	 * exercises CVE-2014-9322.
	 *
	 * Note that, if espfix is enabled, 64-bit Linux will lose track
	 * of the actual cause of failure and report #GP(0) instead.
	 * This would be very difficult for Linux to avoid, because
	 * espfix64 causes IRET failures to be promoted to #DF, so the
	 * original exception frame is never pushed onto the stack.
	 */
	test_bad_iret(32, npdata32_sel, -1);

	/*
	 * Try to return to a not-present but otherwise valid data
	 * segment without invoking espfix.  Newer kernels don't allow
	 * this to happen in the first place.  On older kernels, though,
	 * this can trigger CVE-2014-9322.
	 */
	if (gdt_npdata32_idx)
		test_bad_iret(32, GDT3(gdt_npdata32_idx), -1);

#ifdef __x86_64__
	total_nerrs += test_nonstrict_ss();
#endif

	return total_nerrs ? 1 : 0;
}<|MERGE_RESOLUTION|>--- conflicted
+++ resolved
@@ -682,11 +682,7 @@
 			continue;
 		}
 
-<<<<<<< HEAD
-		if (requested_regs[i] != resulting_regs[i] && !ignore_reg) {
-=======
 		if (req != res && !ignore_reg) {
->>>>>>> 286cd8c7
 			printf("[FAIL]\tReg %d mismatch: requested 0x%llx; got 0x%llx\n",
 			       i, (unsigned long long)req,
 			       (unsigned long long)res);
