--- conflicted
+++ resolved
@@ -110,11 +110,7 @@
 	}
 	trace_seq_printf(s, "%lld ", val);
 
-<<<<<<< HEAD
-	if (pevent_get_field_val(s, event, "prev_prio", record, &val, 0) == 0)
-=======
 	if (tep_get_field_val(s, event, "prev_prio", record, &val, 0) == 0)
->>>>>>> 286cd8c7
 		trace_seq_printf(s, "[%d] ", (int) val);
 
 	if (tep_get_field_val(s,  event, "prev_state", record, &val, 0) == 0)
@@ -132,11 +128,7 @@
 	}
 	trace_seq_printf(s, "%lld", val);
 
-<<<<<<< HEAD
-	if (pevent_get_field_val(s, event, "next_prio", record, &val, 0) == 0)
-=======
 	if (tep_get_field_val(s, event, "next_prio", record, &val, 0) == 0)
->>>>>>> 286cd8c7
 		trace_seq_printf(s, " [%d]", (int) val);
 
 	return 0;
