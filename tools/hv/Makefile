# SPDX-License-Identifier: GPL-2.0
# Makefile for Hyper-V tools

WARNINGS = -Wall -Wextra
CFLAGS = $(WARNINGS) -g $(shell getconf LFS_CFLAGS)

CFLAGS += -D__EXPORTED_HEADERS__ -I../../include/uapi -I../../include

sbindir ?= /usr/sbin
libexecdir ?= /usr/libexec
sharedstatedir ?= /var/lib

ALL_PROGRAMS := hv_kvp_daemon hv_vss_daemon hv_fcopy_daemon

ALL_SCRIPTS := hv_get_dhcp_info.sh hv_get_dns_info.sh hv_set_ifconfig.sh

all: $(ALL_PROGRAMS)

<<<<<<< HEAD
CFLAGS += -D__EXPORTED_HEADERS__ -I../../include/uapi -I../../include

all: hv_kvp_daemon hv_vss_daemon hv_fcopy_daemon
=======
>>>>>>> 286cd8c7
%: %.c
	$(CC) $(CFLAGS) -o $@ $^

clean:
	$(RM) hv_kvp_daemon hv_vss_daemon hv_fcopy_daemon

install: all
	install -d -m 755 $(DESTDIR)$(sbindir); \
	install -d -m 755 $(DESTDIR)$(libexecdir)/hypervkvpd; \
	install -d -m 755 $(DESTDIR)$(sharedstatedir); \
	for program in $(ALL_PROGRAMS); do \
		install $$program -m 755 $(DESTDIR)$(sbindir);	\
	done; \
	install -m 755 lsvmbus $(DESTDIR)$(sbindir); \
	for script in $(ALL_SCRIPTS); do \
		install $$script -m 755 $(DESTDIR)$(libexecdir)/hypervkvpd/$${script%.sh}; \
	done<|MERGE_RESOLUTION|>--- conflicted
+++ resolved
@@ -16,12 +16,6 @@
 
 all: $(ALL_PROGRAMS)
 
-<<<<<<< HEAD
-CFLAGS += -D__EXPORTED_HEADERS__ -I../../include/uapi -I../../include
-
-all: hv_kvp_daemon hv_vss_daemon hv_fcopy_daemon
-=======
->>>>>>> 286cd8c7
 %: %.c
 	$(CC) $(CFLAGS) -o $@ $^
 
