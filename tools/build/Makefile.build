--- conflicted
+++ resolved
@@ -20,21 +20,9 @@
   Q=@
 endif
 
-<<<<<<< HEAD
-ifneq ($(filter 4.%,$(MAKE_VERSION)),)	# make-4
-ifneq ($(filter %s ,$(firstword x$(MAKEFLAGS))),)
-  quiet=silent_
-endif
-else					# make-3.8x
-ifneq ($(filter s% -s%,$(MAKEFLAGS)),)
-  quiet=silent_
-endif
-endif
-=======
 ifneq ($(findstring s,$(filter-out --%,$(MAKEFLAGS))),)
   quiet=silent_
 endif
->>>>>>> 286cd8c7
 
 build-dir := $(srctree)/tools/build
 
