--- conflicted
+++ resolved
@@ -1,12 +1,7 @@
 # SPDX-License-Identifier: GPL-2.0
 VERSION = 4
-<<<<<<< HEAD
-PATCHLEVEL = 4
-SUBLEVEL = 302
-=======
 PATCHLEVEL = 19
 SUBLEVEL = 295
->>>>>>> 286cd8c7
 EXTRAVERSION =
 NAME = "People's Front"
 
@@ -95,22 +90,10 @@
 # commands
 # make-4.0 (and later) keep single letter options in the 1st word of MAKEFLAGS.
 
-<<<<<<< HEAD
-ifneq ($(filter 4.%,$(MAKE_VERSION)),)	# make-4
-ifneq ($(filter %s ,$(firstword x$(MAKEFLAGS))),)
-  quiet=silent_
-  tools_silent=s
-endif
-else					# make-3.8x
-ifneq ($(filter s% -s%,$(MAKEFLAGS)),)
-  quiet=silent_
-  tools_silent=-s
-=======
 ifeq ($(filter 3.%,$(MAKE_VERSION)),)
 silence:=$(findstring s,$(firstword -$(MAKEFLAGS)))
 else
 silence:=$(findstring s,$(filter-out --%,$(MAKEFLAGS)))
->>>>>>> 286cd8c7
 endif
 
 ifeq ($(silence),s)
@@ -165,10 +148,7 @@
 $(filter-out _all sub-make $(CURDIR)/Makefile, $(MAKECMDGOALS)) _all: sub-make
 	@:
 
-<<<<<<< HEAD
-=======
 # Invoke a second make in the output directory, passing relevant variables
->>>>>>> 286cd8c7
 sub-make:
 	$(Q)$(MAKE) -C $(KBUILD_OUTPUT) KBUILD_SRC=$(CURDIR) \
 	-f $(CURDIR)/Makefile $(filter-out _all sub-make,$(MAKECMDGOALS))
@@ -381,34 +361,6 @@
 	  else if [ -x /bin/bash ]; then echo /bin/bash; \
 	  else echo sh; fi ; fi)
 
-<<<<<<< HEAD
-HOSTCC       = gcc
-HOSTCXX      = g++
-HOSTCFLAGS   := -Wall -Wmissing-prototypes -Wstrict-prototypes -O2 -fomit-frame-pointer -std=gnu89
-HOSTCXXFLAGS = -O2
-
-# Decide whether to build built-in, modular, or both.
-# Normally, just do built-in.
-
-KBUILD_MODULES :=
-KBUILD_BUILTIN := 1
-
-# If we have only "make modules", don't compile built-in objects.
-ifeq ($(MAKECMDGOALS),modules)
-  KBUILD_BUILTIN :=
-endif
-
-# If we have "make <whatever> modules", compile modules
-# in addition to whatever we do anyway.
-# Just "make" or "make all" shall build modules as well
-
-ifneq ($(filter all _all modules,$(MAKECMDGOALS)),)
-  KBUILD_MODULES := 1
-endif
-
-ifeq ($(MAKECMDGOALS),)
-  KBUILD_MODULES := 1
-=======
 HOST_LFS_CFLAGS := $(shell getconf LFS_CFLAGS 2>/dev/null)
 HOST_LFS_LDFLAGS := $(shell getconf LFS_LDFLAGS 2>/dev/null)
 HOST_LFS_LIBS := $(shell getconf LFS_LIBS 2>/dev/null)
@@ -419,7 +371,6 @@
 else
 HOSTCC	= gcc
 HOSTCXX	= g++
->>>>>>> 286cd8c7
 endif
 KBUILD_HOSTCFLAGS   := -Wall -Wmissing-prototypes -Wstrict-prototypes -O2 \
 		-fomit-frame-pointer -std=gnu89 $(HOST_LFS_CFLAGS) \
@@ -475,13 +426,7 @@
 LDFLAGS_MODULE  =
 CFLAGS_KERNEL	=
 AFLAGS_KERNEL	=
-<<<<<<< HEAD
-CFLAGS_GCOV	= -fprofile-arcs -ftest-coverage -fno-tree-loop-im
-CFLAGS_KCOV	= -fsanitize-coverage=trace-pc
-
-=======
 LDFLAGS_vmlinux =
->>>>>>> 286cd8c7
 
 # Use USERINCLUDE when you must reference the UAPI directories only.
 USERINCLUDE    := \
@@ -504,36 +449,6 @@
 KBUILD_CFLAGS   := -Wall -Wundef -Wstrict-prototypes -Wno-trigraphs \
 		   -fno-strict-aliasing -fno-common -fshort-wchar \
 		   -Werror-implicit-function-declaration \
-<<<<<<< HEAD
-		   -Wno-format-security \
-		   -std=gnu89 $(call cc-option,-fno-PIE)
-
-ifeq ($(TARGET_BOARD_TYPE),auto)
-KBUILD_CFLAGS    += -DCONFIG_PLATFORM_AUTO
-endif
-
-KBUILD_AFLAGS_KERNEL :=
-KBUILD_CFLAGS_KERNEL :=
-KBUILD_AFLAGS   := -D__ASSEMBLY__ $(call cc-option,-fno-PIE)
-KBUILD_AFLAGS_MODULE  := -DMODULE
-KBUILD_CFLAGS_MODULE  := -DMODULE
-KBUILD_LDFLAGS_MODULE := -T $(srctree)/scripts/module-common.lds
-
-# Read KERNELRELEASE from include/config/kernel.release (if it exists)
-KERNELRELEASE = $(shell cat include/config/kernel.release 2> /dev/null)
-KERNELVERSION = $(VERSION)$(if $(PATCHLEVEL),.$(PATCHLEVEL)$(if $(SUBLEVEL),.$(SUBLEVEL)))$(EXTRAVERSION)
-
-export VERSION PATCHLEVEL SUBLEVEL KERNELRELEASE KERNELVERSION
-export ARCH SRCARCH CONFIG_SHELL HOSTCC HOSTCFLAGS CROSS_COMPILE AS LD CC
-export CPP AR NM STRIP OBJCOPY OBJDUMP
-export MAKE AWK GENKSYMS INSTALLKERNEL PERL PYTHON UTS_MACHINE
-export HOSTCXX HOSTCXXFLAGS LDFLAGS_MODULE CHECK CHECKFLAGS
-
-export KBUILD_CPPFLAGS NOSTDINC_FLAGS LINUXINCLUDE OBJCOPYFLAGS LDFLAGS
-export KBUILD_CFLAGS CFLAGS_KERNEL CFLAGS_MODULE CFLAGS_GCOV
-export CFLAGS_KASAN CFLAGS_UBSAN CFLAGS_KASAN_NOSANITIZE
-export CFLAGS_KCOV
-=======
 		   -Werror=return-type -Wno-format-security \
 		   -std=gnu89
 KBUILD_CPPFLAGS := -D__KERNEL__
@@ -554,7 +469,6 @@
 export KBUILD_CPPFLAGS NOSTDINC_FLAGS LINUXINCLUDE OBJCOPYFLAGS KBUILD_LDFLAGS
 export KBUILD_CFLAGS CFLAGS_KERNEL CFLAGS_MODULE
 export CFLAGS_KASAN CFLAGS_KASAN_NOSANITIZE CFLAGS_UBSAN
->>>>>>> 286cd8c7
 export KBUILD_AFLAGS AFLAGS_KERNEL AFLAGS_MODULE
 export KBUILD_AFLAGS_MODULE KBUILD_CFLAGS_MODULE KBUILD_LDFLAGS_MODULE
 export KBUILD_AFLAGS_KERNEL KBUILD_CFLAGS_KERNEL
@@ -617,12 +531,6 @@
 KBUILD_AFLAGS	+= $(CLANG_FLAGS)
 export CLANG_FLAGS
 endif
-# install and module_install need also be processed one by one
-ifneq ($(filter install,$(MAKECMDGOALS)),)
-        ifneq ($(filter modules_install,$(MAKECMDGOALS)),)
-	        mixed-targets := 1
-        endif
-endif
 
 RETPOLINE_CFLAGS_GCC := -mindirect-branch=thunk-extern -mindirect-branch-register
 RETPOLINE_VDSO_CFLAGS_GCC := -mindirect-branch=thunk-inline -mindirect-branch-register
@@ -680,12 +588,8 @@
 KBUILD_BUILTIN := 1
 
 # If we have only "make modules", don't compile built-in objects.
-# When we're building modules with modversions, we need to consider
-# the built-in objects during the descend as well, in order to
-# make sure the checksums are up to date before we record them.
-
 ifeq ($(MAKECMDGOALS),modules)
-  KBUILD_BUILTIN := $(if $(CONFIG_MODVERSIONS),1)
+  KBUILD_BUILTIN :=
 endif
 
 # If we have "make <whatever> modules", compile modules
@@ -785,87 +689,17 @@
 endif # may-sync-config
 endif # $(dot-config)
 
-<<<<<<< HEAD
-# The all: target is the default when no target is given on the
-# command line.
-# This allow a user to issue only 'make' to build a kernel including modules
-# Defaults to vmlinux, but the arch makefile usually adds further targets
-all: vmlinux
-
-ifeq ($(cc-name),clang)
-ifneq ($(CROSS_COMPILE),)
-CLANG_TRIPLE    ?= $(CROSS_COMPILE)
-CLANG_TARGET	:= --target=$(notdir $(CLANG_TRIPLE:%-=%))
-ifeq ($(shell $(srctree)/scripts/clang-android.sh $(CC) $(CLANG_TARGET)), y)
-$(error "Clang with Android --target detected. Did you specify CLANG_TRIPLE?")
-endif
-GCC_TOOLCHAIN_DIR := $(dir $(shell which $(CROSS_COMPILE)elfedit))
-CLANG_PREFIX	:= --prefix=$(GCC_TOOLCHAIN_DIR)$(notdir $(CROSS_COMPILE))
-GCC_TOOLCHAIN	:= $(realpath $(GCC_TOOLCHAIN_DIR)/..)
-endif
-ifneq ($(GCC_TOOLCHAIN),)
-CLANG_GCC_TC	:= --gcc-toolchain=$(GCC_TOOLCHAIN)
-endif
-KBUILD_CFLAGS += $(CLANG_TARGET) $(CLANG_GCC_TC)
-KBUILD_AFLAGS += $(CLANG_TARGET) $(CLANG_GCC_TC)
-KBUILD_CPPFLAGS += $(call cc-option,-Qunused-arguments,)
-KBUILD_CFLAGS += $(call cc-disable-warning, format-invalid-specifier)
-KBUILD_CFLAGS += $(call cc-disable-warning, gnu)
-KBUILD_CFLAGS += $(call cc-disable-warning, address-of-packed-member)
-KBUILD_CFLAGS += $(call cc-disable-warning, duplicate-decl-specifier)
-KBUILD_CFLAGS += $(call cc-disable-warning, pointer-bool-conversion)
-# Quiet clang warning: comparison of unsigned expression < 0 is always false
-KBUILD_CFLAGS += $(call cc-disable-warning, tautological-compare)
-# CLANG uses a _MergedGlobals as optimization, but this breaks modpost, as the
-# source of a reference will be _MergedGlobals and not on of the whitelisted names.
-# See modpost pattern 2
-KBUILD_CFLAGS += $(call cc-option, -mno-global-merge,)
-KBUILD_CFLAGS += $(call cc-option, -fcatch-undefined-behavior)
-KBUILD_CFLAGS += $(call cc-option, -no-integrated-as)
-KBUILD_AFLAGS += $(call cc-option, -no-integrated-as)
-ifeq ($(ld-name),lld)
-KBUILD_CFLAGS += -fuse-ld=lld
-endif
-endif
-
-# These warnings generated too much noise in a regular build.
-# Use make W=1 to enable them (see scripts/Makefile.build)
-KBUILD_CFLAGS += $(call cc-disable-warning, unused-but-set-variable)
-
-# The arch Makefile can set ARCH_{CPP,A,C}FLAGS to override the default
-# values of the respective KBUILD_* variables
-ARCH_CPPFLAGS :=
-ARCH_AFLAGS :=
-ARCH_CFLAGS :=
-include arch/$(SRCARCH)/Makefile
-
-=======
->>>>>>> 286cd8c7
 KBUILD_CFLAGS	+= $(call cc-option,-fno-delete-null-pointer-checks,)
 KBUILD_CFLAGS	+= $(call cc-disable-warning,frame-address,)
 KBUILD_CFLAGS	+= $(call cc-disable-warning, format-truncation)
 KBUILD_CFLAGS	+= $(call cc-disable-warning, format-overflow)
 KBUILD_CFLAGS	+= $(call cc-disable-warning, int-in-bool-context)
 KBUILD_CFLAGS	+= $(call cc-disable-warning, address-of-packed-member)
-<<<<<<< HEAD
-KBUILD_CFLAGS	+= $(call cc-disable-warning, attribute-alias)
-KBUILD_CFLAGS += $(call cc-disable-warning, address-of-packed-member)
-
-ifdef CONFIG_CC_OPTIMIZE_FOR_SIZE
-KBUILD_CFLAGS	+= -Os
-else
-KBUILD_CFLAGS   += -O3
-endif
-
-ifdef CONFIG_CC_WERROR
-KBUILD_CFLAGS	+= -Werror
-=======
 
 ifdef CONFIG_CC_OPTIMIZE_FOR_SIZE
 KBUILD_CFLAGS   += -Os
 else
 KBUILD_CFLAGS   += -O2
->>>>>>> 286cd8c7
 endif
 
 # Tell gcc to never replace conditional load with a non-conditional one
@@ -873,12 +707,6 @@
 KBUILD_CFLAGS	+= $(call cc-option,-fno-allow-store-data-races)
 
 # check for 'asm goto'
-<<<<<<< HEAD
-ifeq ($(shell $(CONFIG_SHELL) $(srctree)/scripts/gcc-goto.sh $(CC) $(KBUILD_CFLAGS)), y)
-	KBUILD_CFLAGS += -DCC_HAVE_ASM_GOTO
-	KBUILD_AFLAGS += -DCC_HAVE_ASM_GOTO
-endif
-=======
 ifeq ($(call shell-cached,$(CONFIG_SHELL) $(srctree)/scripts/gcc-goto.sh $(CC) $(KBUILD_CFLAGS)), y)
 	KBUILD_CFLAGS += -DCC_HAVE_ASM_GOTO
 	KBUILD_AFLAGS += -DCC_HAVE_ASM_GOTO
@@ -886,7 +714,6 @@
 
 include scripts/Makefile.kcov
 include scripts/Makefile.gcc-plugins
->>>>>>> 286cd8c7
 
 ifdef CONFIG_READABLE_ASM
 # Disable optimizations that make assembler listings hard to read.
@@ -908,19 +735,6 @@
 
 KBUILD_CFLAGS += $(stackp-flags-y)
 
-<<<<<<< HEAD
-ifdef CONFIG_KCOV
-  ifeq ($(call cc-option, $(CFLAGS_KCOV)),)
-    $(warning Cannot use CONFIG_KCOV: \
-             -fsanitize-coverage=trace-pc is not supported by compiler)
-    CFLAGS_KCOV =
-  endif
-endif
-
-ifeq ($(ld-name),lld)
-LDFLAGS += -O2
-endif
-=======
 ifeq ($(cc-name),clang)
 ifneq ($(CROSS_COMPILE),)
 CLANG_TRIPLE	?= $(CROSS_COMPILE)
@@ -959,9 +773,7 @@
 
 # These result in bogus false positives
 KBUILD_CFLAGS += $(call cc-disable-warning, dangling-pointer)
->>>>>>> 286cd8c7
-
-KBUILD_CFLAGS += $(call cc-disable-warning, unused-const-variable)
+
 ifdef CONFIG_FRAME_POINTER
 KBUILD_CFLAGS	+= -fno-omit-frame-pointer -fno-optimize-sibling-calls
 else
@@ -1029,21 +841,17 @@
     endif
   endif
 endif
-<<<<<<< HEAD
+ifdef CONFIG_HAVE_FENTRY
+  ifeq ($(call cc-option-yn, -mfentry),y)
+    CC_FLAGS_FTRACE	+= -mfentry
+    CC_FLAGS_USING	+= -DCC_USING_FENTRY
+  endif
+endif
 ifdef CONFIG_FTRACE_MCOUNT_RECORD
   # gcc 5 supports generating the mcount tables directly
   ifeq ($(call cc-option-yn,-mrecord-mcount),y)
     CC_FLAGS_FTRACE	+= -mrecord-mcount
     export CC_USING_RECORD_MCOUNT := 1
-  endif
-endif
-export CC_FLAGS_FTRACE
-=======
->>>>>>> 286cd8c7
-ifdef CONFIG_HAVE_FENTRY
-  ifeq ($(call cc-option-yn, -mfentry),y)
-    CC_FLAGS_FTRACE	+= -mfentry
-    CC_FLAGS_USING	+= -DCC_USING_FENTRY
   endif
 endif
 export CC_FLAGS_FTRACE
@@ -1063,10 +871,6 @@
 endif
 
 ifdef CONFIG_LD_DEAD_CODE_DATA_ELIMINATION
-<<<<<<< HEAD
-KBUILD_CFLAGS	+= $(call cc-option,-ffunction-sections,)
-KBUILD_CFLAGS	+= $(call cc-option,-fdata-sections,)
-=======
 KBUILD_CFLAGS_KERNEL += -ffunction-sections -fdata-sections
 LDFLAGS_vmlinux += --gc-sections
 endif
@@ -1132,7 +936,6 @@
 CC_FLAGS_SCS	:= -fsanitize=shadow-call-stack
 KBUILD_CFLAGS	+= $(CC_FLAGS_SCS)
 export CC_FLAGS_SCS
->>>>>>> 286cd8c7
 endif
 
 # arch Makefile may override CC so keep this after arch Makefile is included
@@ -1212,14 +1015,8 @@
 KBUILD_LDFLAGS_MODULE += $(LDFLAGS_BUILD_ID)
 LDFLAGS_vmlinux += $(LDFLAGS_BUILD_ID)
 
-<<<<<<< HEAD
-ifdef CONFIG_LD_DEAD_CODE_DATA_ELIMINATION
-LDFLAGS_vmlinux	+= $(call ld-option, --gc-sections,)
-endif
-=======
 KBUILD_LDFLAGS	+= -z noexecstack
 KBUILD_LDFLAGS	+= $(call ld-option,--no-warn-rwx-segments)
->>>>>>> 286cd8c7
 
 ifeq ($(CONFIG_STRIP_ASM_SYMS),y)
 LDFLAGS_vmlinux	+= $(call ld-option, -X,)
@@ -1347,13 +1144,8 @@
 drivers-y	:= $(patsubst %/, %/built-in.a, $(drivers-y))
 net-y		:= $(patsubst %/, %/built-in.a, $(net-y))
 libs-y1		:= $(patsubst %/, %/lib.a, $(libs-y))
-<<<<<<< HEAD
-libs-y2		:= $(filter-out %.a, $(patsubst %/, %/built-in.o, $(libs-y)))
-virt-y		:= $(patsubst %/, %/built-in.o, $(virt-y))
-=======
 libs-y2		:= $(patsubst %/, %/built-in.a, $(filter-out %.a, $(libs-y)))
 virt-y		:= $(patsubst %/, %/built-in.a, $(virt-y))
->>>>>>> 286cd8c7
 
 # Externally visible symbols (used by link-vmlinux.sh)
 export KBUILD_VMLINUX_INIT := $(head-y) $(init-y)
@@ -1365,8 +1157,6 @@
 export KBUILD_ALLDIRS := $(sort $(filter-out arch/%,$(vmlinux-alldirs)) arch Documentation include samples scripts tools)
 
 vmlinux-deps := $(KBUILD_LDS) $(KBUILD_VMLINUX_INIT) $(KBUILD_VMLINUX_MAIN) $(KBUILD_VMLINUX_LIBS)
-<<<<<<< HEAD
-=======
 
 # Recurse until adjust_autoksyms.sh is satisfied
 PHONY += autoksyms_recursive
@@ -1391,7 +1181,6 @@
 
 $(autoksyms_h):
 	$(call cmd,autoksyms_h)
->>>>>>> 286cd8c7
 
 ARCH_POSTLINK := $(wildcard $(srctree)/arch/$(SRCARCH)/Makefile.postlink)
 
@@ -1476,11 +1265,7 @@
 
 archprepare: archheaders archscripts prepare1 scripts_basic
 
-<<<<<<< HEAD
-prepare0: archprepare
-=======
 prepare0: archprepare gcc-plugins
->>>>>>> 286cd8c7
 	$(Q)$(MAKE) $(build)=.
 
 # All the preparing..
@@ -1551,19 +1336,6 @@
 	$(srctree)/scripts/headerdep.pl -I$(srctree)/include
 
 # ---------------------------------------------------------------------------
-<<<<<<< HEAD
-# Firmware install
-INSTALL_FW_PATH=$(INSTALL_MOD_PATH)/lib/firmware
-export INSTALL_FW_PATH
-
-PHONY += firmware_install
-firmware_install:
-	@mkdir -p $(objtree)/firmware
-	$(Q)$(MAKE) -f $(srctree)/scripts/Makefile.fwinst obj=firmware __fw_install
-
-# ---------------------------------------------------------------------------
-=======
->>>>>>> 286cd8c7
 # Kernel headers
 
 #Default location for installed headers
@@ -1579,11 +1351,7 @@
 archscripts:
 
 PHONY += __headers
-<<<<<<< HEAD
-__headers: $(version_h) scripts_basic asm-generic archheaders archscripts
-=======
 __headers: $(version_h) scripts_basic uapi-asm-generic archheaders archscripts
->>>>>>> 286cd8c7
 	$(Q)$(MAKE) $(build)=scripts build_unifdef
 
 PHONY += headers_install_all
@@ -1996,15 +1764,10 @@
 		-o -name '*.asn1.[ch]' \
 		-o -name '*.symtypes' -o -name 'modules.order' \
 		-o -name modules.builtin -o -name '.tmp_*.o.*' \
-<<<<<<< HEAD
-		-o -name '*.ll' \
-		-o -name '*.gcno' \) -type f -print | xargs rm -f
-=======
 		-o -name '*.c.[012]*.*' \
 		-o -name '*.ll' \
 		-o -name '*.gcno' \
 		-o -name '*.*.symversions' \) -type f -print | xargs rm -f
->>>>>>> 286cd8c7
 
 # Generate tags for editors
 # ---------------------------------------------------------------------------
@@ -2069,19 +1832,11 @@
 # Clear a bunch of variables before executing the submake
 tools/: FORCE
 	$(Q)mkdir -p $(objtree)/tools
-<<<<<<< HEAD
-	$(Q)$(MAKE) LDFLAGS= MAKEFLAGS="$(tools_silent) $(filter --j% -j,$(MAKEFLAGS))" O=$(shell cd $(objtree) && /bin/pwd) subdir=tools -C $(src)/tools/
-
-tools/%: FORCE
-	$(Q)mkdir -p $(objtree)/tools
-	$(Q)$(MAKE) LDFLAGS= MAKEFLAGS="$(tools_silent) $(filter --j% -j,$(MAKEFLAGS))" O=$(shell cd $(objtree) && /bin/pwd) subdir=tools -C $(src)/tools/ $*
-=======
 	$(Q)$(MAKE) LDFLAGS= MAKEFLAGS="$(tools_silent) $(filter --j% -j,$(MAKEFLAGS))" O=$(abspath $(objtree)) subdir=tools -C $(src)/tools/
 
 tools/%: FORCE
 	$(Q)mkdir -p $(objtree)/tools
 	$(Q)$(MAKE) LDFLAGS= MAKEFLAGS="$(tools_silent) $(filter --j% -j,$(MAKEFLAGS))" O=$(abspath $(objtree)) subdir=tools -C $(src)/tools/ $*
->>>>>>> 286cd8c7
 
 # Single targets
 # ---------------------------------------------------------------------------
