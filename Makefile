VERSION = 4
PATCHLEVEL = 4
SUBLEVEL = 274
EXTRAVERSION =
NAME = Blurry Fish Butt

# *DOCUMENTATION*
# To see a list of typical targets execute "make help"
# More info can be located in ./README
# Comments in this file are targeted only to the developer, do not
# expect to learn how to build the kernel reading this file.

# o Do not use make's built-in rules and variables
#   (this increases performance and avoids hard-to-debug behaviour);
# o Look for make include files relative to root of kernel src
MAKEFLAGS += -rR --include-dir=$(CURDIR)

# Avoid funny character set dependencies
unexport LC_ALL
LC_COLLATE=C
LC_NUMERIC=C
export LC_COLLATE LC_NUMERIC

# Avoid interference with shell env settings
unexport GREP_OPTIONS

# We are using a recursive build, so we need to do a little thinking
# to get the ordering right.
#
# Most importantly: sub-Makefiles should only ever modify files in
# their own directory. If in some directory we have a dependency on
# a file in another dir (which doesn't happen often, but it's often
# unavoidable when linking the built-in.o targets which finally
# turn into vmlinux), we will call a sub make in that other dir, and
# after that we are sure that everything which is in that other dir
# is now up to date.
#
# The only cases where we need to modify files which have global
# effects are thus separated out and done before the recursive
# descending is started. They are now explicitly listed as the
# prepare rule.

# Beautify output
# ---------------------------------------------------------------------------
#
# Normally, we echo the whole command before executing it. By making
# that echo $($(quiet)$(cmd)), we now have the possibility to set
# $(quiet) to choose other forms of output instead, e.g.
#
#         quiet_cmd_cc_o_c = Compiling $(RELDIR)/$@
#         cmd_cc_o_c       = $(CC) $(c_flags) -c -o $@ $<
#
# If $(quiet) is empty, the whole command will be printed.
# If it is set to "quiet_", only the short version will be printed.
# If it is set to "silent_", nothing will be printed at all, since
# the variable $(silent_cmd_cc_o_c) doesn't exist.
#
# A simple variant is to prefix commands with $(Q) - that's useful
# for commands that shall be hidden in non-verbose mode.
#
#	$(Q)ln $@ :<
#
# If KBUILD_VERBOSE equals 0 then the above command will be hidden.
# If KBUILD_VERBOSE equals 1 then the above command is displayed.
#
# To put more focus on warnings, be less verbose as default
# Use 'make V=1' to see the full commands

ifeq ("$(origin V)", "command line")
  KBUILD_VERBOSE = $(V)
endif
ifndef KBUILD_VERBOSE
  KBUILD_VERBOSE = 0
endif

ifeq ($(KBUILD_VERBOSE),1)
  quiet =
  Q =
else
  quiet=quiet_
  Q = @
endif

# If the user is running make -s (silent mode), suppress echoing of
# commands

ifneq ($(filter 4.%,$(MAKE_VERSION)),)	# make-4
ifneq ($(filter %s ,$(firstword x$(MAKEFLAGS))),)
  quiet=silent_
  tools_silent=s
endif
else					# make-3.8x
ifneq ($(filter s% -s%,$(MAKEFLAGS)),)
  quiet=silent_
  tools_silent=-s
endif
endif

export quiet Q KBUILD_VERBOSE

# kbuild supports saving output files in a separate directory.
# To locate output files in a separate directory two syntaxes are supported.
# In both cases the working directory must be the root of the kernel src.
# 1) O=
# Use "make O=dir/to/store/output/files/"
#
# 2) Set KBUILD_OUTPUT
# Set the environment variable KBUILD_OUTPUT to point to the directory
# where the output files shall be placed.
# export KBUILD_OUTPUT=dir/to/store/output/files/
# make
#
# The O= assignment takes precedence over the KBUILD_OUTPUT environment
# variable.

# KBUILD_SRC is set on invocation of make in OBJ directory
# KBUILD_SRC is not intended to be used by the regular user (for now)
ifeq ($(KBUILD_SRC),)

# OK, Make called in directory where kernel src resides
# Do we want to locate output files in a separate directory?
ifeq ("$(origin O)", "command line")
  KBUILD_OUTPUT := $(O)
endif

# That's our default target when none is given on the command line
PHONY := _all
_all:

# Cancel implicit rules on top Makefile
$(CURDIR)/Makefile Makefile: ;

ifneq ($(words $(subst :, ,$(CURDIR))), 1)
  $(error main directory cannot contain spaces nor colons)
endif

ifneq ($(KBUILD_OUTPUT),)
# Invoke a second make in the output directory, passing relevant variables
# check that the output directory actually exists
saved-output := $(KBUILD_OUTPUT)
KBUILD_OUTPUT := $(shell mkdir -p $(KBUILD_OUTPUT) && cd $(KBUILD_OUTPUT) \
								&& /bin/pwd)
$(if $(KBUILD_OUTPUT),, \
     $(error failed to create output directory "$(saved-output)"))

PHONY += $(MAKECMDGOALS) sub-make

$(filter-out _all sub-make $(CURDIR)/Makefile, $(MAKECMDGOALS)) _all: sub-make
	@:

sub-make:
	$(Q)$(MAKE) -C $(KBUILD_OUTPUT) KBUILD_SRC=$(CURDIR) \
	-f $(CURDIR)/Makefile $(filter-out _all sub-make,$(MAKECMDGOALS))

# Leave processing to above invocation of make
skip-makefile := 1
endif # ifneq ($(KBUILD_OUTPUT),)
endif # ifeq ($(KBUILD_SRC),)

# We process the rest of the Makefile if this is the final invocation of make
ifeq ($(skip-makefile),)

# Do not print "Entering directory ...",
# but we want to display it when entering to the output directory
# so that IDEs/editors are able to understand relative filenames.
MAKEFLAGS += --no-print-directory

# Call a source code checker (by default, "sparse") as part of the
# C compilation.
#
# Use 'make C=1' to enable checking of only re-compiled files.
# Use 'make C=2' to enable checking of *all* source files, regardless
# of whether they are re-compiled or not.
#
# See the file "Documentation/sparse.txt" for more details, including
# where to get the "sparse" utility.

ifeq ("$(origin C)", "command line")
  KBUILD_CHECKSRC = $(C)
endif
ifndef KBUILD_CHECKSRC
  KBUILD_CHECKSRC = 0
endif

# Use make M=dir to specify directory of external module to build
# Old syntax make ... SUBDIRS=$PWD is still supported
# Setting the environment variable KBUILD_EXTMOD take precedence
ifdef SUBDIRS
  KBUILD_EXTMOD ?= $(SUBDIRS)
endif

ifeq ("$(origin M)", "command line")
  KBUILD_EXTMOD := $(M)
endif

# If building an external module we do not care about the all: rule
# but instead _all depend on modules
PHONY += all
ifeq ($(KBUILD_EXTMOD),)
_all: all
else
_all: modules
endif

ifeq ($(KBUILD_SRC),)
        # building in the source tree
        srctree := .
else
        ifeq ($(KBUILD_SRC)/,$(dir $(CURDIR)))
                # building in a subdirectory of the source tree
                srctree := ..
        else
                srctree := $(KBUILD_SRC)
        endif
endif
objtree		:= .
src		:= $(srctree)
obj		:= $(objtree)

VPATH		:= $(srctree)$(if $(KBUILD_EXTMOD),:$(KBUILD_EXTMOD))

export srctree objtree VPATH

# SUBARCH tells the usermode build what the underlying arch is.  That is set
# first, and if a usermode build is happening, the "ARCH=um" on the command
# line overrides the setting of ARCH below.  If a native build is happening,
# then ARCH is assigned, getting whatever value it gets normally, and
# SUBARCH is subsequently ignored.

SUBARCH := $(shell uname -m | sed -e s/i.86/x86/ -e s/x86_64/x86/ \
				  -e s/sun4u/sparc64/ \
				  -e s/arm.*/arm/ -e s/sa110/arm/ \
				  -e s/s390x/s390/ -e s/parisc64/parisc/ \
				  -e s/ppc.*/powerpc/ -e s/mips.*/mips/ \
				  -e s/sh[234].*/sh/ -e s/aarch64.*/arm64/ )

# Cross compiling and selecting different set of gcc/bin-utils
# ---------------------------------------------------------------------------
#
# When performing cross compilation for other architectures ARCH shall be set
# to the target architecture. (See arch/* for the possibilities).
# ARCH can be set during invocation of make:
# make ARCH=ia64
# Another way is to have ARCH set in the environment.
# The default ARCH is the host where make is executed.

# CROSS_COMPILE specify the prefix used for all executables used
# during compilation. Only gcc and related bin-utils executables
# are prefixed with $(CROSS_COMPILE).
# CROSS_COMPILE can be set on the command line
# make CROSS_COMPILE=ia64-linux-
# Alternatively CROSS_COMPILE can be set in the environment.
# A third alternative is to store a setting in .config so that plain
# "make" in the configured kernel build directory always uses that.
# Default value for CROSS_COMPILE is not to prefix executables
# Note: Some architectures assign CROSS_COMPILE in their arch/*/Makefile
ARCH		?= $(SUBARCH)
CROSS_COMPILE	?= $(CONFIG_CROSS_COMPILE:"%"=%)

# Architecture as present in compile.h
UTS_MACHINE 	:= $(ARCH)
SRCARCH 	:= $(ARCH)

# Additional ARCH settings for x86
ifeq ($(ARCH),i386)
        SRCARCH := x86
endif
ifeq ($(ARCH),x86_64)
        SRCARCH := x86
endif

# Additional ARCH settings for sparc
ifeq ($(ARCH),sparc32)
       SRCARCH := sparc
endif
ifeq ($(ARCH),sparc64)
       SRCARCH := sparc
endif

# Additional ARCH settings for sh
ifeq ($(ARCH),sh64)
       SRCARCH := sh
endif

# Additional ARCH settings for tile
ifeq ($(ARCH),tilepro)
       SRCARCH := tile
endif
ifeq ($(ARCH),tilegx)
       SRCARCH := tile
endif

# Where to locate arch specific headers
hdr-arch  := $(SRCARCH)

KCONFIG_CONFIG	?= .config
export KCONFIG_CONFIG

# SHELL used by kbuild
CONFIG_SHELL := $(shell if [ -x "$$BASH" ]; then echo $$BASH; \
	  else if [ -x /bin/bash ]; then echo /bin/bash; \
	  else echo sh; fi ; fi)

HOSTCC       = gcc
HOSTCXX      = g++
HOSTCFLAGS   := -Wall -Wmissing-prototypes -Wstrict-prototypes -O2 -fomit-frame-pointer -std=gnu89
HOSTCXXFLAGS = -O2

# Decide whether to build built-in, modular, or both.
# Normally, just do built-in.

KBUILD_MODULES :=
KBUILD_BUILTIN := 1

# If we have only "make modules", don't compile built-in objects.
ifeq ($(MAKECMDGOALS),modules)
  KBUILD_BUILTIN :=
endif

# If we have "make <whatever> modules", compile modules
# in addition to whatever we do anyway.
# Just "make" or "make all" shall build modules as well

ifneq ($(filter all _all modules,$(MAKECMDGOALS)),)
  KBUILD_MODULES := 1
endif

ifeq ($(MAKECMDGOALS),)
  KBUILD_MODULES := 1
endif

export KBUILD_MODULES KBUILD_BUILTIN
export KBUILD_CHECKSRC KBUILD_SRC KBUILD_EXTMOD

# We need some generic definitions (do not try to remake the file).
scripts/Kbuild.include: ;
include scripts/Kbuild.include

# Make variables (CC, etc...)
AS		= $(CROSS_COMPILE)as
LD		= $(CROSS_COMPILE)ld
CC		= $(CROSS_COMPILE)gcc
CPP		= $(CC) -E
AR		= $(CROSS_COMPILE)ar
NM		= $(CROSS_COMPILE)nm
STRIP		= $(CROSS_COMPILE)strip
OBJCOPY		= $(CROSS_COMPILE)objcopy
OBJDUMP		= $(CROSS_COMPILE)objdump
AWK		= awk
GENKSYMS	= scripts/genksyms/genksyms
INSTALLKERNEL  := installkernel
DEPMOD		= depmod
PERL		= perl
PYTHON		= python
CHECK		= sparse

CHECKFLAGS     := -D__linux__ -Dlinux -D__STDC__ -Dunix -D__unix__ \
		  -Wbitwise -Wno-return-void $(CF)
CFLAGS_MODULE   =
AFLAGS_MODULE   =
LDFLAGS_MODULE  =
CFLAGS_KERNEL	=
AFLAGS_KERNEL	=
CFLAGS_GCOV	= -fprofile-arcs -ftest-coverage -fno-tree-loop-im
CFLAGS_KCOV	= -fsanitize-coverage=trace-pc


# Use USERINCLUDE when you must reference the UAPI directories only.
USERINCLUDE    := \
		-I$(srctree)/arch/$(hdr-arch)/include/uapi \
		-Iarch/$(hdr-arch)/include/generated/uapi \
		-I$(srctree)/include/uapi \
		-Iinclude/generated/uapi \
                -include $(srctree)/include/linux/kconfig.h

# Use LINUXINCLUDE when you must reference the include/ directory.
# Needed to be compatible with the O= option
LINUXINCLUDE    := \
		-I$(srctree)/arch/$(hdr-arch)/include \
		-Iarch/$(hdr-arch)/include/generated/uapi \
		-Iarch/$(hdr-arch)/include/generated \
		$(if $(KBUILD_SRC), -I$(srctree)/include) \
		-Iinclude \
		$(USERINCLUDE)

KBUILD_CPPFLAGS := -D__KERNEL__

KBUILD_CFLAGS   := -Wall -Wundef -Wstrict-prototypes -Wno-trigraphs \
		   -fno-strict-aliasing -fno-common \
		   -Werror-implicit-function-declaration \
		   -Wno-format-security \
		   -std=gnu89 $(call cc-option,-fno-PIE)

ifeq ($(TARGET_BOARD_TYPE),auto)
KBUILD_CFLAGS    += -DCONFIG_PLATFORM_AUTO
endif

KBUILD_AFLAGS_KERNEL :=
KBUILD_CFLAGS_KERNEL :=
KBUILD_AFLAGS   := -D__ASSEMBLY__ $(call cc-option,-fno-PIE)
KBUILD_AFLAGS_MODULE  := -DMODULE
KBUILD_CFLAGS_MODULE  := -DMODULE
KBUILD_LDFLAGS_MODULE := -T $(srctree)/scripts/module-common.lds

# Read KERNELRELEASE from include/config/kernel.release (if it exists)
KERNELRELEASE = $(shell cat include/config/kernel.release 2> /dev/null)
KERNELVERSION = $(VERSION)$(if $(PATCHLEVEL),.$(PATCHLEVEL)$(if $(SUBLEVEL),.$(SUBLEVEL)))$(EXTRAVERSION)

export VERSION PATCHLEVEL SUBLEVEL KERNELRELEASE KERNELVERSION
export ARCH SRCARCH CONFIG_SHELL HOSTCC HOSTCFLAGS CROSS_COMPILE AS LD CC
export CPP AR NM STRIP OBJCOPY OBJDUMP
export MAKE AWK GENKSYMS INSTALLKERNEL PERL PYTHON UTS_MACHINE
export HOSTCXX HOSTCXXFLAGS LDFLAGS_MODULE CHECK CHECKFLAGS

export KBUILD_CPPFLAGS NOSTDINC_FLAGS LINUXINCLUDE OBJCOPYFLAGS LDFLAGS
export KBUILD_CFLAGS CFLAGS_KERNEL CFLAGS_MODULE CFLAGS_GCOV
export CFLAGS_KASAN CFLAGS_UBSAN CFLAGS_KASAN_NOSANITIZE
export CFLAGS_KCOV
export KBUILD_AFLAGS AFLAGS_KERNEL AFLAGS_MODULE
export KBUILD_AFLAGS_MODULE KBUILD_CFLAGS_MODULE KBUILD_LDFLAGS_MODULE
export KBUILD_AFLAGS_KERNEL KBUILD_CFLAGS_KERNEL
export KBUILD_ARFLAGS

# When compiling out-of-tree modules, put MODVERDIR in the module
# tree rather than in the kernel tree. The kernel tree might
# even be read-only.
export MODVERDIR := $(if $(KBUILD_EXTMOD),$(firstword $(KBUILD_EXTMOD))/).tmp_versions

# Files to ignore in find ... statements

export RCS_FIND_IGNORE := \( -name SCCS -o -name BitKeeper -o -name .svn -o    \
			  -name CVS -o -name .pc -o -name .hg -o -name .git \) \
			  -prune -o
export RCS_TAR_IGNORE := --exclude SCCS --exclude BitKeeper --exclude .svn \
			 --exclude CVS --exclude .pc --exclude .hg --exclude .git

# ===========================================================================
# Rules shared between *config targets and build targets

# Basic helpers built in scripts/
PHONY += scripts_basic
scripts_basic:
	$(Q)$(MAKE) $(build)=scripts/basic
	$(Q)rm -f .tmp_quiet_recordmcount

# To avoid any implicit rule to kick in, define an empty command.
scripts/basic/%: scripts_basic ;

PHONY += outputmakefile
# outputmakefile generates a Makefile in the output directory, if using a
# separate output directory. This allows convenient use of make in the
# output directory.
outputmakefile:
ifneq ($(KBUILD_SRC),)
	$(Q)ln -fsn $(srctree) source
	$(Q)$(CONFIG_SHELL) $(srctree)/scripts/mkmakefile \
	    $(srctree) $(objtree) $(VERSION) $(PATCHLEVEL)
endif

# Support for using generic headers in asm-generic
PHONY += asm-generic
asm-generic:
	$(Q)$(MAKE) -f $(srctree)/scripts/Makefile.asm-generic \
	            src=asm obj=arch/$(SRCARCH)/include/generated/asm
	$(Q)$(MAKE) -f $(srctree)/scripts/Makefile.asm-generic \
	            src=uapi/asm obj=arch/$(SRCARCH)/include/generated/uapi/asm

# To make sure we do not include .config for any of the *config targets
# catch them early, and hand them over to scripts/kconfig/Makefile
# It is allowed to specify more targets when calling make, including
# mixing *config targets and build targets.
# For example 'make oldconfig all'.
# Detect when mixed targets is specified, and make a second invocation
# of make so .config is not included in this case either (for *config).

version_h := include/generated/uapi/linux/version.h
old_version_h := include/linux/version.h

no-dot-config-targets := clean mrproper distclean \
			 cscope gtags TAGS tags help% %docs check% coccicheck \
			 $(version_h) headers_% archheaders archscripts \
			 kernelversion %src-pkg

config-targets := 0
mixed-targets  := 0
dot-config     := 1

ifneq ($(filter $(no-dot-config-targets), $(MAKECMDGOALS)),)
	ifeq ($(filter-out $(no-dot-config-targets), $(MAKECMDGOALS)),)
		dot-config := 0
	endif
endif

ifeq ($(KBUILD_EXTMOD),)
        ifneq ($(filter config %config,$(MAKECMDGOALS)),)
                config-targets := 1
                ifneq ($(words $(MAKECMDGOALS)),1)
                        mixed-targets := 1
                endif
        endif
endif
# install and module_install need also be processed one by one
ifneq ($(filter install,$(MAKECMDGOALS)),)
        ifneq ($(filter modules_install,$(MAKECMDGOALS)),)
	        mixed-targets := 1
        endif
endif

ifeq ($(mixed-targets),1)
# ===========================================================================
# We're called with mixed targets (*config and build targets).
# Handle them one by one.

PHONY += $(MAKECMDGOALS) __build_one_by_one

$(filter-out __build_one_by_one, $(MAKECMDGOALS)): __build_one_by_one
	@:

__build_one_by_one:
	$(Q)set -e; \
	for i in $(MAKECMDGOALS); do \
		$(MAKE) -f $(srctree)/Makefile $$i; \
	done

else
ifeq ($(config-targets),1)
# ===========================================================================
# *config targets only - make sure prerequisites are updated, and descend
# in scripts/kconfig to make the *config target

# Read arch specific Makefile to set KBUILD_DEFCONFIG as needed.
# KBUILD_DEFCONFIG may point out an alternative default configuration
# used for 'make defconfig'
include arch/$(SRCARCH)/Makefile
export KBUILD_DEFCONFIG KBUILD_KCONFIG

config: scripts_basic outputmakefile FORCE
	$(Q)$(MAKE) $(build)=scripts/kconfig $@

%config: scripts_basic outputmakefile FORCE
	$(Q)$(MAKE) $(build)=scripts/kconfig $@

else
# ===========================================================================
# Build targets only - this includes vmlinux, arch specific targets, clean
# targets and others. In general all targets except *config targets.

ifeq ($(KBUILD_EXTMOD),)
# Additional helpers built in scripts/
# Carefully list dependencies so we do not try to build scripts twice
# in parallel
PHONY += scripts
scripts: scripts_basic include/config/auto.conf include/config/tristate.conf \
	 asm-generic
	$(Q)$(MAKE) $(build)=$(@)

# Objects we will link into vmlinux / subdirs we need to visit
init-y		:= init/
drivers-y	:= drivers/ sound/ firmware/
net-y		:= net/
libs-y		:= lib/
core-y		:= usr/
virt-y		:= virt/
endif # KBUILD_EXTMOD

ifeq ($(dot-config),1)
# Read in config
-include include/config/auto.conf

ifeq ($(KBUILD_EXTMOD),)
# Read in dependencies to all Kconfig* files, make sure to run
# oldconfig if changes are detected.
-include include/config/auto.conf.cmd

# To avoid any implicit rule to kick in, define an empty command
$(KCONFIG_CONFIG) include/config/auto.conf.cmd: ;

# If .config is newer than include/config/auto.conf, someone tinkered
# with it and forgot to run make oldconfig.
# if auto.conf.cmd is missing then we are probably in a cleaned tree so
# we execute the config step to be sure to catch updated Kconfig files
include/config/%.conf: $(KCONFIG_CONFIG) include/config/auto.conf.cmd
	$(Q)$(MAKE) -f $(srctree)/Makefile silentoldconfig
else
# external modules needs include/generated/autoconf.h and include/config/auto.conf
# but do not care if they are up-to-date. Use auto.conf to trigger the test
PHONY += include/config/auto.conf

include/config/auto.conf:
	$(Q)test -e include/generated/autoconf.h -a -e $@ || (		\
	echo >&2;							\
	echo >&2 "  ERROR: Kernel configuration is invalid.";		\
	echo >&2 "         include/generated/autoconf.h or $@ are missing.";\
	echo >&2 "         Run 'make oldconfig && make prepare' on kernel src to fix it.";	\
	echo >&2 ;							\
	/bin/false)

endif # KBUILD_EXTMOD

else
# Dummy target needed, because used as prerequisite
include/config/auto.conf: ;
endif # $(dot-config)

# The all: target is the default when no target is given on the
# command line.
# This allow a user to issue only 'make' to build a kernel including modules
# Defaults to vmlinux, but the arch makefile usually adds further targets
all: vmlinux

ifeq ($(cc-name),clang)
ifneq ($(CROSS_COMPILE),)
CLANG_TRIPLE    ?= $(CROSS_COMPILE)
CLANG_TARGET	:= --target=$(notdir $(CLANG_TRIPLE:%-=%))
ifeq ($(shell $(srctree)/scripts/clang-android.sh $(CC) $(CLANG_TARGET)), y)
$(error "Clang with Android --target detected. Did you specify CLANG_TRIPLE?")
endif
GCC_TOOLCHAIN_DIR := $(dir $(shell which $(CROSS_COMPILE)elfedit))
CLANG_PREFIX	:= --prefix=$(GCC_TOOLCHAIN_DIR)$(notdir $(CROSS_COMPILE))
GCC_TOOLCHAIN	:= $(realpath $(GCC_TOOLCHAIN_DIR)/..)
endif
ifneq ($(GCC_TOOLCHAIN),)
CLANG_GCC_TC	:= --gcc-toolchain=$(GCC_TOOLCHAIN)
endif
KBUILD_CFLAGS += $(CLANG_TARGET) $(CLANG_GCC_TC)
KBUILD_AFLAGS += $(CLANG_TARGET) $(CLANG_GCC_TC)
KBUILD_CPPFLAGS += $(call cc-option,-Qunused-arguments,)
KBUILD_CFLAGS += $(call cc-disable-warning, format-invalid-specifier)
KBUILD_CFLAGS += $(call cc-disable-warning, gnu)
KBUILD_CFLAGS += $(call cc-disable-warning, address-of-packed-member)
KBUILD_CFLAGS += $(call cc-disable-warning, duplicate-decl-specifier)
KBUILD_CFLAGS += $(call cc-disable-warning, pointer-bool-conversion)
# Quiet clang warning: comparison of unsigned expression < 0 is always false
KBUILD_CFLAGS += $(call cc-disable-warning, tautological-compare)
# CLANG uses a _MergedGlobals as optimization, but this breaks modpost, as the
# source of a reference will be _MergedGlobals and not on of the whitelisted names.
# See modpost pattern 2
KBUILD_CFLAGS += $(call cc-option, -mno-global-merge,)
KBUILD_CFLAGS += $(call cc-option, -fcatch-undefined-behavior)
KBUILD_CFLAGS += $(call cc-option, -no-integrated-as)
KBUILD_AFLAGS += $(call cc-option, -no-integrated-as)
ifeq ($(ld-name),lld)
KBUILD_CFLAGS += -fuse-ld=lld
endif
else

# These warnings generated too much noise in a regular build.
# Use make W=1 to enable them (see scripts/Makefile.build)
KBUILD_CFLAGS += $(call cc-disable-warning, unused-but-set-variable)
endif

# The arch Makefile can set ARCH_{CPP,A,C}FLAGS to override the default
# values of the respective KBUILD_* variables
ARCH_CPPFLAGS :=
ARCH_AFLAGS :=
ARCH_CFLAGS :=
include arch/$(SRCARCH)/Makefile

KBUILD_CFLAGS	+= $(call cc-option,-fno-delete-null-pointer-checks,)
KBUILD_CFLAGS	+= $(call cc-disable-warning,frame-address,)
KBUILD_CFLAGS	+= $(call cc-disable-warning, format-truncation)
KBUILD_CFLAGS	+= $(call cc-disable-warning, format-overflow)
KBUILD_CFLAGS	+= $(call cc-disable-warning, int-in-bool-context)
KBUILD_CFLAGS	+= $(call cc-disable-warning, address-of-packed-member)
KBUILD_CFLAGS	+= $(call cc-disable-warning, attribute-alias)
KBUILD_CFLAGS += $(call cc-disable-warning, address-of-packed-member)

ifdef CONFIG_CC_OPTIMIZE_FOR_SIZE
KBUILD_CFLAGS	+= -Os
else
KBUILD_CFLAGS   += -O3
endif

ifdef CONFIG_CC_WERROR
KBUILD_CFLAGS	+= -Werror
endif

# Tell gcc to never replace conditional load with a non-conditional one
KBUILD_CFLAGS	+= $(call cc-option,--param=allow-store-data-races=0)
KBUILD_CFLAGS	+= $(call cc-option,-fno-allow-store-data-races)

# check for 'asm goto'
ifeq ($(shell $(CONFIG_SHELL) $(srctree)/scripts/gcc-goto.sh $(CC) $(KBUILD_CFLAGS)), y)
	KBUILD_CFLAGS += -DCC_HAVE_ASM_GOTO
	KBUILD_AFLAGS += -DCC_HAVE_ASM_GOTO
endif

ifdef CONFIG_READABLE_ASM
# Disable optimizations that make assembler listings hard to read.
# reorder blocks reorders the control in the function
# ipa clone creates specialized cloned functions
# partial inlining inlines only parts of functions
KBUILD_CFLAGS += $(call cc-option,-fno-reorder-blocks,) \
                 $(call cc-option,-fno-ipa-cp-clone,) \
                 $(call cc-option,-fno-partial-inlining)
endif

ifneq ($(CONFIG_FRAME_WARN),0)
KBUILD_CFLAGS += $(call cc-option,-Wframe-larger-than=${CONFIG_FRAME_WARN})
endif

# Handle stack protector mode.
#
# Since kbuild can potentially perform two passes (first with the old
# .config values and then with updated .config values), we cannot error out
# if a desired compiler option is unsupported. If we were to error, kbuild
# could never get to the second pass and actually notice that we changed
# the option to something that was supported.
#
# Additionally, we don't want to fallback and/or silently change which compiler
# flags will be used, since that leads to producing kernels with different
# security feature characteristics depending on the compiler used. ("But I
# selected CC_STACKPROTECTOR_STRONG! Why did it build with _REGULAR?!")
#
# The middle ground is to warn here so that the failed option is obvious, but
# to let the build fail with bad compiler flags so that we can't produce a
# kernel when there is a CONFIG and compiler mismatch.
#
ifdef CONFIG_CC_STACKPROTECTOR_REGULAR
  stackp-flag := -fstack-protector
  ifeq ($(call cc-option, $(stackp-flag)),)
    $(warning Cannot use CONFIG_CC_STACKPROTECTOR_REGULAR: \
             -fstack-protector not supported by compiler)
  endif
else
ifdef CONFIG_CC_STACKPROTECTOR_STRONG
  stackp-flag := -fstack-protector-strong
  ifeq ($(call cc-option, $(stackp-flag)),)
    $(warning Cannot use CONFIG_CC_STACKPROTECTOR_STRONG: \
	      -fstack-protector-strong not supported by compiler)
  endif
else
  # Force off for distro compilers that enable stack protector by default.
  stackp-flag := $(call cc-option, -fno-stack-protector)
endif
endif
KBUILD_CFLAGS += $(stackp-flag)

<<<<<<< HEAD
ifdef CONFIG_KCOV
  ifeq ($(call cc-option, $(CFLAGS_KCOV)),)
    $(warning Cannot use CONFIG_KCOV: \
             -fsanitize-coverage=trace-pc is not supported by compiler)
    CFLAGS_KCOV =
  endif
endif

ifeq ($(ld-name),lld)
LDFLAGS += -O2
endif
=======
ifeq ($(cc-name),clang)
KBUILD_CPPFLAGS += $(call cc-option,-Qunused-arguments,)
KBUILD_CFLAGS += $(call cc-disable-warning, format-invalid-specifier)
KBUILD_CFLAGS += $(call cc-disable-warning, gnu)
# Quiet clang warning: comparison of unsigned expression < 0 is always false
KBUILD_CFLAGS += $(call cc-disable-warning, tautological-compare)
# CLANG uses a _MergedGlobals as optimization, but this breaks modpost, as the
# source of a reference will be _MergedGlobals and not on of the whitelisted names.
# See modpost pattern 2
KBUILD_CFLAGS += $(call cc-option, -mno-global-merge,)
KBUILD_CFLAGS += $(call cc-option, -fcatch-undefined-behavior)
endif

# These warnings generated too much noise in a regular build.
# Use make W=1 to enable them (see scripts/Makefile.extrawarn)
KBUILD_CFLAGS += $(call cc-disable-warning, unused-but-set-variable)
>>>>>>> 200ecf50

KBUILD_CFLAGS += $(call cc-disable-warning, unused-const-variable)
ifdef CONFIG_FRAME_POINTER
KBUILD_CFLAGS	+= -fno-omit-frame-pointer -fno-optimize-sibling-calls
else
# Some targets (ARM with Thumb2, for example), can't be built with frame
# pointers.  For those, we don't have FUNCTION_TRACER automatically
# select FRAME_POINTER.  However, FUNCTION_TRACER adds -pg, and this is
# incompatible with -fomit-frame-pointer with current GCC, so we don't use
# -fomit-frame-pointer with FUNCTION_TRACER.
ifndef CONFIG_FUNCTION_TRACER
KBUILD_CFLAGS	+= -fomit-frame-pointer
endif
endif

KBUILD_CFLAGS   += $(call cc-option, -fno-var-tracking-assignments)

ifdef CONFIG_DEBUG_INFO
ifdef CONFIG_DEBUG_INFO_SPLIT
KBUILD_CFLAGS   += $(call cc-option, -gsplit-dwarf, -g)
else
KBUILD_CFLAGS	+= -g
endif
KBUILD_AFLAGS	+= -Wa,-gdwarf-2
endif
ifdef CONFIG_DEBUG_INFO_DWARF4
KBUILD_CFLAGS	+= $(call cc-option, -gdwarf-4,)
endif

ifdef CONFIG_DEBUG_INFO_REDUCED
KBUILD_CFLAGS 	+= $(call cc-option, -femit-struct-debug-baseonly) \
		   $(call cc-option,-fno-var-tracking)
endif

ifdef CONFIG_FUNCTION_TRACER
ifndef CC_FLAGS_FTRACE
CC_FLAGS_FTRACE := -pg
endif
ifdef CONFIG_FTRACE_MCOUNT_RECORD
  # gcc 5 supports generating the mcount tables directly
  ifeq ($(call cc-option-yn,-mrecord-mcount),y)
    CC_FLAGS_FTRACE	+= -mrecord-mcount
    export CC_USING_RECORD_MCOUNT := 1
  endif
endif
export CC_FLAGS_FTRACE
ifdef CONFIG_HAVE_FENTRY
CC_USING_FENTRY	:= $(call cc-option, -mfentry -DCC_USING_FENTRY)
endif
KBUILD_CFLAGS	+= $(CC_FLAGS_FTRACE) $(CC_USING_FENTRY)
KBUILD_AFLAGS	+= $(CC_USING_FENTRY)
ifdef CONFIG_DYNAMIC_FTRACE
	ifdef CONFIG_HAVE_C_RECORDMCOUNT
		BUILD_C_RECORDMCOUNT := y
		export BUILD_C_RECORDMCOUNT
	endif
endif
endif

# We trigger additional mismatches with less inlining
ifdef CONFIG_DEBUG_SECTION_MISMATCH
KBUILD_CFLAGS += $(call cc-option, -fno-inline-functions-called-once)
endif

ifdef CONFIG_LD_DEAD_CODE_DATA_ELIMINATION
KBUILD_CFLAGS	+= $(call cc-option,-ffunction-sections,)
KBUILD_CFLAGS	+= $(call cc-option,-fdata-sections,)
endif

# arch Makefile may override CC so keep this after arch Makefile is included
NOSTDINC_FLAGS += -nostdinc -isystem $(shell $(CC) -print-file-name=include)
CHECKFLAGS     += $(NOSTDINC_FLAGS)

# warn about C99 declaration after statement
KBUILD_CFLAGS += $(call cc-option,-Wdeclaration-after-statement,)

# disable pointer signed / unsigned warnings in gcc 4.0
KBUILD_CFLAGS += $(call cc-disable-warning, pointer-sign)

# disable stringop warnings in gcc 8+
KBUILD_CFLAGS += $(call cc-disable-warning, stringop-truncation)

# We'll want to enable this eventually, but it's not going away for 5.7 at least
KBUILD_CFLAGS += $(call cc-disable-warning, zero-length-bounds)
KBUILD_CFLAGS += $(call cc-disable-warning, array-bounds)
KBUILD_CFLAGS += $(call cc-disable-warning, stringop-overflow)

# Another good warning that we'll want to enable eventually
KBUILD_CFLAGS += $(call cc-disable-warning, restrict)

# Enabled with W=2, disabled by default as noisy
KBUILD_CFLAGS += $(call cc-disable-warning, maybe-uninitialized)

# disable invalid "can't wrap" optimizations for signed / pointers
KBUILD_CFLAGS	+= $(call cc-option,-fno-strict-overflow)

# clang sets -fmerge-all-constants by default as optimization, but this
# is non-conforming behavior for C and in fact breaks the kernel, so we
# need to disable it here generally.
KBUILD_CFLAGS	+= $(call cc-option,-fno-merge-all-constants)

# for gcc -fno-merge-all-constants disables everything, but it is fine
# to have actual conforming behavior enabled.
KBUILD_CFLAGS	+= $(call cc-option,-fmerge-constants)

# Make sure -fstack-check isn't enabled (like gentoo apparently did)
KBUILD_CFLAGS  += $(call cc-option,-fno-stack-check,)

# conserve stack if available
KBUILD_CFLAGS   += $(call cc-option,-fconserve-stack)

# disallow errors like 'EXPORT_GPL(foo);' with missing header
KBUILD_CFLAGS   += $(call cc-option,-Werror=implicit-int)

# require functions to have arguments in prototypes, not empty 'int foo()'
KBUILD_CFLAGS   += $(call cc-option,-Werror=strict-prototypes)

# Prohibit date/time macros, which would make the build non-deterministic
KBUILD_CFLAGS   += $(call cc-option,-Werror=date-time)

# use the deterministic mode of AR if available
KBUILD_ARFLAGS := $(call ar-option,D)

include scripts/Makefile.kasan
include scripts/Makefile.extrawarn
include scripts/Makefile.ubsan

# Add any arch overrides and user supplied CPPFLAGS, AFLAGS and CFLAGS as the
# last assignments
KBUILD_CPPFLAGS += $(ARCH_CPPFLAGS) $(KCPPFLAGS)
KBUILD_AFLAGS   += $(ARCH_AFLAGS)   $(KAFLAGS)
KBUILD_CFLAGS   += $(ARCH_CFLAGS)   $(KCFLAGS)

# Use --build-id when available.
LDFLAGS_BUILD_ID = $(patsubst -Wl$(comma)%,%,\
			      $(call cc-ldoption, -Wl$(comma)--build-id,))
KBUILD_LDFLAGS_MODULE += $(LDFLAGS_BUILD_ID)
LDFLAGS_vmlinux += $(LDFLAGS_BUILD_ID)

ifdef CONFIG_LD_DEAD_CODE_DATA_ELIMINATION
LDFLAGS_vmlinux	+= $(call ld-option, --gc-sections,)
endif

ifeq ($(CONFIG_STRIP_ASM_SYMS),y)
LDFLAGS_vmlinux	+= $(call ld-option, -X,)
endif

# Default kernel image to build when no specific target is given.
# KBUILD_IMAGE may be overruled on the command line or
# set in the environment
# Also any assignments in arch/$(ARCH)/Makefile take precedence over
# this default value
export KBUILD_IMAGE ?= vmlinux

#
# INSTALL_PATH specifies where to place the updated kernel and system map
# images. Default is /boot, but you can set it to other values
export	INSTALL_PATH ?= /boot

#
# INSTALL_DTBS_PATH specifies a prefix for relocations required by build roots.
# Like INSTALL_MOD_PATH, it isn't defined in the Makefile, but can be passed as
# an argument if needed. Otherwise it defaults to the kernel install path
#
export INSTALL_DTBS_PATH ?= $(INSTALL_PATH)/dtbs/$(KERNELRELEASE)

#
# INSTALL_MOD_PATH specifies a prefix to MODLIB for module directory
# relocations required by build roots.  This is not defined in the
# makefile but the argument can be passed to make if needed.
#

MODLIB	= $(INSTALL_MOD_PATH)/lib/modules/$(KERNELRELEASE)
export MODLIB

#
# INSTALL_MOD_STRIP, if defined, will cause modules to be
# stripped after they are installed.  If INSTALL_MOD_STRIP is '1', then
# the default option --strip-debug will be used.  Otherwise,
# INSTALL_MOD_STRIP value will be used as the options to the strip command.

ifdef INSTALL_MOD_STRIP
ifeq ($(INSTALL_MOD_STRIP),1)
mod_strip_cmd = $(STRIP) --strip-debug
else
mod_strip_cmd = $(STRIP) $(INSTALL_MOD_STRIP)
endif # INSTALL_MOD_STRIP=1
else
mod_strip_cmd = true
endif # INSTALL_MOD_STRIP
export mod_strip_cmd

# CONFIG_MODULE_COMPRESS, if defined, will cause module to be compressed
# after they are installed in agreement with CONFIG_MODULE_COMPRESS_GZIP
# or CONFIG_MODULE_COMPRESS_XZ.

mod_compress_cmd = true
ifdef CONFIG_MODULE_COMPRESS
  ifdef CONFIG_MODULE_COMPRESS_GZIP
    mod_compress_cmd = gzip -n -f
  endif # CONFIG_MODULE_COMPRESS_GZIP
  ifdef CONFIG_MODULE_COMPRESS_XZ
    mod_compress_cmd = xz -f
  endif # CONFIG_MODULE_COMPRESS_XZ
endif # CONFIG_MODULE_COMPRESS
export mod_compress_cmd

# Select initial ramdisk compression format, default is gzip(1).
# This shall be used by the dracut(8) tool while creating an initramfs image.
#
INITRD_COMPRESS-y                  := gzip
INITRD_COMPRESS-$(CONFIG_RD_BZIP2) := bzip2
INITRD_COMPRESS-$(CONFIG_RD_LZMA)  := lzma
INITRD_COMPRESS-$(CONFIG_RD_XZ)    := xz
INITRD_COMPRESS-$(CONFIG_RD_LZO)   := lzo
INITRD_COMPRESS-$(CONFIG_RD_LZ4)   := lz4
# do not export INITRD_COMPRESS, since we didn't actually
# choose a sane default compression above.
# export INITRD_COMPRESS := $(INITRD_COMPRESS-y)

ifdef CONFIG_MODULE_SIG_ALL
$(eval $(call config_filename,MODULE_SIG_KEY))

mod_sign_cmd = scripts/sign-file $(CONFIG_MODULE_SIG_HASH) $(MODULE_SIG_KEY_SRCPREFIX)$(CONFIG_MODULE_SIG_KEY) certs/signing_key.x509
else
mod_sign_cmd = true
endif
export mod_sign_cmd


ifeq ($(KBUILD_EXTMOD),)
core-y		+= kernel/ certs/ mm/ fs/ ipc/ security/ crypto/ block/

vmlinux-dirs	:= $(patsubst %/,%,$(filter %/, $(init-y) $(init-m) \
		     $(core-y) $(core-m) $(drivers-y) $(drivers-m) \
		     $(net-y) $(net-m) $(libs-y) $(libs-m) $(virt-y)))

vmlinux-alldirs	:= $(sort $(vmlinux-dirs) $(patsubst %/,%,$(filter %/, \
		     $(init-) $(core-) $(drivers-) $(net-) $(libs-) $(virt-))))

init-y		:= $(patsubst %/, %/built-in.o, $(init-y))
core-y		:= $(patsubst %/, %/built-in.o, $(core-y))
drivers-y	:= $(patsubst %/, %/built-in.o, $(drivers-y))
net-y		:= $(patsubst %/, %/built-in.o, $(net-y))
libs-y1		:= $(patsubst %/, %/lib.a, $(libs-y))
libs-y2		:= $(filter-out %.a, $(patsubst %/, %/built-in.o, $(libs-y)))
virt-y		:= $(patsubst %/, %/built-in.o, $(virt-y))

# Externally visible symbols (used by link-vmlinux.sh)
export KBUILD_VMLINUX_INIT := $(head-y) $(init-y)
export KBUILD_VMLINUX_MAIN := $(core-y) $(libs-y2) $(drivers-y) $(net-y) $(virt-y)
export KBUILD_VMLINUX_LIBS := $(libs-y1)
export KBUILD_LDS          := arch/$(SRCARCH)/kernel/vmlinux.lds
export LDFLAGS_vmlinux
# used by scripts/pacmage/Makefile
export KBUILD_ALLDIRS := $(sort $(filter-out arch/%,$(vmlinux-alldirs)) arch Documentation include samples scripts tools)

vmlinux-deps := $(KBUILD_LDS) $(KBUILD_VMLINUX_INIT) $(KBUILD_VMLINUX_MAIN) $(KBUILD_VMLINUX_LIBS)

# Final link of vmlinux
      cmd_link-vmlinux = $(CONFIG_SHELL) $< $(LD) $(LDFLAGS) $(LDFLAGS_vmlinux)
quiet_cmd_link-vmlinux = LINK    $@

# Include targets which we want to
# execute if the rest of the kernel build went well.
vmlinux: scripts/link-vmlinux.sh $(vmlinux-deps) FORCE
ifdef CONFIG_HEADERS_CHECK
	$(Q)$(MAKE) -f $(srctree)/Makefile headers_check
endif
ifdef CONFIG_SAMPLES
	$(Q)$(MAKE) $(build)=samples
endif
ifdef CONFIG_BUILD_DOCSRC
	$(Q)$(MAKE) $(build)=Documentation
endif
ifdef CONFIG_GDB_SCRIPTS
	$(Q)ln -fsn `cd $(srctree) && /bin/pwd`/scripts/gdb/vmlinux-gdb.py
endif
	+$(call if_changed,link-vmlinux)

# The actual objects are generated when descending,
# make sure no implicit rule kicks in
$(sort $(vmlinux-deps)): $(vmlinux-dirs) ;

# Handle descending into subdirectories listed in $(vmlinux-dirs)
# Preset locale variables to speed up the build process. Limit locale
# tweaks to this spot to avoid wrong language settings when running
# make menuconfig etc.
# Error messages still appears in the original language

PHONY += $(vmlinux-dirs)
$(vmlinux-dirs): prepare scripts
	$(Q)$(MAKE) $(build)=$@

define filechk_kernel.release
	echo "$(KERNELVERSION)$$($(CONFIG_SHELL) $(srctree)/scripts/setlocalversion $(srctree))"
endef

# Store (new) KERNELRELEASE string in include/config/kernel.release
include/config/kernel.release: include/config/auto.conf FORCE
	$(call filechk,kernel.release)


# Things we need to do before we recursively start building the kernel
# or the modules are listed in "prepare".
# A multi level approach is used. prepareN is processed before prepareN-1.
# archprepare is used in arch Makefiles and when processed asm symlink,
# version.h and scripts_basic is processed / created.

# Listed in dependency order
PHONY += prepare archprepare prepare0 prepare1 prepare2 prepare3

# prepare3 is used to check if we are building in a separate output directory,
# and if so do:
# 1) Check that make has not been executed in the kernel src $(srctree)
prepare3: include/config/kernel.release
ifneq ($(KBUILD_SRC),)
	@$(kecho) '  Using $(srctree) as source for kernel'
	$(Q)if [ -f $(srctree)/.config -o -d $(srctree)/include/config ]; then \
		echo >&2 "  $(srctree) is not clean, please run 'make mrproper'"; \
		echo >&2 "  in the '$(srctree)' directory.";\
		/bin/false; \
	fi;
endif

# prepare2 creates a makefile if using a separate output directory
prepare2: prepare3 outputmakefile asm-generic

prepare1: prepare2 $(version_h) include/generated/utsrelease.h \
                   include/config/auto.conf
	$(cmd_crmodverdir)

archprepare: archheaders archscripts prepare1 scripts_basic

prepare0: archprepare
	$(Q)$(MAKE) $(build)=.

# All the preparing..
prepare: prepare0

# Generate some files
# ---------------------------------------------------------------------------

# KERNELRELEASE can change from a few different places, meaning version.h
# needs to be updated, so this check is forced on all builds

uts_len := 64
define filechk_utsrelease.h
	if [ `echo -n "$(KERNELRELEASE)" | wc -c ` -gt $(uts_len) ]; then \
	  echo '"$(KERNELRELEASE)" exceeds $(uts_len) characters' >&2;    \
	  exit 1;                                                         \
	fi;                                                               \
	(echo \#define UTS_RELEASE \"$(KERNELRELEASE)\";)
endef

define filechk_version.h
	(echo \#define LINUX_VERSION_CODE $(shell                         \
	expr $(VERSION) \* 65536 + 0$(PATCHLEVEL) \* 256 + 255); \
	echo '#define KERNEL_VERSION(a,b,c) (((a) << 16) + ((b) << 8) + (c))';)
endef

$(version_h): $(srctree)/Makefile FORCE
	$(call filechk,version.h)
	$(Q)rm -f $(old_version_h)

include/generated/utsrelease.h: include/config/kernel.release FORCE
	$(call filechk,utsrelease.h)

PHONY += headerdep
headerdep:
	$(Q)find $(srctree)/include/ -name '*.h' | xargs --max-args 1 \
	$(srctree)/scripts/headerdep.pl -I$(srctree)/include

# ---------------------------------------------------------------------------
# Firmware install
INSTALL_FW_PATH=$(INSTALL_MOD_PATH)/lib/firmware
export INSTALL_FW_PATH

PHONY += firmware_install
firmware_install:
	@mkdir -p $(objtree)/firmware
	$(Q)$(MAKE) -f $(srctree)/scripts/Makefile.fwinst obj=firmware __fw_install

# ---------------------------------------------------------------------------
# Kernel headers

#Default location for installed headers
export INSTALL_HDR_PATH = $(objtree)/usr

# If we do an all arch process set dst to asm-$(hdr-arch)
hdr-dst = $(if $(KBUILD_HEADERS), dst=include/asm-$(hdr-arch), dst=include/asm)

PHONY += archheaders
archheaders:

PHONY += archscripts
archscripts:

PHONY += __headers
__headers: $(version_h) scripts_basic asm-generic archheaders archscripts
	$(Q)$(MAKE) $(build)=scripts build_unifdef

PHONY += headers_install_all
headers_install_all:
	$(Q)$(CONFIG_SHELL) $(srctree)/scripts/headers.sh install

PHONY += headers_install
headers_install: __headers
	$(if $(wildcard $(srctree)/arch/$(hdr-arch)/include/uapi/asm/Kbuild),, \
	  $(error Headers not exportable for the $(SRCARCH) architecture))
	$(Q)$(MAKE) $(hdr-inst)=include/uapi
	$(Q)$(MAKE) $(hdr-inst)=arch/$(hdr-arch)/include/uapi/asm $(hdr-dst)

PHONY += headers_check_all
headers_check_all: headers_install_all
	$(Q)$(CONFIG_SHELL) $(srctree)/scripts/headers.sh check

PHONY += headers_check
headers_check: headers_install
	$(Q)$(MAKE) $(hdr-inst)=include/uapi HDRCHECK=1
	$(Q)$(MAKE) $(hdr-inst)=arch/$(hdr-arch)/include/uapi/asm $(hdr-dst) HDRCHECK=1

# ---------------------------------------------------------------------------
# Kernel selftest

PHONY += kselftest
kselftest:
	$(Q)$(MAKE) -C tools/testing/selftests run_tests

kselftest-clean:
	$(Q)$(MAKE) -C tools/testing/selftests clean

# ---------------------------------------------------------------------------
# Modules

ifdef CONFIG_MODULES

# By default, build modules as well

all: modules

# When we're building modules with modversions, we need to consider
# the built-in objects during the descend as well, in order to
# make sure the checksums are up to date before we record them.
ifdef CONFIG_MODVERSIONS
  KBUILD_BUILTIN := 1
endif

# Build modules
#
# A module can be listed more than once in obj-m resulting in
# duplicate lines in modules.order files.  Those are removed
# using awk while concatenating to the final file.

PHONY += modules
modules: $(vmlinux-dirs) $(if $(KBUILD_BUILTIN),vmlinux) modules.builtin
	$(Q)$(AWK) '!x[$$0]++' $(vmlinux-dirs:%=$(objtree)/%/modules.order) > $(objtree)/modules.order
	@$(kecho) '  Building modules, stage 2.';
	$(Q)$(MAKE) -f $(srctree)/scripts/Makefile.modpost
	$(Q)$(MAKE) -f $(srctree)/scripts/Makefile.fwinst obj=firmware __fw_modbuild

modules.builtin: $(vmlinux-dirs:%=%/modules.builtin)
	$(Q)$(AWK) '!x[$$0]++' $^ > $(objtree)/modules.builtin

%/modules.builtin: include/config/auto.conf
	$(Q)$(MAKE) $(modbuiltin)=$*


# Target to prepare building external modules
PHONY += modules_prepare
modules_prepare: prepare scripts

# Target to install modules
PHONY += modules_install
modules_install: _modinst_ _modinst_post

PHONY += _modinst_
_modinst_:
	@rm -rf $(MODLIB)/kernel
	@rm -f $(MODLIB)/source
	@mkdir -p $(MODLIB)/kernel
	@ln -s `cd $(srctree) && /bin/pwd` $(MODLIB)/source
	@if [ ! $(objtree) -ef  $(MODLIB)/build ]; then \
		rm -f $(MODLIB)/build ; \
		ln -s $(CURDIR) $(MODLIB)/build ; \
	fi
	@cp -f $(objtree)/modules.order $(MODLIB)/
	@cp -f $(objtree)/modules.builtin $(MODLIB)/
	$(Q)$(MAKE) -f $(srctree)/scripts/Makefile.modinst

# This depmod is only for convenience to give the initial
# boot a modules.dep even before / is mounted read-write.  However the
# boot script depmod is the master version.
PHONY += _modinst_post
_modinst_post: _modinst_
	$(Q)$(MAKE) -f $(srctree)/scripts/Makefile.fwinst obj=firmware __fw_modinst
	$(call cmd,depmod)

ifeq ($(CONFIG_MODULE_SIG), y)
PHONY += modules_sign
modules_sign:
	$(Q)$(MAKE) -f $(srctree)/scripts/Makefile.modsign
endif

else # CONFIG_MODULES

# Modules not configured
# ---------------------------------------------------------------------------

modules modules_install: FORCE
	@echo >&2
	@echo >&2 "The present kernel configuration has modules disabled."
	@echo >&2 "Type 'make config' and enable loadable module support."
	@echo >&2 "Then build a kernel with module support enabled."
	@echo >&2
	@exit 1

endif # CONFIG_MODULES

###
# Cleaning is done on three levels.
# make clean     Delete most generated files
#                Leave enough to build external modules
# make mrproper  Delete the current configuration, and all generated files
# make distclean Remove editor backup files, patch leftover files and the like

# Directories & files removed with 'make clean'
CLEAN_DIRS  += $(MODVERDIR)

# Directories & files removed with 'make mrproper'
MRPROPER_DIRS  += include/config usr/include include/generated          \
		  arch/*/include/generated .tmp_objdiff
MRPROPER_FILES += .config .config.old .version .old_version \
		  Module.symvers tags TAGS cscope* GPATH GTAGS GRTAGS GSYMS \
		  signing_key.pem signing_key.priv signing_key.x509	\
		  x509.genkey extra_certificates signing_key.x509.keyid	\
		  signing_key.x509.signer vmlinux-gdb.py

# clean - Delete most, but leave enough to build external modules
#
clean: rm-dirs  := $(CLEAN_DIRS)
clean: rm-files := $(CLEAN_FILES)
clean-dirs      := $(addprefix _clean_, . $(vmlinux-alldirs) Documentation samples)

PHONY += $(clean-dirs) clean archclean vmlinuxclean
$(clean-dirs):
	$(Q)$(MAKE) $(clean)=$(patsubst _clean_%,%,$@)

vmlinuxclean:
	$(Q)$(CONFIG_SHELL) $(srctree)/scripts/link-vmlinux.sh clean

clean: archclean vmlinuxclean

# mrproper - Delete all generated files, including .config
#
mrproper: rm-dirs  := $(wildcard $(MRPROPER_DIRS))
mrproper: rm-files := $(wildcard $(MRPROPER_FILES))
mrproper-dirs      := $(addprefix _mrproper_,Documentation/DocBook scripts)

PHONY += $(mrproper-dirs) mrproper archmrproper
$(mrproper-dirs):
	$(Q)$(MAKE) $(clean)=$(patsubst _mrproper_%,%,$@)

mrproper: clean archmrproper $(mrproper-dirs)
	$(call cmd,rmdirs)
	$(call cmd,rmfiles)

# distclean
#
PHONY += distclean

distclean: mrproper
	@find $(srctree) $(RCS_FIND_IGNORE) \
		\( -name '*.orig' -o -name '*.rej' -o -name '*~' \
		-o -name '*.bak' -o -name '#*#' -o -name '.*.orig' \
		-o -name '.*.rej' -o -name '*%'  -o -name 'core' \) \
		-type f -print | xargs rm -f


# Packaging of the kernel to various formats
# ---------------------------------------------------------------------------
# rpm target kept for backward compatibility
package-dir	:= scripts/package

%src-pkg: FORCE
	$(Q)$(MAKE) $(build)=$(package-dir) $@
%pkg: include/config/kernel.release FORCE
	$(Q)$(MAKE) $(build)=$(package-dir) $@
rpm: include/config/kernel.release FORCE
	$(Q)$(MAKE) $(build)=$(package-dir) $@


# Brief documentation of the typical targets used
# ---------------------------------------------------------------------------

boards := $(wildcard $(srctree)/arch/$(SRCARCH)/configs/*_defconfig)
boards := $(sort $(notdir $(boards)))
board-dirs := $(dir $(wildcard $(srctree)/arch/$(SRCARCH)/configs/*/*_defconfig))
board-dirs := $(sort $(notdir $(board-dirs:/=)))

help:
	@echo  'Cleaning targets:'
	@echo  '  clean		  - Remove most generated files but keep the config and'
	@echo  '                    enough build support to build external modules'
	@echo  '  mrproper	  - Remove all generated files + config + various backup files'
	@echo  '  distclean	  - mrproper + remove editor backup and patch files'
	@echo  ''
	@echo  'Configuration targets:'
	@$(MAKE) -f $(srctree)/scripts/kconfig/Makefile help
	@echo  ''
	@echo  'Other generic targets:'
	@echo  '  all		  - Build all targets marked with [*]'
	@echo  '* vmlinux	  - Build the bare kernel'
	@echo  '* modules	  - Build all modules'
	@echo  '  modules_install - Install all modules to INSTALL_MOD_PATH (default: /)'
	@echo  '  firmware_install- Install all firmware to INSTALL_FW_PATH'
	@echo  '                    (default: $$(INSTALL_MOD_PATH)/lib/firmware)'
	@echo  '  dir/            - Build all files in dir and below'
	@echo  '  dir/file.[ois]  - Build specified target only'
	@echo  '  dir/file.ll     - Build the LLVM assembly file'
	@echo  '                    (requires compiler support for LLVM assembly generation)'
	@echo  '  dir/file.lst    - Build specified mixed source/assembly target only'
	@echo  '                    (requires a recent binutils and recent build (System.map))'
	@echo  '  dir/file.ko     - Build module including final link'
	@echo  '  modules_prepare - Set up for building external modules'
	@echo  '  tags/TAGS	  - Generate tags file for editors'
	@echo  '  cscope	  - Generate cscope index'
	@echo  '  gtags           - Generate GNU GLOBAL index'
	@echo  '  kernelrelease	  - Output the release version string (use with make -s)'
	@echo  '  kernelversion	  - Output the version stored in Makefile (use with make -s)'
	@echo  '  image_name	  - Output the image name (use with make -s)'
	@echo  '  headers_install - Install sanitised kernel headers to INSTALL_HDR_PATH'; \
	 echo  '                    (default: $(INSTALL_HDR_PATH))'; \
	 echo  ''
	@echo  'Static analysers'
	@echo  '  checkstack      - Generate a list of stack hogs'
	@echo  '  namespacecheck  - Name space analysis on compiled kernel'
	@echo  '  versioncheck    - Sanity check on version.h usage'
	@echo  '  includecheck    - Check for duplicate included header files'
	@echo  '  export_report   - List the usages of all exported symbols'
	@echo  '  headers_check   - Sanity check on exported headers'
	@echo  '  headerdep       - Detect inclusion cycles in headers'
	@$(MAKE) -f $(srctree)/scripts/Makefile.help checker-help
	@echo  ''
	@echo  'Kernel selftest'
	@echo  '  kselftest       - Build and run kernel selftest (run as root)'
	@echo  '                    Build, install, and boot kernel before'
	@echo  '                    running kselftest on it'
	@echo  '  kselftest-clean - Remove all generated kselftest files'
	@echo  ''
	@echo  'Kernel packaging:'
	@$(MAKE) $(build)=$(package-dir) help
	@echo  ''
	@echo  'Documentation targets:'
	@$(MAKE) -f $(srctree)/Documentation/DocBook/Makefile dochelp
	@echo  ''
	@echo  'Architecture specific targets ($(SRCARCH)):'
	@$(if $(archhelp),$(archhelp),\
		echo '  No architecture specific help defined for $(SRCARCH)')
	@echo  ''
	@$(if $(boards), \
		$(foreach b, $(boards), \
		printf "  %-24s - Build for %s\\n" $(b) $(subst _defconfig,,$(b));) \
		echo '')
	@$(if $(board-dirs), \
		$(foreach b, $(board-dirs), \
		printf "  %-16s - Show %s-specific targets\\n" help-$(b) $(b);) \
		printf "  %-16s - Show all of the above\\n" help-boards; \
		echo '')

	@echo  '  make V=0|1 [targets] 0 => quiet build (default), 1 => verbose build'
	@echo  '  make V=2   [targets] 2 => give reason for rebuild of target'
	@echo  '  make O=dir [targets] Locate all output files in "dir", including .config'
	@echo  '  make C=1   [targets] Check all c source with $$CHECK (sparse by default)'
	@echo  '  make C=2   [targets] Force check of all c source with $$CHECK'
	@echo  '  make RECORDMCOUNT_WARN=1 [targets] Warn about ignored mcount sections'
	@echo  '  make W=n   [targets] Enable extra gcc checks, n=1,2,3 where'
	@echo  '		1: warnings which may be relevant and do not occur too often'
	@echo  '		2: warnings which occur quite often but may still be relevant'
	@echo  '		3: more obscure warnings, can most likely be ignored'
	@echo  '		Multiple levels can be combined with W=12 or W=123'
	@echo  ''
	@echo  'Execute "make" or "make all" to build all targets marked with [*] '
	@echo  'For further info see the ./README file'


help-board-dirs := $(addprefix help-,$(board-dirs))

help-boards: $(help-board-dirs)

boards-per-dir = $(sort $(notdir $(wildcard $(srctree)/arch/$(SRCARCH)/configs/$*/*_defconfig)))

$(help-board-dirs): help-%:
	@echo  'Architecture specific targets ($(SRCARCH) $*):'
	@$(if $(boards-per-dir), \
		$(foreach b, $(boards-per-dir), \
		printf "  %-24s - Build for %s\\n" $*/$(b) $(subst _defconfig,,$(b));) \
		echo '')


# Documentation targets
# ---------------------------------------------------------------------------
%docs: scripts_basic FORCE
	$(Q)$(MAKE) $(build)=scripts build_docproc build_check-lc_ctype
	$(Q)$(MAKE) $(build)=Documentation/DocBook $@

else # KBUILD_EXTMOD

###
# External module support.
# When building external modules the kernel used as basis is considered
# read-only, and no consistency checks are made and the make
# system is not used on the basis kernel. If updates are required
# in the basis kernel ordinary make commands (without M=...) must
# be used.
#
# The following are the only valid targets when building external
# modules.
# make M=dir clean     Delete all automatically generated files
# make M=dir modules   Make all modules in specified dir
# make M=dir	       Same as 'make M=dir modules'
# make M=dir modules_install
#                      Install the modules built in the module directory
#                      Assumes install directory is already created

# We are always building modules
KBUILD_MODULES := 1

PHONY += $(objtree)/Module.symvers
$(objtree)/Module.symvers:
	@test -e $(objtree)/Module.symvers || ( \
	echo; \
	echo "  WARNING: Symbol version dump $(objtree)/Module.symvers"; \
	echo "           is missing; modules will have no dependencies and modversions."; \
	echo )

module-dirs := $(addprefix _module_,$(KBUILD_EXTMOD))
PHONY += $(module-dirs) modules
$(module-dirs): prepare $(objtree)/Module.symvers
	$(Q)$(MAKE) $(build)=$(patsubst _module_%,%,$@)

modules: $(module-dirs)
	@$(kecho) '  Building modules, stage 2.';
	$(Q)$(MAKE) -f $(srctree)/scripts/Makefile.modpost

PHONY += modules_install
modules_install: _emodinst_ _emodinst_post

install-dir := $(if $(INSTALL_MOD_DIR),$(INSTALL_MOD_DIR),extra)
PHONY += _emodinst_
_emodinst_:
	$(Q)mkdir -p $(MODLIB)/$(install-dir)
	$(Q)$(MAKE) -f $(srctree)/scripts/Makefile.modinst

PHONY += _emodinst_post
_emodinst_post: _emodinst_
	$(call cmd,depmod)

clean-dirs := $(addprefix _clean_,$(KBUILD_EXTMOD))

PHONY += $(clean-dirs) clean
$(clean-dirs):
	$(Q)$(MAKE) $(clean)=$(patsubst _clean_%,%,$@)

clean:	rm-dirs := $(MODVERDIR)
clean: rm-files := $(KBUILD_EXTMOD)/Module.symvers

help:
	@echo  '  Building external modules.'
	@echo  '  Syntax: make -C path/to/kernel/src M=$$PWD target'
	@echo  ''
	@echo  '  modules         - default target, build the module(s)'
	@echo  '  modules_install - install the module'
	@echo  '  clean           - remove generated files in module directory only'
	@echo  ''

# Dummies...
PHONY += prepare scripts
prepare:
	$(cmd_crmodverdir)
scripts: ;
endif # KBUILD_EXTMOD

clean: $(clean-dirs)
	$(call cmd,rmdirs)
	$(call cmd,rmfiles)
	@find $(if $(KBUILD_EXTMOD), $(KBUILD_EXTMOD), .) $(RCS_FIND_IGNORE) \
		\( -name '*.[oas]' -o -name '*.ko' -o -name '.*.cmd' \
		-o -name '*.ko.*' \
		-o -name '*.dwo'  \
		-o -name '*.su'  \
		-o -name '.*.d' -o -name '.*.tmp' -o -name '*.mod.c' \
		-o -name '*.symtypes' -o -name 'modules.order' \
		-o -name modules.builtin -o -name '.tmp_*.o.*' \
		-o -name '*.ll' \
		-o -name '*.gcno' \) -type f -print | xargs rm -f

# Generate tags for editors
# ---------------------------------------------------------------------------
quiet_cmd_tags = GEN     $@
      cmd_tags = $(CONFIG_SHELL) $(srctree)/scripts/tags.sh $@

tags TAGS cscope gtags: FORCE
	$(call cmd,tags)

# Scripts to check various things for consistency
# ---------------------------------------------------------------------------

PHONY += includecheck versioncheck coccicheck namespacecheck export_report

includecheck:
	find $(srctree)/* $(RCS_FIND_IGNORE) \
		-name '*.[hcS]' -type f -print | sort \
		| xargs $(PERL) -w $(srctree)/scripts/checkincludes.pl

versioncheck:
	find $(srctree)/* $(RCS_FIND_IGNORE) \
		-name '*.[hcS]' -type f -print | sort \
		| xargs $(PERL) -w $(srctree)/scripts/checkversion.pl

coccicheck:
	$(Q)$(CONFIG_SHELL) $(srctree)/scripts/$@

namespacecheck:
	$(PERL) $(srctree)/scripts/namespace.pl

export_report:
	$(PERL) $(srctree)/scripts/export_report.pl

endif #ifeq ($(config-targets),1)
endif #ifeq ($(mixed-targets),1)

PHONY += checkstack kernelrelease kernelversion image_name

# UML needs a little special treatment here.  It wants to use the host
# toolchain, so needs $(SUBARCH) passed to checkstack.pl.  Everyone
# else wants $(ARCH), including people doing cross-builds, which means
# that $(SUBARCH) doesn't work here.
ifeq ($(ARCH), um)
CHECKSTACK_ARCH := $(SUBARCH)
else
CHECKSTACK_ARCH := $(ARCH)
endif
checkstack:
	$(OBJDUMP) -d vmlinux $$(find . -name '*.ko') | \
	$(PERL) $(src)/scripts/checkstack.pl $(CHECKSTACK_ARCH)

kernelrelease:
	@echo "$(KERNELVERSION)$$($(CONFIG_SHELL) $(srctree)/scripts/setlocalversion $(srctree))"

kernelversion:
	@echo $(KERNELVERSION)

image_name:
	@echo $(KBUILD_IMAGE)

# Clear a bunch of variables before executing the submake
tools/: FORCE
	$(Q)mkdir -p $(objtree)/tools
	$(Q)$(MAKE) LDFLAGS= MAKEFLAGS="$(tools_silent) $(filter --j% -j,$(MAKEFLAGS))" O=$(shell cd $(objtree) && /bin/pwd) subdir=tools -C $(src)/tools/

tools/%: FORCE
	$(Q)mkdir -p $(objtree)/tools
	$(Q)$(MAKE) LDFLAGS= MAKEFLAGS="$(tools_silent) $(filter --j% -j,$(MAKEFLAGS))" O=$(shell cd $(objtree) && /bin/pwd) subdir=tools -C $(src)/tools/ $*

# Single targets
# ---------------------------------------------------------------------------
# Single targets are compatible with:
# - build with mixed source and output
# - build with separate output dir 'make O=...'
# - external modules
#
#  target-dir => where to store outputfile
#  build-dir  => directory in kernel source tree to use

ifeq ($(KBUILD_EXTMOD),)
        build-dir  = $(patsubst %/,%,$(dir $@))
        target-dir = $(dir $@)
else
        zap-slash=$(filter-out .,$(patsubst %/,%,$(dir $@)))
        build-dir  = $(KBUILD_EXTMOD)$(if $(zap-slash),/$(zap-slash))
        target-dir = $(if $(KBUILD_EXTMOD),$(dir $<),$(dir $@))
endif

%.s: %.c prepare scripts FORCE
	$(Q)$(MAKE) $(build)=$(build-dir) $(target-dir)$(notdir $@)
%.i: %.c prepare scripts FORCE
	$(Q)$(MAKE) $(build)=$(build-dir) $(target-dir)$(notdir $@)
%.o: %.c prepare scripts FORCE
	$(Q)$(MAKE) $(build)=$(build-dir) $(target-dir)$(notdir $@)
%.lst: %.c prepare scripts FORCE
	$(Q)$(MAKE) $(build)=$(build-dir) $(target-dir)$(notdir $@)
%.s: %.S prepare scripts FORCE
	$(Q)$(MAKE) $(build)=$(build-dir) $(target-dir)$(notdir $@)
%.o: %.S prepare scripts FORCE
	$(Q)$(MAKE) $(build)=$(build-dir) $(target-dir)$(notdir $@)
%.symtypes: %.c prepare scripts FORCE
	$(Q)$(MAKE) $(build)=$(build-dir) $(target-dir)$(notdir $@)
%.ll: %.c prepare scripts FORCE
	$(Q)$(MAKE) $(build)=$(build-dir) $(target-dir)$(notdir $@)

# Modules
/: prepare scripts FORCE
	$(Q)$(MAKE) KBUILD_MODULES=$(if $(CONFIG_MODULES),1) \
	$(build)=$(build-dir)
# Make sure the latest headers are built for Documentation
Documentation/: headers_install
%/: prepare scripts FORCE
	$(Q)$(MAKE) KBUILD_MODULES=$(if $(CONFIG_MODULES),1) \
	$(build)=$(build-dir)
%.ko: prepare scripts FORCE
	$(Q)$(MAKE) KBUILD_MODULES=$(if $(CONFIG_MODULES),1)   \
	$(build)=$(build-dir) $(@:.ko=.o)
	$(Q)$(MAKE) -f $(srctree)/scripts/Makefile.modpost

# FIXME Should go into a make.lib or something
# ===========================================================================

quiet_cmd_rmdirs = $(if $(wildcard $(rm-dirs)),CLEAN   $(wildcard $(rm-dirs)))
      cmd_rmdirs = rm -rf $(rm-dirs)

quiet_cmd_rmfiles = $(if $(wildcard $(rm-files)),CLEAN   $(wildcard $(rm-files)))
      cmd_rmfiles = rm -f $(rm-files)

# Run depmod only if we have System.map and depmod is executable
quiet_cmd_depmod = DEPMOD  $(KERNELRELEASE)
      cmd_depmod = $(CONFIG_SHELL) $(srctree)/scripts/depmod.sh $(DEPMOD) \
                   $(KERNELRELEASE) "$(patsubst y,_,$(CONFIG_HAVE_UNDERSCORE_SYMBOL_PREFIX))"

# Create temporary dir for module support files
# clean it up only when building all modules
cmd_crmodverdir = $(Q)mkdir -p $(MODVERDIR) \
                  $(if $(KBUILD_MODULES),; rm -f $(MODVERDIR)/*)

# read all saved command lines

targets := $(wildcard $(sort $(targets)))
cmd_files := $(wildcard .*.cmd $(foreach f,$(targets),$(dir $(f)).$(notdir $(f)).cmd))

ifneq ($(cmd_files),)
  $(cmd_files): ;	# Do not try to update included dependency files
  include $(cmd_files)
endif

endif	# skip-makefile

PHONY += FORCE
FORCE:

# Declare the contents of the .PHONY variable as phony.  We keep that
# information in a variable so we can use it in if_changed and friends.
.PHONY: $(PHONY)<|MERGE_RESOLUTION|>--- conflicted
+++ resolved
@@ -642,12 +642,11 @@
 ifeq ($(ld-name),lld)
 KBUILD_CFLAGS += -fuse-ld=lld
 endif
-else
+endif
 
 # These warnings generated too much noise in a regular build.
 # Use make W=1 to enable them (see scripts/Makefile.build)
 KBUILD_CFLAGS += $(call cc-disable-warning, unused-but-set-variable)
-endif
 
 # The arch Makefile can set ARCH_{CPP,A,C}FLAGS to override the default
 # values of the respective KBUILD_* variables
@@ -736,7 +735,6 @@
 endif
 KBUILD_CFLAGS += $(stackp-flag)
 
-<<<<<<< HEAD
 ifdef CONFIG_KCOV
   ifeq ($(call cc-option, $(CFLAGS_KCOV)),)
     $(warning Cannot use CONFIG_KCOV: \
@@ -748,24 +746,6 @@
 ifeq ($(ld-name),lld)
 LDFLAGS += -O2
 endif
-=======
-ifeq ($(cc-name),clang)
-KBUILD_CPPFLAGS += $(call cc-option,-Qunused-arguments,)
-KBUILD_CFLAGS += $(call cc-disable-warning, format-invalid-specifier)
-KBUILD_CFLAGS += $(call cc-disable-warning, gnu)
-# Quiet clang warning: comparison of unsigned expression < 0 is always false
-KBUILD_CFLAGS += $(call cc-disable-warning, tautological-compare)
-# CLANG uses a _MergedGlobals as optimization, but this breaks modpost, as the
-# source of a reference will be _MergedGlobals and not on of the whitelisted names.
-# See modpost pattern 2
-KBUILD_CFLAGS += $(call cc-option, -mno-global-merge,)
-KBUILD_CFLAGS += $(call cc-option, -fcatch-undefined-behavior)
-endif
-
-# These warnings generated too much noise in a regular build.
-# Use make W=1 to enable them (see scripts/Makefile.extrawarn)
-KBUILD_CFLAGS += $(call cc-disable-warning, unused-but-set-variable)
->>>>>>> 200ecf50
 
 KBUILD_CFLAGS += $(call cc-disable-warning, unused-const-variable)
 ifdef CONFIG_FRAME_POINTER
